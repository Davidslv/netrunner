(defproject netrunner "1.0"
  ;; the version string gets replaced by the git rev version plugin anyway
  :description "Browser implementation of Android: Netrunner card game."
  :url "https://github.com/mtgred/netrunner"
  :license {:name "The MIT License (MIT)"
            :url "https://opensource.org/licenses/MIT"}

  :dependencies [[org.clojure/clojure "1.9.0"]
                 [org.clojure/clojurescript "1.9.229"]
                 [org.clojure/core.async "0.3.443"]
                 [cheshire "5.6.3"]
                 [org.omcljs/om "0.9.0"]
                 [sablono "0.3.4"]
                 [com.novemberain/monger "3.1.0"]
                 [org.clojure/core.match "0.3.0-alpha4"]
                 [differ "0.3.1"]
                 [com.taoensso/sente "1.11.0"]
                 [ring "1.6.2"]
                 [ring/ring-json "0.4.0"]
                 [compojure "1.6.0"]
                 [hiccup "1.0.5"]
                 [aero "1.1.2"]
                 [buddy/buddy-sign "2.2.0"]
                 [buddy/buddy-auth "1.4.1"]
                 [crypto-password "0.2.0"]
                 [binaryage/devtools "0.9.7"]
                 [digest "1.4.6"]
                 [http-kit "2.2.0"]
                 [org.slf4j/slf4j-nop "1.7.12"]
                 [me.bsima/trello "0.3.0"]
                 [clj-time "0.14.2"]
                 [com.draines/postal "2.0.2"]
                 [clj-http "3.7.0"]]

  :plugins [[lein-cljsbuild "1.1.4"]
            [lein-figwheel "0.5.11"]
            [com.gfredericks/lein-sha-version "0.1.1-p1"]
            [lein-ring "0.9.7"]
            [lein-exec "0.3.7"]]

  :profiles {:dev {:dependencies [[figwheel-sidecar "0.5.11"]
                                  [com.cemerick/piggieback "0.2.1"]]
                   :plugins [[lein-figwheel "0.5.11"]]
                   :source-paths ["src/clj" "src/cljs" "src/dev" "src/cljc"]}}

<<<<<<< HEAD
  :aliases {"fetch" ["run" "-m" "tasks.nrdb/fetch"]}

  ;; aot only the namespaces needed for the main game in uberjar, notably ignoring the test namespaces
=======
  ;; These can be run as "lein ____", ex. "lein fetch"
  :aliases {"fetch" ["exec" "-ep" "(use 'tasks.fetch) (fetch-data)"]}


  ;; Compilation.
  :source-paths ["src/clj" "src/cljs" "src/cljc"]
    ;; aot only the namespaces needed for the main game in uberjar, notably ignoring the test and task namespaces.
>>>>>>> 32fbf609
  :aot [#"game\.*"
        #"web\.*"
        #"jinteki\.*"]
  :jar-name "netrunner.jar"
  :uberjar-name "netrunner-standalone.jar"
  :omit-source true
  :main web.core


  ;; Misc
  :test-paths ["test/clj"]

  :ring {:handler web.api/app}

  :cljsbuild {
    :builds [
      {:id "dev"
       :source-paths ["src/cljs" "src/dev" "src/cljc"]
       :figwheel true
       :compiler {:output-to "resources/public/js/app.js"
                  :output-dir "resources/public/cljs"
                  :optimizations :none
                  :source-map-timestamp true
                  :external-config {:devtools/config {:features-to-install :all}}}}
      {:id "prod"
       :source-paths ["src/cljs/netrunner" "src/cljc"]
       :compiler {:output-to "resources/public/js/app.js"
                  :output-dir "out"
                  :optimizations :advanced
                  :pretty-print false
                  :externs ["src/cljs/externs/extras.js"
                            "src/cljs/externs/$.js"
                            "src/cljs/externs/howler.js"
                            "src/cljs/externs/io.js"
                            "src/cljs/externs/marked.js"
                            "src/cljs/externs/moment.js"
                            "src/cljs/externs/toastr.js"]}}]}

  :figwheel {:http-server-root "public"
             :server-port 3449
             :css-dirs ["resources/public/css"]}

  ;; Set timeout to 2 min to allow for full compilation after a clean.
  :repl-options {:timeout 120000
                 :init-ns web.core
                 :init (-main)})<|MERGE_RESOLUTION|>--- conflicted
+++ resolved
@@ -43,19 +43,15 @@
                    :plugins [[lein-figwheel "0.5.11"]]
                    :source-paths ["src/clj" "src/cljs" "src/dev" "src/cljc"]}}
 
-<<<<<<< HEAD
   :aliases {"fetch" ["run" "-m" "tasks.nrdb/fetch"]}
 
-  ;; aot only the namespaces needed for the main game in uberjar, notably ignoring the test namespaces
-=======
   ;; These can be run as "lein ____", ex. "lein fetch"
-  :aliases {"fetch" ["exec" "-ep" "(use 'tasks.fetch) (fetch-data)"]}
+  ;; :aliases {"fetch" ["exec" "-ep" "(use 'tasks.fetch) (fetch-data)"]}
 
 
   ;; Compilation.
   :source-paths ["src/clj" "src/cljs" "src/cljc"]
     ;; aot only the namespaces needed for the main game in uberjar, notably ignoring the test and task namespaces.
->>>>>>> 32fbf609
   :aot [#"game\.*"
         #"web\.*"
         #"jinteki\.*"]
