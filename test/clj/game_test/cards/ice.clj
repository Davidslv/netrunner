(ns game-test.cards.ice
  (:require [game.core :as core]
            [game.utils :refer [has?]]
            [game-test.core :refer :all]
            [game-test.utils :refer :all]
            [game-test.macros :refer :all]
            [clojure.test :refer :all]))

(use-fixtures :once load-all-cards (partial reset-card-defs "ice"))

(deftest ^:skip-card-coverage
  end-the-run-test
  ;; Since all ETR ice share a common ability, we only need one test
  (do-game
    (new-game (default-corp [(qty "Ice Wall" 3) (qty "Hedge Fund" 3) (qty "Restructure" 2)])
              (default-runner))
    (play-from-hand state :corp "Ice Wall" "HQ")
    (take-credits state :corp 2)
    (run-on state "HQ")
    (is (= [:hq] (get-in @state [:run :server])))
    (let [iwall (get-ice state :hq 0)]
      (core/rez state :corp iwall)
      (card-subroutine state :corp iwall 0)
      (is (not (:run @state)) "Run is ended")
      (is (get-in @state [:runner :register :unsuccessful-run]) "Run was unsuccessful"))))

(deftest aimor
  ;; Aimor - trash the top 3 cards of the stack, trash Aimor
  (do-game
    (new-game (default-corp ["Aimor"])
              (default-runner [(qty "Sure Gamble" 2) "Desperado" "Corroder" "Patron"]))
    (starting-hand state :runner ["Sure Gamble"]) ;move all other cards to stack
    (play-from-hand state :corp "Aimor" "HQ")
    (is (= 1 (count (get-in @state [:corp :servers :hq :ices]))) "Aimor installed")
    (take-credits state :corp)
    (let [aim (get-ice state :hq 0)]
      (run-on state "HQ")
      (core/rez state :corp aim)
      (card-subroutine state :corp aim 0)
      (is (= 3 (count (:discard (get-runner)))) "Runner trashed 3 cards")
      (is (= 1 (count (:deck (get-runner)))) "Runner has 1 card in deck"))
    (is (zero? (count (get-in @state [:corp :servers :hq :ices]))) "Aimor trashed")))

(deftest archangel
  ;; Archangel - accessing from R&D does not cause run to hang.
  (do-game
    (new-game (default-corp ["Archangel" "Hedge Fund"])
              (default-runner ["Bank Job"]))
    (starting-hand state :corp ["Hedge Fund"])
    (take-credits state :corp)
    (play-from-hand state :runner "Bank Job")
    (run-empty-server state :rd)
    (prompt-choice :corp "Yes")
    (prompt-choice :runner "Yes")
    (prompt-choice :corp 0)
    (prompt-choice :runner 0)
    (prompt-select :corp (get-resource state 0))
    (prompt-choice :runner "No action")
    (is (not (:run @state)) "Run ended")))

(deftest architect
  (testing "Architect is untrashable while installed and rezzed, but trashable if derezzed or from HQ"
    (do-game
      (new-game (default-corp [(qty "Architect" 3)])
                (default-runner))
      (play-from-hand state :corp "Architect" "HQ")
      (let [architect (get-ice state :hq 0)]
        (core/rez state :corp architect)
        (core/trash state :corp (refresh architect))
        (is (not= nil (get-ice state :hq 0)) "Architect was trashed, but should be untrashable")
        (core/derez state :corp (refresh architect))
        (core/trash state :corp (refresh architect))
        (is (= nil (get-ice state :hq 0)) "Architect was not trashed, but should be trashable")
        (core/trash state :corp (get-in @state [:corp :hand 0]))
        (is (= (get-in @state [:corp :discard 0 :title]) "Architect"))
        (is (= (get-in @state [:corp :discard 1 :title]) "Architect"))))))

(deftest asteroid-belt
  ;; Asteroid Belt - Space ICE rez cost reduced by 3 credits per advancement
  (do-game
    (new-game (default-corp ["Asteroid Belt"])
              (default-runner))
    (core/gain state :corp :credit 5)
    (play-from-hand state :corp "Asteroid Belt" "HQ")
    (let [ab (get-ice state :hq 0)]
      (core/advance state :corp {:card (refresh ab)})
      (core/advance state :corp {:card (refresh ab)})
      (is (= 8 (:credit (get-corp))))
      (is (= 2 (get-counters (refresh ab) :advancement)))
      (core/rez state :corp (refresh ab))
      (is (= 5 (:credit (get-corp))) "Paid 3 credits to rez; 2 advancments on Asteroid Belt"))))

(deftest bandwidth
  ;; Bandwidth - Give the Runner 1 tag; remove 1 tag if the run is successful
  (do-game
    (new-game (default-corp ["Bandwidth"])
              (default-runner))
    (play-from-hand state :corp "Bandwidth" "Archives")
    (let [bw (get-ice state :archives 0)]
      (take-credits state :corp)
      (run-on state "Archives")
      (core/rez state :corp bw)
      (card-subroutine state :corp bw 0)
      (is (= 1 (:tag (get-runner))) "Runner took 1 tag")
      (run-successful state)
      (is (zero? (:tag (get-runner))) "Run successful; Runner lost 1 tag")
      (run-on state "Archives")
      (card-subroutine state :corp bw 0)
      (is (= 1 (:tag (get-runner))) "Runner took 1 tag")
      (run-jack-out state)
      (is (= 1 (:tag (get-runner))) "Run unsuccessful; Runner kept 1 tag"))))

(deftest bullfrog
  ;; Bullfrog - Win psi to move to outermost position of another server and continue run there
  (do-game
    (new-game (default-corp ["Bullfrog" (qty "Pup" 2)])
              (default-runner))
    (play-from-hand state :corp "Bullfrog" "HQ")
    (play-from-hand state :corp "Pup" "R&D")
    (play-from-hand state :corp "Pup" "R&D")
    (take-credits state :corp)
    (run-on state :hq)
    (let [frog (get-ice state :hq 0)]
      (core/rez state :corp frog)
      (is (= :hq (first (get-in @state [:run :server]))))
      (card-subroutine state :corp frog 0)
      (prompt-choice :corp "0 [Credits]")
      (prompt-choice :runner "1 [Credits]")
      (prompt-choice :corp "R&D")
      (is (= :rd (first (get-in @state [:run :server]))) "Run redirected to R&D")
      (is (= 2 (get-in @state [:run :position])) "Passed Bullfrog")
      (is (= "Bullfrog" (:title (get-ice state :rd 2))) "Bullfrog at outermost position of R&D"))))

(deftest cell-portal
  ;; Cell Portal - Bounce Runner to outermost position and derez itself
  (do-game
    (new-game (default-corp ["Cell Portal" (qty "Paper Wall" 2)])
              (default-runner))
    (core/gain state :corp :credit 5)
    (play-from-hand state :corp "Cell Portal" "HQ")
    (play-from-hand state :corp "Paper Wall" "HQ")
    (play-from-hand state :corp "Paper Wall" "HQ")
    (take-credits state :corp)
    (run-on state :hq)
    (run-continue state)
    (run-continue state)
    (is (= 1 (get-in @state [:run :position])))
    (let [cp (get-ice state :hq 0)]
      (core/rez state :corp cp)
      (card-subroutine state :corp cp 0)
      (is (= 3 (get-in @state [:run :position])) "Run back at outermost position")
      (is (not (:rezzed (refresh cp))) "Cell Portal derezzed"))))

(deftest chimera
  ;; Chimera - Gains chosen subtype
  (do-game
    (new-game (default-corp ["Chimera"])
              (default-runner))
    (play-from-hand state :corp "Chimera" "HQ")
    (let [ch (get-ice state :hq 0)]
      (core/rez state :corp ch)
      (prompt-choice :corp "Barrier")
      (is (core/has-subtype? (refresh ch) "Barrier") "Chimera has Barrier")
      (take-credits state :corp)
      (is (not (core/has-subtype? (refresh ch) "Barrier")) "Chimera does not have Barrier"))))

(deftest cortex-lock
  ;; Cortex Lock - Do net damage equal to Runner's unused memory
  (do-game
    (new-game (default-corp ["Cortex Lock"])
              (default-runner [(qty "Corroder" 2) (qty "Sure Gamble" 3)]))
    (play-from-hand state :corp "Cortex Lock" "HQ")
    (take-credits state :corp)
    (let [cort (get-ice state :hq 0)]
      (play-from-hand state :runner "Corroder")
      (is (= 3 (core/available-mu state)))
      (run-on state "HQ")
      (core/rez state :corp cort)
      (card-subroutine state :corp cort 0)
      (is (= 3 (count (:discard (get-runner)))) "Runner suffered 3 net damage"))))

(deftest crick
  ;; Crick - Strength boost when protecting Archives; installs a card from Archives
  (do-game
    (new-game (default-corp [(qty "Crick" 2) "Ice Wall"])
              (default-runner))
    (play-from-hand state :corp "Crick" "HQ")
    (play-from-hand state :corp "Crick" "Archives")
    (core/move state :corp (find-card "Ice Wall" (:hand (get-corp))) :discard)
    (take-credits state :corp)
    (let [cr1 (get-ice state :hq 0)
          cr2 (get-ice state :archives 0)]
      (core/rez state :corp cr1)
      (core/rez state :corp cr2)
      (is (= 3 (:current-strength (refresh cr1))) "Normal strength over HQ")
      (is (= 6 (:current-strength (refresh cr2))) "+3 strength over Archives")
      (card-subroutine state :corp cr2 0)
      (prompt-select :corp (find-card "Ice Wall" (:discard (get-corp))))
      (prompt-choice :corp "HQ")
      (is (= 3 (:credit (get-corp))) "Paid 1 credit to install as 2nd ICE over HQ"))))

(deftest curtain-wall
  ;; Curtain Wall - Strength boost when outermost ICE
  (do-game
    (new-game (default-corp ["Curtain Wall" "Paper Wall"])
              (default-runner))
    (core/gain state :corp :credit 10)
    (play-from-hand state :corp "Curtain Wall" "HQ")
    (let [curt (get-ice state :hq 0)]
      (core/rez state :corp curt)
      (is (= 10 (:current-strength (refresh curt)))
          "Curtain Wall has +4 strength as outermost ICE")
      (play-from-hand state :corp "Paper Wall" "HQ")
      (let [paper (get-ice state :hq 1)]
        (core/rez state :corp paper)
        (is (= 6 (:current-strength (refresh curt))) "Curtain Wall back to default 6 strength")))))

(deftest data-hound
  ;; Data Hound - Full test
  (do-game
    (new-game (default-corp ["Data Hound"])
              (default-runner [(qty "Sure Gamble" 2) "Desperado"
                               "Corroder" "Patron"]))
    (starting-hand state :runner ["Sure Gamble"]) ;move all other cards to stack
    (play-from-hand state :corp "Data Hound" "HQ")
    (take-credits state :corp)
    (let [dh (get-ice state :hq 0)]
      (run-on state "HQ")
      (core/rez state :corp dh)
      (card-subroutine state :corp dh 0)
      (prompt-choice :corp 2)
      (prompt-choice :runner 0)
      ;; trash 1 card and rearrange the other 3
      (prompt-card :corp (find-card "Desperado" (:deck (get-runner))))
      (is (= 1 (count (:discard (get-runner)))))
      (prompt-card :corp (find-card "Sure Gamble" (:deck (get-runner))))
      (prompt-card :corp (find-card "Corroder" (:deck (get-runner))))
      (prompt-card :corp (find-card "Patron" (:deck (get-runner))))
      ;; try starting over
      (prompt-choice :corp "Start over")
      (prompt-card :corp (find-card "Patron" (:deck (get-runner))))
      (prompt-card :corp (find-card "Corroder" (:deck (get-runner))))
      (prompt-card :corp (find-card "Sure Gamble" (:deck (get-runner)))) ;this is the top card on stack
      (prompt-choice :corp "Done")
      (is (= "Sure Gamble" (:title (first (:deck (get-runner))))))
      (is (= "Corroder" (:title (second (:deck (get-runner))))))
      (is (= "Patron" (:title (second (rest (:deck (get-runner)))))))
      (run-jack-out state)
      (run-on state "HQ")
      (card-subroutine state :corp dh 0)
      (prompt-choice :corp 0)
      (prompt-choice :runner 1)
      ;; trash the only card automatically
      (is (= 2 (count (:discard (get-runner)))))
      (is (= "Corroder" (:title (first (:deck (get-runner)))))))))

(deftest data-mine
  ;; Data Mine - do one net and trash
  (do-game
    (new-game (default-corp ["Data Mine"])
              (default-runner))
    (play-from-hand state :corp "Data Mine" "Server 1")
    (take-credits state :corp)
    (let [dm (get-ice state :remote1 0)]
      (run-on state "Server 1")
      (core/rez state :corp dm)
      (card-subroutine state :corp dm 0)
      (is (= 1 (count (:discard (get-runner)))) "Runner suffered 1 net damage"))))

(deftest draco
  ;; Dracō - Pay credits when rezzed to increase strength; trace to give 1 tag and end the run
  (do-game
    (new-game (default-corp ["Dracō"])
              (default-runner))
    (play-from-hand state :corp "Dracō" "HQ")
    (take-credits state :corp)
    (let [drac (get-ice state :hq 0)]
      (run-on state "HQ")
      (core/rez state :corp drac)
      (prompt-choice :corp 4)
      (is (= 4 (get-counters (refresh drac) :power)) "Dracō has 4 power counters")
      (is (= 4 (:current-strength (refresh drac))) "Dracō is 4 strength")
      (card-subroutine state :corp drac 0)
      (prompt-choice :corp 0)
      (prompt-choice :runner 0)
      (is (= 1 (:tag (get-runner))) "Runner took 1 tag")
      (is (nil? (get-in @state [:run])) "Run was ended"))))

(deftest enigma
  ;; Enigma - Force Runner to lose 1 click if able
  (do-game
    (new-game (default-corp ["Enigma"])
              (default-runner))
    (play-from-hand state :corp "Enigma" "HQ")
    (take-credits state :corp)
    (let [enig (get-ice state :hq 0)]
      (run-on state "HQ")
      (is (= 3 (:click (get-runner))))
      (core/rez state :corp enig)
      (card-subroutine state :corp enig 0)
      (is (= 2 (:click (get-runner))) "Runner lost 1 click"))))

(deftest envelope
  ;; Envelope - do 1 net damage, end the run
  (do-game
    (new-game (default-corp ["Envelope"])
              (default-runner))
    (play-from-hand state :corp "Envelope" "HQ")
    (take-credits state :corp)
    (let [envl (get-ice state :hq 0)]
      (run-on state "HQ")
      (core/rez state :corp envl)
      (is (zero? (count (:discard (get-runner)))) "No discarded cards")
      (card-subroutine state :corp envl 0)
      (is (= 1 (count (:discard (get-runner)))) "1 card in discard pile")
      (is (:run @state) "Run still ongoing")
      (card-subroutine state :corp envl 1)
      (is (not (:run @state)) "Run ended"))))

(deftest excalibur
  ;; Excalibur - Prevent Runner from making another run this turn
  (do-game
    (new-game (default-corp ["Excalibur"])
              (default-runner ["Stimhack"]))
    (play-from-hand state :corp "Excalibur" "HQ")
    (take-credits state :corp)
    (let [excal (get-ice state :hq 0)]
      (run-on state "HQ")
      (core/rez state :corp excal)
      (card-subroutine state :corp excal 0)
      (run-jack-out state)
      (run-on state "R&D")
      (is (not (:run @state)) "No run initiated")
      (is (= 3 (:click (get-runner))))
      (play-from-hand state :runner "Stimhack")
      (is (not (:run @state)) "No run initiated")
      (is (= 3 (:click (get-runner))))
      (is (empty? (:discard (get-runner))) "Card not played from Grip")
      ; Check cannot run flag is cleared on next turn #2474
      (take-credits state :runner)
      (is (= :corp (:active-player @state)) "Corp turn")
      (core/gain state :runner :click 1)
      (run-on state "HQ")
      (is (:run @state) "Run initiated ok"))))

(deftest fenris
  ;; Fenris - Illicit ICE give Corp 1 bad publicity when rezzed
  (do-game
    (new-game (default-corp ["Fenris"])
              (default-runner))
    (play-from-hand state :corp "Fenris" "HQ")
    (take-credits state :corp)
    (let [fen (get-ice state :hq 0)]
      (run-on state "HQ")
      (core/rez state :corp fen)
      (is (= 1 (:bad-publicity (get-corp))) "Gained 1 bad pub")
      (card-subroutine state :corp fen 0)
      (is (= 1 (:brain-damage (get-runner))) "Runner took 1 brain damage")
      (is (= 1 (count (:discard (get-runner)))))
      (is (= 4 (core/hand-size state :runner))))))

(deftest flare
  ;; Flare - Trash 1 program, do 2 unpreventable meat damage, and end the run
  (do-game
    (new-game (default-corp ["Flare"])
              (default-runner ["Plascrete Carapace" "Clone Chip" (qty "Cache" 3)]))
    (play-from-hand state :corp "Flare" "HQ")
    (core/gain state :corp :credit 2)
    (take-credits state :corp)
    (play-from-hand state :runner "Plascrete Carapace")
    (play-from-hand state :runner "Clone Chip")
    (let [flare (get-ice state :hq 0)
          cc (get-hardware state 1)]
      (run-on state :hq)
      (core/rez state :corp flare)
      (card-subroutine state :corp flare 0)
      (prompt-choice :corp 0)
      (prompt-choice :runner 0)
      (prompt-select :corp cc)
      (is (= 1 (count (get-hardware state))) "Clone Chip trashed")
      (is (empty? (:prompt (get-runner))) "Plascrete didn't try preventing meat damage")
      (is (= 1 (count (:hand (get-runner)))))
      (is (= 3 (count (:discard (get-runner)))) "Clone Chip plus 2 cards lost from damage in discard")
      (is (not (:run @state)) "Run ended"))))

(deftest free-lunch
  ;; Free Lunch - Spend 1 power counter to make Runner lose 1c
  (do-game
    (new-game (default-corp ["Free Lunch"])
              (default-runner))
    (play-from-hand state :corp "Free Lunch" "HQ")
    (let [fl (get-ice state :hq 0)]
      (core/rez state :corp fl)
      (card-subroutine state :corp fl 0)
      (is (= 1 (get-counters (refresh fl) :power)) "Free Lunch has 1 power counter")
      (card-subroutine state :corp fl 0)
      (is (= 2 (get-counters (refresh fl) :power)) "Free Lunch has 2 power counters")
      (is (= 5 (:credit (get-runner))))
      (card-ability state :corp (refresh fl) 0)
      (is (= 1 (get-counters (refresh fl) :power)) "Free Lunch has 1 power counter")
      (is (= 4 (:credit (get-runner))) "Runner lost 1 credit"))))

(deftest gemini
  ;; Gemini - Successfully trace to do 1 net damage; do 1 net damage if trace strength is 5 or more regardless of success
  (testing "Basic test"
    (do-game
      (new-game (default-corp ["Gemini" (qty "Hedge Fund" 2)])
                (default-runner [(qty "Sure Gamble" 3) (qty "Dirty Laundry" 2)]))
      (play-from-hand state :corp "Gemini" "HQ")
      (play-from-hand state :corp "Hedge Fund")
      (play-from-hand state :corp "Hedge Fund")
      (take-credits state :corp)
      (let [gem (get-ice state :hq 0)]
        (run-on state "HQ")
        (core/rez state :corp gem)
        (card-subroutine state :corp gem 0)
        (prompt-choice :corp 3) ; boost to trace strength 5
        (prompt-choice :runner 0)
        (is (= 2 (count (:discard (get-runner)))) "Did 2 net damage")
        (card-subroutine state :corp gem 0)
        (prompt-choice :corp 3) ; boost to trace strength 5
        (prompt-choice :runner 5) ; match trace
        (is (= 3 (count (:discard (get-runner)))) "Did only 1 net damage for having trace strength 5 or more"))))
  (testing "Interaction with Chronos Protocol and kicker"
    (do-game
      (new-game (make-deck "Chronos Protocol: Selective Mind-mapping" ["Gemini" (qty "Hedge Fund" 2)])
                (default-runner ["Sure Gamble" (qty "Dirty Laundry" 2)]))
      (play-from-hand state :corp "Gemini" "HQ")
      (play-from-hand state :corp "Hedge Fund")
      (play-from-hand state :corp "Hedge Fund")
      (take-credits state :corp)
      (let [gem (get-ice state :hq 0)]
        (run-on state "HQ")
        (core/rez state :corp gem)
        (card-subroutine state :corp gem 0)
        (prompt-choice :corp 3) ; boost to trace strength 5
        (prompt-choice :runner 0)
        (prompt-choice :corp "Yes")
        (prompt-card :corp (find-card "Sure Gamble" (:hand (get-runner))))
        (is (= 2 (count (:discard (get-runner)))) "Did 2 net damage")))))

(deftest holmegaard
  ;; Holmegaard - Stop Runner from accessing cards if win trace
  (do-game
    (new-game (default-corp ["Holmegaard" "Hostile Takeover"])
              (default-runner ["Cache" "Inti"]))
    (core/gain state :corp :credit 10)
    (play-from-hand state :corp "Holmegaard" "HQ")
    (let [holm (get-ice state :hq 0)]
      (core/rez state :corp holm)
      (take-credits state :corp)
      (play-from-hand state :runner "Inti")
      (play-from-hand state :runner "Cache")
      (run-on state "HQ")
      (card-subroutine state :corp holm 0)
      (prompt-choice :corp 0)
      (prompt-choice :runner 0)
      (card-subroutine state :corp holm 1)
      (prompt-select :corp (get-program state 1))
      (is (empty? (:discard (get-runner))) "Can't target non-icebreaker program")
      (prompt-select :corp (get-program state 0))
      (is (= 1 (count (:discard (get-runner)))) "Inti trashed")
      (run-continue state)
      (run-successful state)
      ;; Prompt for "you cannot access any card this run"
      (prompt-choice :runner "No action")
      (is (not (accessing state "Hostile Takeover"))))))

(deftest iq
  ;; IQ - Rez cost and strength equal to cards in HQ
  (do-game
    (new-game (default-corp [(qty "IQ" 3) (qty "Hedge Fund" 3)])
              (default-runner))
    (play-from-hand state :corp "Hedge Fund")
    (play-from-hand state :corp "IQ" "R&D")
    (let [iq1 (get-ice state :rd 0)]
      (core/rez state :corp iq1)
      (is (and (= 4 (count (:hand (get-corp))))
               (= 4 (:current-strength (refresh iq1)))
               (= 5 (:credit (get-corp)))) "4 cards in HQ: paid 4 to rez, has 4 strength")
      (play-from-hand state :corp "IQ" "HQ")
      (let [iq2 (get-ice state :hq 0)]
        (core/rez state :corp iq2)
        (is (and (= 3 (count (:hand (get-corp))))
                 (= 3 (:current-strength (refresh iq1)))
                 (= 3 (:current-strength (refresh iq2)))
                 (= 2 (:credit (get-corp)))) "3 cards in HQ: paid 3 to rez, both have 3 strength")))))

(deftest ^{:card-title "it's-a-trap!"}
  its-a-trap
  ;; It's a Trap! - 2 net dmg on expose, self-trash and make Runner trash installed card
  (do-game
    (new-game (default-corp ["It's a Trap!"])
              (default-runner [(qty "Cache" 3) (qty "Infiltration" 2)]))
    (play-from-hand state :corp "It's a Trap!" "Archives")
    (let [iat (get-ice state :archives 0)]
      (take-credits state :corp)
      (play-from-hand state :runner "Infiltration")
      (prompt-choice :runner "Expose a card")
      (prompt-select :runner iat)
      (is (= 3 (count (:discard (get-runner)))) "Did 2 net damage on expose")
      (play-from-hand state :runner "Cache")
      (run-on state "archives")
      (core/rez state :corp iat)
      (card-subroutine state :corp (refresh iat) 0)
      (prompt-select :runner (get-program state 0))
      (is (= 4 (count (:discard (get-runner)))) "Cache trashed")
      (is (= 1 (count (:discard (get-corp)))) "It's a Trap trashed"))))

(deftest jua
  (testing "Encounter effect - Prevent Runner from installing cards for the rest of the turn"
    (do-game
      (new-game (default-corp ["Jua"])
                (default-runner ["Desperado" "Sure Gamble"]))
      (play-from-hand state :corp "Jua" "HQ")
      (take-credits state :corp)
      (let [jua (get-ice state :hq 0)]
        (run-on state "HQ")
        (core/rez state :corp jua)
        (card-ability state :corp (refresh jua) 0)
        (run-successful state)
        (is (= 2 (count (:hand (get-runner)))) "Runner starts with 2 cards in hand")
        (play-from-hand state :runner "Desperado")
        (is (= 2 (count (:hand (get-runner)))) "No cards installed")
        (play-from-hand state :runner "Sure Gamble")
        (is (= 1 (count (:hand (get-runner)))) "Can play events")
        (take-credits state :runner)
        (take-credits state :corp)
        (is (= 1 (count (:hand (get-runner)))) "Runner starts with 1 cards in hand")
        (play-from-hand state :runner "Desperado")
        (is (zero? (count (:hand (get-runner)))) "Card installed"))))
  (testing "Subroutine effect - Select 2 runner cards, runner moves one to the stack"
    (do-game
      (new-game (default-corp ["Jua"])
                (default-runner ["Desperado" "Gordian Blade"]))
      (play-from-hand state :corp "Jua" "HQ")
      (take-credits state :corp)
      (let [jua (get-ice state :hq 0)]
        (core/gain state :runner :credit 10)
        (play-from-hand state :runner "Desperado")
        (run-on state "HQ")
        (core/rez state :corp jua)
        (card-subroutine state :corp (refresh jua) 0)
        (is (empty? (:prompt (get-corp))) "Can't fire for 1 installed card")
        (run-successful state)
        (play-from-hand state :runner "Gordian Blade")
        (run-on state "HQ")
        (card-subroutine state :corp (refresh jua) 0)
        (prompt-select :corp (get-program state 0))
        (prompt-select :corp (get-hardware state 0))
        (prompt-card :runner (get-program state 0))
        (is (nil? (get-program state 0)) "Card is uninstalled")
        (is (= 1 (count (:deck (get-runner)))) "Runner puts card in deck")))))

(deftest kakugo
  ;; Kakugo
  (testing "ability continues to work when ice is swapped"
    (do-game
      (new-game (default-corp ["Kakugo"
                               "Ice Wall"])
                (default-runner))
      (play-from-hand state :corp "Kakugo" "R&D")
      (play-from-hand state :corp "Ice Wall" "Archives")
      (take-credits state :corp)
      (let [kakugo   (get-ice state :rd 0)
            ice-wall (get-ice state :archives 0)]
        (run-on state "R&D")
        (core/rez state :corp kakugo)
        (run-continue state)
        (run-jack-out state)
        (is (= 2 (count (:hand (get-runner)))) "Runner took damage before swap")
        (core/swap-ice state :corp (refresh kakugo) (refresh ice-wall))
        (run-on state "Archives")
        (run-continue state)
        (run-jack-out state)
        (is (= 1 (count (:hand (get-runner)))) "Runner took damage after swap")))))

(deftest kamali-1.0
  ;; Kamali 1.0
  (do-game
    (new-game (default-corp ["Kamali 1.0"])
              (default-runner ["Astrolabe" "Decoy"
                               "Cache" "Hedge Fund"]))
    (play-from-hand state :corp "Kamali 1.0" "HQ")
    (take-credits state :corp)
    (play-from-hand state :runner "Astrolabe")
    (play-from-hand state :runner "Decoy")
    (play-from-hand state :runner "Cache")
   (let [kamali (get-ice state :hq 0)]
     (run-on state "HQ")
     (core/rez state :corp kamali)
     (card-subroutine state :corp kamali 0)
     (is (zero? (:brain-damage (get-runner))) "Runner starts with 0 brain damage")
     (prompt-choice :runner "Take 1 brain damage")
     (is (= 1 (:brain-damage (get-runner))) "Runner took 1 brain damage")
     (card-subroutine state :corp kamali 1)
     (is (empty? (:discard (get-runner))) "Runner starts with no discarded cards")
     (prompt-choice :runner "Trash an installed piece of hardware")
     (prompt-select :runner (get-hardware state 0))
     (is (empty? (get-hardware state)) "Astrolabe trashed")
     (is (= 1 (count (:discard (get-runner)))) "Runner trashed 1 card")
     (card-subroutine state :corp kamali 2)
     (is (= 1 (count (:discard (get-runner)))) "Runner starts with 1 discarded card")
     (prompt-choice :runner "Trash an installed program")
     (prompt-select :runner (get-program state 0))
     (is (empty? (get-program state)) "Cache trashed")
     (is (= 2 (count (:discard (get-runner)))) "Runner trashed 1 card"))))

(deftest kitsune
  (testing "Kitsune - Corp choices card for Runner to access"
    (do-game
      (new-game (default-corp ["Kitsune" "Snare!"])
                (default-runner))
      (play-from-hand state :corp "Kitsune" "R&D")
      (take-credits state :corp)
      (run-on state "R&D")
      (let [kitsune (get-ice state :rd 0)]
        (core/rez state :corp kitsune)
        (card-subroutine state :corp kitsune 0)
        (prompt-select :corp (find-card "Snare!" (:hand (get-corp))))
        ;; Runner access Snare! corp has prompt
        (is (= :waiting (-> @state :runner :prompt first :prompt-type))
            "Runner has prompt to wait for Corp to use Snare!")
        (prompt-choice :corp "Yes")
        (is (= "Kitsune" (-> (get-corp) :discard first :title)) "Kitsune was trashed after use")))))

(deftest lockdown
  ;; Lockdown - Prevent Runner from drawing cards for the rest of the turn
  (do-game
    (new-game (default-corp ["Lockdown"])
              (default-runner [(qty "Diesel" 2) (qty "Sure Gamble" 3)]))
    (play-from-hand state :corp "Lockdown" "R&D")
    (take-credits state :corp)
    (core/move state :runner (find-card "Sure Gamble" (:hand (get-runner))) :deck)
    (core/move state :runner (find-card "Sure Gamble" (:hand (get-runner))) :deck)
    (core/move state :runner (find-card "Sure Gamble" (:hand (get-runner))) :deck)
    (let [lock (get-ice state :rd 0)]
      (run-on state "R&D")
      (core/rez state :corp lock)
      (card-subroutine state :corp lock 0)
      (run-successful state)
      (play-from-hand state :runner "Diesel")
      (is (= 1 (count (:hand (get-runner)))) "No cards drawn")
      (take-credits state :runner)
      (take-credits state :corp)
      (play-from-hand state :runner "Diesel")
      (is (= 3 (count (:hand (get-runner))))
          "New turn ends prevention; remaining 3 cards drawn from Stack"))))

(deftest lotus-field
  ;; Lotus Field strength cannot be lowered
  (do-game
    (new-game (default-corp ["Lotus Field" "Lag Time"])
              (default-runner ["Ice Carver" "Parasite"]))
    (play-from-hand state :corp "Lotus Field" "Archives")
    (take-credits state :corp 2)
    (let [lotus (get-ice state :archives 0)]
      (core/rez state :corp lotus)
      (play-from-hand state :runner "Ice Carver")
      (run-on state "Archives")
      (is (= 4 (:current-strength (refresh lotus))) "Lotus Field strength unchanged")
      (run-jack-out state)
      (play-from-hand state :runner "Parasite")
      (prompt-select :runner lotus)
      (is (= 1 (count (:hosted (refresh lotus)))) "Parasite hosted on Lotus Field")
      (take-credits state :runner 1)
      (take-credits state :corp)
      (is (= 1 (core/get-virus-counters state :runner (first (:hosted (refresh lotus)))))
          "Parasite has 1 virus counter")
      (is (= 4 (:current-strength (refresh lotus))) "Lotus Field strength unchanged")
      (take-credits state :runner)
      (play-from-hand state :corp "Lag Time")
      (is (= 5 (:current-strength (refresh lotus))) "Lotus Field strength increased")
      (take-credits state :corp 2)
      (is (= 5 (:current-strength (refresh lotus))) "Lotus Field strength increased"))))

(deftest magnet
  ;; Magnet - host program when rezzed
  (testing "Faceup ice"
    (do-game
      (new-game (default-corp ["Magnet" "Enigma"])
                (default-runner ["Parasite"]))
      (play-from-hand state :corp "Magnet" "HQ")
      (play-from-hand state :corp "Enigma" "R&D")
      (core/rez state :corp (get-ice state :rd 0))
      (take-credits state :corp)
      (let [m (get-ice state :hq 0)
            e (get-ice state :rd 0)]
        (play-from-hand state :runner "Parasite")
        (prompt-select :runner (refresh e))
        (is (= 1 (count (:hosted (refresh e)))) "Parasite hosted on Enigma")
        (run-on state "HQ")
        (core/rez state :corp (get-ice state :hq 0))
        (prompt-select :corp (first (:hosted (get-ice state :rd 0))))
        (is (empty? (:hosted (refresh e))) "Enigma not hosting Parasite")
        (is (= 1 (count (:hosted (refresh m)))) "Parasite hosted on Magnet")
        (prompt-choice-partial :runner "Jack")
        (take-credits state :runner)
        (take-credits state :corp)
        (is (zero? (core/get-virus-counters state :runner (first (:hosted (refresh m)))))
          "Parasite does not gain a virus counter"))))
  (testing "Facedown ice"
    (do-game
      (new-game (default-corp ["Magnet" "Enigma"])
                (default-runner ["Trypano"]))
      (play-from-hand state :corp "Magnet" "HQ")
      (play-from-hand state :corp "Enigma" "R&D")
      (take-credits state :corp)
      (let [m (get-ice state :hq 0)
            e (get-ice state :rd 0)]
        (play-from-hand state :runner "Trypano")
        (prompt-select :runner (refresh e))
        (is (= 1 (count (:hosted (refresh e)))) "Trypano hosted on Enigma")
        (run-on state "HQ")
        (core/rez state :corp (get-ice state :hq 0))
        (prompt-select :corp (first (:hosted (get-ice state :rd 0))))
        (is (empty? (:hosted (refresh e))) "Enigma not hosting Trypano")
        (is (= 1 (count (:hosted (refresh m)))) "Trypano hosted on Magnet")
        (prompt-choice-partial :runner "Jack")
        (take-credits state :runner)
        (take-credits state :corp)
        (is (empty? (:prompt (get-runner))) "No Trypano prompt")
        (is (zero? (core/get-virus-counters state :runner (first (:hosted (refresh m)))))
          "Trypano does not gain a virus counter"))))
  (testing "Derezzed ice"
    (do-game
      (new-game (default-corp ["Magnet" "Enigma"])
                (default-runner [(qty "Parasite" 2)]))
      (play-from-hand state :corp "Magnet" "HQ")
      (play-from-hand state :corp "Enigma" "R&D")
      (core/rez state :corp (get-ice state :rd 0))
      (take-credits state :corp)
      (let [m (get-ice state :hq 0)
            e (get-ice state :rd 0)]
        (play-from-hand state :runner "Parasite")
        (prompt-select :runner (refresh e))
        (is (= 1 (count (:hosted (refresh e)))) "Parasite hosted on Enigma")
        (run-on state "HQ")
        (core/rez state :corp (get-ice state :hq 0))
        (prompt-select :corp (first (:hosted (get-ice state :rd 0))))
        (is (empty? (:hosted (refresh e))) "Enigma not hosting Parasite")
        (is (= 1 (count (:hosted (refresh m)))) "Parasite hosted on Magnet")
        (prompt-choice-partial :runner "Jack")
        (take-credits state :runner)
        (take-credits state :corp)
        (is (zero? (core/get-virus-counters state :runner (first (:hosted (refresh m)))))
          "Parasite does not gain a virus counter")
        (take-credits state :runner)
        (core/derez state :corp (refresh m))
        (take-credits state :corp)
        (is (= 1 (core/get-virus-counters state :runner (first (:hosted (refresh m)))))
          "Parasite gains a virus counter on derezzed Magnet")
        (play-from-hand state :runner "Parasite")
        (prompt-select :runner (refresh e))
        (is (= 1 (count (:hosted (refresh e)))) "Parasite hosted on Enigma")
        (run-on state "HQ")
        (core/rez state :corp (get-ice state :hq 0))
        (prompt-select :corp (first (:hosted (get-ice state :rd 0))))
        (is (empty? (:hosted (refresh e))) "Enigma not hosting Parasite")
        (is (= 2 (count (:hosted (refresh m)))) "Parasites hosted on Magnet")
        (prompt-choice-partial :runner "Jack")
        (take-credits state :runner)
        (take-credits state :corp)
        (is (= 1 (core/get-virus-counters state :runner (first (:hosted (refresh m)))))
          "First parasite stays at 1 virus counter on rezzed Magnet")
        (is (zero? (core/get-virus-counters state :runner (second (:hosted (refresh m)))))
          "Second parasite does not gain a virus counter on derezzed Magnet")
        (take-credits state :runner)
        (core/derez state :corp (refresh m))
        (take-credits state :corp)
        (is (= 2 (core/get-virus-counters state :runner (first (:hosted (refresh m)))))
          "First parasite gains a virus counter on derezzed Magnet")
        (is (= 1 (core/get-virus-counters state :runner (second (:hosted (refresh m)))))
          "Second parasite gains a virus counter on rezzed Magnet")))))

(deftest mausolus
  ;; Mausolus - 3 adv tokens change the subroutines
  (do-game
    (new-game (default-corp ["Mausolus"])
              (default-runner [(qty "NetChip" 5)]))
    (play-from-hand state :corp "Mausolus" "HQ")
    (let [mau (get-ice state :hq 0)]
      (core/rez state :corp mau)
      (take-credits state :corp)
      (run-on state :hq)
      (is (= 3 (:credit (get-corp))) "corp starts encounter with 3 crs")
      (is (zero? (count (:discard (get-runner)))) "runner starts encounter with no cards in heap")
      (is (zero? (:tag (get-runner))) "runner starts encounter with 0 tags")
      (card-subroutine state :corp mau 0)
      (card-subroutine state :corp mau 1)
      (card-subroutine state :corp mau 2)
      (is (= 4 (:credit (get-corp))) "corp gains 1 cr from mausolus")
      (is (= 1 (count (:discard (get-runner)))) "corp does 1 net damage")
      (is (= 1 (:tag (get-runner))) "corp gives 1 tag")
      (run-jack-out state)
      (take-credits state :runner)
      (core/advance state :corp {:card (refresh mau)})
      (core/advance state :corp {:card (refresh mau)})
      (core/advance state :corp {:card (refresh mau)})
      (run-on state :hq)
      (is (= 1 (:credit (get-corp))) "corp starts encounter with 1 crs")
      (is (= 1 (count (:discard (get-runner)))) "runner starts encounter with 1 card in heap")
      (is (= 1 (:tag (get-runner))) "runner starts encounter with 1 tags")
      (card-subroutine state :corp mau 0)
      (card-subroutine state :corp mau 1)
      (card-subroutine state :corp mau 2)
      (is (= 4 (:credit (get-corp))) "corp gains 3 cr")
      (is (= 4 (count (:discard (get-runner)))) "corp does 3 net damage")
      (is (= 2 (:tag (get-runner))) "corp gives 1 tag")
      (is (not (:run @state)) "Run is ended")
      (is (get-in @state [:runner :register :unsuccessful-run]) "Run was unsuccessful"))))

(deftest masvingo
  (do-game
    (new-game (default-corp ["Masvingo"])
              (default-runner))
    (play-from-hand state :corp "Masvingo" "HQ")
    (let [mas (get-ice state :hq 0)]
      (is (zero? (get-counters (refresh mas) :advancement)) "Should install with 0 counter")
      (core/rez state :corp (refresh mas))
      (is (= 1 (get-counters (refresh mas) :advancement)) "Should rez with 1 counter")
      (take-credits state :corp)
      (run-on state :hq)
      (card-subroutine state :corp mas 0)
      (is (not (:run @state)) "Run is ended"))))

(deftest meru-mati
  (do-game
    (new-game (default-corp [(qty "Meru Mati" 2)])
              (default-runner))
    (play-from-hand state :corp "Meru Mati" "HQ")
    (play-from-hand state :corp "Meru Mati" "R&D")
    (core/rez state :corp (get-ice state :hq 0))
    (core/rez state :corp (get-ice state :rd 0))
    (is (= 4 (:current-strength (get-ice state :hq 0))) "HQ Meru Mati at 4 strength")
    (is (= 1 (:current-strength (get-ice state :rd 0))) "R&D at 0 strength")))

(deftest mind-game
  ;; Mind game - PSI redirect to different server
  (do-game
    (new-game (default-corp ["Mind Game"])
              (default-runner))
    (play-from-hand state :corp "Mind Game" "HQ")
    (take-credits state :corp)
    (run-on state :hq)
    (let [mindgame (get-ice state :hq 0)]
      (core/rez state :corp mindgame)
      (card-subroutine state :corp mindgame 0))
    (prompt-choice :corp "1 [Credits]")
    (prompt-choice :runner "0 [Credits]")
    (is (= (set ["R&D" "Archives"]) (set (:choices (prompt-map :corp)))) "Corp cannot choose server Runner is on")
    (prompt-choice :corp "Archives")
    (is (= [:archives] (get-in @state [:run :server])) "Runner now running on Archives")))

(deftest minelayer
  ;; Minelayer - Install a piece of ICE in outermost position of Minelayer's server at no cost
  (do-game
    (new-game (default-corp ["Minelayer" "Fire Wall"])
              (default-runner))
    (play-from-hand state :corp "Minelayer" "HQ")
    (take-credits state :corp)
    (run-on state :hq)
    (core/rez state :corp (get-ice state :hq 0))
    (is (= 6 (:credit (get-corp))))
    (card-subroutine state :corp (get-ice state :hq 0) 0)
    (prompt-select :corp (find-card "Fire Wall" (:hand (get-corp))))
    (is (= 2 (count (get-in @state [:corp :servers :hq :ices]))) "2 ICE protecting HQ")
    (is (= 6 (:credit (get-corp))) "Didn't pay 1 credit to install as second ICE")))

(deftest mlinzi
  ;; Mlinzi - take X net damage or trash the top X+1 cards from the Stack
  (do-game
    (new-game (default-corp ["Mlinzi"])
              (default-runner [(qty "Sure Gamble" 3)]))
    (starting-hand state :runner ["Sure Gamble"])
    (play-from-hand state :corp "Mlinzi" "HQ")
    (take-credits state :corp)
    (let [ml (get-ice state :hq 0)]
      (run-on state "HQ")
      (core/rez state :corp ml)
      (card-subroutine state :corp (refresh ml) 0)
      (is (= 1 (count (:hand (get-runner)))) "Runner has 1 card in hand")
      (prompt-choice-partial :runner "Take")
      (is (= 1 (count (:discard (get-runner)))) "Runner trashed 1 card")
      (is (empty? (:hand (get-runner))) "Runner trashed card from hand")
      (card-subroutine state :corp (refresh ml) 0)
      (is (= 2 (count (:deck (get-runner)))) "Runner has 2 cards in stack")
      (prompt-choice-partial :runner "Trash")
      (is (= 3 (count (:discard (get-runner)))) "Runner trashed 2 cards")
      (is (empty? (:deck (get-runner))) "Runner trashed card from stack"))))

(deftest mother-goddess
  ;; Mother Goddess - Gains other ice subtypes
  (do-game
    (new-game (default-corp ["Mother Goddess" "NEXT Bronze"])
              (default-runner))
    (core/gain state :corp :credit 1)
    (play-from-hand state :corp "Mother Goddess" "HQ")
    (play-from-hand state :corp "NEXT Bronze" "R&D")
    (let [mg (get-ice state :hq 0)
          nb (get-ice state :rd 0)]
      (core/rez state :corp mg)
      (is (core/has-subtype? (refresh mg) "Mythic") "Mother Goddess has Mythic")
      (is (not (core/has-subtype? (refresh mg) "Code Gate")) "Mother Goddess does not have Code Gate")
      (is (not (core/has-subtype? (refresh mg) "NEXT")) "Mother Goddess does not have NEXT")
      (core/rez state :corp nb)
      (is (core/has-subtype? (refresh mg) "Mythic") "Mother Goddess has Mythic")
      (is (core/has-subtype? (refresh mg) "Code Gate") "Mother Goddess has Code Gate")
      (is (core/has-subtype? (refresh mg) "NEXT") "Mother Goddess has NEXT"))))

(deftest next-bronze
  ;; NEXT Bronze - Add 1 strength for every rezzed NEXT ice
  (do-game
    (new-game (default-corp [(qty "NEXT Bronze" 2) "NEXT Silver"])
              (default-runner))
    (core/gain state :corp :credit 2)
    (play-from-hand state :corp "NEXT Bronze" "HQ")
    (play-from-hand state :corp "NEXT Bronze" "R&D")
    (play-from-hand state :corp "NEXT Silver" "Archives")
    (let [nb1 (get-ice state :hq 0)
          nb2 (get-ice state :rd 0)
          ns1 (get-ice state :archives 0)]
      (core/rez state :corp nb1)
      (is (= 1 (:current-strength (refresh nb1)))
          "NEXT Bronze at 1 strength: 1 rezzed NEXT ice")
      (core/rez state :corp nb2)
      (is (= 2 (:current-strength (refresh nb1)))
          "NEXT Bronze at 2 strength: 2 rezzed NEXT ice")
      (is (= 2 (:current-strength (refresh nb2)))
          "NEXT Bronze at 2 strength: 2 rezzed NEXT ice")
      (core/rez state :corp ns1)
      (is (= 3 (:current-strength (refresh nb1)))
          "NEXT Bronze at 3 strength: 3 rezzed NEXT ice")
      (is (= 3 (:current-strength (refresh nb2)))
          "NEXT Bronze at 3 strength: 3 rezzed NEXT ice"))))

(deftest next-diamond
  ;; NEXT Diamond - Rez cost is lowered by 1 for each rezzed NEXT ice
  (testing "Base rez cost"
    (do-game
      (new-game (default-corp ["NEXT Diamond"])
                (default-runner))
      (core/gain state :corp :credit 5)
      (is (= 10 (:credit (get-corp))) "Corp starts with 10 credits")
      (play-from-hand state :corp "NEXT Diamond" "HQ")
      (core/rez state :corp (get-ice state :hq 0))
      (is (zero? (:credit (get-corp))) "Corp spends 10 credits to rez")))
  (testing "Lowered rez cost"
    (do-game
      (new-game (default-corp ["NEXT Diamond" "NEXT Opal" "NEXT Bronze" "Kakugo"])
                (default-runner))
      (core/gain state :corp :credit 13 :click 1)
      (play-from-hand state :corp "NEXT Diamond" "HQ")
      (play-from-hand state :corp "NEXT Opal" "HQ")
      (play-from-hand state :corp "NEXT Bronze" "R&D")
      (play-from-hand state :corp "Kakugo" "Archives")
      (core/rez state :corp (get-ice state :hq 1))
      (core/rez state :corp (get-ice state :archives 0))
      (is (= 9 (:credit (get-corp))) "Corp starts with 9 credits")
      (core/rez state :corp (get-ice state :hq 0))
      (is (zero? (:credit (get-corp))) "Corp spends 9 credits to rez"))))

(deftest nightdancer
  ;; Nightdancer - Runner loses a click if able, corp gains a click on next turn
  (do-game
    (new-game (default-corp ["Nightdancer"])
              (default-runner))
    (play-from-hand state :corp "Nightdancer" "HQ")
    (take-credits state :corp)
    (let [nd (get-ice state :hq 0)]
      (core/rez state :corp nd)
      (run-on state "HQ")
      (is (= 3 (:click (get-runner))) "Runner starts with 3 clicks")
      (card-subroutine state :corp nd 0)
      (is (= 2 (:click (get-runner))) "Runner lost 1 click")
      (card-subroutine state :corp nd 0)
      (is (= 1 (:click (get-runner))) "Runner lost 1 click")
      (run-jack-out state)
      (take-credits state :runner)
      (is (= 5 (:click (get-corp))) "Corp has 5 clicks"))))

(deftest oduduwa
  ;; Oduduwa - Gain 1 advancement token when encountered.
  ;; May placed x advancement tokens on another ice where x is the number of counters on Oduduwa already.
  (do-game
    (new-game (default-corp ["Oduduwa" "Enigma"])
              (default-runner))
    (play-from-hand state :corp "Oduduwa" "HQ")
    (play-from-hand state :corp "Enigma" "R&D")
    (let [odu (get-ice state :hq 0)
          eni (get-ice state :rd 0)]
      (core/rez state :corp odu)
      (core/rez state :corp eni)
      (take-credits state :corp)
      (run-on state :hq)
      (card-ability state :corp (refresh odu) 0)
      (card-ability state :corp (refresh odu) 1)
      (prompt-select :corp (refresh eni))
      (is (= 1 (get-counters (refresh odu) :advancement)))
      (is (= 1 (get-counters (refresh eni) :advancement)))
      (run-jack-out state)
      (take-credits state :runner)
      (take-credits state :corp)
      (run-on state :hq)
      (card-ability state :corp (refresh odu) 0)
      (card-ability state :corp (refresh odu) 1)
      (prompt-select :corp (refresh eni))
      (is (= 2 (get-counters (refresh odu) :advancement)))
      (is (= 3 (get-counters (refresh eni) :advancement)))
      (run-jack-out state)
      (take-credits state :runner)
      (take-credits state :corp)
      (run-on state :hq)
      (card-ability state :corp (refresh odu) 0)
      (card-ability state :corp (refresh odu) 1)
      (prompt-select :corp (refresh eni))
      (is (= 3 (get-counters (refresh odu) :advancement)))
      (is (= 6 (get-counters (refresh eni) :advancement))))))

(deftest resistor
  ;; Resistor - Strength equal to Runner tags, lose strength when Runner removes a tag
  (do-game
    (new-game (default-corp ["Resistor"])
              (default-runner))
    (play-from-hand state :corp "Resistor" "HQ")
    (let [resistor (get-ice state :hq 0)]
      (core/rez state :corp resistor)
      (is (zero? (:current-strength (refresh resistor))) "No Runner tags; 0 strength")
      (core/tag-runner state :runner 2)
      (is (= 2 (:tag (get-runner))))
      (is (= 2 (:current-strength (refresh resistor))) "2 Runner tags; 2 strength")
      (take-credits state :corp)
      (core/remove-tag state :runner 1)
      (is (= 1 (:current-strength (refresh resistor))) "Runner removed 1 tag; down to 1 strength"))))

(deftest sadaka
  ;; Sadaka
  (testing "Sub 1 - Look at the top 3 cards of R&D, arrange those or shuffle R&D. You may draw 1 card"
    (do-game
      (new-game (default-corp ["Sadaka" (qty "Enigma" 3)])
                (default-runner))
      (starting-hand state :corp ["Sadaka"])
      (play-from-hand state :corp "Sadaka" "Archives")
      (let [sadaka (get-ice state :archives 0)]
        (take-credits state :corp)
        (run-on state "archives")
        (core/rez state :corp sadaka)
        (is (zero? (count (:hand (get-corp)))) "Corp starts with empty hand")
        (card-subroutine state :corp (refresh sadaka) 0)
        (prompt-choice :corp "Shuffle R&D")
        (prompt-choice :corp "Yes")
        (is (= 1 (count (:hand (get-corp)))) "Corp draws a card")
        (card-subroutine state :corp (refresh sadaka) 0)
        (prompt-choice :corp "Shuffle R&D")
        (prompt-choice :corp "No")
        (is (= 1 (count (:hand (get-corp)))) "Corp doesn't draw a card"))))
  (testing "Sub 2 - You may trash 1 card in HQ. If you do, trash 1 resource. Trash Sadaka."
    (do-game
      (new-game (default-corp [(qty "Sadaka" 2) (qty "Enigma" 3)])
                (default-runner ["Bank Job"]))
      (play-from-hand state :corp "Sadaka" "Archives")
      (play-from-hand state :corp "Sadaka" "HQ")
      (let [sadaka (get-ice state :archives 0)
            sadakaHQ (get-ice state :hq 0)]
        (take-credits state :corp)
        (play-from-hand state :runner "Bank Job")
        (run-on state "archives")
        (core/rez state :corp sadaka)
        (is (= 3 (count (:hand (get-corp)))) "Corp starts with 3 cards in hand")
        (is (zero? (count (:discard (get-corp)))) "Corps starts with 0 cards in archives")
        (card-subroutine state :corp (refresh sadaka) 1)
        (prompt-card :corp (find-card "Enigma" (:hand (get-corp))))
        (is (= 2 (count (:hand (get-corp)))) "Corp discards 1 card")
        (is (= 1 (count (:discard (get-corp)))) "1 card trashed")
        (prompt-choice :corp "Done")
        (is (= 2 (count (:discard (get-corp)))) "Sadaka trashed")
        (run-jack-out state)
        (run-on state "archives")
        (core/rez state :corp sadakaHQ)
        (is (= 2 (count (:hand (get-corp)))) "Corp starts with 2 cards in hand")
        (is (= 2 (count (:discard (get-corp)))) "Corps starts with 2 cards in archives")
        (is (zero? (count (:discard (get-runner)))) "Runner starts with 0 cards in discard")
        (card-subroutine state :corp (refresh sadakaHQ) 1)
        (prompt-card :corp (find-card "Enigma" (:hand (get-corp))))
        (is (= 1 (count (:hand (get-corp)))) "Corp discards 1 card")
        (is (= 3 (count (:discard (get-corp)))) "1 card trashed")
        (prompt-select :corp (get-resource state 0))
        (is (= 1 (count (:discard (get-runner)))) "Runner resource trashed")
        (is (= 4 (count (:discard (get-corp)))) "sadakaHQ trashed")))))

(deftest sandman
  ;; Sandman - add an installed runner card to the grip
  (do-game
    (new-game (default-corp ["Sandman"])
              (default-runner ["Inti" "Scrubber"]))
    (play-from-hand state :corp "Sandman" "HQ")
    (take-credits state :corp)
    (play-from-hand state :runner "Inti")
    (play-from-hand state :runner "Scrubber")
    (is (zero? (count (:hand (get-runner)))) "Runner's hand is empty")
    (run-on state "HQ")
    (let [sand (get-ice state :hq 0)]
      (core/rez state :corp (refresh sand))
      (card-subroutine state :corp (refresh sand) 0)
      (prompt-select :corp (find-card "Inti" (get-in (get-runner) [:rig :program])))
      (is (= 1 (count (:hand (get-runner)))) "Runner has 1 card in hand")
      (card-subroutine state :corp (refresh sand) 0)
      (prompt-select :corp (find-card "Scrubber" (get-in (get-runner) [:rig :resource])))
      (is (= 2 (count (:hand (get-runner)))) "Runner has 2 cards in hand")
      (card-subroutine state :corp (refresh sand) 0)
      (is (empty? (:prompt (get-corp))) "Sandman doesn't fire if no installed cards"))))

(deftest searchlight
  ;; Searchlight - Trace bace equal to advancement counters
  (do-game
    (new-game (default-corp ["Searchlight"])
              (default-runner))
    (play-from-hand state :corp "Searchlight" "HQ")
    (let [searchlight (get-ice state :hq 0)]
      (core/rez state :corp searchlight)
      (card-subroutine state :corp (refresh searchlight) 0)
      (prompt-choice :corp 0)
      (prompt-choice :runner 0)
<<<<<<< HEAD
      (is (zero? (:tag (get-runner))) "Trace failed with 0 advancements")
      (core/advance state :corp {:card (refresh searchlight)})
=======
      (is (= 0 (:tag (get-runner))) "Trace failed with 0 advancements")
      (advance state searchlight 1)
>>>>>>> bae5aefa
      (card-subroutine state :corp (refresh searchlight) 0)
      (prompt-choice :corp 0)
      (prompt-choice :runner 0)
      (is (= 1 (:tag (get-runner))) "Trace succeeds with 1 advancement"))))

(deftest seidr-adaptive-barrier
  ;; Seidr Adaptive Barrier - +1 strength for every ice protecting its server
  (do-game
    (new-game (default-corp ["Seidr Adaptive Barrier" (qty "Ice Wall" 2)])
              (default-runner))
    (core/gain state :corp :credit 10)
    (play-from-hand state :corp "Seidr Adaptive Barrier" "HQ")
    (let [sab (get-ice state :hq 0)]
      (core/rez state :corp sab)
      (is (= 3 (:current-strength (refresh sab))) "Seidr gained 1 strength for itself")
      (play-from-hand state :corp "Ice Wall" "HQ")
      (is (= 4 (:current-strength (refresh sab))) "+2 strength for 2 pieces of ICE")
      (play-from-hand state :corp "Ice Wall" "HQ")
      (is (= 5 (:current-strength (refresh sab))) "+3 strength for 3 pieces of ICE"))))

(deftest self-adapting-code-wall
  ;; Self-Adapting Code Wall
  (do-game
    (new-game (default-corp ["Self-Adapting Code Wall" "Lag Time"])
              (default-runner ["Ice Carver" "Parasite"]))
    (play-from-hand state :corp "Self-Adapting Code Wall" "Archives")
    (take-credits state :corp 2)
    (let [sacw (get-ice state :archives 0)]
      (core/rez state :corp sacw)
      (play-from-hand state :runner "Ice Carver")
      (run-on state "Archives")
      (is (= 1 (:current-strength (refresh sacw))) "Self-Adapting Code Wall strength unchanged")
      (run-jack-out state)
      (play-from-hand state :runner "Parasite")
      (prompt-select :runner sacw)
      (is (= 1 (count (:hosted (refresh sacw)))) "Parasite hosted on Self-Adapting Code Wall")
      (take-credits state :runner 1)
      (take-credits state :corp)
      (is (= 1 (core/get-virus-counters state :runner (first (:hosted (refresh sacw)))))
          "Parasite has 1 virus counter")
      (is (= 1 (:current-strength (refresh sacw))) "Self-Adapting Code Wall strength unchanged")
      (take-credits state :runner)
      (play-from-hand state :corp "Lag Time")
      (is (= 2 (:current-strength (refresh sacw))) "Self-Adapting Code Wall strength increased")
      (take-credits state :corp 2)
      (is (= 2 (:current-strength (refresh sacw))) "Self-Adapting Code Wall strength increased"))))

(deftest sherlock-1.0
  ;; Sherlock 1.0 - Trace to add an installed program to the top of Runner's Stack
  (do-game
    (new-game (default-corp ["Sherlock 1.0"])
              (default-runner [(qty "Gordian Blade" 3) (qty "Sure Gamble" 3)]))
    (play-from-hand state :corp "Sherlock 1.0" "HQ")
    (take-credits state :corp)
<<<<<<< HEAD
    (play-from-hand state :runner "Gordian Blade")
    (run-on state :hq)
    (core/rez state :corp (get-ice state :hq 0))
    (card-subroutine state :corp (get-ice state :hq 0) 0)
    (prompt-choice :corp 0)
    (prompt-choice :runner 0)
    (prompt-select :corp (get-program state 0))
    (is (empty? (get-program state)) "Gordian uninstalled")
    (is (= "Gordian Blade" (:title (first (:deck (get-runner))))) "Gordian on top of Stack")))
=======
    (let [sherlock (get-ice state :hq 0)]
      (play-from-hand state :runner "Gordian Blade")
      (run-on state :hq)
      (core/rez state :corp sherlock)
      (card-subroutine state :corp sherlock 0)
      (prompt-choice :corp 0)
      (prompt-choice :runner 0)
      (prompt-select :corp (get-program state 0))
      (is (empty? (get-program state)) "Gordian uninstalled")
      (is (= "Gordian Blade" (:title (first (:deck (get-runner))))) "Gordian on top of Stack"))))

(deftest sherlock-2.0
  ;; Sherlock 2.0 - Trace to add an installed program to the bottom of Runner's Stack
  (do-game
    (new-game (default-corp [(qty "Sherlock 2.0" 1)])
              (default-runner [(qty "Gordian Blade" 3) (qty "Sure Gamble" 3)]))
    (play-from-hand state :corp "Sherlock 2.0" "HQ")
    (take-credits state :corp)
    (let [sherlock (get-ice state :hq 0)]
      (play-from-hand state :runner "Gordian Blade")
      (run-on state :hq)
      (core/rez state :corp sherlock)
      (card-subroutine state :corp sherlock 0)
      (prompt-choice :corp 0)
      (prompt-choice :runner 0)
      (prompt-select :corp (get-program state 0))
      (is (empty? (get-program state)) "Gordian uninstalled")
      (is (= "Gordian Blade" (:title (last (:deck (get-runner))))) "Gordian on bottom of Stack"))))
>>>>>>> bae5aefa

(deftest shiro
  ;; Shiro - Full test
  (do-game
    (new-game (default-corp ["Shiro" "Caprice Nisei"
                             "Quandary" "Jackson Howard"])
              (default-runner ["R&D Interface"]))
    (starting-hand state :corp ["Shiro"])
    (play-from-hand state :corp "Shiro" "HQ")
    (take-credits state :corp)
    (play-from-hand state :runner "R&D Interface")
    (let [shiro (get-ice state :hq 0)]
      (run-on state :hq)
      (core/rez state :corp shiro)
      (card-subroutine state :corp shiro 0)
      (prompt-card :corp (find-card "Caprice Nisei" (:deck (get-corp))))
      (prompt-card :corp (find-card "Quandary" (:deck (get-corp))))
      (prompt-card :corp (find-card "Jackson Howard" (:deck (get-corp))))
      ;; try starting over
      (prompt-choice :corp "Start over")
      (prompt-card :corp (find-card "Jackson Howard" (:deck (get-corp))))
      (prompt-card :corp (find-card "Quandary" (:deck (get-corp))))
      (prompt-card :corp (find-card "Caprice Nisei" (:deck (get-corp)))) ;this is the top card of R&D
      (prompt-choice :corp "Done")
      (is (= "Caprice Nisei" (:title (first (:deck (get-corp))))))
      (is (= "Quandary" (:title (second (:deck (get-corp))))))
      (is (= "Jackson Howard" (:title (second (rest (:deck (get-corp)))))))
      (card-subroutine state :corp shiro 1)
      (is (= (:cid (first (:deck (get-corp))))
             (:cid (:card (first (:prompt (get-runner)))))) "Access the top card of R&D")
      (prompt-choice :runner "No")
      (is (= (:cid (second (:deck (get-corp))))
             (:cid (:card (first (:prompt (get-runner)))))) "Access another card due to R&D Interface"))))

(deftest snowflake
  ;; Snowflake - Win a psi game to end the run
  (do-game
    (new-game (default-corp ["Snowflake"])
              (default-runner))
    (play-from-hand state :corp "Snowflake" "HQ")
    (take-credits state :corp)
    (run-on state :hq)
    (let [sf (get-ice state :hq 0)]
      (core/rez state :corp sf)
      (card-subroutine state :corp sf 0)
      (prompt-choice :corp "0 [Credits]")
      (prompt-choice :runner "0 [Credits]")
      (is (:run @state) "Runner won psi, run continues")
      (card-subroutine state :corp sf 0)
      (prompt-choice :corp "0 [Credits]")
      (prompt-choice :runner "1 [Credits]")
      (is (not (:run @state)) "Run ended"))))

(deftest special-offer
  ;; Special Offer trashes itself and updates the run position
  (do-game
    (new-game (default-corp ["Ice Wall" "Special Offer"])
              (default-runner))
    (play-from-hand state :corp "Ice Wall" "HQ")
    (play-from-hand state :corp "Special Offer" "HQ")
    (take-credits state :corp 1)
    (run-on state "HQ")
    (is (= 2 (:position (get-in @state [:run]))) "Initial position approaching Special Offer")
    (let [special (get-ice state :hq 1)]
      (core/rez state :corp special)
      (is (= 4 (:credit (get-corp))))
      (card-subroutine state :corp special 0)
      (is (= 9 (:credit (get-corp))) "Special Offer paid 5 credits")
      (is (= 1 (:position (get-in @state [:run])))
          "Run position updated; now approaching Ice Wall"))))

(deftest sand-storm
  ;; Sand Storm should not end the run if protecting an otherwise empty/naked server
  (do-game
    (new-game (default-corp ["Sand Storm" "PAD Campaign"])
              (default-runner))
    (play-from-hand state :corp "Sand Storm" "New remote")
    (play-from-hand state :corp "PAD Campaign" "New remote")
    (take-credits state :corp)
    (run-on state "Server 1")
    (let [sand-storm (get-ice state :remote1 0)]
      (core/rez state :corp sand-storm)
      (card-subroutine state :corp sand-storm 0)
      (prompt-choice :corp "Server 2")
      (is (=  (first (get-in @state [:run :server])) :remote2) "Is running on server 2"))))

(deftest surveyor
  ;; Surveyor ice strength
  (do-game
    (new-game (default-corp [(qty "Surveyor" 1) (qty "Ice Wall" 2)])
              (default-runner))
    (core/gain state :corp :credit 10)
    (core/gain state :runner :credit 10)
    (play-from-hand state :corp "Surveyor" "HQ")
    (let [surv (get-ice state :hq 0)]
      (core/rez state :corp surv)
      (is (= 2 (:current-strength (refresh surv))) "Surveyor has 2 strength for itself")
      (play-from-hand state :corp "Ice Wall" "HQ")
      (is (= 4 (:current-strength (refresh surv))) "Surveyor has 4 strength for 2 pieces of ICE")
      (play-from-hand state :corp "Ice Wall" "HQ")
      (is (= 6 (:current-strength (refresh surv))) "Surveyor has 6 strength for 3 pieces of ICE")
      (run-on state "HQ")
      (card-subroutine state :corp surv 0)
      (is (= 6 (-> (get-corp) :prompt first :base)) "Trace should be base 6")
      (prompt-choice :corp 0)
      (prompt-choice :runner 5)
      (is (= 2 (:tag (get-runner))) "Runner took 2 tags from Surveyor Trace 6 with boost 5")
      (card-subroutine state :corp surv 0)
      (is (= 6 (-> (get-corp) :prompt first :base)) "Trace should be base 6")
      (prompt-choice :corp 0)
      (prompt-choice :runner 6)
      (is (= 2 (:tag (get-runner))) "Runner did not take tags from Surveyor Trace 6 with boost 6"))))

(deftest tithonium
  ;; Forfeit option as rez cost, can have hosted condition counters
  (testing "Basic test"
    (do-game
      (new-game (default-corp ["Hostile Takeover" "Tithonium" "Patch"])
                (default-runner ["Pawn" "Wasteland"]))
      (core/gain state :corp :click 10)
      (play-from-hand state :corp "Hostile Takeover" "New remote")
      (play-from-hand state :corp "Tithonium" "HQ")
      (let [ht (get-content state :remote1 0)
            ti (get-ice state :hq 0)]
        (score-agenda state :corp ht)
        (is (= 1 (count (:scored (get-corp)))) "Agenda scored")
        (is (= 12 (:credit (get-corp))) "Gained 7 credits")
        (core/rez state :corp ti)
        (prompt-choice :corp "No") ; don't use alternative cost
        (is (= 3 (:credit (get-corp))) "Spent 9 to Rez")
        (core/derez state :corp (refresh ti))
        (core/rez state :corp ti)
        (prompt-choice :corp "Yes") ; use alternative cost
        (prompt-select :corp (get-in (get-corp) [:scored 0]))
        (is (= 3 (:credit (get-corp))) "Still on 3c")
        (is (zero? (count (:scored (get-corp)))) "Agenda forfeited")
        ;; Can Host Conditions Counters
        (play-from-hand state :corp "Patch")
        (prompt-select :corp (refresh ti))
        (is (= 1 (count (:hosted (refresh ti)))) "1 card on Tithonium")
        (take-credits state :corp)
        (core/derez state :corp (refresh ti))
        (is (= 1 (count (:hosted (refresh ti)))) "1 card on Tithonium")
        (play-from-hand state :runner "Pawn")
        (play-from-hand state :runner "Wasteland")
        (let [pawn (get-program state 0)
              wast (get-resource state 0)]
          (card-ability state :runner (refresh pawn) 0)
          (prompt-select :runner (refresh ti))
          (is (= 2 (count (:hosted (refresh ti)))) "2 cards on Tithonium")
          (core/derez state :corp (refresh ti))
          (is (= 2 (count (:hosted (refresh ti)))) "2 cards on Tithonium")
          (run-on state "HQ")
          (card-subroutine state :corp ti 2)
          (prompt-select :corp (refresh wast))
          (is (= 1 (count (:discard (get-runner)))) "1 card trashed")
          (card-subroutine state :corp ti 1)
          (is (not (:run @state)) "Run ended")))))
  (testing "Do not prompt for alt cost #2734"
    (do-game
      (new-game (default-corp ["Hostile Takeover" "Oversight AI" "Tithonium"])
                (default-runner))
      (play-from-hand state :corp "Hostile Takeover" "New remote")
      (play-from-hand state :corp "Tithonium" "R&D")
      (let [ht (get-content state :remote1 0)
            ti (get-ice state :rd 0)]
        (score-agenda state :corp ht)
        (play-from-hand state :corp "Oversight AI")
        (prompt-select :corp ti)
        (is (:rezzed (refresh ti)))
        (is (= "Oversight AI" (:title (first (:hosted (refresh ti)))))
            "Tithonium hosting OAI as a condition")))))

(deftest tmi
  ;; TMI
  (testing "Basic test"
    (do-game
      (new-game (default-corp ["TMI"])
                (default-runner))
      (play-from-hand state :corp "TMI" "HQ")
      (let [tmi (get-ice state :hq 0)]
        (core/rez state :corp tmi)
        (prompt-choice :corp 0)
        (prompt-choice :runner 0)
        (is (:rezzed (refresh tmi))))))
  (testing "Losing trace derezzes TMI"
    (do-game
      (new-game (default-corp ["TMI"])
                (make-deck "Sunny Lebeau: Security Specialist" [(qty "Blackmail" 3)]))
      (play-from-hand state :corp "TMI" "HQ")
      (let [tmi (get-ice state :hq 0)]
        (core/rez state :corp tmi)
        (prompt-choice :corp 0)
        (prompt-choice :runner 0)
        (is (not (:rezzed (refresh tmi))))))))
<<<<<<< HEAD
=======

(deftest troll
  ;; Troll
  (testing "Giving the runner a choice on successful trace shouldn't make runner pay trace first. #5335"
    (do-game
      (new-game (default-corp ["Troll"])
                (default-runner))
      (play-from-hand state :corp "Troll" "HQ")
      (take-credits state :corp)
      (let [troll (get-ice state :hq 0)]
        (core/rez state :corp troll)
        (run-on state "HQ")
        (card-ability state :corp troll 0)
        (is (= :waiting (-> (get-runner) :prompt first :prompt-type)) "Runner waits for Corp to boost first")
        (prompt-choice :corp 0)
        (prompt-choice :runner 0)
        (prompt-choice :runner "End the run")
        (is (not (:run @state)) "Run is ended")))))
>>>>>>> bae5aefa

(deftest turing
  ;; Turing - Strength boosted when protecting a remote server
  (do-game
    (new-game (default-corp [(qty "Turing" 2) "Hedge Fund"])
              (default-runner))
    (play-from-hand state :corp "Hedge Fund")
    (play-from-hand state :corp "Turing" "HQ")
    (play-from-hand state :corp "Turing" "New remote")
    (let [t1 (get-ice state :hq 0)
          t2 (get-ice state :remote1 0)]
      (core/rez state :corp t1)
      (is (= 2 (:current-strength (refresh t1)))
          "Turing default 2 strength over a central server")
      (core/rez state :corp t2)
      (is (= 5 (:current-strength (refresh t2)))
          "Turing increased to 5 strength over a remote server"))))

(deftest waiver
  ;; Waiver - Trash Runner cards in grip with play/install cost <= trace exceed
  (do-game
    (new-game (default-corp ["Waiver"])
              (default-runner ["Corroder" "Dean Lister" "Ubax" "Caldera"]))
    (play-from-hand state :corp "Waiver" "HQ")
    (let [waiv (get-ice state :hq 0)]
      (core/rez state :corp waiv)
      (card-subroutine state :corp waiv 0)
      (prompt-choice :corp 0)
      (prompt-choice :runner 3)
      (is (empty? (filter #(= "Ubax" (:title %)) (:discard (get-runner)))) "Ubax not trashed")
      (is (empty? (filter #(= "Caldera" (:title %)) (:discard (get-runner)))) "Caldera not trashed")
      (is (= 2 (count (:discard (get-runner)))) "2 cards trashed"))))

(deftest wendigo
  ;; Morph ice gain and lose subtypes from normal advancements and placed advancements
  (do-game
    (new-game (default-corp ["Wendigo" "Shipment from SanSan"
                             "Superior Cyberwalls"])
              (default-runner))
    (core/gain state :corp :click 2)
    (play-from-hand state :corp "Superior Cyberwalls" "New remote")
    (let [sc (get-content state :remote1 0)]
      (score-agenda state :corp sc)
      (play-from-hand state :corp "Wendigo" "HQ")
      (let [wend (get-ice state :hq 0)]
        (core/rez state :corp wend)
        (is (= 4 (:current-strength (refresh wend))) "Wendigo at normal 4 strength")
        (core/advance state :corp {:card (refresh wend)})
        (is (= true (has? (refresh wend) :subtype "Barrier")) "Wendigo gained Barrier")
        (is (= false (has? (refresh wend) :subtype "Code Gate")) "Wendigo lost Code Gate")
        (is (= 5 (:current-strength (refresh wend))) "Wendigo boosted to 5 strength by scored Superior Cyberwalls")
        (play-from-hand state :corp "Shipment from SanSan")
        (prompt-choice :corp "1")
        (prompt-select :corp wend)
        (is (= false (has? (refresh wend) :subtype "Barrier")) "Wendigo lost Barrier")
        (is (= true (has? (refresh wend) :subtype "Code Gate")) "Wendigo gained Code Gate")
        (is (= 4 (:current-strength (refresh wend))) "Wendigo returned to normal 4 strength")))))

(deftest wraparound
  ;; Wraparound - Strength boosted when no fracter is installed
  (do-game
    (new-game (default-corp ["Wraparound"])
              (default-runner ["Corroder"]))
    (play-from-hand state :corp "Wraparound" "HQ")
    (let [wrap (get-ice state :hq 0)]
      (core/rez state :corp wrap)
      (is (= 7 (:current-strength (refresh wrap)))
          "Wraparound +7 strength with no fracter in play")
      (take-credits state :corp)
      (play-from-hand state :runner "Corroder")
      (is (zero? (:current-strength (refresh wrap)))
          "Wraparound 0 strength after Corroder installed"))))<|MERGE_RESOLUTION|>--- conflicted
+++ resolved
@@ -1121,13 +1121,8 @@
       (card-subroutine state :corp (refresh searchlight) 0)
       (prompt-choice :corp 0)
       (prompt-choice :runner 0)
-<<<<<<< HEAD
       (is (zero? (:tag (get-runner))) "Trace failed with 0 advancements")
-      (core/advance state :corp {:card (refresh searchlight)})
-=======
-      (is (= 0 (:tag (get-runner))) "Trace failed with 0 advancements")
       (advance state searchlight 1)
->>>>>>> bae5aefa
       (card-subroutine state :corp (refresh searchlight) 0)
       (prompt-choice :corp 0)
       (prompt-choice :runner 0)
@@ -1182,17 +1177,6 @@
               (default-runner [(qty "Gordian Blade" 3) (qty "Sure Gamble" 3)]))
     (play-from-hand state :corp "Sherlock 1.0" "HQ")
     (take-credits state :corp)
-<<<<<<< HEAD
-    (play-from-hand state :runner "Gordian Blade")
-    (run-on state :hq)
-    (core/rez state :corp (get-ice state :hq 0))
-    (card-subroutine state :corp (get-ice state :hq 0) 0)
-    (prompt-choice :corp 0)
-    (prompt-choice :runner 0)
-    (prompt-select :corp (get-program state 0))
-    (is (empty? (get-program state)) "Gordian uninstalled")
-    (is (= "Gordian Blade" (:title (first (:deck (get-runner))))) "Gordian on top of Stack")))
-=======
     (let [sherlock (get-ice state :hq 0)]
       (play-from-hand state :runner "Gordian Blade")
       (run-on state :hq)
@@ -1221,7 +1205,6 @@
       (prompt-select :corp (get-program state 0))
       (is (empty? (get-program state)) "Gordian uninstalled")
       (is (= "Gordian Blade" (:title (last (:deck (get-runner))))) "Gordian on bottom of Stack"))))
->>>>>>> bae5aefa
 
 (deftest shiro
   ;; Shiro - Full test
@@ -1417,8 +1400,6 @@
         (prompt-choice :corp 0)
         (prompt-choice :runner 0)
         (is (not (:rezzed (refresh tmi))))))))
-<<<<<<< HEAD
-=======
 
 (deftest troll
   ;; Troll
@@ -1437,7 +1418,6 @@
         (prompt-choice :runner 0)
         (prompt-choice :runner "End the run")
         (is (not (:run @state)) "Run is ended")))))
->>>>>>> bae5aefa
 
 (deftest turing
   ;; Turing - Strength boosted when protecting a remote server
