(ns game-test.cards.ice
  (:require [game.core :as core]
            [game.utils :refer :all]
            [game-test.core :refer :all]
            [game-test.utils :refer :all]
            [game-test.macros :refer :all]
            [clojure.test :refer :all]))

(use-fixtures :once load-all-cards (partial reset-card-defs "ice"))

(deftest ^:skip-card-coverage
  end-the-run-test
  ;; Since all ETR ice share a common ability, we only need one test
  (do-game
    (new-game (default-corp [(qty "Ice Wall" 3) (qty "Hedge Fund" 3) (qty "Restructure" 2)])
              (default-runner))
    (play-from-hand state :corp "Ice Wall" "HQ")
    (take-credits state :corp 2)
    (run-on state "HQ")
    (is (= [:hq] (get-in @state [:run :server])))
    (let [iwall (get-ice state :hq 0)]
      (core/rez state :corp iwall)
      (card-subroutine state :corp iwall 0)
      (is (not (:run @state)) "Run is ended")
      (is (get-in @state [:runner :register :unsuccessful-run]) "Run was unsuccessful"))))

(deftest aimor
  ;; Aimor - trash the top 3 cards of the stack, trash Aimor
  (do-game
    (new-game (default-corp ["Aimor"])
              (default-runner [(qty "Sure Gamble" 2) "Desperado" "Corroder" "Patron"]))
    (starting-hand state :runner ["Sure Gamble"]) ;move all other cards to stack
    (play-from-hand state :corp "Aimor" "HQ")
    (is (= 1 (count (get-in @state [:corp :servers :hq :ices]))) "Aimor installed")
    (take-credits state :corp)
    (let [aim (get-ice state :hq 0)]
      (run-on state "HQ")
      (core/rez state :corp aim)
      (card-subroutine state :corp aim 0)
      (is (= 3 (count (:discard (get-runner)))) "Runner trashed 3 cards")
      (is (= 1 (count (:deck (get-runner)))) "Runner has 1 card in deck"))
    (is (= 0 (count (get-in @state [:corp :servers :hq :ices]))) "Aimor trashed")))

(deftest archangel
  ;; Archangel - accessing from R&D does not cause run to hang.
  (do-game
    (new-game (default-corp ["Archangel" "Hedge Fund"])
              (default-runner ["Bank Job"]))
    (starting-hand state :corp ["Hedge Fund"])
    (take-credits state :corp)
    (play-from-hand state :runner "Bank Job")
    (run-empty-server state :rd)
    (prompt-choice :corp "Yes")
    (prompt-choice :runner "Yes")
    (prompt-choice :corp 0)
    (prompt-choice :runner 0)
    (prompt-select :corp (get-resource state 0))
    (prompt-choice :runner "No action")
    (is (not (:run @state)) "Run ended")))

(deftest architect
  (testing "Architect is untrashable while installed and rezzed, but trashable if derezzed or from HQ"
    (do-game
      (new-game (default-corp [(qty "Architect" 3)])
                (default-runner))
      (play-from-hand state :corp "Architect" "HQ")
      (let [architect (get-ice state :hq 0)]
        (core/rez state :corp architect)
        (core/trash state :corp (refresh architect))
        (is (not= nil (get-ice state :hq 0)) "Architect was trashed, but should be untrashable")
        (core/derez state :corp (refresh architect))
        (core/trash state :corp (refresh architect))
        (is (= nil (get-ice state :hq 0)) "Architect was not trashed, but should be trashable")
        (core/trash state :corp (get-in @state [:corp :hand 0]))
        (is (= (get-in @state [:corp :discard 0 :title]) "Architect"))
        (is (= (get-in @state [:corp :discard 1 :title]) "Architect"))))))

(deftest asteroid-belt
  ;; Asteroid Belt - Space ICE rez cost reduced by 3 credits per advancement
  (do-game
    (new-game (default-corp ["Asteroid Belt"])
              (default-runner))
    (core/gain state :corp :credit 5)
    (play-from-hand state :corp "Asteroid Belt" "HQ")
    (let [ab (get-ice state :hq 0)]
      (core/advance state :corp {:card (refresh ab)})
      (core/advance state :corp {:card (refresh ab)})
      (is (= 8 (:credit (get-corp))))
      (is (= 2 (:advance-counter (refresh ab))))
      (core/rez state :corp (refresh ab))
      (is (= 5 (:credit (get-corp))) "Paid 3 credits to rez; 2 advancments on Asteroid Belt"))))

(deftest bandwidth
  ;; Bandwidth - Give the Runner 1 tag; remove 1 tag if the run is successful
  (do-game
    (new-game (default-corp ["Bandwidth"])
              (default-runner))
    (play-from-hand state :corp "Bandwidth" "Archives")
    (let [bw (get-ice state :archives 0)]
      (take-credits state :corp)
      (run-on state "Archives")
      (core/rez state :corp bw)
      (card-subroutine state :corp bw 0)
      (is (= 1 (:tag (get-runner))) "Runner took 1 tag")
      (run-successful state)
      (is (= 0 (:tag (get-runner))) "Run successful; Runner lost 1 tag")
      (run-on state "Archives")
      (card-subroutine state :corp bw 0)
      (is (= 1 (:tag (get-runner))) "Runner took 1 tag")
      (run-jack-out state)
      (is (= 1 (:tag (get-runner))) "Run unsuccessful; Runner kept 1 tag"))))

(deftest bullfrog
  ;; Bullfrog - Win psi to move to outermost position of another server and continue run there
  (do-game
    (new-game (default-corp ["Bullfrog" (qty "Pup" 2)])
              (default-runner))
    (play-from-hand state :corp "Bullfrog" "HQ")
    (play-from-hand state :corp "Pup" "R&D")
    (play-from-hand state :corp "Pup" "R&D")
    (take-credits state :corp)
    (run-on state :hq)
    (let [frog (get-ice state :hq 0)]
      (core/rez state :corp frog)
      (is (= :hq (first (get-in @state [:run :server]))))
      (card-subroutine state :corp frog 0)
      (prompt-choice :corp "0 [Credits]")
      (prompt-choice :runner "1 [Credits]")
      (prompt-choice :corp "R&D")
      (is (= :rd (first (get-in @state [:run :server]))) "Run redirected to R&D")
      (is (= 2 (get-in @state [:run :position])) "Passed Bullfrog")
      (is (= "Bullfrog" (:title (get-ice state :rd 2))) "Bullfrog at outermost position of R&D"))))

(deftest cell-portal
  ;; Cell Portal - Bounce Runner to outermost position and derez itself
  (do-game
    (new-game (default-corp ["Cell Portal" (qty "Paper Wall" 2)])
              (default-runner))
    (core/gain state :corp :credit 5)
    (play-from-hand state :corp "Cell Portal" "HQ")
    (play-from-hand state :corp "Paper Wall" "HQ")
    (play-from-hand state :corp "Paper Wall" "HQ")
    (take-credits state :corp)
    (run-on state :hq)
    (run-continue state)
    (run-continue state)
    (is (= 1 (get-in @state [:run :position])))
    (let [cp (get-ice state :hq 0)]
      (core/rez state :corp cp)
      (card-subroutine state :corp cp 0)
      (is (= 3 (get-in @state [:run :position])) "Run back at outermost position")
      (is (not (get-in (refresh cp) [:rezzed])) "Cell Portal derezzed"))))

(deftest chimera
  ;; Chimera - Gains chosen subtype
  (do-game
    (new-game (default-corp ["Chimera"])
              (default-runner))
    (play-from-hand state :corp "Chimera" "HQ")
    (let [ch (get-ice state :hq 0)]
      (core/rez state :corp ch)
      (prompt-choice :corp "Barrier")
      (is (core/has-subtype? (refresh ch) "Barrier") "Chimera has Barrier")
      (take-credits state :corp)
      (is (not (core/has-subtype? (refresh ch) "Barrier")) "Chimera does not have Barrier"))))

(deftest cortex-lock
  ;; Cortex Lock - Do net damage equal to Runner's unused memory
  (do-game
    (new-game (default-corp ["Cortex Lock"])
              (default-runner [(qty "Corroder" 2) (qty "Sure Gamble" 3)]))
    (play-from-hand state :corp "Cortex Lock" "HQ")
    (take-credits state :corp)
    (let [cort (get-ice state :hq 0)]
      (play-from-hand state :runner "Corroder")
      (is (= 3 (core/available-mu state)))
      (run-on state "HQ")
      (core/rez state :corp cort)
      (card-subroutine state :corp cort 0)
      (is (= 3 (count (:discard (get-runner)))) "Runner suffered 3 net damage"))))

(deftest crick
  ;; Crick - Strength boost when protecting Archives; installs a card from Archives
  (do-game
    (new-game (default-corp [(qty "Crick" 2) "Ice Wall"])
              (default-runner))
    (play-from-hand state :corp "Crick" "HQ")
    (play-from-hand state :corp "Crick" "Archives")
    (core/move state :corp (find-card "Ice Wall" (:hand (get-corp))) :discard)
    (take-credits state :corp)
    (let [cr1 (get-ice state :hq 0)
          cr2 (get-ice state :archives 0)]
      (core/rez state :corp cr1)
      (core/rez state :corp cr2)
      (is (= 3 (:current-strength (refresh cr1))) "Normal strength over HQ")
      (is (= 6 (:current-strength (refresh cr2))) "+3 strength over Archives")
      (card-subroutine state :corp cr2 0)
      (prompt-select :corp (find-card "Ice Wall" (:discard (get-corp))))
      (prompt-choice :corp "HQ")
      (is (= 3 (:credit (get-corp))) "Paid 1 credit to install as 2nd ICE over HQ"))))

(deftest curtain-wall
  ;; Curtain Wall - Strength boost when outermost ICE
  (do-game
    (new-game (default-corp ["Curtain Wall" "Paper Wall"])
              (default-runner))
    (core/gain state :corp :credit 10)
    (play-from-hand state :corp "Curtain Wall" "HQ")
    (let [curt (get-ice state :hq 0)]
      (core/rez state :corp curt)
      (is (= 10 (:current-strength (refresh curt)))
          "Curtain Wall has +4 strength as outermost ICE")
      (play-from-hand state :corp "Paper Wall" "HQ")
      (let [paper (get-ice state :hq 1)]
        (core/rez state :corp paper)
        (is (= 6 (:current-strength (refresh curt))) "Curtain Wall back to default 6 strength")))))

(deftest data-hound
  ;; Data Hound - Full test
  (do-game
    (new-game (default-corp ["Data Hound"])
              (default-runner [(qty "Sure Gamble" 2) "Desperado"
                               "Corroder" "Patron"]))
    (starting-hand state :runner ["Sure Gamble"]) ;move all other cards to stack
    (play-from-hand state :corp "Data Hound" "HQ")
    (take-credits state :corp)
    (let [dh (get-ice state :hq 0)]
      (run-on state "HQ")
      (core/rez state :corp dh)
      (card-subroutine state :corp dh 0)
      (prompt-choice :corp 2)
      (prompt-choice :runner 0)
      ;; trash 1 card and rearrange the other 3
      (prompt-card :corp (find-card "Desperado" (:deck (get-runner))))
      (is (= 1 (count (:discard (get-runner)))))
      (prompt-card :corp (find-card "Sure Gamble" (:deck (get-runner))))
      (prompt-card :corp (find-card "Corroder" (:deck (get-runner))))
      (prompt-card :corp (find-card "Patron" (:deck (get-runner))))
      ;; try starting over
      (prompt-choice :corp "Start over")
      (prompt-card :corp (find-card "Patron" (:deck (get-runner))))
      (prompt-card :corp (find-card "Corroder" (:deck (get-runner))))
      (prompt-card :corp (find-card "Sure Gamble" (:deck (get-runner)))) ;this is the top card on stack
      (prompt-choice :corp "Done")
      (is (= "Sure Gamble" (:title (first (:deck (get-runner))))))
      (is (= "Corroder" (:title (second (:deck (get-runner))))))
      (is (= "Patron" (:title (second (rest (:deck (get-runner)))))))
      (run-jack-out state)
      (run-on state "HQ")
      (card-subroutine state :corp dh 0)
      (prompt-choice :corp 0)
      (prompt-choice :runner 1)
      ;; trash the only card automatically
      (is (= 2 (count (:discard (get-runner)))))
      (is (= "Corroder" (:title (first (:deck (get-runner)))))))))

(deftest data-mine
  ;; Data Mine - do one net and trash
  (do-game
    (new-game (default-corp ["Data Mine"])
              (default-runner))
    (play-from-hand state :corp "Data Mine" "Server 1")
    (take-credits state :corp)
    (let [dm (get-ice state :remote1 0)]
      (run-on state "Server 1")
      (core/rez state :corp dm)
      (card-subroutine state :corp dm 0)
      (is (= 1 (count (:discard (get-runner)))) "Runner suffered 1 net damage"))))

(deftest draco
  ;; Dracō - Pay credits when rezzed to increase strength; trace to give 1 tag and end the run
  (do-game
    (new-game (default-corp ["Dracō"])
              (default-runner))
    (play-from-hand state :corp "Dracō" "HQ")
    (take-credits state :corp)
    (let [drac (get-ice state :hq 0)]
      (run-on state "HQ")
      (core/rez state :corp drac)
      (prompt-choice :corp 4)
      (is (= 4 (get-counters (refresh drac) :power)) "Dracō has 4 power counters")
      (is (= 4 (:current-strength (refresh drac))) "Dracō is 4 strength")
      (card-subroutine state :corp drac 0)
      (prompt-choice :corp 0)
      (prompt-choice :runner 0)
      (is (= 1 (:tag (get-runner))) "Runner took 1 tag")
      (is (nil? (get-in @state [:run])) "Run was ended"))))

(deftest enigma
  ;; Enigma - Force Runner to lose 1 click if able
  (do-game
    (new-game (default-corp ["Enigma"])
              (default-runner))
    (play-from-hand state :corp "Enigma" "HQ")
    (take-credits state :corp)
    (let [enig (get-ice state :hq 0)]
      (run-on state "HQ")
      (is (= 3 (:click (get-runner))))
      (core/rez state :corp enig)
      (card-subroutine state :corp enig 0)
      (is (= 2 (:click (get-runner))) "Runner lost 1 click"))))

(deftest envelope
  ;; Envelope - do 1 net damage, end the run
  (do-game
    (new-game (default-corp ["Envelope"])
              (default-runner))
    (play-from-hand state :corp "Envelope" "HQ")
    (take-credits state :corp)
    (let [envl (get-ice state :hq 0)]
      (run-on state "HQ")
      (core/rez state :corp envl)
      (is (= 0 (count (:discard (get-runner)))) "No discarded cards")
      (card-subroutine state :corp envl 0)
      (is (= 1 (count (:discard (get-runner)))) "1 card in discard pile")
      (is (:run @state) "Run still ongoing")
      (card-subroutine state :corp envl 1)
      (is (not (:run @state)) "Run ended"))))

(deftest excalibur
  ;; Excalibur - Prevent Runner from making another run this turn
  (do-game
    (new-game (default-corp ["Excalibur"])
              (default-runner ["Stimhack"]))
    (play-from-hand state :corp "Excalibur" "HQ")
    (take-credits state :corp)
    (let [excal (get-ice state :hq 0)]
      (run-on state "HQ")
      (core/rez state :corp excal)
      (card-subroutine state :corp excal 0)
      (run-jack-out state)
      (run-on state "R&D")
      (is (not (:run @state)) "No run initiated")
      (is (= 3 (:click (get-runner))))
      (play-from-hand state :runner "Stimhack")
      (is (not (:run @state)) "No run initiated")
      (is (= 3 (:click (get-runner))))
      (is (empty? (:discard (get-runner))) "Card not played from Grip")
      ; Check cannot run flag is cleared on next turn #2474
      (take-credits state :runner)
      (is (= :corp (:active-player @state)) "Corp turn")
      (core/gain state :runner :click 1)
      (run-on state "HQ")
      (is (:run @state) "Run initiated ok"))))

(deftest fenris
  ;; Fenris - Illicit ICE give Corp 1 bad publicity when rezzed
  (do-game
    (new-game (default-corp ["Fenris"])
              (default-runner))
    (play-from-hand state :corp "Fenris" "HQ")
    (take-credits state :corp)
    (let [fen (get-ice state :hq 0)]
      (run-on state "HQ")
      (core/rez state :corp fen)
      (is (= 1 (:bad-publicity (get-corp))) "Gained 1 bad pub")
      (card-subroutine state :corp fen 0)
      (is (= 1 (:brain-damage (get-runner))) "Runner took 1 brain damage")
      (is (= 1 (count (:discard (get-runner)))))
      (is (= 4 (core/hand-size state :runner))))))

(deftest flare
  ;; Flare - Trash 1 program, do 2 unpreventable meat damage, and end the run
  (do-game
    (new-game (default-corp ["Flare"])
              (default-runner ["Plascrete Carapace" "Clone Chip" (qty "Cache" 3)]))
    (play-from-hand state :corp "Flare" "HQ")
    (core/gain state :corp :credit 2)
    (take-credits state :corp)
    (play-from-hand state :runner "Plascrete Carapace")
    (play-from-hand state :runner "Clone Chip")
    (let [flare (get-ice state :hq 0)
          cc (get-hardware state 1)]
      (run-on state :hq)
      (core/rez state :corp flare)
      (card-subroutine state :corp flare 0)
      (prompt-choice :corp 0)
      (prompt-choice :runner 0)
      (prompt-select :corp cc)
      (is (= 1 (count (get-in @state [:runner :rig :hardware]))) "Clone Chip trashed")
      (is (empty? (:prompt (get-runner))) "Plascrete didn't try preventing meat damage")
      (is (= 1 (count (:hand (get-runner)))))
      (is (= 3 (count (:discard (get-runner)))) "Clone Chip plus 2 cards lost from damage in discard")
      (is (not (:run @state)) "Run ended"))))

(deftest free-lunch
  ;; Free Lunch - Spend 1 power counter to make Runner lose 1c
  (do-game
    (new-game (default-corp ["Free Lunch"])
              (default-runner))
    (play-from-hand state :corp "Free Lunch" "HQ")
    (let [fl (get-ice state :hq 0)]
      (core/rez state :corp fl)
      (card-subroutine state :corp fl 0)
      (is (= 1 (get-counters (refresh fl) :power)) "Free Lunch has 1 power counter")
      (card-subroutine state :corp fl 0)
      (is (= 2 (get-counters (refresh fl) :power)) "Free Lunch has 2 power counters")
      (is (= 5 (:credit (get-runner))))
      (card-ability state :corp (refresh fl) 0)
      (is (= 1 (get-counters (refresh fl) :power)) "Free Lunch has 1 power counter")
      (is (= 4 (:credit (get-runner))) "Runner lost 1 credit"))))

(deftest gemini
  ;; Gemini - Successfully trace to do 1 net damage; do 1 net damage if trace strength is 5 or more regardless of success
  (testing "Basic test"
    (do-game
      (new-game (default-corp ["Gemini" (qty "Hedge Fund" 2)])
                (default-runner [(qty "Sure Gamble" 3) (qty "Dirty Laundry" 2)]))
      (play-from-hand state :corp "Gemini" "HQ")
      (play-from-hand state :corp "Hedge Fund")
      (play-from-hand state :corp "Hedge Fund")
      (take-credits state :corp)
      (let [gem (get-ice state :hq 0)]
        (run-on state "HQ")
        (core/rez state :corp gem)
        (card-subroutine state :corp gem 0)
        (prompt-choice :corp 3) ; boost to trace strength 5
        (prompt-choice :runner 0)
        (is (= 2 (count (:discard (get-runner)))) "Did 2 net damage")
        (card-subroutine state :corp gem 0)
        (prompt-choice :corp 3) ; boost to trace strength 5
        (prompt-choice :runner 5) ; match trace
        (is (= 3 (count (:discard (get-runner)))) "Did only 1 net damage for having trace strength 5 or more"))))
  (testing "Interaction with Chronos Protocol and kicker"
    (do-game
      (new-game (make-deck "Chronos Protocol: Selective Mind-mapping" ["Gemini" (qty "Hedge Fund" 2)])
                (default-runner ["Sure Gamble" (qty "Dirty Laundry" 2)]))
      (play-from-hand state :corp "Gemini" "HQ")
      (play-from-hand state :corp "Hedge Fund")
      (play-from-hand state :corp "Hedge Fund")
      (take-credits state :corp)
      (let [gem (get-ice state :hq 0)]
        (run-on state "HQ")
        (core/rez state :corp gem)
        (card-subroutine state :corp gem 0)
        (prompt-choice :corp 3) ; boost to trace strength 5
        (prompt-choice :runner 0)
        (prompt-choice :corp "Yes")
        (prompt-card :corp (find-card "Sure Gamble" (:hand (get-runner))))
        (is (= 2 (count (:discard (get-runner)))) "Did 2 net damage")))))

(deftest holmegaard
  ;; Holmegaard - Stop Runner from accessing cards if win trace
  (do-game
    (new-game (default-corp ["Holmegaard" "Hostile Takeover"])
              (default-runner ["Cache" "Inti"]))
    (core/gain state :corp :credit 10)
    (play-from-hand state :corp "Holmegaard" "HQ")
    (let [holm (get-ice state :hq 0)]
      (core/rez state :corp holm)
      (take-credits state :corp)
      (play-from-hand state :runner "Inti")
      (play-from-hand state :runner "Cache")
      (run-on state "HQ")
      (card-subroutine state :corp holm 0)
      (prompt-choice :corp 0)
      (prompt-choice :runner 0)
      (card-subroutine state :corp holm 1)
      (prompt-select :corp (get-program state 1))
      (is (empty? (:discard (get-runner))) "Can't target non-icebreaker program")
      (prompt-select :corp (get-program state 0))
      (is (= 1 (count (:discard (get-runner)))) "Inti trashed")
      (run-continue state)
      (run-successful state)
      ;; Prompt for "you cannot access any card this run"
      (prompt-choice :runner "No action")
      (is (not (accessing state "Hostile Takeover"))))))

(deftest iq
  ;; IQ - Rez cost and strength equal to cards in HQ
  (do-game
    (new-game (default-corp [(qty "IQ" 3) (qty "Hedge Fund" 3)])
              (default-runner))
    (play-from-hand state :corp "Hedge Fund")
    (play-from-hand state :corp "IQ" "R&D")
    (let [iq1 (get-ice state :rd 0)]
      (core/rez state :corp iq1)
      (is (and (= 4 (count (:hand (get-corp))))
               (= 4 (:current-strength (refresh iq1)))
               (= 5 (:credit (get-corp)))) "4 cards in HQ: paid 4 to rez, has 4 strength")
      (play-from-hand state :corp "IQ" "HQ")
      (let [iq2 (get-ice state :hq 0)]
        (core/rez state :corp iq2)
        (is (and (= 3 (count (:hand (get-corp))))
                 (= 3 (:current-strength (refresh iq1)))
                 (= 3 (:current-strength (refresh iq2)))
                 (= 2 (:credit (get-corp)))) "3 cards in HQ: paid 3 to rez, both have 3 strength")))))

(deftest ^{:card-title "it's-a-trap!"}
  its-a-trap
  ;; It's a Trap! - 2 net dmg on expose, self-trash and make Runner trash installed card
  (do-game
    (new-game (default-corp ["It's a Trap!"])
              (default-runner [(qty "Cache" 3) (qty "Infiltration" 2)]))
    (play-from-hand state :corp "It's a Trap!" "Archives")
    (let [iat (get-ice state :archives 0)]
      (take-credits state :corp)
      (play-from-hand state :runner "Infiltration")
      (prompt-choice :runner "Expose a card")
      (prompt-select :runner iat)
      (is (= 3 (count (:discard (get-runner)))) "Did 2 net damage on expose")
      (play-from-hand state :runner "Cache")
      (run-on state "archives")
      (core/rez state :corp iat)
      (card-subroutine state :corp (refresh iat) 0)
      (prompt-select :runner (get-program state 0))
      (is (= 4 (count (:discard (get-runner)))) "Cache trashed")
      (is (= 1 (count (:discard (get-corp)))) "It's a Trap trashed"))))

(deftest jua
  (testing "Encounter effect - Prevent Runner from installing cards for the rest of the turn"
    (do-game
      (new-game (default-corp ["Jua"])
                (default-runner ["Desperado" "Sure Gamble"]))
      (play-from-hand state :corp "Jua" "HQ")
      (take-credits state :corp)
      (let [jua (get-ice state :hq 0)]
        (run-on state "HQ")
        (core/rez state :corp jua)
        (card-ability state :corp (refresh jua) 0)
        (run-successful state)
        (is (= 2 (count (:hand (get-runner)))) "Runner starts with 2 cards in hand")
        (play-from-hand state :runner "Desperado")
        (is (= 2 (count (:hand (get-runner)))) "No cards installed")
        (play-from-hand state :runner "Sure Gamble")
        (is (= 1 (count (:hand (get-runner)))) "Can play events")
        (take-credits state :runner)
        (take-credits state :corp)
        (is (= 1 (count (:hand (get-runner)))) "Runner starts with 1 cards in hand")
        (play-from-hand state :runner "Desperado")
        (is (= 0 (count (:hand (get-runner)))) "Card installed"))))
  (testing "Subroutine effect - Select 2 runner cards, runner moves one to the stack"
    (do-game
      (new-game (default-corp ["Jua"])
                (default-runner ["Desperado" "Gordian Blade"]))
      (play-from-hand state :corp "Jua" "HQ")
      (take-credits state :corp)
      (let [jua (get-ice state :hq 0)]
        (core/gain state :runner :credit 10)
        (play-from-hand state :runner "Desperado")
        (run-on state "HQ")
        (core/rez state :corp jua)
        (card-subroutine state :corp (refresh jua) 0)
        (is (empty? (:prompt (get-corp))) "Can't fire for 1 installed card")
        (run-successful state)
        (play-from-hand state :runner "Gordian Blade")
        (run-on state "HQ")
        (card-subroutine state :corp (refresh jua) 0)
        (prompt-select :corp (get-program state 0))
        (prompt-select :corp (get-hardware state 0))
        (prompt-card :runner (get-program state 0))
        (is (nil? (get-program state 0)) "Card is uninstalled")
        (is (= 1 (count (:deck (get-runner)))) "Runner puts card in deck")))))

(deftest kakugo
  ;; Kakugo
  (testing "ability continues to work when ice is swapped"
    (do-game
      (new-game (default-corp ["Kakugo"
                               "Ice Wall"])
                (default-runner))
      (play-from-hand state :corp "Kakugo" "R&D")
      (play-from-hand state :corp "Ice Wall" "Archives")
      (take-credits state :corp)
      (let [kakugo   (get-ice state :rd 0)
            ice-wall (get-ice state :archives 0)]
        (run-on state "R&D")
        (core/rez state :corp kakugo)
        (run-continue state)
        (run-jack-out state)
        (is (= 2 (count (:hand (get-runner)))) "Runner took damage before swap")
        (core/swap-ice state :corp (refresh kakugo) (refresh ice-wall))
        (run-on state "Archives")
        (run-continue state)
        (run-jack-out state)
        (is (= 1 (count (:hand (get-runner)))) "Runner took damage after swap")))))

(deftest kamali-1.0
  ;; Kamali 1.0
  (do-game
    (new-game (default-corp ["Kamali 1.0"])
              (default-runner ["Astrolabe" "Decoy"
                               "Cache" "Hedge Fund"]))
    (play-from-hand state :corp "Kamali 1.0" "HQ")
    (take-credits state :corp)
    (play-from-hand state :runner "Astrolabe")
    (play-from-hand state :runner "Decoy")
    (play-from-hand state :runner "Cache")
   (let [kamali (get-ice state :hq 0)]
     (run-on state "HQ")
     (core/rez state :corp kamali)
     (card-subroutine state :corp kamali 0)
     (is (zero? (:brain-damage (get-runner))) "Runner starts with 0 brain damage")
     (prompt-choice :runner "Take 1 brain damage")
     (is (= 1 (:brain-damage (get-runner))) "Runner took 1 brain damage")
     (card-subroutine state :corp kamali 1)
     (is (empty? (:discard (get-runner))) "Runner starts with no discarded cards")
     (prompt-choice :runner "Trash an installed piece of hardware")
     (prompt-select :runner (get-hardware state 0))
     (is (empty? (get-in @state [:runner :rig :hardware])) "Astrolabe trashed")
     (is (= 1 (count (:discard (get-runner)))) "Runner trashed 1 card")
     (card-subroutine state :corp kamali 2)
     (is (= 1 (count (:discard (get-runner)))) "Runner starts with 1 discarded card")
     (prompt-choice :runner "Trash an installed program")
     (prompt-select :runner (get-program state 0))
     (is (empty? (get-in @state [:runner :rig :program])) "Cache trashed")
     (is (= 2 (count (:discard (get-runner)))) "Runner trashed 1 card"))))

(deftest kitsune
  (testing "Kitsune - Corp choices card for Runner to access"
    (do-game
      (new-game (default-corp ["Kitsune" "Snare!"])
                (default-runner))
      (play-from-hand state :corp "Kitsune" "R&D")
      (take-credits state :corp)
      (run-on state "R&D")
      (let [kitsune (get-ice state :rd 0)]
        (core/rez state :corp kitsune)
        (card-subroutine state :corp kitsune 0)
        (prompt-select :corp (find-card "Snare!" (:hand (get-corp))))
        ;; Runner access Snare! corp has prompt
        (is (= :waiting (-> @state :runner :prompt first :prompt-type))
            "Runner has prompt to wait for Corp to use Snare!")
        (prompt-choice :corp "Yes")
        (is (= "Kitsune" (-> (get-corp) :discard first :title)) "Kitsune was trashed after use")))))

(deftest lockdown
  ;; Lockdown - Prevent Runner from drawing cards for the rest of the turn
  (do-game
    (new-game (default-corp ["Lockdown"])
              (default-runner [(qty "Diesel" 2) (qty "Sure Gamble" 3)]))
    (play-from-hand state :corp "Lockdown" "R&D")
    (take-credits state :corp)
    (core/move state :runner (find-card "Sure Gamble" (:hand (get-runner))) :deck)
    (core/move state :runner (find-card "Sure Gamble" (:hand (get-runner))) :deck)
    (core/move state :runner (find-card "Sure Gamble" (:hand (get-runner))) :deck)
    (let [lock (get-ice state :rd 0)]
      (run-on state "R&D")
      (core/rez state :corp lock)
      (card-subroutine state :corp lock 0)
      (run-successful state)
      (play-from-hand state :runner "Diesel")
      (is (= 1 (count (:hand (get-runner)))) "No cards drawn")
      (take-credits state :runner)
      (take-credits state :corp)
      (play-from-hand state :runner "Diesel")
      (is (= 3 (count (:hand (get-runner))))
          "New turn ends prevention; remaining 3 cards drawn from Stack"))))

(deftest lotus-field
  ;; Lotus Field strength cannot be lowered
  (do-game
    (new-game (default-corp ["Lotus Field" "Lag Time"])
              (default-runner ["Ice Carver" "Parasite"]))
    (play-from-hand state :corp "Lotus Field" "Archives")
    (take-credits state :corp 2)
    (let [lotus (get-ice state :archives 0)]
      (core/rez state :corp lotus)
      (play-from-hand state :runner "Ice Carver")
      (run-on state "Archives")
      (is (= 4 (:current-strength (refresh lotus))) "Lotus Field strength unchanged")
      (run-jack-out state)
      (play-from-hand state :runner "Parasite")
      (prompt-select :runner lotus)
      (is (= 1 (count (:hosted (refresh lotus)))) "Parasite hosted on Lotus Field")
      (take-credits state :runner 1)
      (take-credits state :corp)
      (is (= 1 (core/get-virus-counters state :runner (first (:hosted (refresh lotus)))))
          "Parasite has 1 virus counter")
      (is (= 4 (:current-strength (refresh lotus))) "Lotus Field strength unchanged")
      (take-credits state :runner)
      (play-from-hand state :corp "Lag Time")
      (is (= 5 (:current-strength (refresh lotus))) "Lotus Field strength increased")
      (take-credits state :corp 2)
      (is (= 5 (:current-strength (refresh lotus))) "Lotus Field strength increased"))))

(deftest magnet
  ;; Magnet - host program when rezzed
  (testing "Faceup ice"
    (do-game
      (new-game (default-corp ["Magnet" "Enigma"])
                (default-runner ["Parasite"]))
      (play-from-hand state :corp "Magnet" "HQ")
      (play-from-hand state :corp "Enigma" "R&D")
      (core/rez state :corp (get-ice state :rd 0))
      (take-credits state :corp)
      (let [m (get-ice state :hq 0)
            e (get-ice state :rd 0)]
        (play-from-hand state :runner "Parasite")
        (prompt-select :runner (refresh e))
        (is (= 1 (count (:hosted (refresh e)))) "Parasite hosted on Enigma")
        (run-on state "HQ")
        (core/rez state :corp (get-ice state :hq 0))
        (prompt-select :corp (first (:hosted (get-ice state :rd 0))))
        (is (empty? (:hosted (refresh e))) "Enigma not hosting Parasite")
        (is (= 1 (count (:hosted (refresh m)))) "Parasite hosted on Magnet")
        (prompt-choice-partial :runner "Jack")
        (take-credits state :runner)
        (take-credits state :corp)
        (is (zero? (core/get-virus-counters state :runner (first (:hosted (refresh m)))))
          "Parasite does not gain a virus counter"))))
  (testing "Facedown ice"
    (do-game
      (new-game (default-corp ["Magnet" "Enigma"])
                (default-runner ["Trypano"]))
      (play-from-hand state :corp "Magnet" "HQ")
      (play-from-hand state :corp "Enigma" "R&D")
      (take-credits state :corp)
      (let [m (get-ice state :hq 0)
            e (get-ice state :rd 0)]
        (play-from-hand state :runner "Trypano")
        (prompt-select :runner (refresh e))
        (is (= 1 (count (:hosted (refresh e)))) "Trypano hosted on Enigma")
        (run-on state "HQ")
        (core/rez state :corp (get-ice state :hq 0))
        (prompt-select :corp (first (:hosted (get-ice state :rd 0))))
        (is (empty? (:hosted (refresh e))) "Enigma not hosting Trypano")
        (is (= 1 (count (:hosted (refresh m)))) "Trypano hosted on Magnet")
        (prompt-choice-partial :runner "Jack")
        (take-credits state :runner)
        (take-credits state :corp)
        (is (empty? (:prompt (get-runner))) "No Trypano prompt")
        (is (zero? (core/get-virus-counters state :runner (first (:hosted (refresh m)))))
          "Trypano does not gain a virus counter"))))
  (testing "Derezzed ice"
    (do-game
      (new-game (default-corp ["Magnet" "Enigma"])
                (default-runner [(qty "Parasite" 2)]))
      (play-from-hand state :corp "Magnet" "HQ")
      (play-from-hand state :corp "Enigma" "R&D")
      (core/rez state :corp (get-ice state :rd 0))
      (take-credits state :corp)
      (let [m (get-ice state :hq 0)
            e (get-ice state :rd 0)]
        (play-from-hand state :runner "Parasite")
        (prompt-select :runner (refresh e))
        (is (= 1 (count (:hosted (refresh e)))) "Parasite hosted on Enigma")
        (run-on state "HQ")
        (core/rez state :corp (get-ice state :hq 0))
        (prompt-select :corp (first (:hosted (get-ice state :rd 0))))
        (is (empty? (:hosted (refresh e))) "Enigma not hosting Parasite")
        (is (= 1 (count (:hosted (refresh m)))) "Parasite hosted on Magnet")
        (prompt-choice-partial :runner "Jack")
        (take-credits state :runner)
        (take-credits state :corp)
        (is (zero? (core/get-virus-counters state :runner (first (:hosted (refresh m)))))
          "Parasite does not gain a virus counter")
        (take-credits state :runner)
        (core/derez state :corp (refresh m))
        (take-credits state :corp)
        (is (= 1 (core/get-virus-counters state :runner (first (:hosted (refresh m)))))
          "Parasite gains a virus counter on derezzed Magnet")
        (play-from-hand state :runner "Parasite")
        (prompt-select :runner (refresh e))
        (is (= 1 (count (:hosted (refresh e)))) "Parasite hosted on Enigma")
        (run-on state "HQ")
        (core/rez state :corp (get-ice state :hq 0))
        (prompt-select :corp (first (:hosted (get-ice state :rd 0))))
        (is (empty? (:hosted (refresh e))) "Enigma not hosting Parasite")
        (is (= 2 (count (:hosted (refresh m)))) "Parasites hosted on Magnet")
        (prompt-choice-partial :runner "Jack")
        (take-credits state :runner)
        (take-credits state :corp)
        (is (= 1 (core/get-virus-counters state :runner (first (:hosted (refresh m)))))
          "First parasite stays at 1 virus counter on rezzed Magnet")
        (is (zero? (core/get-virus-counters state :runner (second (:hosted (refresh m)))))
          "Second parasite does not gain a virus counter on derezzed Magnet")
        (take-credits state :runner)
        (core/derez state :corp (refresh m))
        (take-credits state :corp)
        (is (= 2 (core/get-virus-counters state :runner (first (:hosted (refresh m)))))
          "First parasite gains a virus counter on derezzed Magnet")
        (is (= 1 (core/get-virus-counters state :runner (second (:hosted (refresh m)))))
          "Second parasite gains a virus counter on rezzed Magnet")))))

(deftest mausolus
  ;; Mausolus - 3 adv tokens change the subroutines
  (do-game
    (new-game (default-corp ["Mausolus"])
              (default-runner [(qty "NetChip" 5)]))
    (play-from-hand state :corp "Mausolus" "HQ")
    (let [mau (get-ice state :hq 0)]
      (core/rez state :corp mau)
      (take-credits state :corp)
      (run-on state :hq)
      (is (= 3 (:credit (get-corp))) "corp starts encounter with 3 crs")
      (is (= 0 (count (:discard (get-runner)))) "runner starts encounter with no cards in heap")
      (is (= 0 (:tag (get-runner))) "runner starts encounter with 0 tags")
      (card-subroutine state :corp mau 0)
      (card-subroutine state :corp mau 1)
      (card-subroutine state :corp mau 2)
      (is (= 4 (:credit (get-corp))) "corp gains 1 cr from mausolus")
      (is (= 1 (count (:discard (get-runner)))) "corp does 1 net damage")
      (is (= 1 (:tag (get-runner))) "corp gives 1 tag")
      (run-jack-out state)
      (take-credits state :runner)
      (core/advance state :corp {:card (refresh mau)})
      (core/advance state :corp {:card (refresh mau)})
      (core/advance state :corp {:card (refresh mau)})
      (run-on state :hq)
      (is (= 1 (:credit (get-corp))) "corp starts encounter with 1 crs")
      (is (= 1 (count (:discard (get-runner)))) "runner starts encounter with 1 card in heap")
      (is (= 1 (:tag (get-runner))) "runner starts encounter with 1 tags")
      (card-subroutine state :corp mau 0)
      (card-subroutine state :corp mau 1)
      (card-subroutine state :corp mau 2)
      (is (= 4 (:credit (get-corp))) "corp gains 3 cr")
      (is (= 4 (count (:discard (get-runner)))) "corp does 3 net damage")
      (is (= 2 (:tag (get-runner))) "corp gives 1 tag")
      (is (not (:run @state)) "Run is ended")
      (is (get-in @state [:runner :register :unsuccessful-run]) "Run was unsuccessful"))))

(deftest masvingo
  (do-game
    (new-game (default-corp ["Masvingo"])
              (default-runner))
    (play-from-hand state :corp "Masvingo" "HQ")
    (let [mas (get-ice state :hq 0)]
      (is (= 0 (:advance-counter (refresh mas) 0)) "Should install with 0 counter")
      (core/rez state :corp (refresh mas))
      (is (= 1 (:advance-counter (refresh mas))) "Should rez with 1 counter")
      (take-credits state :corp)
      (run-on state :hq)
      (card-subroutine state :corp mas 0)
      (is (not (:run @state)) "Run is ended"))))

(deftest meru-mati
  (do-game
    (new-game (default-corp [(qty "Meru Mati" 2)])
              (default-runner))
    (play-from-hand state :corp "Meru Mati" "HQ")
    (play-from-hand state :corp "Meru Mati" "R&D")
    (core/rez state :corp (get-ice state :hq 0))
    (core/rez state :corp (get-ice state :rd 0))
    (is (= 4 (:current-strength (get-ice state :hq 0))) "HQ Meru Mati at 4 strength")
    (is (= 1 (:current-strength (get-ice state :rd 0))) "R&D at 0 strength")))

(deftest mind-game
  ;; Mind game - PSI redirect to different server
  (do-game
    (new-game (default-corp ["Mind Game"])
              (default-runner))
    (play-from-hand state :corp "Mind Game" "HQ")
    (take-credits state :corp)
    (run-on state :hq)
    (let [mindgame (get-ice state :hq 0)]
      (core/rez state :corp mindgame)
      (card-subroutine state :corp mindgame 0))
    (prompt-choice :corp "1 [Credits]")
    (prompt-choice :runner "0 [Credits]")
    (is (= (set ["R&D" "Archives"]) (set (:choices (prompt-map :corp)))) "Corp cannot choose server Runner is on")
    (prompt-choice :corp "Archives")
    (is (= [:archives] (get-in @state [:run :server])) "Runner now running on Archives")))

(deftest minelayer
  ;; Minelayer - Install a piece of ICE in outermost position of Minelayer's server at no cost
  (do-game
    (new-game (default-corp ["Minelayer" "Fire Wall"])
              (default-runner))
    (play-from-hand state :corp "Minelayer" "HQ")
    (take-credits state :corp)
    (run-on state :hq)
    (core/rez state :corp (get-ice state :hq 0))
    (is (= 6 (:credit (get-corp))))
    (card-subroutine state :corp (get-ice state :hq 0) 0)
    (prompt-select :corp (find-card "Fire Wall" (:hand (get-corp))))
    (is (= 2 (count (get-in @state [:corp :servers :hq :ices]))) "2 ICE protecting HQ")
    (is (= 6 (:credit (get-corp))) "Didn't pay 1 credit to install as second ICE")))

(deftest mlinzi
  ;; Mlinzi - take X net damage or trash the top X+1 cards from the Stack
  (do-game
    (new-game (default-corp ["Mlinzi"])
              (default-runner [(qty "Sure Gamble" 3)]))
    (starting-hand state :runner ["Sure Gamble"])
    (play-from-hand state :corp "Mlinzi" "HQ")
    (take-credits state :corp)
    (let [ml (get-ice state :hq 0)]
      (run-on state "HQ")
      (core/rez state :corp ml)
      (card-subroutine state :corp (refresh ml) 0)
      (is (= 1 (count (:hand (get-runner)))) "Runner has 1 card in hand")
      (prompt-choice-partial :runner "Take")
      (is (= 1 (count (:discard (get-runner)))) "Runner trashed 1 card")
      (is (empty? (:hand (get-runner))) "Runner trashed card from hand")
      (card-subroutine state :corp (refresh ml) 0)
      (is (= 2 (count (:deck (get-runner)))) "Runner has 2 cards in stack")
      (prompt-choice-partial :runner "Trash")
      (is (= 3 (count (:discard (get-runner)))) "Runner trashed 2 cards")
      (is (empty? (:deck (get-runner))) "Runner trashed card from stack"))))

(deftest mother-goddess
  ;; Mother Goddess - Gains other ice subtypes
  (do-game
    (new-game (default-corp ["Mother Goddess" "NEXT Bronze"])
              (default-runner))
    (core/gain state :corp :credit 1)
    (play-from-hand state :corp "Mother Goddess" "HQ")
    (play-from-hand state :corp "NEXT Bronze" "R&D")
    (let [mg (get-ice state :hq 0)
          nb (get-ice state :rd 0)]
      (core/rez state :corp mg)
      (is (core/has-subtype? (refresh mg) "Mythic") "Mother Goddess has Mythic")
      (is (not (core/has-subtype? (refresh mg) "Code Gate")) "Mother Goddess does not have Code Gate")
      (is (not (core/has-subtype? (refresh mg) "NEXT")) "Mother Goddess does not have NEXT")
      (core/rez state :corp nb)
      (is (core/has-subtype? (refresh mg) "Mythic") "Mother Goddess has Mythic")
      (is (core/has-subtype? (refresh mg) "Code Gate") "Mother Goddess has Code Gate")
      (is (core/has-subtype? (refresh mg) "NEXT") "Mother Goddess has NEXT"))))

(deftest next-bronze
  ;; NEXT Bronze - Add 1 strength for every rezzed NEXT ice
  (do-game
    (new-game (default-corp [(qty "NEXT Bronze" 2) "NEXT Silver"])
              (default-runner))
    (core/gain state :corp :credit 2)
    (play-from-hand state :corp "NEXT Bronze" "HQ")
    (play-from-hand state :corp "NEXT Bronze" "R&D")
    (play-from-hand state :corp "NEXT Silver" "Archives")
    (let [nb1 (get-ice state :hq 0)
          nb2 (get-ice state :rd 0)
          ns1 (get-ice state :archives 0)]
      (core/rez state :corp nb1)
      (is (= 1 (:current-strength (refresh nb1)))
          "NEXT Bronze at 1 strength: 1 rezzed NEXT ice")
      (core/rez state :corp nb2)
      (is (= 2 (:current-strength (refresh nb1)))
          "NEXT Bronze at 2 strength: 2 rezzed NEXT ice")
      (is (= 2 (:current-strength (refresh nb2)))
          "NEXT Bronze at 2 strength: 2 rezzed NEXT ice")
      (core/rez state :corp ns1)
      (is (= 3 (:current-strength (refresh nb1)))
          "NEXT Bronze at 3 strength: 3 rezzed NEXT ice")
      (is (= 3 (:current-strength (refresh nb2)))
          "NEXT Bronze at 3 strength: 3 rezzed NEXT ice"))))

(deftest next-diamond
  ;; NEXT Diamond - Rez cost is lowered by 1 for each rezzed NEXT ice
  (testing "Base rez cost"
    (do-game
      (new-game (default-corp ["NEXT Diamond"])
                (default-runner))
      (core/gain state :corp :credit 5)
      (is (= 10 (:credit (get-corp))) "Corp starts with 10 credits")
      (play-from-hand state :corp "NEXT Diamond" "HQ")
      (core/rez state :corp (get-ice state :hq 0))
      (is (zero? (:credit (get-corp))) "Corp spends 10 credits to rez")))
  (testing "Lowered rez cost"
    (do-game
      (new-game (default-corp ["NEXT Diamond" "NEXT Opal" "NEXT Bronze" "Kakugo"])
                (default-runner))
      (core/gain state :corp :credit 13 :click 1)
      (play-from-hand state :corp "NEXT Diamond" "HQ")
      (play-from-hand state :corp "NEXT Opal" "HQ")
      (play-from-hand state :corp "NEXT Bronze" "R&D")
      (play-from-hand state :corp "Kakugo" "Archives")
      (core/rez state :corp (get-ice state :hq 1))
      (core/rez state :corp (get-ice state :archives 0))
      (is (= 9 (:credit (get-corp))) "Corp starts with 9 credits")
      (core/rez state :corp (get-ice state :hq 0))
      (is (= 0 (:credit (get-corp))) "Corp spends 9 credits to rez"))))

(deftest nightdancer
  ;; Nightdancer - Runner loses a click if able, corp gains a click on next turn
  (do-game
    (new-game (default-corp ["Nightdancer"])
              (default-runner))
    (play-from-hand state :corp "Nightdancer" "HQ")
    (take-credits state :corp)
    (let [nd (get-ice state :hq 0)]
      (core/rez state :corp nd)
      (run-on state "HQ")
      (is (= 3 (:click (get-runner))) "Runner starts with 3 clicks")
      (card-subroutine state :corp nd 0)
      (is (= 2 (:click (get-runner))) "Runner lost 1 click")
      (card-subroutine state :corp nd 0)
      (is (= 1 (:click (get-runner))) "Runner lost 1 click")
      (run-jack-out state)
      (take-credits state :runner)
      (is (= 5 (:click (get-corp))) "Corp has 5 clicks"))))

(deftest oduduwa
  ;; Oduduwa - Gain 1 advancement token when encountered.
  ;; May placed x advancement tokens on another ice where x is the number of counters on Oduduwa already.
  (do-game
    (new-game (default-corp ["Oduduwa" "Enigma"])
              (default-runner))
    (play-from-hand state :corp "Oduduwa" "HQ")
    (play-from-hand state :corp "Enigma" "R&D")
    (let [odu (get-ice state :hq 0)
          eni (get-ice state :rd 0)]
      (core/rez state :corp odu)
      (core/rez state :corp eni)
      (take-credits state :corp)
      (run-on state :hq)
      (card-ability state :corp (refresh odu) 0)
      (card-ability state :corp (refresh odu) 1)
      (prompt-select :corp (refresh eni))
      (is (= 1 (:advance-counter (refresh odu))))
      (is (= 1 (:advance-counter (refresh eni))))
      (run-jack-out state)
      (take-credits state :runner)
      (take-credits state :corp)
      (run-on state :hq)
      (card-ability state :corp (refresh odu) 0)
      (card-ability state :corp (refresh odu) 1)
      (prompt-select :corp (refresh eni))
      (is (= 2 (:advance-counter (refresh odu))))
      (is (= 3 (:advance-counter (refresh eni))))
      (run-jack-out state)
      (take-credits state :runner)
      (take-credits state :corp)
      (run-on state :hq)
      (card-ability state :corp (refresh odu) 0)
      (card-ability state :corp (refresh odu) 1)
      (prompt-select :corp (refresh eni))
      (is (= 3 (:advance-counter (refresh odu))))
      (is (= 6 (:advance-counter (refresh eni)))))))

(deftest resistor
  ;; Resistor - Strength equal to Runner tags, lose strength when Runner removes a tag
  (do-game
    (new-game (default-corp ["Resistor"])
              (default-runner))
    (play-from-hand state :corp "Resistor" "HQ")
    (let [resistor (get-ice state :hq 0)]
      (core/rez state :corp resistor)
      (is (= 0 (:current-strength (refresh resistor))) "No Runner tags; 0 strength")
      (core/tag-runner state :runner 2)
      (is (= 2 (:tag (get-runner))))
      (is (= 2 (:current-strength (refresh resistor))) "2 Runner tags; 2 strength")
      (take-credits state :corp)
      (core/remove-tag state :runner 1)
      (is (= 1 (:current-strength (refresh resistor))) "Runner removed 1 tag; down to 1 strength"))))

(deftest sadaka
  ;; Sadaka
  (testing "Sub 1 - Look at the top 3 cards of R&D, arrange those or shuffle R&D. You may draw 1 card"
    (do-game
      (new-game (default-corp ["Sadaka" (qty "Enigma" 3)])
                (default-runner))
      (starting-hand state :corp ["Sadaka"])
      (play-from-hand state :corp "Sadaka" "Archives")
      (let [sadaka (get-ice state :archives 0)]
        (take-credits state :corp)
        (run-on state "archives")
        (core/rez state :corp sadaka)
        (is (= 0 (count (:hand (get-corp)))) "Corp starts with empty hand")
        (card-subroutine state :corp (refresh sadaka) 0)
        (prompt-choice :corp "Shuffle R&D")
        (prompt-choice :corp "Yes")
        (is (= 1 (count (:hand (get-corp)))) "Corp draws a card")
        (card-subroutine state :corp (refresh sadaka) 0)
        (prompt-choice :corp "Shuffle R&D")
        (prompt-choice :corp "No")
        (is (= 1 (count (:hand (get-corp)))) "Corp doesn't draw a card"))))
  (testing "Sub 2 - You may trash 1 card in HQ. If you do, trash 1 resource. Trash Sadaka."
    (do-game
      (new-game (default-corp [(qty "Sadaka" 2) (qty "Enigma" 3)])
                (default-runner ["Bank Job"]))
      (play-from-hand state :corp "Sadaka" "Archives")
      (play-from-hand state :corp "Sadaka" "HQ")
      (let [sadaka (get-ice state :archives 0)
            sadakaHQ (get-ice state :hq 0)]
        (take-credits state :corp)
        (play-from-hand state :runner "Bank Job")
        (run-on state "archives")
        (core/rez state :corp sadaka)
        (is (= 3 (count (:hand (get-corp)))) "Corp starts with 3 cards in hand")
        (is (= 0 (count (:discard (get-corp)))) "Corps starts with 0 cards in archives")
        (card-subroutine state :corp (refresh sadaka) 1)
        (prompt-card :corp (find-card "Enigma" (:hand (get-corp))))
        (is (= 2 (count (:hand (get-corp)))) "Corp discards 1 card")
        (is (= 1 (count (:discard (get-corp)))) "1 card trashed")
        (prompt-choice :corp "Done")
        (is (= 2 (count (:discard (get-corp)))) "Sadaka trashed")
        (run-jack-out state)
        (run-on state "archives")
        (core/rez state :corp sadakaHQ)
        (is (= 2 (count (:hand (get-corp)))) "Corp starts with 2 cards in hand")
        (is (= 2 (count (:discard (get-corp)))) "Corps starts with 2 cards in archives")
        (is (= 0 (count (:discard (get-runner)))) "Runner starts with 0 cards in discard")
        (card-subroutine state :corp (refresh sadakaHQ) 1)
        (prompt-card :corp (find-card "Enigma" (:hand (get-corp))))
        (is (= 1 (count (:hand (get-corp)))) "Corp discards 1 card")
        (is (= 3 (count (:discard (get-corp)))) "1 card trashed")
        (prompt-select :corp (get-resource state 0))
        (is (= 1 (count (:discard (get-runner)))) "Runner resource trashed")
        (is (= 4 (count (:discard (get-corp)))) "sadakaHQ trashed")))))

(deftest sandman
  ;; Sandman - add an installed runner card to the grip
  (do-game
    (new-game (default-corp ["Sandman"])
              (default-runner ["Inti" "Scrubber"]))
    (play-from-hand state :corp "Sandman" "HQ")
    (take-credits state :corp)
    (play-from-hand state :runner "Inti")
    (play-from-hand state :runner "Scrubber")
    (is (zero? (count (:hand (get-runner)))) "Runner's hand is empty")
    (run-on state "HQ")
    (let [sand (get-ice state :hq 0)]
      (core/rez state :corp (refresh sand))
      (card-subroutine state :corp (refresh sand) 0)
      (prompt-select :corp (find-card "Inti" (get-in (get-runner) [:rig :program])))
      (is (= 1 (count (:hand (get-runner)))) "Runner has 1 card in hand")
      (card-subroutine state :corp (refresh sand) 0)
      (prompt-select :corp (find-card "Scrubber" (get-in (get-runner) [:rig :resource])))
      (is (= 2 (count (:hand (get-runner)))) "Runner has 2 cards in hand")
      (card-subroutine state :corp (refresh sand) 0)
      (is (empty? (:prompt (get-corp))) "Sandman doesn't fire if no installed cards"))))

(deftest searchlight
  ;; Searchlight - Trace bace equal to advancement counters
  (do-game
    (new-game (default-corp ["Searchlight"])
              (default-runner))
    (play-from-hand state :corp "Searchlight" "HQ")
    (let [searchlight (get-ice state :hq 0)]
      (core/rez state :corp searchlight)
      (card-subroutine state :corp (refresh searchlight) 0)
      (prompt-choice :corp 0)
      (prompt-choice :runner 0)
      (is (= 0 (:tag (get-runner))) "Trace failed with 0 advancements")
      (advance state searchlight 1)
      (card-subroutine state :corp (refresh searchlight) 0)
      (prompt-choice :corp 0)
      (prompt-choice :runner 0)
<<<<<<< HEAD
      (is (= 1 (:tag (get-runner))) "Trace succeeds with 1 advancements"))))
=======
      (is (= 1 (:tag (get-runner))) "Trace succeeds with 1 advancement"))))
>>>>>>> bfbecb9c

(deftest seidr-adaptive-barrier
  ;; Seidr Adaptive Barrier - +1 strength for every ice protecting its server
  (do-game
    (new-game (default-corp ["Seidr Adaptive Barrier" (qty "Ice Wall" 2)])
              (default-runner))
    (core/gain state :corp :credit 10)
    (play-from-hand state :corp "Seidr Adaptive Barrier" "HQ")
    (let [sab (get-ice state :hq 0)]
      (core/rez state :corp sab)
      (is (= 3 (:current-strength (refresh sab))) "Seidr gained 1 strength for itself")
      (play-from-hand state :corp "Ice Wall" "HQ")
      (is (= 4 (:current-strength (refresh sab))) "+2 strength for 2 pieces of ICE")
      (play-from-hand state :corp "Ice Wall" "HQ")
      (is (= 5 (:current-strength (refresh sab))) "+3 strength for 3 pieces of ICE"))))

(deftest self-adapting-code-wall
  ;; Self-Adapting Code Wall
  (do-game
    (new-game (default-corp ["Self-Adapting Code Wall" "Lag Time"])
              (default-runner ["Ice Carver" "Parasite"]))
    (play-from-hand state :corp "Self-Adapting Code Wall" "Archives")
    (take-credits state :corp 2)
    (let [sacw (get-ice state :archives 0)]
      (core/rez state :corp sacw)
      (play-from-hand state :runner "Ice Carver")
      (run-on state "Archives")
      (is (= 1 (:current-strength (refresh sacw))) "Self-Adapting Code Wall strength unchanged")
      (run-jack-out state)
      (play-from-hand state :runner "Parasite")
      (prompt-select :runner sacw)
      (is (= 1 (count (:hosted (refresh sacw)))) "Parasite hosted on Self-Adapting Code Wall")
      (take-credits state :runner 1)
      (take-credits state :corp)
      (is (= 1 (core/get-virus-counters state :runner (first (:hosted (refresh sacw)))))
          "Parasite has 1 virus counter")
      (is (= 1 (:current-strength (refresh sacw))) "Self-Adapting Code Wall strength unchanged")
      (take-credits state :runner)
      (play-from-hand state :corp "Lag Time")
      (is (= 2 (:current-strength (refresh sacw))) "Self-Adapting Code Wall strength increased")
      (take-credits state :corp 2)
      (is (= 2 (:current-strength (refresh sacw))) "Self-Adapting Code Wall strength increased"))))

<<<<<<< HEAD
(deftest sherlock-1-0
=======
(deftest sherlock-1.0
>>>>>>> bfbecb9c
  ;; Sherlock 1.0 - Trace to add an installed program to the top of Runner's Stack
  (do-game
    (new-game (default-corp ["Sherlock 1.0"])
              (default-runner [(qty "Gordian Blade" 3) (qty "Sure Gamble" 3)]))
    (play-from-hand state :corp "Sherlock 1.0" "HQ")
    (take-credits state :corp)
    (let [sherlock (get-ice state :hq 0)]
      (play-from-hand state :runner "Gordian Blade")
      (run-on state :hq)
      (core/rez state :corp sherlock)
      (card-subroutine state :corp sherlock 0)
      (prompt-choice :corp 0)
      (prompt-choice :runner 0)
      (prompt-select :corp (get-program state 0))
      (is (empty? (get-program state)) "Gordian uninstalled")
      (is (= "Gordian Blade" (:title (first (:deck (get-runner))))) "Gordian on top of Stack"))))

(deftest sherlock-2.0
  ;; Sherlock 2.0 - Trace to add an installed program to the bottom of Runner's Stack
  (do-game
    (new-game (default-corp [(qty "Sherlock 2.0" 1)])
              (default-runner [(qty "Gordian Blade" 3) (qty "Sure Gamble" 3)]))
    (play-from-hand state :corp "Sherlock 2.0" "HQ")
    (take-credits state :corp)
    (let [sherlock (get-ice state :hq 0)]
      (play-from-hand state :runner "Gordian Blade")
      (run-on state :hq)
      (core/rez state :corp sherlock)
      (card-subroutine state :corp sherlock 0)
      (prompt-choice :corp 0)
      (prompt-choice :runner 0)
      (prompt-select :corp (get-program state 0))
      (is (empty? (get-program state)) "Gordian uninstalled")
      (is (= "Gordian Blade" (:title (last (:deck (get-runner))))) "Gordian on bottom of Stack"))))

(deftest shiro
  ;; Shiro - Full test
  (do-game
    (new-game (default-corp ["Shiro" "Caprice Nisei"
                             "Quandary" "Jackson Howard"])
              (default-runner ["R&D Interface"]))
    (starting-hand state :corp ["Shiro"])
    (play-from-hand state :corp "Shiro" "HQ")
    (take-credits state :corp)
    (play-from-hand state :runner "R&D Interface")
    (let [shiro (get-ice state :hq 0)]
      (run-on state :hq)
      (core/rez state :corp shiro)
      (card-subroutine state :corp shiro 0)
      (prompt-card :corp (find-card "Caprice Nisei" (:deck (get-corp))))
      (prompt-card :corp (find-card "Quandary" (:deck (get-corp))))
      (prompt-card :corp (find-card "Jackson Howard" (:deck (get-corp))))
      ;; try starting over
      (prompt-choice :corp "Start over")
      (prompt-card :corp (find-card "Jackson Howard" (:deck (get-corp))))
      (prompt-card :corp (find-card "Quandary" (:deck (get-corp))))
      (prompt-card :corp (find-card "Caprice Nisei" (:deck (get-corp)))) ;this is the top card of R&D
      (prompt-choice :corp "Done")
      (is (= "Caprice Nisei" (:title (first (:deck (get-corp))))))
      (is (= "Quandary" (:title (second (:deck (get-corp))))))
      (is (= "Jackson Howard" (:title (second (rest (:deck (get-corp)))))))
      (card-subroutine state :corp shiro 1)
      (is (= (:cid (first (:deck (get-corp))))
             (:cid (:card (first (:prompt (get-runner)))))) "Access the top card of R&D")
      (prompt-choice :runner "No")
      (is (= (:cid (second (:deck (get-corp))))
             (:cid (:card (first (:prompt (get-runner)))))) "Access another card due to R&D Interface"))))

(deftest snowflake
  ;; Snowflake - Win a psi game to end the run
  (do-game
    (new-game (default-corp ["Snowflake"])
              (default-runner))
    (play-from-hand state :corp "Snowflake" "HQ")
    (take-credits state :corp)
    (run-on state :hq)
    (let [sf (get-ice state :hq 0)]
      (core/rez state :corp sf)
      (card-subroutine state :corp sf 0)
      (prompt-choice :corp "0 [Credits]")
      (prompt-choice :runner "0 [Credits]")
      (is (:run @state) "Runner won psi, run continues")
      (card-subroutine state :corp sf 0)
      (prompt-choice :corp "0 [Credits]")
      (prompt-choice :runner "1 [Credits]")
      (is (not (:run @state)) "Run ended"))))

(deftest special-offer
  ;; Special Offer trashes itself and updates the run position
  (do-game
    (new-game (default-corp ["Ice Wall" "Special Offer"])
              (default-runner))
    (play-from-hand state :corp "Ice Wall" "HQ")
    (play-from-hand state :corp "Special Offer" "HQ")
    (take-credits state :corp 1)
    (run-on state "HQ")
    (is (= 2 (:position (get-in @state [:run]))) "Initial position approaching Special Offer")
    (let [special (get-ice state :hq 1)]
      (core/rez state :corp special)
      (is (= 4 (:credit (get-corp))))
      (card-subroutine state :corp special 0)
      (is (= 9 (:credit (get-corp))) "Special Offer paid 5 credits")
      (is (= 1 (:position (get-in @state [:run])))
          "Run position updated; now approaching Ice Wall"))))

(deftest sand-storm
  ;; Sand Storm should not end the run if protecting an otherwise empty/naked server
  (do-game
    (new-game (default-corp ["Sand Storm" "PAD Campaign"])
              (default-runner))
    (play-from-hand state :corp "Sand Storm" "New remote")
    (play-from-hand state :corp "PAD Campaign" "New remote")
    (take-credits state :corp)
    (run-on state "Server 1")
    (let [sand-storm (get-ice state :remote1 0)]
      (core/rez state :corp sand-storm)
      (card-subroutine state :corp sand-storm 0)
      (prompt-choice :corp "Server 2")
      (is (=  (first (get-in @state [:run :server])) :remote2) "Is running on server 2"))))

(deftest surveyor
  ;; Surveyor ice strength
  (do-game
    (new-game (default-corp [(qty "Surveyor" 1) (qty "Ice Wall" 2)])
              (default-runner))
    (core/gain state :corp :credit 10)
    (core/gain state :runner :credit 10)
    (play-from-hand state :corp "Surveyor" "HQ")
    (let [surv (get-ice state :hq 0)]
      (core/rez state :corp surv)
      (is (= 2 (:current-strength (refresh surv))) "Surveyor has 2 strength for itself")
      (play-from-hand state :corp "Ice Wall" "HQ")
      (is (= 4 (:current-strength (refresh surv))) "Surveyor has 4 strength for 2 pieces of ICE")
      (play-from-hand state :corp "Ice Wall" "HQ")
      (is (= 6 (:current-strength (refresh surv))) "Surveyor has 6 strength for 3 pieces of ICE")
      (run-on state "HQ")
      (card-subroutine state :corp surv 0)
      (prompt-choice :corp 0)                               ; Should be Trace - 6
      (prompt-choice :runner 5)
      (is (= 2 (:tag (get-runner))) "Runner took 2 tags from Surveyor Trace 6 with boost 5")
      (card-subroutine state :corp surv 0)
      (prompt-choice :corp 0)                               ; Should be Trace - 6
      (prompt-choice :runner 6)
      (is (= 2 (:tag (get-runner))) "Runner did not take tags from Surveyor Trace 6 with boost 6"))))

(deftest tithonium
  ;; Forfeit option as rez cost, can have hosted condition counters
  (testing "Basic test"
    (do-game
      (new-game (default-corp ["Hostile Takeover" "Tithonium" "Patch"])
                (default-runner ["Pawn" "Wasteland"]))
      (core/gain state :corp :click 10)
      (play-from-hand state :corp "Hostile Takeover" "New remote")
      (play-from-hand state :corp "Tithonium" "HQ")
      (let [ht (get-content state :remote1 0)
            ti (get-ice state :hq 0)]
        (score-agenda state :corp ht)
        (is (= 1 (count (:scored (get-corp)))) "Agenda scored")
        (is (= 12 (:credit (get-corp))) "Gained 7 credits")
        (core/rez state :corp ti)
        (prompt-choice :corp "No") ; don't use alternative cost
        (is (= 3 (:credit (get-corp))) "Spent 9 to Rez")
        (core/derez state :corp (refresh ti))
        (core/rez state :corp ti)
        (prompt-choice :corp "Yes") ; use alternative cost
        (prompt-select :corp (get-in (get-corp) [:scored 0]))
        (is (= 3 (:credit (get-corp))) "Still on 3c")
        (is (= 0 (count (:scored (get-corp)))) "Agenda forfeited")
        ;; Can Host Conditions Counters
        (play-from-hand state :corp "Patch")
        (prompt-select :corp (refresh ti))
        (is (= 1 (count (:hosted (refresh ti)))) "1 card on Tithonium")
        (take-credits state :corp)
        (core/derez state :corp (refresh ti))
        (is (= 1 (count (:hosted (refresh ti)))) "1 card on Tithonium")
        (play-from-hand state :runner "Pawn")
        (play-from-hand state :runner "Wasteland")
        (let [pawn (get-program state 0)
              wast (get-resource state 0)]
          (card-ability state :runner (refresh pawn) 0)
          (prompt-select :runner (refresh ti))
          (is (= 2 (count (:hosted (refresh ti)))) "2 cards on Tithonium")
          (core/derez state :corp (refresh ti))
          (is (= 2 (count (:hosted (refresh ti)))) "2 cards on Tithonium")
          (run-on state "HQ")
          (card-subroutine state :corp ti 2)
          (prompt-select :corp (refresh wast))
          (is (= 1 (count (:discard (get-runner)))) "1 card trashed")
          (card-subroutine state :corp ti 1)
          (is (not (:run @state)) "Run ended")))))
  (testing "Do not prompt for alt cost #2734"
    (do-game
      (new-game (default-corp ["Hostile Takeover" "Oversight AI" "Tithonium"])
                (default-runner))
      (play-from-hand state :corp "Hostile Takeover" "New remote")
      (play-from-hand state :corp "Tithonium" "R&D")
      (let [ht (get-content state :remote1 0)
            ti (get-ice state :rd 0)]
        (score-agenda state :corp ht)
        (play-from-hand state :corp "Oversight AI")
        (prompt-select :corp ti)
        (is (get-in (refresh ti) [:rezzed]))
        (is (= "Oversight AI" (:title (first (:hosted (refresh ti)))))
            "Tithonium hosting OAI as a condition")))))

(deftest tmi
<<<<<<< HEAD
  ;; TMI
  (testing "basic test"
    (do-game
      (new-game (default-corp ["TMI"])
=======
  ;; TMI ICE test
  (testing "Basic test"
    (do-game
      (new-game (default-corp [(qty "TMI" 3)])
>>>>>>> bfbecb9c
                (default-runner))
      (play-from-hand state :corp "TMI" "HQ")
      (let [tmi (get-ice state :hq 0)]
        (core/rez state :corp tmi)
        (prompt-choice :corp 0)
        (prompt-choice :runner 0)
<<<<<<< HEAD
        (is (:rezzed (refresh tmi))))))
  (testing "trace derez"
    (do-game
      (new-game (default-corp ["TMI"])
=======
        (is (get-in (refresh tmi) [:rezzed])))))
  (testing "Losing trace derezzes TMI"
    (do-game
      (new-game (default-corp [(qty "TMI" 3)])
>>>>>>> bfbecb9c
                (make-deck "Sunny Lebeau: Security Specialist" [(qty "Blackmail" 3)]))
      (play-from-hand state :corp "TMI" "HQ")
      (let [tmi (get-ice state :hq 0)]
        (core/rez state :corp tmi)
        (prompt-choice :corp 0)
        (prompt-choice :runner 0)
<<<<<<< HEAD
        (is (not (:rezzed (refresh tmi))))))))

(deftest troll
  ;; Troll
  (testing "Giving the runner a choice on successful trace shouldn't make runner pay trace first. #5335"
    (do-game
      (new-game (default-corp ["Troll"])
                (default-runner))
      (play-from-hand state :corp "Troll" "HQ")
      (take-credits state :corp)
      (let [troll (get-ice state :hq 0)]
        (core/rez state :corp troll)
        (run-on state "HQ")
        (card-ability state :corp troll 0)
        (is (= :waiting (-> (get-runner) :prompt first :prompt-type)) "Runner waits for Corp to boost first")
        (prompt-choice :corp 0)
        (prompt-choice :runner 0)
        (prompt-choice :runner "End the run")
        (is (not (:run @state)) "Run is ended")))))
=======
        (is (not (get-in (refresh tmi) [:rezzed])))))))
>>>>>>> bfbecb9c

(deftest turing
  ;; Turing - Strength boosted when protecting a remote server
  (do-game
    (new-game (default-corp [(qty "Turing" 2) "Hedge Fund"])
              (default-runner))
    (play-from-hand state :corp "Hedge Fund")
    (play-from-hand state :corp "Turing" "HQ")
    (play-from-hand state :corp "Turing" "New remote")
    (let [t1 (get-ice state :hq 0)
          t2 (get-ice state :remote1 0)]
      (core/rez state :corp t1)
      (is (= 2 (:current-strength (refresh t1)))
          "Turing default 2 strength over a central server")
      (core/rez state :corp t2)
      (is (= 5 (:current-strength (refresh t2)))
          "Turing increased to 5 strength over a remote server"))))

(deftest waiver
  ;; Waiver - Trash Runner cards in grip with play/install cost <= trace exceed
  (do-game
    (new-game (default-corp ["Waiver"])
              (default-runner ["Corroder" "Dean Lister" "Ubax" "Caldera"]))
    (play-from-hand state :corp "Waiver" "HQ")
    (let [waiv (get-ice state :hq 0)]
      (core/rez state :corp waiv)
      (card-subroutine state :corp waiv 0)
      (prompt-choice :corp 0)
      (prompt-choice :runner 3)
      (is (empty? (filter #(= "Ubax" (:title %)) (:discard (get-runner)))) "Ubax not trashed")
      (is (empty? (filter #(= "Caldera" (:title %)) (:discard (get-runner)))) "Caldera not trashed")
      (is (= 2 (count (:discard (get-runner)))) "2 cards trashed"))))

(deftest wendigo
  ;; Morph ice gain and lose subtypes from normal advancements and placed advancements
  (do-game
    (new-game (default-corp ["Wendigo" "Shipment from SanSan"
                             "Superior Cyberwalls"])
              (default-runner))
    (core/gain state :corp :click 2)
    (play-from-hand state :corp "Superior Cyberwalls" "New remote")
    (let [sc (get-content state :remote1 0)]
      (score-agenda state :corp sc)
      (play-from-hand state :corp "Wendigo" "HQ")
      (let [wend (get-ice state :hq 0)]
        (core/rez state :corp wend)
        (is (= 4 (:current-strength (refresh wend))) "Wendigo at normal 4 strength")
        (core/advance state :corp {:card (refresh wend)})
        (is (= true (has? (refresh wend) :subtype "Barrier")) "Wendigo gained Barrier")
        (is (= false (has? (refresh wend) :subtype "Code Gate")) "Wendigo lost Code Gate")
        (is (= 5 (:current-strength (refresh wend))) "Wendigo boosted to 5 strength by scored Superior Cyberwalls")
        (play-from-hand state :corp "Shipment from SanSan")
        (prompt-choice :corp "1")
        (prompt-select :corp wend)
        (is (= false (has? (refresh wend) :subtype "Barrier")) "Wendigo lost Barrier")
        (is (= true (has? (refresh wend) :subtype "Code Gate")) "Wendigo gained Code Gate")
        (is (= 4 (:current-strength (refresh wend))) "Wendigo returned to normal 4 strength")))))

(deftest wraparound
  ;; Wraparound - Strength boosted when no fracter is installed
  (do-game
    (new-game (default-corp ["Wraparound"])
              (default-runner ["Corroder"]))
    (play-from-hand state :corp "Wraparound" "HQ")
    (let [wrap (get-ice state :hq 0)]
      (core/rez state :corp wrap)
      (is (= 7 (:current-strength (refresh wrap)))
          "Wraparound +7 strength with no fracter in play")
      (take-credits state :corp)
      (play-from-hand state :runner "Corroder")
      (is (= 0 (:current-strength (refresh wrap)))
          "Wraparound 0 strength after Corroder installed"))))<|MERGE_RESOLUTION|>--- conflicted
+++ resolved
@@ -1126,11 +1126,7 @@
       (card-subroutine state :corp (refresh searchlight) 0)
       (prompt-choice :corp 0)
       (prompt-choice :runner 0)
-<<<<<<< HEAD
       (is (= 1 (:tag (get-runner))) "Trace succeeds with 1 advancements"))))
-=======
-      (is (= 1 (:tag (get-runner))) "Trace succeeds with 1 advancement"))))
->>>>>>> bfbecb9c
 
 (deftest seidr-adaptive-barrier
   ;; Seidr Adaptive Barrier - +1 strength for every ice protecting its server
@@ -1174,11 +1170,7 @@
       (take-credits state :corp 2)
       (is (= 2 (:current-strength (refresh sacw))) "Self-Adapting Code Wall strength increased"))))
 
-<<<<<<< HEAD
-(deftest sherlock-1-0
-=======
 (deftest sherlock-1.0
->>>>>>> bfbecb9c
   ;; Sherlock 1.0 - Trace to add an installed program to the top of Runner's Stack
   (do-game
     (new-game (default-corp ["Sherlock 1.0"])
@@ -1316,11 +1308,13 @@
       (is (= 6 (:current-strength (refresh surv))) "Surveyor has 6 strength for 3 pieces of ICE")
       (run-on state "HQ")
       (card-subroutine state :corp surv 0)
-      (prompt-choice :corp 0)                               ; Should be Trace - 6
+      (is (= 6 (-> (get-corp) :prompt first :base)) "Trace should be base 6")
+      (prompt-choice :corp 0)
       (prompt-choice :runner 5)
       (is (= 2 (:tag (get-runner))) "Runner took 2 tags from Surveyor Trace 6 with boost 5")
       (card-subroutine state :corp surv 0)
-      (prompt-choice :corp 0)                               ; Should be Trace - 6
+      (is (= 6 (-> (get-corp) :prompt first :base)) "Trace should be base 6")
+      (prompt-choice :corp 0)
       (prompt-choice :runner 6)
       (is (= 2 (:tag (get-runner))) "Runner did not take tags from Surveyor Trace 6 with boost 6"))))
 
@@ -1385,41 +1379,26 @@
             "Tithonium hosting OAI as a condition")))))
 
 (deftest tmi
-<<<<<<< HEAD
   ;; TMI
-  (testing "basic test"
+  (testing "Basic test"
     (do-game
       (new-game (default-corp ["TMI"])
-=======
-  ;; TMI ICE test
-  (testing "Basic test"
-    (do-game
-      (new-game (default-corp [(qty "TMI" 3)])
->>>>>>> bfbecb9c
                 (default-runner))
       (play-from-hand state :corp "TMI" "HQ")
       (let [tmi (get-ice state :hq 0)]
         (core/rez state :corp tmi)
         (prompt-choice :corp 0)
         (prompt-choice :runner 0)
-<<<<<<< HEAD
         (is (:rezzed (refresh tmi))))))
-  (testing "trace derez"
+  (testing "Losing trace derezzes TMI"
     (do-game
       (new-game (default-corp ["TMI"])
-=======
-        (is (get-in (refresh tmi) [:rezzed])))))
-  (testing "Losing trace derezzes TMI"
-    (do-game
-      (new-game (default-corp [(qty "TMI" 3)])
->>>>>>> bfbecb9c
                 (make-deck "Sunny Lebeau: Security Specialist" [(qty "Blackmail" 3)]))
       (play-from-hand state :corp "TMI" "HQ")
       (let [tmi (get-ice state :hq 0)]
         (core/rez state :corp tmi)
         (prompt-choice :corp 0)
         (prompt-choice :runner 0)
-<<<<<<< HEAD
         (is (not (:rezzed (refresh tmi))))))))
 
 (deftest troll
@@ -1439,9 +1418,6 @@
         (prompt-choice :runner 0)
         (prompt-choice :runner "End the run")
         (is (not (:run @state)) "Run is ended")))))
-=======
-        (is (not (get-in (refresh tmi) [:rezzed])))))))
->>>>>>> bfbecb9c
 
 (deftest turing
   ;; Turing - Strength boosted when protecting a remote server
