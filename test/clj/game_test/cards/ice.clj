(ns game-test.cards.ice
  (:require [game.core :as core]
            [game.utils :refer :all]
            [game-test.core :refer :all]
            [game-test.utils :refer :all]
            [game-test.macros :refer :all]
            [clojure.test :refer :all]))

(use-fixtures :once load-all-cards (partial reset-card-defs "ice"))

(deftest ^:skip-card-coverage
  end-the-run-test
  ;; Since all ETR ice share a common ability, we only need one test
  (do-game
    (new-game (default-corp [(qty "Ice Wall" 3) (qty "Hedge Fund" 3) (qty "Restructure" 2)])
              (default-runner))
    (play-from-hand state :corp "Ice Wall" "HQ")
    (take-credits state :corp 2)
    (run-on state "HQ")
    (is (= [:hq] (get-in @state [:run :server])))
    (let [iwall (get-ice state :hq 0)]
      (core/rez state :corp iwall)
      (card-subroutine state :corp iwall 0)
      (is (not (:run @state)) "Run is ended")
      (is (get-in @state [:runner :register :unsuccessful-run]) "Run was unsuccessful"))))

(deftest aimor
  ;; Aimor - trash the top 3 cards of the stack, trash Aimor
  (do-game
    (new-game (default-corp ["Aimor"])
              (default-runner [(qty "Sure Gamble" 2) "Desperado" "Corroder" "Patron"]))
    (starting-hand state :runner ["Sure Gamble"]) ;move all other cards to stack
    (play-from-hand state :corp "Aimor" "HQ")
    (is (= 1 (count (get-in @state [:corp :servers :hq :ices]))) "Aimor installed")
    (take-credits state :corp)
    (let [aim (get-ice state :hq 0)]
      (run-on state "HQ")
      (core/rez state :corp aim)
      (card-subroutine state :corp aim 0)
      (is (= 3 (count (:discard (get-runner)))) "Runner trashed 3 cards")
      (is (= 1 (count (:deck (get-runner)))) "Runner has 1 card in deck"))
    (is (= 0 (count (get-in @state [:corp :servers :hq :ices]))) "Aimor trashed")))

(deftest archangel
  ;; Archangel - accessing from R&D does not cause run to hang.
  (do-game
    (new-game (default-corp ["Archangel" "Hedge Fund"])
              (default-runner ["Bank Job"]))
    (starting-hand state :corp ["Hedge Fund"])
    (take-credits state :corp)
    (play-from-hand state :runner "Bank Job")
    (run-empty-server state :rd)
    (prompt-choice :corp "Yes")
    (prompt-choice :runner "Yes")
    (prompt-choice :corp 0)
    (prompt-choice :runner 0)
    (prompt-select :corp (get-resource state 0))
    (prompt-choice :runner "No action")
    (is (not (:run @state)) "Run ended")))

(deftest architect
  (testing "Architect is untrashable while installed and rezzed, but trashable if derezzed or from HQ"
    (do-game
      (new-game (default-corp [(qty "Architect" 3)])
                (default-runner))
      (play-from-hand state :corp "Architect" "HQ")
      (let [architect (get-ice state :hq 0)]
        (core/rez state :corp architect)
        (core/trash state :corp (refresh architect))
        (is (not= nil (get-ice state :hq 0)) "Architect was trashed, but should be untrashable")
        (core/derez state :corp (refresh architect))
        (core/trash state :corp (refresh architect))
        (is (= nil (get-ice state :hq 0)) "Architect was not trashed, but should be trashable")
        (core/trash state :corp (get-in @state [:corp :hand 0]))
        (is (= (get-in @state [:corp :discard 0 :title]) "Architect"))
        (is (= (get-in @state [:corp :discard 1 :title]) "Architect"))))))

(deftest asteroid-belt
  ;; Asteroid Belt - Space ICE rez cost reduced by 3 credits per advancement
  (do-game
    (new-game (default-corp ["Asteroid Belt"])
              (default-runner))
    (core/gain state :corp :credit 5)
    (play-from-hand state :corp "Asteroid Belt" "HQ")
    (let [ab (get-ice state :hq 0)]
      (core/advance state :corp {:card (refresh ab)})
      (core/advance state :corp {:card (refresh ab)})
      (is (= 8 (:credit (get-corp))))
      (is (= 2 (:advance-counter (refresh ab))))
      (core/rez state :corp (refresh ab))
      (is (= 5 (:credit (get-corp))) "Paid 3 credits to rez; 2 advancments on Asteroid Belt"))))

(deftest bandwidth
  ;; Bandwidth - Give the Runner 1 tag; remove 1 tag if the run is successful
  (do-game
    (new-game (default-corp ["Bandwidth"])
              (default-runner))
    (play-from-hand state :corp "Bandwidth" "Archives")
    (let [bw (get-ice state :archives 0)]
      (take-credits state :corp)
      (run-on state "Archives")
      (core/rez state :corp bw)
      (card-subroutine state :corp bw 0)
      (is (= 1 (:tag (get-runner))) "Runner took 1 tag")
      (run-successful state)
      (is (= 0 (:tag (get-runner))) "Run successful; Runner lost 1 tag")
      (run-on state "Archives")
      (card-subroutine state :corp bw 0)
      (is (= 1 (:tag (get-runner))) "Runner took 1 tag")
      (run-jack-out state)
      (is (= 1 (:tag (get-runner))) "Run unsuccessful; Runner kept 1 tag"))))

(deftest bullfrog
  ;; Bullfrog - Win psi to move to outermost position of another server and continue run there
  (do-game
    (new-game (default-corp ["Bullfrog" (qty "Pup" 2)])
              (default-runner))
    (play-from-hand state :corp "Bullfrog" "HQ")
    (play-from-hand state :corp "Pup" "R&D")
    (play-from-hand state :corp "Pup" "R&D")
    (take-credits state :corp)
    (run-on state :hq)
    (let [frog (get-ice state :hq 0)]
      (core/rez state :corp frog)
      (is (= :hq (first (get-in @state [:run :server]))))
      (card-subroutine state :corp frog 0)
      (prompt-choice :corp "0 [Credits]")
      (prompt-choice :runner "1 [Credits]")
      (prompt-choice :corp "R&D")
      (is (= :rd (first (get-in @state [:run :server]))) "Run redirected to R&D")
      (is (= 2 (get-in @state [:run :position])) "Passed Bullfrog")
      (is (= "Bullfrog" (:title (get-ice state :rd 2))) "Bullfrog at outermost position of R&D"))))

(deftest cell-portal
  ;; Cell Portal - Bounce Runner to outermost position and derez itself
  (do-game
    (new-game (default-corp ["Cell Portal" (qty "Paper Wall" 2)])
              (default-runner))
    (core/gain state :corp :credit 5)
    (play-from-hand state :corp "Cell Portal" "HQ")
    (play-from-hand state :corp "Paper Wall" "HQ")
    (play-from-hand state :corp "Paper Wall" "HQ")
    (take-credits state :corp)
    (run-on state :hq)
    (run-continue state)
    (run-continue state)
    (is (= 1 (get-in @state [:run :position])))
    (let [cp (get-ice state :hq 0)]
      (core/rez state :corp cp)
      (card-subroutine state :corp cp 0)
      (is (= 3 (get-in @state [:run :position])) "Run back at outermost position")
      (is (not (get-in (refresh cp) [:rezzed])) "Cell Portal derezzed"))))

(deftest chimera
  ;; Chimera - Gains chosen subtype
  (do-game
    (new-game (default-corp ["Chimera"])
              (default-runner))
    (play-from-hand state :corp "Chimera" "HQ")
    (let [ch (get-ice state :hq 0)]
      (core/rez state :corp ch)
      (prompt-choice :corp "Barrier")
      (is (core/has-subtype? (refresh ch) "Barrier") "Chimera has Barrier")
      (take-credits state :corp)
      (is (not (core/has-subtype? (refresh ch) "Barrier")) "Chimera does not have Barrier"))))

(deftest cortex-lock
  ;; Cortex Lock - Do net damage equal to Runner's unused memory
  (do-game
    (new-game (default-corp ["Cortex Lock"])
              (default-runner [(qty "Corroder" 2) (qty "Sure Gamble" 3)]))
    (play-from-hand state :corp "Cortex Lock" "HQ")
    (take-credits state :corp)
    (let [cort (get-ice state :hq 0)]
      (play-from-hand state :runner "Corroder")
      (is (= 3 (core/available-mu state)))
      (run-on state "HQ")
      (core/rez state :corp cort)
      (card-subroutine state :corp cort 0)
      (is (= 3 (count (:discard (get-runner)))) "Runner suffered 3 net damage"))))

(deftest crick
  ;; Crick - Strength boost when protecting Archives; installs a card from Archives
  (do-game
    (new-game (default-corp [(qty "Crick" 2) "Ice Wall"])
              (default-runner))
    (play-from-hand state :corp "Crick" "HQ")
    (play-from-hand state :corp "Crick" "Archives")
    (core/move state :corp (find-card "Ice Wall" (:hand (get-corp))) :discard)
    (take-credits state :corp)
    (let [cr1 (get-ice state :hq 0)
          cr2 (get-ice state :archives 0)]
      (core/rez state :corp cr1)
      (core/rez state :corp cr2)
      (is (= 3 (:current-strength (refresh cr1))) "Normal strength over HQ")
      (is (= 6 (:current-strength (refresh cr2))) "+3 strength over Archives")
      (card-subroutine state :corp cr2 0)
      (prompt-select :corp (find-card "Ice Wall" (:discard (get-corp))))
      (prompt-choice :corp "HQ")
      (is (= 3 (:credit (get-corp))) "Paid 1 credit to install as 2nd ICE over HQ"))))

(deftest curtain-wall
  ;; Curtain Wall - Strength boost when outermost ICE
  (do-game
    (new-game (default-corp ["Curtain Wall" "Paper Wall"])
              (default-runner))
    (core/gain state :corp :credit 10)
    (play-from-hand state :corp "Curtain Wall" "HQ")
    (let [curt (get-ice state :hq 0)]
      (core/rez state :corp curt)
      (is (= 10 (:current-strength (refresh curt)))
          "Curtain Wall has +4 strength as outermost ICE")
      (play-from-hand state :corp "Paper Wall" "HQ")
      (let [paper (get-ice state :hq 1)]
        (core/rez state :corp paper)
        (is (= 6 (:current-strength (refresh curt))) "Curtain Wall back to default 6 strength")))))

(deftest data-hound
  ;; Data Hound - Full test
  (do-game
    (new-game (default-corp ["Data Hound"])
              (default-runner [(qty "Sure Gamble" 2) "Desperado"
                               "Corroder" "Patron"]))
    (starting-hand state :runner ["Sure Gamble"]) ;move all other cards to stack
    (play-from-hand state :corp "Data Hound" "HQ")
    (take-credits state :corp)
    (let [dh (get-ice state :hq 0)]
      (run-on state "HQ")
      (core/rez state :corp dh)
      (card-subroutine state :corp dh 0)
      (prompt-choice :corp 2)
      (prompt-choice :runner 0)
      ;; trash 1 card and rearrange the other 3
      (prompt-card :corp (find-card "Desperado" (:deck (get-runner))))
      (is (= 1 (count (:discard (get-runner)))))
      (prompt-card :corp (find-card "Sure Gamble" (:deck (get-runner))))
      (prompt-card :corp (find-card "Corroder" (:deck (get-runner))))
      (prompt-card :corp (find-card "Patron" (:deck (get-runner))))
      ;; try starting over
      (prompt-choice :corp "Start over")
      (prompt-card :corp (find-card "Patron" (:deck (get-runner))))
      (prompt-card :corp (find-card "Corroder" (:deck (get-runner))))
      (prompt-card :corp (find-card "Sure Gamble" (:deck (get-runner)))) ;this is the top card on stack
      (prompt-choice :corp "Done")
      (is (= "Sure Gamble" (:title (first (:deck (get-runner))))))
      (is (= "Corroder" (:title (second (:deck (get-runner))))))
      (is (= "Patron" (:title (second (rest (:deck (get-runner)))))))
      (run-jack-out state)
      (run-on state "HQ")
      (card-subroutine state :corp dh 0)
      (prompt-choice :corp 0)
      (prompt-choice :runner 1)
      ;; trash the only card automatically
      (is (= 2 (count (:discard (get-runner)))))
      (is (= "Corroder" (:title (first (:deck (get-runner)))))))))

(deftest data-mine
  ;; Data Mine - do one net and trash
  (do-game
    (new-game (default-corp ["Data Mine"])
              (default-runner))
    (play-from-hand state :corp "Data Mine" "Server 1")
    (take-credits state :corp)
    (let [dm (get-ice state :remote1 0)]
      (run-on state "Server 1")
      (core/rez state :corp dm)
      (card-subroutine state :corp dm 0)
      (is (= 1 (count (:discard (get-runner)))) "Runner suffered 1 net damage"))))

(deftest draco
  ;; Dracō - Pay credits when rezzed to increase strength; trace to give 1 tag and end the run
  (do-game
    (new-game (default-corp ["Dracō"])
              (default-runner))
    (play-from-hand state :corp "Dracō" "HQ")
    (take-credits state :corp)
    (let [drac (get-ice state :hq 0)]
      (run-on state "HQ")
      (core/rez state :corp drac)
      (prompt-choice :corp 4)
      (is (= 4 (get-counters (refresh drac) :power)) "Dracō has 4 power counters")
      (is (= 4 (:current-strength (refresh drac))) "Dracō is 4 strength")
      (card-subroutine state :corp drac 0)
      (prompt-choice :corp 0)
      (prompt-choice :runner 0)
      (is (= 1 (:tag (get-runner))) "Runner took 1 tag")
      (is (nil? (get-in @state [:run])) "Run was ended"))))

(deftest enigma
  ;; Enigma - Force Runner to lose 1 click if able
  (do-game
    (new-game (default-corp ["Enigma"])
              (default-runner))
    (play-from-hand state :corp "Enigma" "HQ")
    (take-credits state :corp)
    (let [enig (get-ice state :hq 0)]
      (run-on state "HQ")
      (is (= 3 (:click (get-runner))))
      (core/rez state :corp enig)
      (card-subroutine state :corp enig 0)
      (is (= 2 (:click (get-runner))) "Runner lost 1 click"))))

(deftest envelope
  ;; Envelope - do 1 net damage, end the run
  (do-game
    (new-game (default-corp ["Envelope"])
              (default-runner))
    (play-from-hand state :corp "Envelope" "HQ")
    (take-credits state :corp)
    (let [envl (get-ice state :hq 0)]
      (run-on state "HQ")
      (core/rez state :corp envl)
      (is (= 0 (count (:discard (get-runner)))) "No discarded cards")
      (card-subroutine state :corp envl 0)
      (is (= 1 (count (:discard (get-runner)))) "1 card in discard pile")
      (is (:run @state) "Run still ongoing")
      (card-subroutine state :corp envl 1)
      (is (not (:run @state)) "Run ended"))))

(deftest excalibur
  ;; Excalibur - Prevent Runner from making another run this turn
  (do-game
    (new-game (default-corp ["Excalibur"])
              (default-runner ["Stimhack"]))
    (play-from-hand state :corp "Excalibur" "HQ")
    (take-credits state :corp)
    (let [excal (get-ice state :hq 0)]
      (run-on state "HQ")
      (core/rez state :corp excal)
      (card-subroutine state :corp excal 0)
      (run-jack-out state)
      (run-on state "R&D")
      (is (not (:run @state)) "No run initiated")
      (is (= 3 (:click (get-runner))))
      (play-from-hand state :runner "Stimhack")
      (is (not (:run @state)) "No run initiated")
      (is (= 3 (:click (get-runner))))
      (is (empty? (:discard (get-runner))) "Card not played from Grip")
      ; Check cannot run flag is cleared on next turn #2474
      (take-credits state :runner)
      (is (= :corp (:active-player @state)) "Corp turn")
      (core/gain state :runner :click 1)
      (run-on state "HQ")
      (is (:run @state) "Run initiated ok"))))

(deftest fenris
  ;; Fenris - Illicit ICE give Corp 1 bad publicity when rezzed
  (do-game
    (new-game (default-corp ["Fenris"])
              (default-runner))
    (play-from-hand state :corp "Fenris" "HQ")
    (take-credits state :corp)
    (let [fen (get-ice state :hq 0)]
      (run-on state "HQ")
      (core/rez state :corp fen)
      (is (= 1 (:bad-publicity (get-corp))) "Gained 1 bad pub")
      (card-subroutine state :corp fen 0)
      (is (= 1 (:brain-damage (get-runner))) "Runner took 1 brain damage")
      (is (= 1 (count (:discard (get-runner)))))
      (is (= 4 (core/hand-size state :runner))))))

(deftest flare
  ;; Flare - Trash 1 program, do 2 unpreventable meat damage, and end the run
  (do-game
    (new-game (default-corp ["Flare"])
              (default-runner ["Plascrete Carapace" "Clone Chip" (qty "Cache" 3)]))
    (play-from-hand state :corp "Flare" "HQ")
    (core/gain state :corp :credit 2)
    (take-credits state :corp)
    (play-from-hand state :runner "Plascrete Carapace")
    (play-from-hand state :runner "Clone Chip")
    (let [flare (get-ice state :hq 0)
          cc (get-hardware state 1)]
      (run-on state :hq)
      (core/rez state :corp flare)
      (card-subroutine state :corp flare 0)
      (prompt-choice :corp 0)
      (prompt-choice :runner 0)
      (prompt-select :corp cc)
      (is (= 1 (count (get-in @state [:runner :rig :hardware]))) "Clone Chip trashed")
      (is (empty? (:prompt (get-runner))) "Plascrete didn't try preventing meat damage")
      (is (= 1 (count (:hand (get-runner)))))
      (is (= 3 (count (:discard (get-runner)))) "Clone Chip plus 2 cards lost from damage in discard")
      (is (not (:run @state)) "Run ended"))))

(deftest free-lunch
  ;; Free Lunch - Spend 1 power counter to make Runner lose 1c
  (do-game
    (new-game (default-corp ["Free Lunch"])
              (default-runner))
    (play-from-hand state :corp "Free Lunch" "HQ")
    (let [fl (get-ice state :hq 0)]
      (core/rez state :corp fl)
      (card-subroutine state :corp fl 0)
      (is (= 1 (get-counters (refresh fl) :power)) "Free Lunch has 1 power counter")
      (card-subroutine state :corp fl 0)
      (is (= 2 (get-counters (refresh fl) :power)) "Free Lunch has 2 power counters")
      (is (= 5 (:credit (get-runner))))
      (card-ability state :corp (refresh fl) 0)
      (is (= 1 (get-counters (refresh fl) :power)) "Free Lunch has 1 power counter")
      (is (= 4 (:credit (get-runner))) "Runner lost 1 credit"))))

(deftest gemini
  ;; Gemini - Successfully trace to do 1 net damage; do 1 net damage if trace strength is 5 or more regardless of success
  (testing "Basic test"
    (do-game
      (new-game (default-corp ["Gemini" (qty "Hedge Fund" 2)])
                (default-runner [(qty "Sure Gamble" 3) (qty "Dirty Laundry" 2)]))
      (play-from-hand state :corp "Gemini" "HQ")
      (play-from-hand state :corp "Hedge Fund")
      (play-from-hand state :corp "Hedge Fund")
      (take-credits state :corp)
      (let [gem (get-ice state :hq 0)]
        (run-on state "HQ")
        (core/rez state :corp gem)
        (card-subroutine state :corp gem 0)
        (prompt-choice :corp 3) ; boost to trace strength 5
        (prompt-choice :runner 0)
        (is (= 2 (count (:discard (get-runner)))) "Did 2 net damage")
        (card-subroutine state :corp gem 0)
        (prompt-choice :corp 3) ; boost to trace strength 5
        (prompt-choice :runner 5) ; match trace
        (is (= 3 (count (:discard (get-runner)))) "Did only 1 net damage for having trace strength 5 or more"))))
  (testing "Interaction with Chronos Protocol and kicker"
    (do-game
      (new-game (make-deck "Chronos Protocol: Selective Mind-mapping" ["Gemini" (qty "Hedge Fund" 2)])
                (default-runner ["Sure Gamble" (qty "Dirty Laundry" 2)]))
      (play-from-hand state :corp "Gemini" "HQ")
      (play-from-hand state :corp "Hedge Fund")
      (play-from-hand state :corp "Hedge Fund")
      (take-credits state :corp)
      (let [gem (get-ice state :hq 0)]
        (run-on state "HQ")
        (core/rez state :corp gem)
        (card-subroutine state :corp gem 0)
        (prompt-choice :corp 3) ; boost to trace strength 5
        (prompt-choice :runner 0)
        (prompt-choice :corp "Yes")
        (prompt-card :corp (find-card "Sure Gamble" (:hand (get-runner))))
        (is (= 2 (count (:discard (get-runner)))) "Did 2 net damage")))))

(deftest holmegaard
  ;; Holmegaard - Stop Runner from accessing cards if win trace
  (do-game
    (new-game (default-corp ["Holmegaard" "Hostile Takeover"])
              (default-runner ["Cache" "Inti"]))
    (core/gain state :corp :credit 10)
    (play-from-hand state :corp "Holmegaard" "HQ")
    (let [holm (get-ice state :hq 0)]
      (core/rez state :corp holm)
      (take-credits state :corp)
      (play-from-hand state :runner "Inti")
      (play-from-hand state :runner "Cache")
      (run-on state "HQ")
      (card-subroutine state :corp holm 0)
      (prompt-choice :corp 0)
      (prompt-choice :runner 0)
      (card-subroutine state :corp holm 1)
      (prompt-select :corp (get-program state 1))
      (is (empty? (:discard (get-runner))) "Can't target non-icebreaker program")
      (prompt-select :corp (get-program state 0))
      (is (= 1 (count (:discard (get-runner)))) "Inti trashed")
      (run-continue state)
      (run-successful state)
      ;; Prompt for "you cannot access any card this run"
      (prompt-choice :runner "No action")
      (is (not (accessing state "Hostile Takeover"))))))

(deftest iq
  ;; IQ - Rez cost and strength equal to cards in HQ
  (do-game
    (new-game (default-corp [(qty "IQ" 3) (qty "Hedge Fund" 3)])
              (default-runner))
    (play-from-hand state :corp "Hedge Fund")
    (play-from-hand state :corp "IQ" "R&D")
    (let [iq1 (get-ice state :rd 0)]
      (core/rez state :corp iq1)
      (is (and (= 4 (count (:hand (get-corp))))
               (= 4 (:current-strength (refresh iq1)))
               (= 5 (:credit (get-corp)))) "4 cards in HQ: paid 4 to rez, has 4 strength")
      (play-from-hand state :corp "IQ" "HQ")
      (let [iq2 (get-ice state :hq 0)]
        (core/rez state :corp iq2)
        (is (and (= 3 (count (:hand (get-corp))))
                 (= 3 (:current-strength (refresh iq1)))
                 (= 3 (:current-strength (refresh iq2)))
                 (= 2 (:credit (get-corp)))) "3 cards in HQ: paid 3 to rez, both have 3 strength")))))

(deftest ^{:card-title "it's-a-trap!"}
  its-a-trap
  ;; It's a Trap! - 2 net dmg on expose, self-trash and make Runner trash installed card
  (do-game
    (new-game (default-corp ["It's a Trap!"])
              (default-runner [(qty "Cache" 3) (qty "Infiltration" 2)]))
    (play-from-hand state :corp "It's a Trap!" "Archives")
    (let [iat (get-ice state :archives 0)]
      (take-credits state :corp)
      (play-from-hand state :runner "Infiltration")
      (prompt-choice :runner "Expose a card")
      (prompt-select :runner iat)
      (is (= 3 (count (:discard (get-runner)))) "Did 2 net damage on expose")
      (play-from-hand state :runner "Cache")
      (run-on state "archives")
      (core/rez state :corp iat)
      (card-subroutine state :corp (refresh iat) 0)
      (prompt-select :runner (get-program state 0))
      (is (= 4 (count (:discard (get-runner)))) "Cache trashed")
      (is (= 1 (count (:discard (get-corp)))) "It's a Trap trashed"))))

(deftest jua
  (testing "Encounter effect - Prevent Runner from installing cards for the rest of the turn"
    (do-game
      (new-game (default-corp ["Jua"])
                (default-runner ["Desperado" "Sure Gamble"]))
      (play-from-hand state :corp "Jua" "HQ")
      (take-credits state :corp)
      (let [jua (get-ice state :hq 0)]
        (run-on state "HQ")
        (core/rez state :corp jua)
        (card-ability state :corp (refresh jua) 0)
        (run-successful state)
        (is (= 2 (count (:hand (get-runner)))) "Runner starts with 2 cards in hand")
        (play-from-hand state :runner "Desperado")
        (is (= 2 (count (:hand (get-runner)))) "No cards installed")
        (play-from-hand state :runner "Sure Gamble")
        (is (= 1 (count (:hand (get-runner)))) "Can play events")
        (take-credits state :runner)
        (take-credits state :corp)
        (is (= 1 (count (:hand (get-runner)))) "Runner starts with 1 cards in hand")
        (play-from-hand state :runner "Desperado")
        (is (= 0 (count (:hand (get-runner)))) "Card installed"))))
  (testing "Subroutine effect - Select 2 runner cards, runner moves one to the stack"
    (do-game
      (new-game (default-corp ["Jua"])
                (default-runner ["Desperado" "Gordian Blade"]))
      (play-from-hand state :corp "Jua" "HQ")
      (take-credits state :corp)
      (let [jua (get-ice state :hq 0)]
        (core/gain state :runner :credit 10)
        (play-from-hand state :runner "Desperado")
        (run-on state "HQ")
        (core/rez state :corp jua)
        (card-subroutine state :corp (refresh jua) 0)
        (is (empty? (:prompt (get-corp))) "Can't fire for 1 installed card")
        (run-successful state)
        (play-from-hand state :runner "Gordian Blade")
        (run-on state "HQ")
        (card-subroutine state :corp (refresh jua) 0)
        (prompt-select :corp (get-program state 0))
        (prompt-select :corp (get-hardware state 0))
        (prompt-card :runner (get-program state 0))
        (is (nil? (get-program state 0)) "Card is uninstalled")
        (is (= 1 (count (:deck (get-runner)))) "Runner puts card in deck")))))

(deftest kakugo
  ;; Kakugo
  (testing "ability continues to work when ice is swapped"
    (do-game
      (new-game (default-corp ["Kakugo"
                               "Ice Wall"])
                (default-runner))
      (play-from-hand state :corp "Kakugo" "R&D")
      (play-from-hand state :corp "Ice Wall" "Archives")
      (take-credits state :corp)
      (let [kakugo   (get-ice state :rd 0)
            ice-wall (get-ice state :archives 0)]
        (run-on state "R&D")
        (core/rez state :corp kakugo)
        (run-continue state)
        (run-jack-out state)
        (is (= 2 (count (:hand (get-runner)))) "Runner took damage before swap")
        (core/swap-ice state :corp (refresh kakugo) (refresh ice-wall))
        (run-on state "Archives")
        (run-continue state)
        (run-jack-out state)
        (is (= 1 (count (:hand (get-runner)))) "Runner took damage after swap")))))

(deftest kamali-1.0
  ;; Kamali 1.0
  (do-game
    (new-game (default-corp ["Kamali 1.0"])
              (default-runner ["Astrolabe" "Decoy"
                               "Cache" "Hedge Fund"]))
    (play-from-hand state :corp "Kamali 1.0" "HQ")
    (take-credits state :corp)
    (play-from-hand state :runner "Astrolabe")
    (play-from-hand state :runner "Decoy")
    (play-from-hand state :runner "Cache")
   (let [kamali (get-ice state :hq 0)]
     (run-on state "HQ")
     (core/rez state :corp kamali)
     (card-subroutine state :corp kamali 0)
     (is (zero? (:brain-damage (get-runner))) "Runner starts with 0 brain damage")
     (prompt-choice :runner "Take 1 brain damage")
     (is (= 1 (:brain-damage (get-runner))) "Runner took 1 brain damage")
     (card-subroutine state :corp kamali 1)
     (is (empty? (:discard (get-runner))) "Runner starts with no discarded cards")
     (prompt-choice :runner "Trash an installed piece of hardware")
     (prompt-select :runner (get-hardware state 0))
     (is (empty? (get-in @state [:runner :rig :hardware])) "Astrolabe trashed")
     (is (= 1 (count (:discard (get-runner)))) "Runner trashed 1 card")
     (card-subroutine state :corp kamali 2)
     (is (= 1 (count (:discard (get-runner)))) "Runner starts with 1 discarded card")
     (prompt-choice :runner "Trash an installed program")
     (prompt-select :runner (get-program state 0))
     (is (empty? (get-in @state [:runner :rig :program])) "Cache trashed")
     (is (= 2 (count (:discard (get-runner)))) "Runner trashed 1 card"))))

(deftest kitsune
  (testing "Kitsune - Corp choices card for Runner to access"
    (do-game
      (new-game (default-corp ["Kitsune" "Snare!"])
                (default-runner))
      (play-from-hand state :corp "Kitsune" "R&D")
      (take-credits state :corp)
      (run-on state "R&D")
      (let [kitsune (get-ice state :rd 0)]
        (core/rez state :corp kitsune)
        (card-subroutine state :corp kitsune 0)
        (prompt-select :corp (find-card "Snare!" (:hand (get-corp))))
        ;; Runner access Snare! corp has prompt
        (is (= :waiting (-> @state :runner :prompt first :prompt-type))
            "Runner has prompt to wait for Corp to use Snare!")
        (prompt-choice :corp "Yes")
        (is (= "Kitsune" (-> (get-corp) :discard first :title)) "Kitsune was trashed after use")))))

(deftest lockdown
  ;; Lockdown - Prevent Runner from drawing cards for the rest of the turn
  (do-game
    (new-game (default-corp ["Lockdown"])
              (default-runner [(qty "Diesel" 2) (qty "Sure Gamble" 3)]))
    (play-from-hand state :corp "Lockdown" "R&D")
    (take-credits state :corp)
    (core/move state :runner (find-card "Sure Gamble" (:hand (get-runner))) :deck)
    (core/move state :runner (find-card "Sure Gamble" (:hand (get-runner))) :deck)
    (core/move state :runner (find-card "Sure Gamble" (:hand (get-runner))) :deck)
    (let [lock (get-ice state :rd 0)]
      (run-on state "R&D")
      (core/rez state :corp lock)
      (card-subroutine state :corp lock 0)
      (run-successful state)
      (play-from-hand state :runner "Diesel")
      (is (= 1 (count (:hand (get-runner)))) "No cards drawn")
      (take-credits state :runner)
      (take-credits state :corp)
      (play-from-hand state :runner "Diesel")
      (is (= 3 (count (:hand (get-runner))))
          "New turn ends prevention; remaining 3 cards drawn from Stack"))))

(deftest lotus-field
  ;; Lotus Field strength cannot be lowered
  (do-game
    (new-game (default-corp ["Lotus Field" "Lag Time"])
              (default-runner ["Ice Carver" "Parasite"]))
    (play-from-hand state :corp "Lotus Field" "Archives")
    (take-credits state :corp 2)
    (let [lotus (get-ice state :archives 0)]
      (core/rez state :corp lotus)
      (play-from-hand state :runner "Ice Carver")
      (run-on state "Archives")
      (is (= 4 (:current-strength (refresh lotus))) "Lotus Field strength unchanged")
      (run-jack-out state)
      (play-from-hand state :runner "Parasite")
      (prompt-select :runner lotus)
      (is (= 1 (count (:hosted (refresh lotus)))) "Parasite hosted on Lotus Field")
      (take-credits state :runner 1)
      (take-credits state :corp)
      (is (= 1 (core/get-virus-counters state :runner (first (:hosted (refresh lotus)))))
          "Parasite has 1 virus counter")
      (is (= 4 (:current-strength (refresh lotus))) "Lotus Field strength unchanged")
      (take-credits state :runner)
      (play-from-hand state :corp "Lag Time")
      (is (= 5 (:current-strength (refresh lotus))) "Lotus Field strength increased")
      (take-credits state :corp 2)
      (is (= 5 (:current-strength (refresh lotus))) "Lotus Field strength increased"))))

(deftest magnet
  ;; Magnet - host program when rezzed
  (testing "Faceup ice"
    (do-game
      (new-game (default-corp ["Magnet" "Enigma"])
                (default-runner ["Parasite"]))
      (play-from-hand state :corp "Magnet" "HQ")
      (play-from-hand state :corp "Enigma" "R&D")
      (core/rez state :corp (get-ice state :rd 0))
      (take-credits state :corp)
      (let [m (get-ice state :hq 0)
            e (get-ice state :rd 0)]
        (play-from-hand state :runner "Parasite")
        (prompt-select :runner (refresh e))
        (is (= 1 (count (:hosted (refresh e)))) "Parasite hosted on Enigma")
        (run-on state "HQ")
        (core/rez state :corp (get-ice state :hq 0))
        (prompt-select :corp (first (:hosted (get-ice state :rd 0))))
        (is (empty? (:hosted (refresh e))) "Enigma not hosting Parasite")
        (is (= 1 (count (:hosted (refresh m)))) "Parasite hosted on Magnet")
        (prompt-choice-partial :runner "Jack")
        (take-credits state :runner)
        (take-credits state :corp)
        (is (zero? (core/get-virus-counters state :runner (first (:hosted (refresh m)))))
          "Parasite does not gain a virus counter"))))
  (testing "Facedown ice"
    (do-game
      (new-game (default-corp ["Magnet" "Enigma"])
                (default-runner ["Trypano"]))
      (play-from-hand state :corp "Magnet" "HQ")
      (play-from-hand state :corp "Enigma" "R&D")
      (take-credits state :corp)
      (let [m (get-ice state :hq 0)
            e (get-ice state :rd 0)]
        (play-from-hand state :runner "Trypano")
        (prompt-select :runner (refresh e))
        (is (= 1 (count (:hosted (refresh e)))) "Trypano hosted on Enigma")
        (run-on state "HQ")
        (core/rez state :corp (get-ice state :hq 0))
        (prompt-select :corp (first (:hosted (get-ice state :rd 0))))
        (is (empty? (:hosted (refresh e))) "Enigma not hosting Trypano")
        (is (= 1 (count (:hosted (refresh m)))) "Trypano hosted on Magnet")
        (prompt-choice-partial :runner "Jack")
        (take-credits state :runner)
        (take-credits state :corp)
        (is (empty? (:prompt (get-runner))) "No Trypano prompt")
        (is (zero? (core/get-virus-counters state :runner (first (:hosted (refresh m)))))
          "Trypano does not gain a virus counter"))))
  (testing "Derezzed ice"
    (do-game
      (new-game (default-corp ["Magnet" "Enigma"])
                (default-runner [(qty "Parasite" 2)]))
      (play-from-hand state :corp "Magnet" "HQ")
      (play-from-hand state :corp "Enigma" "R&D")
      (core/rez state :corp (get-ice state :rd 0))
      (take-credits state :corp)
      (let [m (get-ice state :hq 0)
            e (get-ice state :rd 0)]
        (play-from-hand state :runner "Parasite")
        (prompt-select :runner (refresh e))
        (is (= 1 (count (:hosted (refresh e)))) "Parasite hosted on Enigma")
        (run-on state "HQ")
        (core/rez state :corp (get-ice state :hq 0))
        (prompt-select :corp (first (:hosted (get-ice state :rd 0))))
        (is (empty? (:hosted (refresh e))) "Enigma not hosting Parasite")
        (is (= 1 (count (:hosted (refresh m)))) "Parasite hosted on Magnet")
        (prompt-choice-partial :runner "Jack")
        (take-credits state :runner)
        (take-credits state :corp)
        (is (zero? (core/get-virus-counters state :runner (first (:hosted (refresh m)))))
          "Parasite does not gain a virus counter")
        (take-credits state :runner)
        (core/derez state :corp (refresh m))
        (take-credits state :corp)
        (is (= 1 (core/get-virus-counters state :runner (first (:hosted (refresh m)))))
          "Parasite gains a virus counter on derezzed Magnet")
        (play-from-hand state :runner "Parasite")
        (prompt-select :runner (refresh e))
        (is (= 1 (count (:hosted (refresh e)))) "Parasite hosted on Enigma")
        (run-on state "HQ")
        (core/rez state :corp (get-ice state :hq 0))
        (prompt-select :corp (first (:hosted (get-ice state :rd 0))))
        (is (empty? (:hosted (refresh e))) "Enigma not hosting Parasite")
        (is (= 2 (count (:hosted (refresh m)))) "Parasites hosted on Magnet")
        (prompt-choice-partial :runner "Jack")
        (take-credits state :runner)
        (take-credits state :corp)
        (is (= 1 (core/get-virus-counters state :runner (first (:hosted (refresh m)))))
          "First parasite stays at 1 virus counter on rezzed Magnet")
        (is (zero? (core/get-virus-counters state :runner (second (:hosted (refresh m)))))
          "Second parasite does not gain a virus counter on derezzed Magnet")
        (take-credits state :runner)
        (core/derez state :corp (refresh m))
        (take-credits state :corp)
        (is (= 2 (core/get-virus-counters state :runner (first (:hosted (refresh m)))))
          "First parasite gains a virus counter on derezzed Magnet")
        (is (= 1 (core/get-virus-counters state :runner (second (:hosted (refresh m)))))
          "Second parasite gains a virus counter on rezzed Magnet")))))

(deftest mausolus
  ;; Mausolus - 3 adv tokens change the subroutines
  (do-game
    (new-game (default-corp ["Mausolus"])
              (default-runner [(qty "NetChip" 5)]))
    (play-from-hand state :corp "Mausolus" "HQ")
    (let [mau (get-ice state :hq 0)]
      (core/rez state :corp mau)
      (take-credits state :corp)
      (run-on state :hq)
      (is (= 3 (:credit (get-corp))) "corp starts encounter with 3 crs")
      (is (= 0 (count (:discard (get-runner)))) "runner starts encounter with no cards in heap")
      (is (= 0 (:tag (get-runner))) "runner starts encounter with 0 tags")
      (card-subroutine state :corp mau 0)
      (card-subroutine state :corp mau 1)
      (card-subroutine state :corp mau 2)
      (is (= 4 (:credit (get-corp))) "corp gains 1 cr from mausolus")
      (is (= 1 (count (:discard (get-runner)))) "corp does 1 net damage")
      (is (= 1 (:tag (get-runner))) "corp gives 1 tag")
      (run-jack-out state)
      (take-credits state :runner)
      (core/advance state :corp {:card (refresh mau)})
      (core/advance state :corp {:card (refresh mau)})
      (core/advance state :corp {:card (refresh mau)})
      (run-on state :hq)
      (is (= 1 (:credit (get-corp))) "corp starts encounter with 1 crs")
      (is (= 1 (count (:discard (get-runner)))) "runner starts encounter with 1 card in heap")
      (is (= 1 (:tag (get-runner))) "runner starts encounter with 1 tags")
      (card-subroutine state :corp mau 0)
      (card-subroutine state :corp mau 1)
      (card-subroutine state :corp mau 2)
      (is (= 4 (:credit (get-corp))) "corp gains 3 cr")
      (is (= 4 (count (:discard (get-runner)))) "corp does 3 net damage")
      (is (= 2 (:tag (get-runner))) "corp gives 1 tag")
      (is (not (:run @state)) "Run is ended")
      (is (get-in @state [:runner :register :unsuccessful-run]) "Run was unsuccessful"))))

(deftest masvingo
  (do-game
    (new-game (default-corp ["Masvingo"])
              (default-runner))
    (play-from-hand state :corp "Masvingo" "HQ")
    (let [mas (get-ice state :hq 0)]
      (is (= 0 (:advance-counter (refresh mas) 0)) "Should install with 0 counter")
      (core/rez state :corp (refresh mas))
      (is (= 1 (:advance-counter (refresh mas))) "Should rez with 1 counter")
      (take-credits state :corp)
      (run-on state :hq)
      (card-subroutine state :corp mas 0)
      (is (not (:run @state)) "Run is ended"))))

(deftest meru-mati
  (do-game
    (new-game (default-corp [(qty "Meru Mati" 2)])
              (default-runner))
    (play-from-hand state :corp "Meru Mati" "HQ")
    (play-from-hand state :corp "Meru Mati" "R&D")
    (core/rez state :corp (get-ice state :hq 0))
    (core/rez state :corp (get-ice state :rd 0))
    (is (= 4 (:current-strength (get-ice state :hq 0))) "HQ Meru Mati at 4 strength")
    (is (= 1 (:current-strength (get-ice state :rd 0))) "R&D at 0 strength")))

(deftest mind-game
  ;; Mind game - PSI redirect to different server
  (do-game
    (new-game (default-corp ["Mind Game"])
              (default-runner))
    (play-from-hand state :corp "Mind Game" "HQ")
    (take-credits state :corp)
    (run-on state :hq)
    (let [mindgame (get-ice state :hq 0)]
      (core/rez state :corp mindgame)
      (card-subroutine state :corp mindgame 0))
    (prompt-choice :corp "1 [Credits]")
    (prompt-choice :runner "0 [Credits]")
    (is (= (set ["R&D" "Archives"]) (set (:choices (prompt-map :corp)))) "Corp cannot choose server Runner is on")
    (prompt-choice :corp "Archives")
    (is (= [:archives] (get-in @state [:run :server])) "Runner now running on Archives")))

(deftest minelayer
  ;; Minelayer - Install a piece of ICE in outermost position of Minelayer's server at no cost
  (do-game
    (new-game (default-corp ["Minelayer" "Fire Wall"])
              (default-runner))
    (play-from-hand state :corp "Minelayer" "HQ")
    (take-credits state :corp)
    (run-on state :hq)
    (core/rez state :corp (get-ice state :hq 0))
    (is (= 6 (:credit (get-corp))))
    (card-subroutine state :corp (get-ice state :hq 0) 0)
    (prompt-select :corp (find-card "Fire Wall" (:hand (get-corp))))
    (is (= 2 (count (get-in @state [:corp :servers :hq :ices]))) "2 ICE protecting HQ")
    (is (= 6 (:credit (get-corp))) "Didn't pay 1 credit to install as second ICE")))

(deftest mlinzi
  ;; Mlinzi - take X net damage or trash the top X+1 cards from the Stack
  (do-game
    (new-game (default-corp ["Mlinzi"])
              (default-runner [(qty "Sure Gamble" 3)]))
    (starting-hand state :runner ["Sure Gamble"])
    (play-from-hand state :corp "Mlinzi" "HQ")
    (take-credits state :corp)
    (let [ml (get-ice state :hq 0)]
      (run-on state "HQ")
      (core/rez state :corp ml)
      (card-subroutine state :corp (refresh ml) 0)
      (is (= 1 (count (:hand (get-runner)))) "Runner has 1 card in hand")
      (prompt-choice-partial :runner "Take")
      (is (= 1 (count (:discard (get-runner)))) "Runner trashed 1 card")
      (is (empty? (:hand (get-runner))) "Runner trashed card from hand")
      (card-subroutine state :corp (refresh ml) 0)
      (is (= 2 (count (:deck (get-runner)))) "Runner has 2 cards in stack")
      (prompt-choice-partial :runner "Trash")
      (is (= 3 (count (:discard (get-runner)))) "Runner trashed 2 cards")
      (is (empty? (:deck (get-runner))) "Runner trashed card from stack"))))

(deftest mother-goddess
  ;; Mother Goddess - Gains other ice subtypes
  (do-game
    (new-game (default-corp ["Mother Goddess" "NEXT Bronze"])
              (default-runner))
    (core/gain state :corp :credit 1)
    (play-from-hand state :corp "Mother Goddess" "HQ")
    (play-from-hand state :corp "NEXT Bronze" "R&D")
    (let [mg (get-ice state :hq 0)
          nb (get-ice state :rd 0)]
      (core/rez state :corp mg)
      (is (core/has-subtype? (refresh mg) "Mythic") "Mother Goddess has Mythic")
      (is (not (core/has-subtype? (refresh mg) "Code Gate")) "Mother Goddess does not have Code Gate")
      (is (not (core/has-subtype? (refresh mg) "NEXT")) "Mother Goddess does not have NEXT")
      (core/rez state :corp nb)
      (is (core/has-subtype? (refresh mg) "Mythic") "Mother Goddess has Mythic")
      (is (core/has-subtype? (refresh mg) "Code Gate") "Mother Goddess has Code Gate")
      (is (core/has-subtype? (refresh mg) "NEXT") "Mother Goddess has NEXT"))))

(deftest next-bronze
  ;; NEXT Bronze - Add 1 strength for every rezzed NEXT ice
  (do-game
    (new-game (default-corp [(qty "NEXT Bronze" 2) "NEXT Silver"])
              (default-runner))
    (core/gain state :corp :credit 2)
    (play-from-hand state :corp "NEXT Bronze" "HQ")
    (play-from-hand state :corp "NEXT Bronze" "R&D")
    (play-from-hand state :corp "NEXT Silver" "Archives")
    (let [nb1 (get-ice state :hq 0)
          nb2 (get-ice state :rd 0)
          ns1 (get-ice state :archives 0)]
      (core/rez state :corp nb1)
      (is (= 1 (:current-strength (refresh nb1)))
          "NEXT Bronze at 1 strength: 1 rezzed NEXT ice")
      (core/rez state :corp nb2)
      (is (= 2 (:current-strength (refresh nb1)))
          "NEXT Bronze at 2 strength: 2 rezzed NEXT ice")
      (is (= 2 (:current-strength (refresh nb2)))
          "NEXT Bronze at 2 strength: 2 rezzed NEXT ice")
      (core/rez state :corp ns1)
      (is (= 3 (:current-strength (refresh nb1)))
          "NEXT Bronze at 3 strength: 3 rezzed NEXT ice")
      (is (= 3 (:current-strength (refresh nb2)))
          "NEXT Bronze at 3 strength: 3 rezzed NEXT ice"))))

(deftest next-diamond
  ;; NEXT Diamond - Rez cost is lowered by 1 for each rezzed NEXT ice
  (testing "Base rez cost"
    (do-game
      (new-game (default-corp ["NEXT Diamond"])
                (default-runner))
      (core/gain state :corp :credit 5)
      (is (= 10 (:credit (get-corp))) "Corp starts with 10 credits")
      (play-from-hand state :corp "NEXT Diamond" "HQ")
      (core/rez state :corp (get-ice state :hq 0))
      (is (zero? (:credit (get-corp))) "Corp spends 10 credits to rez")))
  (testing "Lowered rez cost"
    (do-game
      (new-game (default-corp ["NEXT Diamond" "NEXT Opal" "NEXT Bronze" "Kakugo"])
                (default-runner))
      (core/gain state :corp :credit 13 :click 1)
      (play-from-hand state :corp "NEXT Diamond" "HQ")
      (play-from-hand state :corp "NEXT Opal" "HQ")
      (play-from-hand state :corp "NEXT Bronze" "R&D")
      (play-from-hand state :corp "Kakugo" "Archives")
      (core/rez state :corp (get-ice state :hq 1))
      (core/rez state :corp (get-ice state :archives 0))
      (is (= 9 (:credit (get-corp))) "Corp starts with 9 credits")
      (core/rez state :corp (get-ice state :hq 0))
      (is (= 0 (:credit (get-corp))) "Corp spends 9 credits to rez"))))

(deftest nightdancer
  ;; Nightdancer - Runner loses a click if able, corp gains a click on next turn
  (do-game
    (new-game (default-corp ["Nightdancer"])
              (default-runner))
    (play-from-hand state :corp "Nightdancer" "HQ")
    (take-credits state :corp)
    (let [nd (get-ice state :hq 0)]
      (core/rez state :corp nd)
      (run-on state "HQ")
      (is (= 3 (:click (get-runner))) "Runner starts with 3 clicks")
      (card-subroutine state :corp nd 0)
      (is (= 2 (:click (get-runner))) "Runner lost 1 click")
      (card-subroutine state :corp nd 0)
      (is (= 1 (:click (get-runner))) "Runner lost 1 click")
      (run-jack-out state)
      (take-credits state :runner)
      (is (= 5 (:click (get-corp))) "Corp has 5 clicks"))))

(deftest oduduwa
  ;; Oduduwa - Gain 1 advancement token when encountered.
  ;; May placed x advancement tokens on another ice where x is the number of counters on Oduduwa already.
  (do-game
    (new-game (default-corp ["Oduduwa" "Enigma"])
              (default-runner))
    (play-from-hand state :corp "Oduduwa" "HQ")
    (play-from-hand state :corp "Enigma" "R&D")
    (let [odu (get-ice state :hq 0)
          eni (get-ice state :rd 0)]
      (core/rez state :corp odu)
      (core/rez state :corp eni)
      (take-credits state :corp)
      (run-on state :hq)
      (card-ability state :corp (refresh odu) 0)
      (card-ability state :corp (refresh odu) 1)
      (prompt-select :corp (refresh eni))
      (is (= 1 (:advance-counter (refresh odu))))
      (is (= 1 (:advance-counter (refresh eni))))
      (run-jack-out state)
      (take-credits state :runner)
      (take-credits state :corp)
      (run-on state :hq)
      (card-ability state :corp (refresh odu) 0)
      (card-ability state :corp (refresh odu) 1)
      (prompt-select :corp (refresh eni))
      (is (= 2 (:advance-counter (refresh odu))))
      (is (= 3 (:advance-counter (refresh eni))))
      (run-jack-out state)
      (take-credits state :runner)
      (take-credits state :corp)
      (run-on state :hq)
      (card-ability state :corp (refresh odu) 0)
      (card-ability state :corp (refresh odu) 1)
      (prompt-select :corp (refresh eni))
      (is (= 3 (:advance-counter (refresh odu))))
      (is (= 6 (:advance-counter (refresh eni)))))))

(deftest resistor
  ;; Resistor - Strength equal to Runner tags, lose strength when Runner removes a tag
  (do-game
    (new-game (default-corp ["Resistor"])
              (default-runner))
    (play-from-hand state :corp "Resistor" "HQ")
    (let [resistor (get-ice state :hq 0)]
      (core/rez state :corp resistor)
      (is (= 0 (:current-strength (refresh resistor))) "No Runner tags; 0 strength")
      (core/tag-runner state :runner 2)
      (is (= 2 (:tag (get-runner))))
      (is (= 2 (:current-strength (refresh resistor))) "2 Runner tags; 2 strength")
      (take-credits state :corp)
      (core/remove-tag state :runner 1)
      (is (= 1 (:current-strength (refresh resistor))) "Runner removed 1 tag; down to 1 strength"))))

(deftest sadaka
  ;; Sadaka
  (testing "Sub 1 - Look at the top 3 cards of R&D, arrange those or shuffle R&D. You may draw 1 card"
    (do-game
      (new-game (default-corp ["Sadaka" (qty "Enigma" 3)])
                (default-runner))
      (starting-hand state :corp ["Sadaka"])
      (play-from-hand state :corp "Sadaka" "Archives")
      (let [sadaka (get-ice state :archives 0)]
        (take-credits state :corp)
        (run-on state "archives")
        (core/rez state :corp sadaka)
        (is (= 0 (count (:hand (get-corp)))) "Corp starts with empty hand")
        (card-subroutine state :corp (refresh sadaka) 0)
        (prompt-choice :corp "Shuffle R&D")
        (prompt-choice :corp "Yes")
        (is (= 1 (count (:hand (get-corp)))) "Corp draws a card")
        (card-subroutine state :corp (refresh sadaka) 0)
        (prompt-choice :corp "Shuffle R&D")
        (prompt-choice :corp "No")
        (is (= 1 (count (:hand (get-corp)))) "Corp doesn't draw a card"))))
  (testing "Sub 2 - You may trash 1 card in HQ. If you do, trash 1 resource. Trash Sadaka."
    (do-game
      (new-game (default-corp [(qty "Sadaka" 2) (qty "Enigma" 3)])
                (default-runner ["Bank Job"]))
      (play-from-hand state :corp "Sadaka" "Archives")
      (play-from-hand state :corp "Sadaka" "HQ")
      (let [sadaka (get-ice state :archives 0)
            sadakaHQ (get-ice state :hq 0)]
        (take-credits state :corp)
        (play-from-hand state :runner "Bank Job")
        (run-on state "archives")
        (core/rez state :corp sadaka)
        (is (= 3 (count (:hand (get-corp)))) "Corp starts with 3 cards in hand")
        (is (= 0 (count (:discard (get-corp)))) "Corps starts with 0 cards in archives")
        (card-subroutine state :corp (refresh sadaka) 1)
        (prompt-card :corp (find-card "Enigma" (:hand (get-corp))))
        (is (= 2 (count (:hand (get-corp)))) "Corp discards 1 card")
        (is (= 1 (count (:discard (get-corp)))) "1 card trashed")
        (prompt-choice :corp "Done")
        (is (= 2 (count (:discard (get-corp)))) "Sadaka trashed")
        (run-jack-out state)
        (run-on state "archives")
        (core/rez state :corp sadakaHQ)
        (is (= 2 (count (:hand (get-corp)))) "Corp starts with 2 cards in hand")
        (is (= 2 (count (:discard (get-corp)))) "Corps starts with 2 cards in archives")
        (is (= 0 (count (:discard (get-runner)))) "Runner starts with 0 cards in discard")
        (card-subroutine state :corp (refresh sadakaHQ) 1)
        (prompt-card :corp (find-card "Enigma" (:hand (get-corp))))
        (is (= 1 (count (:hand (get-corp)))) "Corp discards 1 card")
        (is (= 3 (count (:discard (get-corp)))) "1 card trashed")
        (prompt-select :corp (get-resource state 0))
        (is (= 1 (count (:discard (get-runner)))) "Runner resource trashed")
        (is (= 4 (count (:discard (get-corp)))) "sadakaHQ trashed")))))

(deftest sandman
  ;; Sandman - add an installed runner card to the grip
  (do-game
    (new-game (default-corp ["Sandman"])
              (default-runner ["Inti" "Scrubber"]))
    (play-from-hand state :corp "Sandman" "HQ")
    (take-credits state :corp)
    (play-from-hand state :runner "Inti")
    (play-from-hand state :runner "Scrubber")
    (is (zero? (count (:hand (get-runner)))) "Runner's hand is empty")
    (run-on state "HQ")
    (let [sand (get-ice state :hq 0)]
      (core/rez state :corp (refresh sand))
      (card-subroutine state :corp (refresh sand) 0)
      (prompt-select :corp (find-card "Inti" (get-in (get-runner) [:rig :program])))
      (is (= 1 (count (:hand (get-runner)))) "Runner has 1 card in hand")
      (card-subroutine state :corp (refresh sand) 0)
      (prompt-select :corp (find-card "Scrubber" (get-in (get-runner) [:rig :resource])))
      (is (= 2 (count (:hand (get-runner)))) "Runner has 2 cards in hand")
      (card-subroutine state :corp (refresh sand) 0)
      (is (empty? (:prompt (get-corp))) "Sandman doesn't fire if no installed cards"))))

(deftest searchlight
  ;; Searchlight - Trace bace equal to advancement counters
  (do-game
    (new-game (default-corp ["Searchlight"])
              (default-runner))
    (play-from-hand state :corp "Searchlight" "HQ")
    (let [searchlight (get-ice state :hq 0)]
      (core/rez state :corp searchlight)
      (card-subroutine state :corp (refresh searchlight) 0)
      (prompt-choice :corp 0)
      (prompt-choice :runner 0)
      (is (= 0 (:tag (get-runner))) "Trace failed with 0 advancements")
      (advance state searchlight 1)
      (card-subroutine state :corp (refresh searchlight) 0)
      (prompt-choice :corp 0)
      (prompt-choice :runner 0)
      (is (= 1 (:tag (get-runner))) "Trace succeeds with 1 advancements"))))

(deftest seidr-adaptive-barrier
  ;; Seidr Adaptive Barrier - +1 strength for every ice protecting its server
  (do-game
    (new-game (default-corp ["Seidr Adaptive Barrier" (qty "Ice Wall" 2)])
              (default-runner))
    (core/gain state :corp :credit 10)
    (play-from-hand state :corp "Seidr Adaptive Barrier" "HQ")
    (let [sab (get-ice state :hq 0)]
      (core/rez state :corp sab)
      (is (= 3 (:current-strength (refresh sab))) "Seidr gained 1 strength for itself")
      (play-from-hand state :corp "Ice Wall" "HQ")
      (is (= 4 (:current-strength (refresh sab))) "+2 strength for 2 pieces of ICE")
      (play-from-hand state :corp "Ice Wall" "HQ")
      (is (= 5 (:current-strength (refresh sab))) "+3 strength for 3 pieces of ICE"))))

(deftest self-adapting-code-wall
  ;; Self-Adapting Code Wall
  (do-game
    (new-game (default-corp ["Self-Adapting Code Wall" "Lag Time"])
              (default-runner ["Ice Carver" "Parasite"]))
    (play-from-hand state :corp "Self-Adapting Code Wall" "Archives")
    (take-credits state :corp 2)
    (let [sacw (get-ice state :archives 0)]
      (core/rez state :corp sacw)
      (play-from-hand state :runner "Ice Carver")
      (run-on state "Archives")
      (is (= 1 (:current-strength (refresh sacw))) "Self-Adapting Code Wall strength unchanged")
      (run-jack-out state)
      (play-from-hand state :runner "Parasite")
      (prompt-select :runner sacw)
      (is (= 1 (count (:hosted (refresh sacw)))) "Parasite hosted on Self-Adapting Code Wall")
      (take-credits state :runner 1)
      (take-credits state :corp)
      (is (= 1 (core/get-virus-counters state :runner (first (:hosted (refresh sacw)))))
          "Parasite has 1 virus counter")
      (is (= 1 (:current-strength (refresh sacw))) "Self-Adapting Code Wall strength unchanged")
      (take-credits state :runner)
      (play-from-hand state :corp "Lag Time")
      (is (= 2 (:current-strength (refresh sacw))) "Self-Adapting Code Wall strength increased")
      (take-credits state :corp 2)
      (is (= 2 (:current-strength (refresh sacw))) "Self-Adapting Code Wall strength increased"))))

<<<<<<< HEAD
(deftest sherlock-1.0
=======
(deftest sherlock-1-0
>>>>>>> a44a565f
  ;; Sherlock 1.0 - Trace to add an installed program to the top of Runner's Stack
  (do-game
    (new-game (default-corp ["Sherlock 1.0"])
              (default-runner [(qty "Gordian Blade" 3) (qty "Sure Gamble" 3)]))
    (play-from-hand state :corp "Sherlock 1.0" "HQ")
    (take-credits state :corp)
    (let [sherlock (get-ice state :hq 0)]
      (play-from-hand state :runner "Gordian Blade")
      (run-on state :hq)
      (core/rez state :corp sherlock)
      (card-subroutine state :corp sherlock 0)
      (prompt-choice :corp 0)
      (prompt-choice :runner 0)
      (prompt-select :corp (get-program state 0))
      (is (empty? (get-program state)) "Gordian uninstalled")
      (is (= "Gordian Blade" (:title (first (:deck (get-runner))))) "Gordian on top of Stack"))))

(deftest sherlock-2.0
  ;; Sherlock 2.0 - Trace to add an installed program to the bottom of Runner's Stack
  (do-game
    (new-game (default-corp [(qty "Sherlock 2.0" 1)])
              (default-runner [(qty "Gordian Blade" 3) (qty "Sure Gamble" 3)]))
    (play-from-hand state :corp "Sherlock 2.0" "HQ")
    (take-credits state :corp)
    (let [sherlock (get-ice state :hq 0)]
      (play-from-hand state :runner "Gordian Blade")
      (run-on state :hq)
      (core/rez state :corp sherlock)
      (card-subroutine state :corp sherlock 0)
      (prompt-choice :corp 0)
      (prompt-choice :runner 0)
      (prompt-select :corp (get-program state 0))
      (is (empty? (get-program state)) "Gordian uninstalled")
      (is (= "Gordian Blade" (:title (last (:deck (get-runner))))) "Gordian on bottom of Stack"))))

(deftest shiro
  ;; Shiro - Full test
  (do-game
    (new-game (default-corp ["Shiro" "Caprice Nisei"
                             "Quandary" "Jackson Howard"])
              (default-runner ["R&D Interface"]))
    (starting-hand state :corp ["Shiro"])
    (play-from-hand state :corp "Shiro" "HQ")
    (take-credits state :corp)
    (play-from-hand state :runner "R&D Interface")
    (let [shiro (get-ice state :hq 0)]
      (run-on state :hq)
      (core/rez state :corp shiro)
      (card-subroutine state :corp shiro 0)
      (prompt-card :corp (find-card "Caprice Nisei" (:deck (get-corp))))
      (prompt-card :corp (find-card "Quandary" (:deck (get-corp))))
      (prompt-card :corp (find-card "Jackson Howard" (:deck (get-corp))))
      ;; try starting over
      (prompt-choice :corp "Start over")
      (prompt-card :corp (find-card "Jackson Howard" (:deck (get-corp))))
      (prompt-card :corp (find-card "Quandary" (:deck (get-corp))))
      (prompt-card :corp (find-card "Caprice Nisei" (:deck (get-corp)))) ;this is the top card of R&D
      (prompt-choice :corp "Done")
      (is (= "Caprice Nisei" (:title (first (:deck (get-corp))))))
      (is (= "Quandary" (:title (second (:deck (get-corp))))))
      (is (= "Jackson Howard" (:title (second (rest (:deck (get-corp)))))))
      (card-subroutine state :corp shiro 1)
      (is (= (:cid (first (:deck (get-corp))))
             (:cid (:card (first (:prompt (get-runner)))))) "Access the top card of R&D")
      (prompt-choice :runner "No")
      (is (= (:cid (second (:deck (get-corp))))
             (:cid (:card (first (:prompt (get-runner)))))) "Access another card due to R&D Interface"))))

(deftest snowflake
  ;; Snowflake - Win a psi game to end the run
  (do-game
    (new-game (default-corp ["Snowflake"])
              (default-runner))
    (play-from-hand state :corp "Snowflake" "HQ")
    (take-credits state :corp)
    (run-on state :hq)
    (let [sf (get-ice state :hq 0)]
      (core/rez state :corp sf)
      (card-subroutine state :corp sf 0)
      (prompt-choice :corp "0 [Credits]")
      (prompt-choice :runner "0 [Credits]")
      (is (:run @state) "Runner won psi, run continues")
      (card-subroutine state :corp sf 0)
      (prompt-choice :corp "0 [Credits]")
      (prompt-choice :runner "1 [Credits]")
      (is (not (:run @state)) "Run ended"))))

(deftest special-offer
  ;; Special Offer trashes itself and updates the run position
  (do-game
    (new-game (default-corp ["Ice Wall" "Special Offer"])
              (default-runner))
    (play-from-hand state :corp "Ice Wall" "HQ")
    (play-from-hand state :corp "Special Offer" "HQ")
    (take-credits state :corp 1)
    (run-on state "HQ")
    (is (= 2 (:position (get-in @state [:run]))) "Initial position approaching Special Offer")
    (let [special (get-ice state :hq 1)]
      (core/rez state :corp special)
      (is (= 4 (:credit (get-corp))))
      (card-subroutine state :corp special 0)
      (is (= 9 (:credit (get-corp))) "Special Offer paid 5 credits")
      (is (= 1 (:position (get-in @state [:run])))
          "Run position updated; now approaching Ice Wall"))))

(deftest sand-storm
  ;; Sand Storm should not end the run if protecting an otherwise empty/naked server
  (do-game
    (new-game (default-corp ["Sand Storm" "PAD Campaign"])
              (default-runner))
    (play-from-hand state :corp "Sand Storm" "New remote")
    (play-from-hand state :corp "PAD Campaign" "New remote")
    (take-credits state :corp)
    (run-on state "Server 1")
    (let [sand-storm (get-ice state :remote1 0)]
      (core/rez state :corp sand-storm)
      (card-subroutine state :corp sand-storm 0)
      (prompt-choice :corp "Server 2")
      (is (=  (first (get-in @state [:run :server])) :remote2) "Is running on server 2"))))

(deftest surveyor
  ;; Surveyor ice strength
  (do-game
    (new-game (default-corp [(qty "Surveyor" 1) (qty "Ice Wall" 2)])
              (default-runner))
    (core/gain state :corp :credit 10)
    (core/gain state :runner :credit 10)
    (play-from-hand state :corp "Surveyor" "HQ")
    (let [surv (get-ice state :hq 0)]
      (core/rez state :corp surv)
      (is (= 2 (:current-strength (refresh surv))) "Surveyor has 2 strength for itself")
      (play-from-hand state :corp "Ice Wall" "HQ")
      (is (= 4 (:current-strength (refresh surv))) "Surveyor has 4 strength for 2 pieces of ICE")
      (play-from-hand state :corp "Ice Wall" "HQ")
      (is (= 6 (:current-strength (refresh surv))) "Surveyor has 6 strength for 3 pieces of ICE")
      (run-on state "HQ")
      (card-subroutine state :corp surv 0)
      (is (= 6 (-> (get-corp) :prompt first :base)) "Trace should be base 6")
      (prompt-choice :corp 0)
      (prompt-choice :runner 5)
      (is (= 2 (:tag (get-runner))) "Runner took 2 tags from Surveyor Trace 6 with boost 5")
      (card-subroutine state :corp surv 0)
      (is (= 6 (-> (get-corp) :prompt first :base)) "Trace should be base 6")
      (prompt-choice :corp 0)
      (prompt-choice :runner 6)
      (is (= 2 (:tag (get-runner))) "Runner did not take tags from Surveyor Trace 6 with boost 6"))))

(deftest tithonium
  ;; Forfeit option as rez cost, can have hosted condition counters
  (testing "Basic test"
    (do-game
      (new-game (default-corp ["Hostile Takeover" "Tithonium" "Patch"])
                (default-runner ["Pawn" "Wasteland"]))
      (core/gain state :corp :click 10)
      (play-from-hand state :corp "Hostile Takeover" "New remote")
      (play-from-hand state :corp "Tithonium" "HQ")
      (let [ht (get-content state :remote1 0)
            ti (get-ice state :hq 0)]
        (score-agenda state :corp ht)
        (is (= 1 (count (:scored (get-corp)))) "Agenda scored")
        (is (= 12 (:credit (get-corp))) "Gained 7 credits")
        (core/rez state :corp ti)
        (prompt-choice :corp "No") ; don't use alternative cost
        (is (= 3 (:credit (get-corp))) "Spent 9 to Rez")
        (core/derez state :corp (refresh ti))
        (core/rez state :corp ti)
        (prompt-choice :corp "Yes") ; use alternative cost
        (prompt-select :corp (get-in (get-corp) [:scored 0]))
        (is (= 3 (:credit (get-corp))) "Still on 3c")
        (is (= 0 (count (:scored (get-corp)))) "Agenda forfeited")
        ;; Can Host Conditions Counters
        (play-from-hand state :corp "Patch")
        (prompt-select :corp (refresh ti))
        (is (= 1 (count (:hosted (refresh ti)))) "1 card on Tithonium")
        (take-credits state :corp)
        (core/derez state :corp (refresh ti))
        (is (= 1 (count (:hosted (refresh ti)))) "1 card on Tithonium")
        (play-from-hand state :runner "Pawn")
        (play-from-hand state :runner "Wasteland")
        (let [pawn (get-program state 0)
              wast (get-resource state 0)]
          (card-ability state :runner (refresh pawn) 0)
          (prompt-select :runner (refresh ti))
          (is (= 2 (count (:hosted (refresh ti)))) "2 cards on Tithonium")
          (core/derez state :corp (refresh ti))
          (is (= 2 (count (:hosted (refresh ti)))) "2 cards on Tithonium")
          (run-on state "HQ")
          (card-subroutine state :corp ti 2)
          (prompt-select :corp (refresh wast))
          (is (= 1 (count (:discard (get-runner)))) "1 card trashed")
          (card-subroutine state :corp ti 1)
          (is (not (:run @state)) "Run ended")))))
  (testing "Do not prompt for alt cost #2734"
    (do-game
      (new-game (default-corp ["Hostile Takeover" "Oversight AI" "Tithonium"])
                (default-runner))
      (play-from-hand state :corp "Hostile Takeover" "New remote")
      (play-from-hand state :corp "Tithonium" "R&D")
      (let [ht (get-content state :remote1 0)
            ti (get-ice state :rd 0)]
        (score-agenda state :corp ht)
        (play-from-hand state :corp "Oversight AI")
        (prompt-select :corp ti)
        (is (get-in (refresh ti) [:rezzed]))
        (is (= "Oversight AI" (:title (first (:hosted (refresh ti)))))
            "Tithonium hosting OAI as a condition")))))

(deftest tmi
  ;; TMI
<<<<<<< HEAD
  (testing "Basic test"
=======
  (testing "basic test"
>>>>>>> a44a565f
    (do-game
      (new-game (default-corp ["TMI"])
                (default-runner))
      (play-from-hand state :corp "TMI" "HQ")
      (let [tmi (get-ice state :hq 0)]
        (core/rez state :corp tmi)
        (prompt-choice :corp 0)
        (prompt-choice :runner 0)
        (is (:rezzed (refresh tmi))))))
<<<<<<< HEAD
  (testing "Losing trace derezzes TMI"
=======
  (testing "trace derez"
>>>>>>> a44a565f
    (do-game
      (new-game (default-corp ["TMI"])
                (make-deck "Sunny Lebeau: Security Specialist" [(qty "Blackmail" 3)]))
      (play-from-hand state :corp "TMI" "HQ")
      (let [tmi (get-ice state :hq 0)]
        (core/rez state :corp tmi)
        (prompt-choice :corp 0)
        (prompt-choice :runner 0)
        (is (not (:rezzed (refresh tmi))))))))

(deftest troll
  ;; Troll
  (testing "Giving the runner a choice on successful trace shouldn't make runner pay trace first. #5335"
    (do-game
      (new-game (default-corp ["Troll"])
                (default-runner))
      (play-from-hand state :corp "Troll" "HQ")
      (take-credits state :corp)
      (let [troll (get-ice state :hq 0)]
        (core/rez state :corp troll)
        (run-on state "HQ")
        (card-ability state :corp troll 0)
        (is (= :waiting (-> (get-runner) :prompt first :prompt-type)) "Runner waits for Corp to boost first")
        (prompt-choice :corp 0)
        (prompt-choice :runner 0)
        (prompt-choice :runner "End the run")
        (is (not (:run @state)) "Run is ended")))))

(deftest turing
  ;; Turing - Strength boosted when protecting a remote server
  (do-game
    (new-game (default-corp [(qty "Turing" 2) "Hedge Fund"])
              (default-runner))
    (play-from-hand state :corp "Hedge Fund")
    (play-from-hand state :corp "Turing" "HQ")
    (play-from-hand state :corp "Turing" "New remote")
    (let [t1 (get-ice state :hq 0)
          t2 (get-ice state :remote1 0)]
      (core/rez state :corp t1)
      (is (= 2 (:current-strength (refresh t1)))
          "Turing default 2 strength over a central server")
      (core/rez state :corp t2)
      (is (= 5 (:current-strength (refresh t2)))
          "Turing increased to 5 strength over a remote server"))))

(deftest waiver
  ;; Waiver - Trash Runner cards in grip with play/install cost <= trace exceed
  (do-game
    (new-game (default-corp ["Waiver"])
              (default-runner ["Corroder" "Dean Lister" "Ubax" "Caldera"]))
    (play-from-hand state :corp "Waiver" "HQ")
    (let [waiv (get-ice state :hq 0)]
      (core/rez state :corp waiv)
      (card-subroutine state :corp waiv 0)
      (prompt-choice :corp 0)
      (prompt-choice :runner 3)
      (is (empty? (filter #(= "Ubax" (:title %)) (:discard (get-runner)))) "Ubax not trashed")
      (is (empty? (filter #(= "Caldera" (:title %)) (:discard (get-runner)))) "Caldera not trashed")
      (is (= 2 (count (:discard (get-runner)))) "2 cards trashed"))))

(deftest wendigo
  ;; Morph ice gain and lose subtypes from normal advancements and placed advancements
  (do-game
    (new-game (default-corp ["Wendigo" "Shipment from SanSan"
                             "Superior Cyberwalls"])
              (default-runner))
    (core/gain state :corp :click 2)
    (play-from-hand state :corp "Superior Cyberwalls" "New remote")
    (let [sc (get-content state :remote1 0)]
      (score-agenda state :corp sc)
      (play-from-hand state :corp "Wendigo" "HQ")
      (let [wend (get-ice state :hq 0)]
        (core/rez state :corp wend)
        (is (= 4 (:current-strength (refresh wend))) "Wendigo at normal 4 strength")
        (core/advance state :corp {:card (refresh wend)})
        (is (= true (has? (refresh wend) :subtype "Barrier")) "Wendigo gained Barrier")
        (is (= false (has? (refresh wend) :subtype "Code Gate")) "Wendigo lost Code Gate")
        (is (= 5 (:current-strength (refresh wend))) "Wendigo boosted to 5 strength by scored Superior Cyberwalls")
        (play-from-hand state :corp "Shipment from SanSan")
        (prompt-choice :corp "1")
        (prompt-select :corp wend)
        (is (= false (has? (refresh wend) :subtype "Barrier")) "Wendigo lost Barrier")
        (is (= true (has? (refresh wend) :subtype "Code Gate")) "Wendigo gained Code Gate")
        (is (= 4 (:current-strength (refresh wend))) "Wendigo returned to normal 4 strength")))))

(deftest wraparound
  ;; Wraparound - Strength boosted when no fracter is installed
  (do-game
    (new-game (default-corp ["Wraparound"])
              (default-runner ["Corroder"]))
    (play-from-hand state :corp "Wraparound" "HQ")
    (let [wrap (get-ice state :hq 0)]
      (core/rez state :corp wrap)
      (is (= 7 (:current-strength (refresh wrap)))
          "Wraparound +7 strength with no fracter in play")
      (take-credits state :corp)
      (play-from-hand state :runner "Corroder")
      (is (= 0 (:current-strength (refresh wrap)))
          "Wraparound 0 strength after Corroder installed"))))<|MERGE_RESOLUTION|>--- conflicted
+++ resolved
@@ -1126,7 +1126,7 @@
       (card-subroutine state :corp (refresh searchlight) 0)
       (prompt-choice :corp 0)
       (prompt-choice :runner 0)
-      (is (= 1 (:tag (get-runner))) "Trace succeeds with 1 advancements"))))
+      (is (= 1 (:tag (get-runner))) "Trace succeeds with 1 advancement"))))
 
 (deftest seidr-adaptive-barrier
   ;; Seidr Adaptive Barrier - +1 strength for every ice protecting its server
@@ -1170,11 +1170,7 @@
       (take-credits state :corp 2)
       (is (= 2 (:current-strength (refresh sacw))) "Self-Adapting Code Wall strength increased"))))
 
-<<<<<<< HEAD
 (deftest sherlock-1.0
-=======
-(deftest sherlock-1-0
->>>>>>> a44a565f
   ;; Sherlock 1.0 - Trace to add an installed program to the top of Runner's Stack
   (do-game
     (new-game (default-corp ["Sherlock 1.0"])
@@ -1384,11 +1380,7 @@
 
 (deftest tmi
   ;; TMI
-<<<<<<< HEAD
   (testing "Basic test"
-=======
-  (testing "basic test"
->>>>>>> a44a565f
     (do-game
       (new-game (default-corp ["TMI"])
                 (default-runner))
@@ -1398,11 +1390,7 @@
         (prompt-choice :corp 0)
         (prompt-choice :runner 0)
         (is (:rezzed (refresh tmi))))))
-<<<<<<< HEAD
   (testing "Losing trace derezzes TMI"
-=======
-  (testing "trace derez"
->>>>>>> a44a565f
     (do-game
       (new-game (default-corp ["TMI"])
                 (make-deck "Sunny Lebeau: Security Specialist" [(qty "Blackmail" 3)]))
