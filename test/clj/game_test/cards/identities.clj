(ns game-test.cards.identities
  (:require [game.core :as core]
            [game-test.core :refer :all]
            [game-test.utils :refer :all]
            [game-test.macros :refer :all]
            [clojure.test :refer :all]))

(use-fixtures :once load-all-cards (partial reset-card-defs "identities"))

(deftest ^{:card-title "419:-amoral-scammer"}
  FourHundredAndNineTeen-amoral-scammer
  ;; 419
  (testing "basic test: Amoral Scammer - expose first installed card unless corp pays 1 credit"
    (do-game
      (new-game
        (make-deck "Weyland Consortium: Builder of Nations"
                   ["PAD Campaign" "The Cleaners" (qty "Pup" 3) "Oaktown Renovation"])
        (make-deck "419: Amoral Scammer" []))
      (is (= 5 (:credit (get-corp))) "Starts with 5 credits")
      (play-from-hand state :corp "Pup" "HQ")
      (click-prompt state :runner "Yes")
      (click-prompt state :corp "Yes")
      (is (= 4 (:credit (get-corp))) "Pays 1 credit to not expose card")
      (play-from-hand state :corp "Pup" "HQ")
      (is (empty? (:prompt (get-runner))) "No option on second install")
      (take-credits state :corp)
      (take-credits state :runner)
      (play-from-hand state :corp "Pup" "Archives")
      (click-prompt state :runner "No")
      (is (empty? (:prompt (get-corp))) "No prompt if Runner chooses No")
      (take-credits state :corp)
      (take-credits state :runner)
      (play-from-hand state :corp "The Cleaners" "New remote")
      (click-prompt state :runner "Yes")
      (click-prompt state :corp "No")
      (is (last-log-contains? state "exposes The Cleaners") "Installed card was exposed")
      (take-credits state :corp)
      (take-credits state :runner)
      (play-from-hand state :corp "Oaktown Renovation" "New remote")
      (is (empty? (:prompt (get-corp))) "Cannot expose faceup agendas")
      (take-credits state :corp)
      (take-credits state :runner)
      (core/lose state :corp :credit (:credit (get-corp)))
      (is (zero? (:credit (get-corp))) "Corp has no credits")
      (play-from-hand state :corp "PAD Campaign" "New remote")
      (click-prompt state :runner "Yes")
      (is (empty? (:prompt (get-corp))) "No prompt if Corp has no credits")
      (is (last-log-contains? state "exposes PAD Campaign") "Installed card was exposed")))
  (testing "Verify expose can be blocked"
    (do-game
      (new-game
        (make-deck "Weyland Consortium: Builder of Nations" ["Underway Grid" "Pup"])
        (make-deck "419: Amoral Scammer" []))
      (play-from-hand state :corp "Underway Grid" "New remote")
      (click-prompt state :runner "No")
      (take-credits state :corp)
      (take-credits state :runner)
      (play-from-hand state :corp "Pup" "Server 1")
      (click-prompt state :runner "Yes")
      (let [ug (get-in @state [:corp :servers :remote1 :content 0])]
        (core/rez state :corp ug)
        (click-prompt state :corp "No")
        (is (last-log-contains? state "uses Underway Grid to prevent 1 card from being exposed") "Exposure was prevented"))))
  (testing "Ixodidae shouldn't trigger off 419's ability"
    (do-game
      (new-game (default-corp ["PAD Campaign"])
                (make-deck "419: Amoral Scammer" ["Ixodidae"]))
      (take-credits state :corp)
      (play-from-hand state :runner "Ixodidae")
      (take-credits state :runner)
      (play-from-hand state :corp "PAD Campaign" "New remote")
      (let [corp-credits (:credit (get-corp))
            runner-credits (:credit (get-runner))]
        (click-prompt state :runner "Yes")
        (click-prompt state :corp "Yes")
        (is (= 1 (- corp-credits (:credit (get-corp)))) "Should lose 1 credit from 419 ability")
        (is (zero? (- runner-credits (:credit (get-runner)))) "Should not gain any credits from Ixodidae")))))

(deftest acme-consulting:-the-truth-you-need
  (testing "Tag gain when rezzing outermost ice"
    (do-game
      (new-game
        (make-deck "Acme Consulting: The Truth You Need" ["Vanilla" (qty "Hedge Fund" 5)])
        (default-runner))
      (play-from-hand state :corp "Vanilla" "Archives")
      (take-credits state :corp)
      (run-on state :archives)
      (is (not (core/is-tagged? @state)) "Runner does not encounter an unrezzed ice")
      (core/rez state :corp (get-ice state :archives 0))
      (is (core/is-tagged? @state) "Runner is tagged when encountering outermost ice")
      (run-continue state)
      (is (not (core/is-tagged? @state)) "Runner no longer encountering outermost ice")))
  (testing "Interaction with Data Ward"
    (do-game
      (new-game
        (make-deck "Acme Consulting: The Truth You Need" ["Data Ward" (qty "Hedge Fund" 5)])
        (default-runner))
      (core/gain state :corp :credit 10)
      (play-from-hand state :corp "Data Ward" "Archives")
      (take-credits state :corp)
      (run-on state :archives)
      (is (not (core/is-tagged? @state)) "Runner does not encounter an unrezzed ice")
      (core/rez state :corp (get-ice state :archives 0))
      (is (core/is-tagged? @state) "Runner is tagged when encountering outermost ice")
      (card-subroutine state :corp (get-ice state :archives 0) 0)
      (is (not (:run @state)) "Run ended by Data Ward")))
  (testing "Tag gain when starting run"
    (do-game
      (new-game
        (make-deck "Acme Consulting: The Truth You Need" ["Vanilla" (qty "Hedge Fund" 5)])
        (default-runner))
      (play-from-hand state :corp "Vanilla" "Archives")
      (core/rez state :corp (get-ice state :archives 0))
      (take-credits state :corp)
      (run-on state :archives)
      (is (core/is-tagged? @state) "Runner is tagged when encountering outermost ice")
      (run-continue state)
      (is (not (core/is-tagged? @state)) "Runner no longer encountering outermost ice")))
  (testing "Tag loss when derezzing ice"
    (do-game
      (new-game
        (make-deck "Acme Consulting: The Truth You Need" ["Vanilla" (qty "Hedge Fund" 5)])
        (default-runner))
      (play-from-hand state :corp "Vanilla" "Archives")
      (core/rez state :corp (get-ice state :archives 0))
      (take-credits state :corp)
      (run-on state :archives)
      (is (core/is-tagged? @state) "Runner is tagged when encountering outermost ice")
      (core/derez state :corp (get-ice state :archives 0))
      (is (not (core/is-tagged? @state)) "Runner no longer encountering the derezzed ice")))
  (testing "No tag on empty server"
    (do-game
      (new-game
        (make-deck "Acme Consulting: The Truth You Need" ["Vanilla" (qty "Hedge Fund" 5)])
        (default-runner))
      (take-credits state :corp)
      (run-on state :archives)
      (is (not (core/is-tagged? @state)) "No ice to encounter")))
  (testing "No tag when encountering second ice"
    (do-game
      (new-game
        (make-deck "Acme Consulting: The Truth You Need" [(qty "Vanilla" 2) (qty "Hedge Fund" 4)])
        (default-runner))
      (play-from-hand state :corp "Vanilla" "Archives")
      (play-from-hand state :corp "Vanilla" "Archives")
      (core/rez state :corp (get-ice state :archives 0))
      (core/rez state :corp (get-ice state :archives 1))
      (take-credits state :corp)
      (run-on state :archives)
      (is (core/is-tagged? @state) "Runner is tagged when encountering outermost ice")
      (run-continue state)
      (is (not (core/is-tagged? @state)) "Runner is not tagged when encountering second ice"))))

(deftest adam:-compulsive-hacker
  ;; Adam
  (testing "Allow runner to choose directives"
    (do-game
      (new-game
        (default-corp)
        (make-deck "Adam: Compulsive Hacker" [(qty "Sure Gamble" 3)])
        {:dont-start-game true})
      (is (= 4 (count (get-in @state [:runner :play-area]))) "All directives are in the runner's play area")
      (is (zero? (count (get-in @state [:runner :hand]))))
      (click-card state :runner (find-card "Neutralize All Threats" (get-in @state [:runner :play-area])))
      (click-card state :runner (find-card "Safety First" (get-in @state [:runner :play-area])))
      (click-card state :runner (find-card "Always Be Running" (get-in @state [:runner :play-area])))
      (is (= 3 (count (get-resource state))) "3 directives were installed")
      (is (zero? (count (get-in @state [:runner :play-area]))) "The play area is empty")
      (let [nat (find-card "Neutralize All Threats" (get-resource state))
            sf (find-card "Safety First" (get-resource state))
            abr (find-card "Always Be Running" (get-resource state))]
        (is (and nat sf abr) "The chosen directives were installed"))))
  (testing "Directives should not grant Pālanā credits"
    (do-game
      (new-game
        (make-deck "Pālanā Foods: Sustainable Growth" [(qty "Hedge Fund" 3)])
        (make-deck "Adam: Compulsive Hacker" [(qty "Sure Gamble" 3)])
        {:dont-start-game true})
      (click-card state :runner (find-card "Neutralize All Threats" (get-in @state [:runner :play-area])))
      (click-card state :runner (find-card "Safety First" (get-in @state [:runner :play-area])))
      (click-card state :runner (find-card "Always Be Running" (get-in @state [:runner :play-area])))
      (click-prompt state :corp "Keep")
      (click-prompt state :runner "Keep")
      (core/start-turn state :corp nil)
      (is (= 5 (:credit (get-corp))) "Pālanā does not gain credit from Adam's starting Directives")))
  (testing "Neutralize All Threats interaction with advanceable traps"
    (do-game
      (new-game
        (default-corp [(qty "Cerebral Overwriter" 3)])
        (make-deck "Adam: Compulsive Hacker" [(qty "Sure Gamble" 3)])
        {:dont-start-game true})
      (click-card state :runner (find-card "Neutralize All Threats" (get-in @state [:runner :play-area])))
      (click-card state :runner (find-card "Safety First" (get-in @state [:runner :play-area])))
      (click-card state :runner (find-card "Always Be Running" (get-in @state [:runner :play-area])))
      (click-prompt state :corp "Keep")
      (click-prompt state :runner "Keep")
      (core/start-turn state :corp nil)
      (play-from-hand state :corp "Cerebral Overwriter" "New remote")
      (advance state (get-content state :remote1 0) 2)
      (take-credits state :corp)
      (run-empty-server state :remote1)
      (click-prompt state :corp "Yes")
      (click-prompt state :runner "Pay 0 [Credits] to trash")
      (is (= 2 (:brain-damage (get-runner))) "Runner took 2 brain damage")
      (is (= 1 (count (:discard (get-corp)))) "1 card in archives"))))

(deftest akiko-nisei:-head-case
  ;; Akiko Nisei
  (testing "Basic test"
    (do-game
      (new-game (default-corp [(qty "Hedge Fund" 10)])
                (make-deck "Akiko Nisei: Head Case" [(qty "Sure Gamble" 3)]))
      (take-credits state :corp)
      (run-on state :rd)
      (run-successful state)
      (click-prompt state :corp "0 [Credits]")
      (click-prompt state :runner "0 [Credits]")
      (is (= 2 (core/access-count state :runner :rd-access)) "Should access additional card from ability")
      (take-credits state :runner)
      (take-credits state :corp)
      (run-on state :rd)
      (run-successful state)
      (click-prompt state :corp "1 [Credits]")
      (click-prompt state :runner "0 [Credits]")
      (is (= 1 (core/access-count state :runner :rd-access)) "Should only access 1 from missed psi game")))
  (testing "Shiro interaction: second sub should give Akiko 2 accesses"
    (do-game
      (new-game (default-corp [(qty "Hedge Fund" 10) "Shiro"])
                (make-deck "Akiko Nisei: Head Case" [(qty "Sure Gamble" 3)]))
      (starting-hand state :corp ["Shiro"])
      (play-from-hand state :corp "Shiro" "New remote")
      (let [shiro (get-ice state :remote1 0)]
        (core/rez state :corp shiro)
        (take-credits state :corp)
        (run-on state :remote1)
        (card-subroutine state :corp shiro 1)
        (click-prompt state :corp "0 [Credits]")
        (click-prompt state :runner "0 [Credits]")
        (is (= 2 (core/access-count state :runner :rd-access)) "Should access additional card from ability")
        (take-credits state :runner)
        (take-credits state :corp)
        (run-on state :remote1)
        (card-subroutine state :corp shiro 1)
        (click-prompt state :corp "1 [Credits]")
        (click-prompt state :runner "0 [Credits]")
        (is (= 1 (core/access-count state :runner :rd-access)) "Should only access 1 from missed psi game")))))

(deftest alice-merchant:-clan-agitator
  ;; Alice Merchant
  (do-game
    (new-game (default-corp)
              (make-deck "Alice Merchant: Clan Agitator"
                         ["Security Testing"]))
    ; (trash-from-hand state :corp "Hostile Takeover")
    (take-credits state :corp)
    (play-from-hand state :runner "Security Testing")
    (take-credits state :runner)
    (take-credits state :corp)
    (click-prompt state :runner "Archives")
    (run-empty-server state "Archives")
    (click-prompt state :runner "Alice Merchant: Clan Agitator")
    (click-prompt state :corp (find-card "Hedge Fund" (:hand (get-corp))))
    (is (= 1 (-> (get-corp) :discard count)) "Alice ability should trash 1 card from HQ")
    (is (-> (get-corp) :discard first :seen not) "Discarded card should be facedown when access is replaced")))

(deftest andromeda:-dispossessed-ristie
  ;; Andromeda - 9 card starting hand, 1 link
  (testing "Basic test"
    (do-game
      (new-game
        (default-corp)
        (make-deck "Andromeda: Dispossessed Ristie" [(qty "Sure Gamble" 3) (qty "Desperado" 3)
                                                     (qty "Security Testing" 3) (qty "Bank Job" 3)]))
      (is (= 1 (:link (get-runner))) "1 link")
      (is (= 9 (count (:hand (get-runner)))) "9 cards in Andromeda starting hand")))
  (testing "9 card starting hand after mulligan"
    (do-game
      (new-game
        (default-corp)
        (make-deck "Andromeda: Dispossessed Ristie" [(qty "Sure Gamble" 3) (qty "Desperado" 3)
                                                     (qty "Security Testing" 3) (qty "Bank Job" 3)])
        {:mulligan :runner})
      (is (= 1 (:link (get-runner))) "1 link")
      (is (= 9 (count (:hand (get-runner)))) "9 cards in Andromeda starting hand")))
  (testing "should not grant Palana credits"
    (do-game
      (new-game
        (make-deck "Pālanā Foods: Sustainable Growth" [(qty "Hedge Fund" 3)])
        (make-deck "Andromeda: Dispossessed Ristie" [(qty "Sure Gamble" 3) (qty "Desperado" 3)
                                                     (qty "Security Testing" 3) (qty "Bank Job" 3)]))
      (is (= 5 (:credit (get-corp))) "Palana does not gain credit from Andromeda's starting hand"))))

(deftest apex:-invasive-predator
  ;; Apex - Allow facedown install of a second console. Issue #1326
  (do-game
    (new-game
      (default-corp)
      (make-deck "Apex: Invasive Predator" [(qty "Heartbeat" 2)]))
    (take-credits state :corp)
    (core/end-phase-12 state :runner nil)
    (click-prompt state :runner "Done") ; no facedown install on turn 1
    (play-from-hand state :runner "Heartbeat")
    (is (= 1 (count (get-hardware state))))
    (take-credits state :runner)
    (take-credits state :corp)
    (core/end-phase-12 state :runner nil)
    (click-card state :runner (find-card "Heartbeat" (:hand (get-runner))))
    (is (= 1 (count (get-runner-facedown state))) "2nd console installed facedown")))

(deftest asa-group:-security-through-vigilance
  (testing "Asa Group should not allow installing operations"
    (do-game
      (new-game
        (make-deck "Asa Group: Security Through Vigilance" ["Pup" "BOOM!" "Urban Renewal"])
        (default-runner))
      (play-from-hand state :corp "Pup" "New remote")
      (click-card state :corp (find-card "BOOM!" (:hand (get-corp))))
      (is (empty? (get-content state :remote1)) "Asa Group installed an event in a server")
      (click-card state :corp (find-card "Urban Renewal" (:hand (get-corp))))
      (is (= "Urban Renewal" (:title (get-content state :remote1 0))) "Asa Group can install an asset in a remote")))
  (testing "Asa Group should not allow installing agendas"
    (do-game
      (new-game
        (make-deck "Asa Group: Security Through Vigilance" ["Pup" "Project Vitruvius" "Urban Renewal"])
        (default-runner))
      (play-from-hand state :corp "Pup" "New remote")
      (click-card state :corp (find-card "Project Vitruvius" (:hand (get-corp))))
      (is (empty? (get-content state :remote1)) "Asa Group did not install Agenda with its ability")
      (click-card state :corp (find-card "Urban Renewal" (:hand (get-corp))))
      (is (= "Urban Renewal" (:title (get-content state :remote1 0))) "Asa Group can install an asset in a remote")))
  (testing "Asa Group ordering correct when playing Mirrormorph"
    (do-game
      (new-game
        (make-deck "Asa Group: Security Through Vigilance" ["Shipment from MirrorMorph"
                                                            "Pup"
                                                            "Red Herrings"
                                                            "Marilyn Campaign"
                                                            "Project Vitruvius"])
        (default-runner))
      (let  [marilyn (find-card "Marilyn Campaign" (:hand (get-corp)))
             pup (find-card "Pup" (:hand (get-corp)))
             herrings (find-card "Red Herrings" (:hand (get-corp)))
             vitruvius (find-card "Project Vitruvius" (:hand (get-corp)))]
        (play-from-hand state :corp "Shipment from MirrorMorph")
        (click-card state :corp marilyn)
        (click-prompt state :corp "New remote")
        (is (= (:cid marilyn) (:cid (get-content state :remote1 0))) "Marilyn is installed as first card")
        (click-card state :corp herrings) ;; This should be the Asa prompt, should be automatically installed in remote1
        (is (= (:cid herrings) (:cid (get-content state :remote1 1))) "Red Herrings is installed in Server 1")
        (click-card state :corp vitruvius)
        (click-prompt state :corp "New remote")
        (click-card state :corp pup)
        (click-prompt state :corp "New remote")
        (is (empty? (:prompt (get-corp))) "No more prompts")
        (is (= 6 (count (:servers (get-corp)))) "There are six servers, including centrals"))))
  (testing "don't allow installation of operations"
    (do-game
      (new-game
        (make-deck "Asa Group: Security Through Vigilance" ["Pup" "BOOM!" "Urban Renewal"])
        (default-runner))
      (play-from-hand state :corp "Pup" "New remote")
      (click-card state :corp (find-card "BOOM!" (:hand (get-corp))))
      (is (empty? (get-content state :remote1)) "Asa Group installed an event in a server")
      (click-card state :corp (find-card "Urban Renewal" (:hand (get-corp))))
      (is (= "Urban Renewal" (:title (get-content state :remote1 0))) "Asa Group can install an asset in a remote"))))

(deftest ^{:card-title "ayla-\"bios\"-rahim:-simulant-specialist"}
  ayla
  ;; Ayla - choose & use cards for NVRAM
  (do-game
    (new-game
      (default-corp)
      (make-deck "Ayla \"Bios\" Rahim: Simulant Specialist" ["Sure Gamble" "Desperado"
                                                             "Security Testing" "Bank Job"
                                                             "Heartbeat" "Eater"])
      {:dont-start-game true})
    (is (= 6 (count (get-in @state [:runner :play-area]))) "Deck cards are in play area")
    (is (zero? (count (get-in @state [:runner :hand]))))
    (click-card state :runner (find-card "Sure Gamble" (get-in @state [:runner :play-area])))
    (click-card state :runner (find-card "Desperado" (get-in @state [:runner :play-area])))
    (click-card state :runner (find-card "Bank Job" (get-in @state [:runner :play-area])))
    (click-card state :runner (find-card "Eater" (get-in @state [:runner :play-area])))
    (is (= 4 (count (:hosted (:identity (get-runner))))) "4 cards in NVRAM")
    (is (zero? (count (get-in @state [:runner :play-area]))) "The play area is empty")
    (click-prompt state :corp "Keep")
    (click-prompt state :runner "Keep")
    (take-credits state :corp)
    (is (= 2 (count (get-in @state [:runner :hand]))) "There are 2 cards in the runner's Grip")
    (card-ability state :runner (:identity (get-runner)) 0)
    (click-prompt state :runner (find-card "Bank Job" (:hosted (:identity (get-runner)))))
    (is (= 3 (count (get-in @state [:runner :hand]))) "There are 3 cards in the runner's Grip")))

(deftest cerebral-imaging:-infinite-frontiers
  ;; Cerebral Imaging - Maximum hand size equal to credits
  (do-game
    (new-game
      (make-deck "Cerebral Imaging: Infinite Frontiers" [(qty "Hedge Fund" 3)])
      (default-runner))
    (play-from-hand state :corp "Hedge Fund")
    (play-from-hand state :corp "Hedge Fund")
    (is (= 13 (:credit (get-corp))) "Has 13 credits")
    (is (= 13 (core/hand-size state :corp)) "Max hand size is 13")))

(deftest chaos-theory:-wunderkind
  ;; Chaos Theory, start with +1 MU
  (do-game
    (new-game (default-corp)
              (make-deck "Chaos Theory: Wünderkind" []))
    (is (= 5 (core/available-mu state)) "Chaos Theory starts the game with +1 MU")))

(deftest chronos-protocol:-selective-mind-mapping
  ;; Chronos Protocol - Choose Runner discard for first net damage of a turn
  (testing "Basic test"
    (do-game
      (new-game
        (make-deck "Chronos Protocol: Selective Mind-mapping" ["Pup" (qty "Neural EMP" 2)])
        (default-runner [(qty "Imp" 3)]))
      (play-from-hand state :corp "Pup" "HQ")
      (take-credits state :corp)
      (run-on state :hq)
      (let [pup (get-ice state :hq 0)]
        (core/rez state :corp pup)
        (card-subroutine state :corp pup 0)
        (click-prompt state :corp "Yes")
        (let [imp (find-card "Imp" (:hand (get-runner)))]
          (click-prompt state :corp imp)
          (is (= 1 (count (:discard (get-runner)))))
          (card-subroutine state :corp pup 0)
          (is (empty? (:prompt (get-corp))) "No choice on second net damage")
          (is (= 2 (count (:discard (get-runner)))))
          (run-jack-out state)
          (take-credits state :runner)
          (core/move state :runner (find-card "Imp" (:discard (get-runner))) :hand)
          (play-from-hand state :corp "Neural EMP")
          (click-prompt state :corp "No")
          (is (= 2 (count (:discard (get-runner)))) "Damage dealt after declining ability")
          (play-from-hand state :corp "Neural EMP")
          (is (empty? (:prompt (get-corp))) "No choice after declining on first damage")
          (is (= 3 (count (:discard (get-runner)))))))))
  (testing "with Obokata: Pay 4 net damage to steal.  Only 3 damage left after Chronos.  No trigger of damage prevent."
    (do-game
      (new-game (make-deck "Chronos Protocol: Selective Mind-mapping" [(qty "Obokata Protocol" 5)])
                (default-runner [(qty "Sure Gamble" 3) "Inti" "Feedback Filter"]))
      (core/gain state :runner :credit 10)
      (play-from-hand state :corp "Obokata Protocol" "New remote")
      (take-credits state :corp)
      (play-from-hand state :runner "Feedback Filter")
      (run-empty-server state "Server 1")
      (click-prompt state :runner "Pay 4 net damage to steal")
      (click-prompt state :corp "Yes")
      (click-prompt state :corp (find-card "Inti" (:hand (get-runner))))
      (is (empty? (:prompt (get-runner))) "Feedback Filter net damage prevention opportunity not given")
      (is (= 4 (count (:discard (get-runner)))) "Runner paid 4 net damage")))
  (testing "vs Employee Strike. Issue #1958"
    (do-game
      (new-game
        (make-deck "Chronos Protocol: Selective Mind-mapping" ["Pup"])
        (default-runner ["Employee Strike" (qty "Scrubbed" 3) "Sure Gamble"]))
      (play-from-hand state :corp "Pup" "HQ")
      (take-credits state :corp)
      (play-from-hand state :runner "Employee Strike")
      (run-on state :hq)
      (let [pup (get-ice state :hq 0)]
        (core/rez state :corp pup)
        (card-subroutine state :corp pup 0)
        (is (empty? (:prompt (get-corp))) "No choice because of Employee Strike")
        (card-subroutine state :corp pup 0)
        (is (= 2 (count (:discard (get-runner)))))
        (run-jack-out state)
        (take-credits state :runner)
        (take-credits state :corp)
        (play-from-hand state :runner "Scrubbed")
        (run-on state :hq)
        (card-subroutine state :corp pup 0)
        (is (not (empty? (:prompt (get-corp)))) "Employee Strike out of play - Ability turned on correctly")))))

(deftest edward-kim:-humanity's-hammer
  ;; Edward Kim
  (testing "Trash first operation accessed each turn, but not if first one was in Archives"
    (do-game
      (new-game
        (default-corp [(qty "Hedge Fund" 3) (qty "Restructure" 2) "PAD Campaign"])
        (make-deck "Edward Kim: Humanity's Hammer" ["Eater" (qty "Sure Gamble" 2)]))
      (play-from-hand state :corp "Hedge Fund")
      (trash-from-hand state :corp "PAD Campaign")
      (take-credits state :corp)
      (run-empty-server state "Archives")
      (run-empty-server state "HQ")
      (is (= 2 (count (:discard (get-corp)))) "No operation trashed from HQ; accessed one in Archives first")
      (take-credits state :runner)
      (core/move state :corp (find-card "Hedge Fund" (:discard (get-corp))) :hand)
      (is (= 1 (count (:discard (get-corp)))))
      (take-credits state :corp)
      (run-empty-server state "Archives")
      (run-empty-server state "HQ")
      (is (= 2 (count (:discard (get-corp)))) "1 operation trashed from HQ; accessed non-operation in Archives first")
      (take-credits state :runner)
      (play-from-hand state :corp "Hedge Fund")
      (take-credits state :corp)
      (play-from-hand state :runner "Eater")
      (let [eater (get-program state 0)]
        (run-on state "Archives")
        (card-ability state :runner eater 0) ; pretend to break a sub so no cards in Archives will be accessed
        (run-successful state)
        (is (= 3 (count (:discard (get-corp)))))
        (run-empty-server state "HQ")
        (is (= 4 (count (:discard (get-corp)))) "1 operation trashed from HQ; accessed non-operation in Archives first"))))
  (testing "Do not trigger maw on first Operation access (due to trash)"
    (do-game
      (new-game
        (default-corp [(qty "Hedge Fund" 3) (qty "Restructure" 2)])
        (make-deck "Edward Kim: Humanity's Hammer" ["Maw" (qty "Sure Gamble" 2)]))
      (take-credits state :corp)
      (play-from-hand state :runner "Sure Gamble")
      (play-from-hand state :runner "Maw")
      (is (zero? (count (:discard (get-corp)))) "No cards in Archives")
      (run-empty-server state "HQ")
      (is (= 1 (count (:discard (get-corp)))) "Only one card trashed from HQ, by Ed Kim")
      (run-empty-server state "HQ")
      (click-prompt state :runner "No action")
      (is (= 2 (count (:discard (get-corp)))) "One more card trashed from HQ, by Maw"))))

(deftest exile:-streethawk
  ;; Exile
  (testing "Simultaneous-resolution prompt shown for interaction with Customized Secretary"
    (do-game
      (new-game
        (default-corp)
        (make-deck "Exile: Streethawk" [(qty "Customized Secretary" 3) (qty "Clone Chip" 3)
                                        (qty "Sure Gamble" 3)]))
      (take-credits state :corp)
      (starting-hand state :runner ["Customized Secretary" "Clone Chip"])
      (trash-from-hand state :runner "Customized Secretary")
      (play-from-hand state :runner "Clone Chip")
      (card-ability state :runner (get-hardware state 0) 0)
      (click-card state :runner (find-card "Customized Secretary" (:discard (get-runner))))
      ;; Make sure the simultaneous-resolution prompt is showing with 2 choices
      (is (= 2 (-> (get-runner) :prompt first :choices count)) "Simultaneous-resolution prompt is showing")
      (click-prompt state :runner "Exile: Streethawk")
      (is (= 1 (count (:hand (get-runner)))) "Exile drew a card"))))

(deftest freedom-khumalo:-crypto-anarchist
  ;; Freedom Khumalo - Can spend virus counters from other cards to trash accessed cards with play/rez costs
  (testing "Only works with Assets, ICE, Operations, and Upgrades"
    (letfn [(fk-test [card]
              (do-game
                (new-game (default-corp [card])
                          (make-deck "Freedom Khumalo: Crypto-Anarchist" ["Cache"]))
                (take-credits state :corp)
                (play-from-hand state :runner "Cache")
                (run-empty-server state "HQ")
                (click-prompt state :runner "[Freedom]: Trash card")
                (click-card state :runner (get-program state 0))
                (click-card state :runner (get-program state 0))
                (is (= 1 (count (:discard (get-corp))))
                    (str "Accessed " card " should have been trashed after selecting two virus counters"))))]
      (doall (map fk-test
                  ["Dedicated Response Team"
                   "Consulting Visit"
                   "Builder"
                   "Research Station"]))))
  (testing "Triggers when play/rez cost less than or equal to number of available virus counters"
    (letfn [(fk-test [card]
              (do-game
                (new-game (default-corp [card])
                          (make-deck "Freedom Khumalo: Crypto-Anarchist" ["Cache"]))
                (take-credits state :corp)
                (play-from-hand state :runner "Cache")
                (run-empty-server state "HQ")
                (let [cost (->> (get-corp) :hand first :cost)]
                  (click-prompt state :runner "[Freedom]: Trash card")
                  (when (pos? cost)
                    (dotimes [_ cost]
                      (click-card state :runner (get-program state 0))))
                  (is (= 1 (count (:discard (get-corp))))
                      (str "Accessed " card " should have been trashed after selecting " cost " virus counters")))))]
      (doall (map fk-test
                  ["Beanstalk Royalties"
                   "Aggressive Negotiation"
                   "Consulting Visit"
                   "Door to Door"]))))
  (testing "Doesn't trigger when there aren't enough available virus counters"
    (letfn [(fk-test [card]
              (do-game
                (new-game (default-corp [card])
                          (make-deck "Freedom Khumalo: Crypto-Anarchist" ["Cache"]))
                (take-credits state :corp)
                (play-from-hand state :runner "Cache")
                (run-empty-server state "HQ")
                (is (= 1 (-> @state :runner :prompt first :choices count)) "Should only have 1 option")
                (is (= "No action" (-> @state :runner :prompt first :choices first)) "Only option should be 'No action'")))]
      (doall (map fk-test
                  ["Archer"
                   "Fire Wall"
                   "Colossus"
                   "Tyrant"]))))
  (testing "Can use multiple programs for virus counter payment"
    (do-game
      (new-game (default-corp ["Dedicated Response Team"])
                (make-deck "Freedom Khumalo: Crypto-Anarchist"
                           ["Cache" "Virus Breeding Ground"]))
      (take-credits state :corp)
      (play-from-hand state :runner "Cache")
      (play-from-hand state :runner "Virus Breeding Ground")
      (take-credits state :runner)
      (take-credits state :corp)
      (run-empty-server state "HQ")
      (click-prompt state :runner "[Freedom]: Trash card")
      (click-card state :runner (get-program state 0))
      (click-card state :runner (get-resource state 0))
      (is (= 1 (count (:discard (get-corp))))
          (str "Accessed Dedicated Response Team should have been trashed after selecting 2 virus counters"))))
  (testing "Can use viruses on hosted cards"
    (do-game
      (new-game (default-corp [(qty "Ice Wall" 2)])
                (make-deck "Freedom Khumalo: Crypto-Anarchist" ["Trypano"]))
      (play-from-hand state :corp "Ice Wall" "R&D")
      (let [iw (get-ice state :rd 0)]
        (take-credits state :corp)
        (play-from-hand state :runner "Trypano")
        (click-card state :runner (refresh iw))
        (take-credits state :runner)
        (take-credits state :corp)
        (click-prompt state :runner "Yes")
        (run-empty-server state "HQ")
        (click-prompt state :runner "[Freedom]: Trash card")
        (click-card state :runner (-> (refresh iw) :hosted first)))
      (is (= 1 (count (:discard (get-corp)))) "Accessed Ice Wall should be discarded after selecting 1 virus counter")))
  (testing "Doesn't trigger when accessing an Agenda"
    (do-game
      (new-game (default-corp ["Hostile Takeover"])
                (make-deck "Freedom Khumalo: Crypto-Anarchist" ["Cache"]))
      (take-credits state :corp)
      (play-from-hand state :runner "Cache")
      (run-empty-server state "HQ")
      (is (= 1 (->> @state :runner :prompt first :choices count)) "Should only have 1 option")
      (is (= "Steal" (-> @state :runner :prompt first :choices first)) "Only option should be 'Steal'")))
  (testing "Shows multiple prompts when playing Imp"
    (do-game
      (new-game (default-corp ["Dedicated Response Team"])
                (make-deck "Freedom Khumalo: Crypto-Anarchist"
                           ["Sure Gamble" "Cache" "Imp"]))
      (take-credits state :corp)
      (play-from-hand state :runner "Sure Gamble")
      (play-from-hand state :runner "Cache")
      (play-from-hand state :runner "Imp")
      (run-empty-server state "HQ")
      (is (= 4 (-> @state :runner :prompt first :choices count)) "Should have 4 options: Freedom, Imp, Trash, No action")))
  (testing "Should return to access prompts when Done is pressed"
    (do-game
      (new-game (default-corp ["Dedicated Response Team"])
                (make-deck "Freedom Khumalo: Crypto-Anarchist" ["Cache"]))
      (take-credits state :corp)
      (play-from-hand state :runner "Cache")
      (run-empty-server state "HQ")
      (is (= 3 (->> @state :runner :prompt first :choices count)) "Should have 3 choices: Freedom, Trash, No action")
      (click-prompt state :runner "[Freedom]: Trash card")
      (click-card state :runner (get-program state 0))
      (click-prompt state :runner "Done")
      (is (= 3 (-> @state :runner :prompt first :choices count))
          (str "Should go back to access prompts, with 3 choices: Freedom, Trash, No action. "
               "Choices seen: " (-> @state :runner :prompt first :choices)))
      (click-prompt state :runner "[Freedom]: Trash card")
      (click-card state :runner (get-program state 0))
      (click-card state :runner (get-program state 0))
      (is (= 1 (count (:discard (get-corp)))) "Card should now be properly discarded")))
  (testing "Shouldn't grant additional accesses after trashing accessed card. #3423"
    (do-game
      (new-game (default-corp [(qty "Ice Wall" 10)])
                (make-deck "Freedom Khumalo: Crypto-Anarchist" ["Cache"]))
      (take-credits state :corp)
      (play-from-hand state :runner "Cache")
      (run-empty-server state "R&D")
      (click-prompt state :runner "[Freedom]: Trash card")
      (click-card state :runner (get-program state 0))
      (is (= 1 (count (:discard (get-corp)))) "Accessed Ice Wall should be discarded now")
      (is (not (:run @state)) "Run ended")))
  (testing "Shouldn't give Aumakua additional counters on trash. #3479"
    (do-game
      (new-game (default-corp [(qty "Ice Wall" 10)])
                (make-deck "Freedom Khumalo: Crypto-Anarchist" ["Cache" "Aumakua"]))
      (take-credits state :corp)
      (play-from-hand state :runner "Cache")
      (play-from-hand state :runner "Aumakua")
      (run-empty-server state "R&D")
      (is (zero? (get-counters (get-program state 1) :virus)) "Aumakuma shouldn't have any virus counters yet.")
      (click-prompt state :runner "[Freedom]: Trash card")
      (click-card state :runner (get-program state 0))
      (is (= 1 (count (:discard (get-corp)))) "Ice Wall should be discarded now")
      (is (zero? (get-counters (get-program state 1) :virus)) "Aumakua doesn't gain any virus counters from trash ability.")
      (is (not (:run @state)) "Run ended")))
  (testing "interaction with trash-cost-bonuses, and declining ability once initiated"
    (do-game
      (new-game (default-corp ["The Board"])
                (make-deck "Freedom Khumalo: Crypto-Anarchist" ["Skulljack" "Imp" "Sure Gamble"]))
      (play-from-hand state :corp "The Board" "New remote")
      (take-credits state :corp)
      (run-empty-server state "Server 1")
      (is (= 1 (-> (get-runner) :prompt first :choices count)) "Runner doesn't have enough credits to trash")
      (click-prompt state :runner "No action")
      (play-from-hand state :runner "Imp")
      (core/add-counter state :runner (get-program state 0) :virus 5)
      (play-from-hand state :runner "Skulljack")
      (take-credits state :runner)
      (take-credits state :corp)
      (run-empty-server state "Server 1")
      (is (= 6 (core/trash-cost state :runner (get-content state :remote1 0))) "The Board should cost 6 to trash")
      (is (= 3 (-> (get-runner) :prompt first :choices count)) "Runner can use Freedom or Imp to trash")
      (click-prompt state :runner "[Freedom]: Trash card")
      (click-card state :runner (get-program state 0))
      (click-prompt state :runner "Done")
      (is (= 6 (core/trash-cost state :runner (get-content state :remote1 0))) "Skulljack shouldn't trigger a second time")
      (is (= 3 (-> (get-runner) :prompt first :choices count)) "Runner can still use Freedom or Imp the second time around")
      (click-prompt state :runner "[Imp]: Trash card")
      (is (= 2 (:agenda-point (get-runner))) "Runner should trash The Board with Imp and gain 2 agenda points"))))

(deftest gabriel-santiago:-consummate-professional
  ;; Gabriel Santiago - Gain 2c on first successful HQ run each turn
  (do-game
    (new-game
      (default-corp)
      (make-deck "Gabriel Santiago: Consummate Professional" ["Easy Mark"]))
    (take-credits state :corp)
    (run-empty-server state :rd)
    (is (= 5 (:credit (get-runner))) "No credits gained")
    (run-empty-server state :hq)
    (is (= 7 (:credit (get-runner))) "Gained 2c")
    (run-empty-server state :hq)
    (is (= 7 (:credit (get-runner))) "No credits gained")))

(deftest gagarin-deep-space:-expanding-the-horizon
  ;; Gagarin - pay 1c to access each card in remote
  (do-game
    (new-game
      (make-deck "Gagarin Deep Space: Expanding the Horizon" ["PAD Campaign" "Caprice Nisei"])
      (default-runner))
    (core/lose state :runner :credit 4)
    (is (= 1 (:credit (get-runner))) "Runner has 1 credit")
    (play-from-hand state :corp "PAD Campaign" "New remote")
    (take-credits state :corp)
    (run-empty-server state :remote1)
    (click-card state :runner (get-content state :remote1 0))
    (is (zero? (:credit (get-runner))) "Paid 1 credit to access")
    (click-prompt state :runner "No action") ; Dismiss trash prompt
    (is (last-log-contains? state "PAD Campaign") "Accessed card name was logged")
    (run-empty-server state :remote1)
    (click-card state :runner (get-content state :remote1 0))
    (click-prompt state :runner "OK") ; Could not afford message dismissed
    (is (empty? (:prompt (get-runner))) "Runner cannot access so no trash prompt")
    (is (not (last-log-contains? state "PAD Campaign")) "No card name was logged")
    (run-empty-server state :hq)
    (click-prompt state :runner "No action") ; Dismiss trash prompt
    (is (last-log-contains? state "Caprice") "Accessed card name was logged")))

(deftest grndl:-power-unleashed
  ;; GRNDL: Power Unleashed - start game with 10 credits and 1 bad pub.
  (testing "Basic test"
    (do-game
      (new-game
        (make-deck "GRNDL: Power Unleashed" [(qty "Hedge Fund" 3)])
        (default-runner))
      (is (= 10 (:credit (get-corp))) "GRNDL starts with 10 credits")
      (is (= 1 (:bad-publicity (get-corp))) "GRNDL starts with 1 bad publicity")))
  (testing "vs Valencia - only 1 bad pub at start"
    (do-game
      (new-game
        (make-deck "GRNDL: Power Unleashed" [(qty "Hedge Fund" 3)])
        (make-deck "Valencia Estevez: The Angel of Cayambe" [(qty "Sure Gamble" 3)]))
      (is (= 10 (:credit (get-corp))) "GRNDL starts with 10 credits")
      (is (= 1 (:bad-publicity (get-corp))) "GRNDL starts with 1 bad publicity"))))

(deftest haarpsichord-studios:-entertainment-unleashed
  ;; Haarpsichord Studios
  (testing "Prevent stealing more than 1 agenda per turn"
    (do-game
      (new-game
        (make-deck "Haarpsichord Studios: Entertainment Unleashed" [(qty "15 Minutes" 3)])
        (default-runner ["Gang Sign"]))
      (take-credits state :corp)
      (play-from-hand state :runner "Gang Sign")
      (run-empty-server state "HQ")
      (click-prompt state :runner "Steal")
      (is (= 1 (:agenda-point (get-runner))))
      (run-empty-server state "HQ")
      (click-prompt state :runner "No action")
      (is (= 1 (:agenda-point (get-runner))) "Second steal of turn prevented")
      (take-credits state :runner)
      (play-from-hand state :corp "15 Minutes" "New remote")
      (score-agenda state :corp (get-content state :remote1 0))
      (click-prompt state :runner "Card from hand")
      (click-prompt state :runner "Steal")
      (is (= 2 (:agenda-point (get-runner))) "Steal prevention didn't carry over to Corp turn")))
  (testing "Interactions with Employee Strike. Issue #1313"
    (do-game
      (new-game
        (make-deck "Haarpsichord Studios: Entertainment Unleashed" [(qty "15 Minutes" 3)])
        (default-runner ["Employee Strike" "Scrubbed"]))
      (take-credits state :corp)
      (core/gain state :runner :click 5)
      (run-empty-server state "HQ")
      (click-prompt state :runner "Steal")
      (is (= 1 (:agenda-point (get-runner))))
      (play-from-hand state :runner "Employee Strike")
      (run-empty-server state "HQ")
      (click-prompt state :runner "Steal")
      (is (= 2 (:agenda-point (get-runner))) "Second steal not prevented")
      (play-from-hand state :runner "Scrubbed")
      (run-empty-server state "HQ")
      (click-prompt state :runner "No action")
      (is (= 2 (:agenda-point (get-runner))) "Third steal prevented"))))

(deftest haas-bioroid:-architects-of-tomorrow
  ;; Architects of Tomorrow - prompt to rez after passing bioroid
  (do-game
    (new-game
      (make-deck "Haas-Bioroid: Architects of Tomorrow" [(qty "Eli 1.0" 2) "Pup"])
      (default-runner))
    (core/gain state :corp :credit 3)
    (play-from-hand state :corp "Eli 1.0" "Archives")
    (play-from-hand state :corp "Pup" "Archives")
    (play-from-hand state :corp "Eli 1.0" "HQ")
    (take-credits state :corp)
    (run-on state "Archives")
    (core/rez state :corp (get-ice state :archives 1))
    (run-continue state)
    (core/rez state :corp (get-ice state :archives 0))
    (is (= 3 (:credit (get-corp))) "Corp has 3 credits after rezzing Eli 1.0")
    (run-continue state)
    (click-card state :corp (get-ice state :hq 0))
    (is (= 3 (:credit (get-corp))) "Corp not charged for Architects of Tomorrow rez of Eli 1.0")))

(deftest haas-bioroid:-engineering-the-future
  ;; Engineereing the Future
  (testing "interaction with Employee Strike"
    (do-game
      (new-game
        (make-deck "Haas-Bioroid: Engineering the Future" [(qty "Eli 1.0" 3) "Paywall Implementation"])
        (default-runner ["Employee Strike"]))
      (take-credits state :corp)
      (is (= 8 (:credit (get-corp))) "Corp has 8 credits at turn end")
      (play-from-hand state :runner "Employee Strike")
      (take-credits state :runner)
      (play-from-hand state :corp "Eli 1.0" "New remote")
      (is (= 8 (:credit (get-corp))) "Corp did not gain 1cr from EtF")
      (play-from-hand state :corp "Paywall Implementation")
      (play-from-hand state :corp "Eli 1.0" "New remote")
      (is (= 8 (:credit (get-corp))) "Corp did not gain 1cr from EtF")
      (take-credits state :corp)
      (take-credits state :runner)
      (play-from-hand state :corp "Eli 1.0" "New remote")
      (is (= 9 (:credit (get-corp))) "Corp gained 1cr from EtF"))))

(deftest haas-bioroid:-stronger-together
  ;; Stronger Together - +1 strength for Bioroid ice
  (do-game
    (new-game
      (make-deck "Haas-Bioroid: Stronger Together" ["Eli 1.0"])
      (default-runner))
    (play-from-hand state :corp "Eli 1.0" "Archives")
    (let [eli (get-ice state :archives 0)]
      (core/rez state :corp eli)
      (is (= 5 (:current-strength (refresh eli))) "Eli 1.0 at 5 strength"))))

(deftest iain-stirling:-retired-spook
  ;; Iain Stirling - Gain 2 credits when behind
  (do-game
    (new-game
      (default-corp ["Breaking News"])
      (make-deck "Iain Stirling: Retired Spook" [(qty "Sure Gamble" 3)]))
    (play-from-hand state :corp "Breaking News" "New remote")
    (let [ag1 (get-in @state [:corp :servers :remote1 :content 0])]
      (core/advance state :corp {:card (refresh ag1)})
      (core/advance state :corp {:card (refresh ag1)})
      (core/score state :corp {:card (refresh ag1)})
      (take-credits state :corp)
      (is (= 1 (:agenda-point (get-corp))) "Corp gains 1 agenda point from Breaking News")
      (take-credits state :runner 1)
      (is (= 8 (:credit (get-runner))) "Gained 2 credits from being behind on points"))))

(deftest industrial-genomics:-growing-solutions
  ;; Industrial Genomics - Increase trash cost
  (testing "Basic test"
    (do-game
      (new-game
        (make-deck "Industrial Genomics: Growing Solutions"
                   [(qty "PAD Campaign" 3) (qty "Hedge Fund" 3)])
        (default-runner))
      (play-from-hand state :corp "PAD Campaign" "New remote")
      (trash-from-hand state :corp "PAD Campaign")
      (trash-from-hand state :corp "PAD Campaign")
      (trash-from-hand state :corp "Hedge Fund")
      (trash-from-hand state :corp "Hedge Fund")
      (let [pad (get-content state :remote1 0)]
        (core/rez state :corp pad)
        (take-credits state :corp)
        (run-empty-server state "Server 1")
        (is (= 8 (core/trash-cost state :runner (refresh pad)))))))
  (testing "with Product Recall"
    (do-game
      (new-game
        (make-deck "Industrial Genomics: Growing Solutions"
                   ["Product Recall" (qty "PAD Campaign" 3) (qty "Hedge Fund" 2)])
        (default-runner))
      (play-from-hand state :corp "PAD Campaign" "New remote")
      (trash-from-hand state :corp "PAD Campaign")
      (trash-from-hand state :corp "PAD Campaign")
      (trash-from-hand state :corp "Hedge Fund")
      (trash-from-hand state :corp "Hedge Fund")
      (let [pad (get-content state :remote1 0)]
        (core/rez state :corp pad)
        (take-credits state :corp)
        (run-empty-server state "Server 1")
        (is (= 8 (core/trash-cost state :runner (refresh pad))))
        (run-jack-out state)
        (take-credits state :runner)
        (play-from-hand state :corp "Product Recall")
        (let [credits (:credit (get-corp))]
          (click-card state :corp pad)
          (is (= (+ credits 8) (:credit (get-corp))) "Gain 8 credits from trashing PAD Campaign"))))))

(deftest jemison-astronautics:-sacrifice.-audacity.-success.
  ;; Jemison Astronautics - Place advancements when forfeiting agendas
  (testing "Basic test"
    (do-game
      (new-game
        (make-deck "Jemison Astronautics: Sacrifice. Audacity. Success."
                   ["Enforcer 1.0" "Hostile Takeover" "Ice Wall" "Global Food Initiative"])
        (default-runner ["Data Dealer"]))
      (play-from-hand state :corp "Enforcer 1.0" "HQ")
      (play-from-hand state :corp "Ice Wall" "R&D")
      (play-from-hand state :corp "Hostile Takeover" "New remote")
      (let [enf (get-ice state :hq 0)
            iwall (get-ice state :rd 0)]
        (take-credits state :corp)
        (play-from-hand state :runner "Data Dealer")
        (run-empty-server state "Server 1")
        (click-prompt state :runner "Steal")
        (let [dd (get-resource state 0)]
          (card-ability state :runner dd 0)
          (click-card state :runner (get-in (get-runner) [:scored 0]))
          (is (empty? (:prompt (get-corp))) "No Jemison prompt for Runner forfeit")
          (take-credits state :runner)
          (play-from-hand state :corp "Global Food Initiative" "New remote")
          (score-agenda state :corp (get-content state :remote2 0))
          (core/rez state :corp enf)
          (click-card state :corp (get-in (get-corp) [:scored 0]))
          (click-card state :corp iwall)
          (is (= 4 (get-counters (refresh iwall) :advancement)) "Jemison placed 4 advancements")))))
  (testing "24/7 - Armed Intimidation combination"
    ;; Expected result: 24/7 causes Forfeit, Jemison places counters, AI triggers
    (do-game
      (new-game
        (make-deck "Jemison Astronautics: Sacrifice. Audacity. Success."
                   ["Armed Intimidation" "Hostile Takeover"
                    "24/7 News Cycle" "Ice Wall"])
        (default-runner))
      (play-and-score state "Hostile Takeover")
      (is (= 1 (:agenda-point (get-corp))) "Corp has 1 agenda points from Hostile Takeover")
      (is (= 12 (:credit (get-corp))) "Corp has 12 credits after scoring Hostile Takeover with play-score")
      (play-and-score state "Armed Intimidation")
      (click-prompt state :runner "Take 2 tags")
      (is (= 3 (:agenda-point (get-corp))) "Corp has 3 agenda points from HT + Armed Intimidation")
      (is (= 2 (:tag (get-runner))) "Runner took 2 tags from AI")
      (play-from-hand state :corp "Ice Wall" "HQ")
      (take-credits state :corp)
      (take-credits state :runner)
      (play-from-hand state :corp "24/7 News Cycle")
      (click-card state :corp (get-scored state :corp 0)) ; select HT to forfeit
      (let [ice-wall (get-ice state :hq 0)]
        (click-card state :corp ice-wall) ; The Jemison forfeit triggers
        (is (= 2 (get-counters (refresh ice-wall) :advancement)) "Ice Wall has 2 advancement counters from HT forfeit"))
      (click-card state :corp (get-scored state :corp 0)) ; select AI to trigger
      (click-prompt state :runner "Take 2 tags") ; First runner has prompt
      (is (= 4 (:tag (get-runner))) "Runner took 2 more tags from AI -- happens at the end of all the async completion"))))

(deftest jesminder-sareen:-girl-behind-the-curtain
  ;; Jesminder Sareen - avoid tags only during a run
  (testing "Basic test"
    (do-game
      (new-game (default-corp ["SEA Source" "Data Raven"])
                (make-deck "Jesminder Sareen: Girl Behind the Curtain" [(qty "Sure Gamble" 3)]))
      (play-from-hand state :corp "Data Raven" "Archives")
      (take-credits state :corp)
      (let [dr (-> @state :corp :servers :archives :ices first)]
        (core/rez state :corp dr)
        (core/click-run state :runner {:server "Archives"})
        (card-ability state :corp dr 0)
        (is (zero? (:tag (get-runner))) "Jesminder avoided first tag during the run")
        (card-ability state :corp dr 0)
        (is (= 1 (:tag (get-runner))) "Jesminder did not avoid the second tag during the run")
        (core/no-action state :corp nil)
        (core/continue state :runner nil)
        (core/no-action state :corp nil)
        (core/successful-run state :runner nil)
        (run-empty-server state "R&D") ; clear per-run buffer
        (take-credits state :runner)
        (play-from-hand state :corp "SEA Source")
        (click-prompt state :corp "0")
        (click-prompt state :runner "0")
        (is (= 2 (:tag (get-runner))) "Jesminder did not avoid the tag outside of a run"))))
  (testing "don't avoid John Masanori tag"
    (do-game
      (new-game (default-corp)
                (make-deck "Jesminder Sareen: Girl Behind the Curtain" ["John Masanori"]))
      (take-credits state :corp)
      (play-from-hand state :runner "John Masanori")
      (run-on state "HQ")
      (core/jack-out state :runner nil)
      (is (= 1 (:tag (get-runner))) "Jesminder did not avoid John Masanori tag"))))

(deftest jinteki-biotech:-life-imagined
  ;; Jinteki Biotech
  (testing "Brewery net damage"
    (do-game
      (new-game
        (make-deck "Jinteki Biotech: Life Imagined" ["Braintrust"])
        (default-runner)
        {:dont-start-turn true})
      (click-prompt state :corp "The Brewery")
      (core/start-turn state :corp nil)
      (card-ability state :corp (:identity (get-corp)) 1)
      (is (= 1 (count (:hand (get-runner)))) "Runner took 2 net damage from Brewery flip")))
  (testing "Greenhouse four advancement tokens"
    (do-game
      (new-game
        (make-deck "Jinteki Biotech: Life Imagined" ["Braintrust"])
        (default-runner)
        {:dont-start-turn true})
      (click-prompt state :corp "The Greenhouse")
      (core/start-turn state :corp nil)
      (play-from-hand state :corp "Braintrust" "New remote")
      (take-credits state :corp)
      (take-credits state :runner)
      (let [bt (get-content state :remote1 0)]
        (is (zero? (get-counters (refresh bt) :advancement)) "No advancement counters on agenda")
        (card-ability state :corp (:identity (get-corp)) 1)
        (click-card state :corp (refresh bt))
        (is (= 4 (get-counters (refresh bt) :advancement)) "Four advancement counters on agenda"))))
  (testing "Tank shuffle Archives into R&D"
    (do-game
      (new-game
        (make-deck "Jinteki Biotech: Life Imagined" [(qty "Hedge Fund" 3)])
        (default-runner)
        {:dont-start-turn true})
      (click-prompt state :corp "The Tank")
      (core/start-turn state :corp nil)
      (play-from-hand state :corp "Hedge Fund")
      (play-from-hand state :corp "Hedge Fund")
      (play-from-hand state :corp "Hedge Fund")
      (take-credits state :runner)
      (is (= 3 (count (:discard (get-corp)))) "Archives started with 3 cards")
      (is (zero? (count (:deck (get-corp)))) "R&D started empty")
      (card-ability state :corp (:identity (get-corp)) 1)
      (is (zero? (count (:discard (get-corp)))) "Archives ended empty")
      (is (= 3 (count (:deck (get-corp)))) "R&D ended with 3 cards"))))

(deftest jinteki:-personal-evolution
  ;; Personal Evolution - Prevent runner from running on remotes unless they first run on a central
  (do-game
    (new-game
      (make-deck "Jinteki: Personal Evolution" [(qty "Braintrust" 6)])
      (default-runner [(qty "Sure Gamble" 3)]))
    (play-from-hand state :corp "Braintrust" "New remote")
    (take-credits state :corp)
    (run-empty-server state "Server 1")
    (click-prompt state :runner "Steal")
    (is (= 2 (count (:hand (get-runner)))) "Runner took 1 net damage from steal")))

(deftest jinteki:-potential-unleashed
  ;; Potential Unleashed - when the runner takes at least one net damage, mill 1 from their deck
  (do-game
    (new-game (make-deck "Jinteki: Potential Unleashed" ["Philotic Entanglement" "Neural EMP" (qty "Braintrust" 3)])
              (default-runner [(qty "Employee Strike" 10)]))
    (play-from-hand state :corp "Braintrust" "New remote")
    (play-from-hand state :corp "Braintrust" "New remote")
    (take-credits state :corp)
    (run-empty-server state "Server 1")
    (click-prompt state :runner "Steal")
    (run-empty-server state "Server 2")
    (click-prompt state :runner "Steal")
    (take-credits state :runner)
    (play-from-hand state :corp "Philotic Entanglement" "New remote")
    (score-agenda state :corp (get-content state :remote3 0))
    (is (= 3 (count (:discard (get-runner)))))
    (play-from-hand state :corp "Neural EMP")
    (is (= 5 (count (:discard (get-runner)))))))

(deftest jinteki:-replicating-perfection
  ;; Replicating Perfection - Prevent runner from running on remotes unless they first run on a central
  (testing "Basic test"
    (do-game
      (new-game
        (make-deck "Jinteki: Replicating Perfection" [(qty "Mental Health Clinic" 3)])
        (default-runner))
      (play-from-hand state :corp "Mental Health Clinic" "New remote")
      (take-credits state :corp)
      (is (not (core/can-run-server? state "Server 1")) "Runner can only run on centrals")
      (run-empty-server state "HQ")
      (is (boolean (core/can-run-server? state "Server 1")) "Runner can run on remotes")))
  (testing "interaction with Employee Strike. Issue #1313 and #1956."
    (do-game
      (new-game
        (make-deck "Jinteki: Replicating Perfection" [(qty "Mental Health Clinic" 3)])
        (default-runner ["Employee Strike" "Scrubbed"]))
      (play-from-hand state :corp "Mental Health Clinic" "New remote")
      (take-credits state :corp)
      (is (not (core/can-run-server? state "Server 1")) "Runner can only run on centrals")
      (play-from-hand state :runner "Employee Strike")
      (is (boolean (core/can-run-server? state "Server 1")) "Runner can run on remotes")
      (play-from-hand state :runner "Scrubbed")
      (is (not (core/can-run-server? state "Server 1")) "Runner can only run on centrals"))))

(deftest ^{:card-title "kate-\"mac\"-mccaffrey:-digital-tinker"}
  kate
  ;; Kate 'Mac' McCaffrey
  (testing "Install discount"
    (do-game
      (new-game (default-corp)
                (make-deck "Kate \"Mac\" McCaffrey: Digital Tinker" ["Magnum Opus"]))
      (take-credits state :corp)
      (play-from-hand state :runner "Magnum Opus")
      (is (= 1 (:credit (get-runner))) "Installed Magnum Opus for 4 credits")))
  (testing "No discount for 0 cost"
    (do-game
      (new-game (default-corp)
                (make-deck "Kate \"Mac\" McCaffrey: Digital Tinker"
                           ["Magnum Opus"
                            "Self-modifying Code"]))
      (take-credits state :corp)
      (play-from-hand state :runner "Self-modifying Code")
      (play-from-hand state :runner "Magnum Opus")
      (is (zero? (:credit (get-runner))) "No Kate discount on second program install")))
  (testing "Can afford only with the discount"
    (do-game
      (new-game (default-corp)
                (make-deck "Kate \"Mac\" McCaffrey: Digital Tinker" ["Magnum Opus"]))
      (take-credits state :corp)
      (core/lose state :runner :credit 1)
      (is (= 4 (:credit (get-runner))))
      (play-from-hand state :runner "Magnum Opus")
      (is (= 1 (count (get-program state))) "Magnum Opus installed")
      (is (zero? (:credit (get-runner))) "Installed Magnum Opus for 4 credits"))))

(deftest ^{:card-title "ken-\"express\"-tenma:-disappeared-clone"}
  ken
  ;; Ken 'Express' Tenma - Gain 1 credit when first Run event played
  (do-game
    (new-game (default-corp)
              (make-deck "Ken \"Express\" Tenma: Disappeared Clone" [(qty "Account Siphon" 2)]))
    (take-credits state :corp)
    (play-run-event state (first (:hand (get-runner))) :hq)
    (is (= 6 (:credit (get-runner))) "Gained 1 credit for first Run event")
    (click-prompt state :runner "Replacement effect")
    (play-run-event state (first (:hand (get-runner))) :hq)
    (is (= 16 (:credit (get-runner))) "No credit gained for second Run event")))

(deftest khan:-savvy-skiptracer
  ;; Khan
  (testing "proper order of events when vs. Caprice"
    (do-game
      (new-game
        (default-corp ["Eli 1.0" "Caprice Nisei"])
        (make-deck "Khan: Savvy Skiptracer" ["Corroder"]))
      (play-from-hand state :corp "Eli 1.0" "Archives")
      (play-from-hand state :corp "Caprice Nisei" "Archives")
      (core/rez state :corp (get-content state :archives 0))
      (take-credits state :corp)
      (run-on state "Archives")
      (run-continue state)
      (is (and (empty? (:prompt (get-corp)))
               (= 1 (count (:prompt (get-runner))))
               (= "Khan: Savvy Skiptracer" (-> (get-runner) :prompt first :card :title)))
          "Only Khan prompt showing")
      (click-card state :runner (first (:hand (get-runner))))
      (is (find-card "Corroder" (-> (get-runner) :rig :program)) "Corroder installed")
      (is (= 4 (:credit (get-runner))) "1cr discount from Khan")
      (is (= "Caprice Nisei" (-> (get-runner) :prompt first :card :title)) "Caprice prompt showing")
      (click-prompt state :runner "0 [Credits]")
      (click-prompt state :corp "1 [Credits]")
      (is (not (:run @state)) "Run ended"))))

(deftest laramy-fisk:-savvy-investor
  ;; Laramy Fisk
  (testing "installing a Shard should still give option to force Corp draw"
    (do-game
      (new-game
        (default-corp [(qty "Hedge Fund" 3) (qty "Eli 1.0" 3)])
        (make-deck "Laramy Fisk: Savvy Investor" ["Eden Shard"]))
      (starting-hand state :corp ["Hedge Fund" "Hedge Fund" "Hedge Fund" "Eli 1.0" "Eli 1.0"])
      (take-credits state :corp)
      (run-on state "R&D")
      (core/no-action state :corp nil)
      ;; at Successful Run stage -- click Eden Shard to install
      (play-from-hand state :runner "Eden Shard")
      (is (= 5 (:credit (get-runner))) "Eden Shard install was free")
      (is (= "Eden Shard" (:title (get-resource state 0))) "Eden Shard installed")
      (is (= "Identity" (-> (get-runner) :prompt first :card :type)) "Fisk prompt showing")
      (click-prompt state :runner "Yes")
      (is (not (:run @state)) "Run ended")
      (is (= 6 (count (:hand (get-corp)))) "Corp forced to draw"))))

(deftest leela-patel:-trained-pragmatist
  ;; Leela Patel
  (testing "complicated interaction with mutiple Gang Sign"
    (do-game
      (new-game
        (make-deck "Titan Transnational: Investing In Your Future" ["Project Atlas"
                                                                    "Hostile Takeover"
                                                                    "Geothermal Fracking"])
        (make-deck "Leela Patel: Trained Pragmatist" [(qty "Gang Sign" 2)]))
      (play-from-hand state :corp "Project Atlas" "New remote")
      (play-from-hand state :corp "Hostile Takeover" "New remote")
      (play-from-hand state :corp "Geothermal Fracking" "New remote")
      (take-credits state :corp)
      (play-from-hand state :runner "Gang Sign")
      (play-from-hand state :runner "Gang Sign")
      (take-credits state :runner)
      (score-agenda state :corp (get-content state :remote1 0))
      (click-prompt state :runner "Leela Patel: Trained Pragmatist")
      (click-card state :runner (get-content state :remote2 0))
      (is (find-card "Hostile Takeover" (:hand (get-corp))) "Hostile Takeover returned to hand")
      (click-prompt state :runner "Gang Sign")
      (click-prompt state :runner "Card from hand")
      (click-prompt state :runner "Steal")
      (is (find-card "Hostile Takeover" (:scored (get-runner))) "Hostile Takeover stolen with Gang Sign")
      (click-card state :runner (get-content state :remote3 0))
      (is (find-card "Geothermal Fracking" (:hand (get-corp))) "Geothermal Fracking returned to hand")
      (click-prompt state :runner "Card from hand")
      (click-prompt state :runner "Steal")
      (is (find-card "Hostile Takeover" (:scored (get-runner))) "Geothermal Fracking stolen with Gang Sign")
      (click-prompt state :runner "Done")))
  (testing "issues with lingering successful run prompt"
    (do-game
      (new-game
        (make-deck "NBN: Making News" ["Breaking News" "SanSan City Grid"])
        (make-deck "Leela Patel: Trained Pragmatist" []))
      (starting-hand state :corp ["SanSan City Grid"])
      (play-from-hand state :corp "SanSan City Grid" "New remote")
      (take-credits state :corp)
      (run-empty-server state :rd)
      (click-prompt state :runner "Steal")
      (click-card state :runner (get-content state :remote1 0))
      (is (not (:run @state)) "Run is over")))
  (testing "upgrades returned to hand in the middle of a run do not break the run. Issue #2008"
    (do-game
      (new-game (default-corp [(qty "Crisium Grid" 3) (qty "Project Atlas" 3) "Shock!"])
                (make-deck "Leela Patel: Trained Pragmatist" ["Sure Gamble"]))
      (starting-hand state :corp ["Crisium Grid" "Crisium Grid" "Crisium Grid" "Project Atlas" "Shock!" "Project Atlas"])
      (play-from-hand state :corp "Crisium Grid" "HQ")
      (play-from-hand state :corp "Crisium Grid" "Archives")
      (play-from-hand state :corp "Crisium Grid" "R&D")
      (trash-from-hand state :corp "Project Atlas")
      (trash-from-hand state :corp "Shock!")
      (take-credits state :corp)
      (run-empty-server state "HQ")
      (click-prompt state :runner "Card from hand")
      (click-prompt state :runner "Steal")
      (click-card state :runner (get-content state :hq 0))
      (is (not (get-content state :hq 0)) "Upgrade returned to hand")
      (is (not (:run @state)) "Run ended, no more accesses")
      (run-empty-server state "R&D")
      (click-prompt state :runner "Card from deck")
      (click-prompt state :runner "Steal")
      (click-card state :runner (get-content state :rd 0))
      (is (not (get-content state :rd 0)) "Upgrade returned to hand")
      (is (not (:run @state)) "Run ended, no more accesses")
      (run-empty-server state "Archives")
      (click-prompt state :runner "Shock!")
      (click-prompt state :runner "Project Atlas")
      (click-prompt state :runner "Steal")
      (click-card state :runner (get-content state :archives 0))
      (is (not (get-content state :archives 0)) "Upgrade returned to hand")
      (is (not (:run @state)) "Run ended, no more accesses"))))

(deftest liza-talking-thunder:-prominent-legislator
  ;; Liza Talking Thunder: Prominent Legislator
  (do-game
    (new-game
      (default-corp)
      (make-deck "Liza Talking Thunder: Prominent Legislator" [(qty "Sure Gamble" 7)]))
    (take-credits state :corp)
    (run-empty-server state "R&D")
    (is (= 7 (count (:hand (get-runner)))) "Drew 2 cards from successful run on Archives")
    (is (= 1 (:tag (get-runner))) "Took 1 tag from successful run on Archives")))

(deftest maxx:-maximum-punk-rock
  ;; MaxX
  (testing "Basic test"
    (do-game
      (new-game (default-corp)
                (make-deck "MaxX: Maximum Punk Rock" [(qty "Wyldside" 3)
                                                      "Eater"]))
      (starting-hand state :runner ["Eater"])
      (take-credits state :corp)
      (is (= 2 (count (:discard (get-runner)))) "MaxX discarded 2 cards at start of turn")
      (is (last-log-contains? state "Wyldside, Wyldside")
          "Maxx did log trashed card names")))
  (testing "with Dummy Box. Check that mills don't trigger trash prevention #3246"
    (do-game
      (new-game (default-corp)
                (make-deck "MaxX: Maximum Punk Rock" [(qty "Dummy Box" 30)]))
      (take-credits state :corp)
      (is (= 2 (count (:discard (get-runner)))) "MaxX discarded 2 cards at start of turn")
      (play-from-hand state :runner "Dummy Box")
      (take-credits state :runner)
      (take-credits state :corp)
      (is (empty? (:prompt (get-runner))) "Dummy Box not fired from mill")))
  (testing "with Wyldside - using Wyldside during Step 1.2 should lose 1 click"
    (do-game
      (new-game (default-corp)
                (make-deck "MaxX: Maximum Punk Rock" [(qty "Wyldside" 3)
                                                      (qty "Sure Gamble" 3)
                                                      (qty "Infiltration" 3)
                                                      (qty "Corroder" 3)
                                                      (qty "Eater" 3)]))
      (take-credits state :corp)
      (is (= 2 (count (:discard (get-runner)))) "MaxX discarded 2 cards at start of turn")
      (starting-hand state :runner ["Wyldside"])
      (play-from-hand state :runner "Wyldside")
      (take-credits state :runner 3)
      (is (= 5 (:credit (get-runner))) "Runner has 5 credits at end of first turn")
      (is (find-card "Wyldside" (get-resource state)) "Wyldside was installed")
      (take-credits state :corp)
      (is (zero? (:click (get-runner))) "Runner has 0 clicks")
      (is (:runner-phase-12 @state) "Runner is in Step 1.2")
      (let [maxx (get-in @state [:runner :identity])
            wyld (find-card "Wyldside" (get-resource state))]
        (card-ability state :runner maxx 0)
        (card-ability state :runner wyld 0)
        (core/end-phase-12 state :runner nil)
        (is (= 4 (count (:discard (get-runner)))) "MaxX discarded 2 cards at start of turn")
        (is (= 3 (:click (get-runner))) "Wyldside caused 1 click to be lost")
        (is (= 3 (count (:hand (get-runner)))) "3 cards drawn total")))))

(deftest mti-mwekundu:-life-improved
  ;; Mti Mwekundu: Life Improved - when server is approached, install ice from HQ at the innermost position
  (testing "No ice"
    (do-game
      (new-game (make-deck "Mti Mwekundu: Life Improved" ["Enigma"])
                (default-runner))
      (take-credits state :corp)
      (run-on state "HQ")
      (is (zero? (get-in @state [:run :position])) "Initial position approaching server")
      (card-ability state :corp (get-in @state [:corp :identity]) 0)
      (click-card state :corp (find-card "Enigma" (:hand (get-corp))))
      (is (= 1 (get-in @state [:run :position])) "Now approaching new ice")
      (is (= "Enigma" (:title (get-ice state :hq 0))) "Enigma was installed")
      (is (empty? (:hand (get-corp))) "Enigma removed from HQ")))
  (testing "Multiple ice"
    (do-game
      (new-game (make-deck "Mti Mwekundu: Life Improved" ["Enigma" "Ice Wall" "Bloom"])
                (default-runner))
      (play-from-hand state :corp "Ice Wall" "R&D")
      (play-from-hand state :corp "Bloom" "R&D")
      (take-credits state :corp)
      (run-on state "R&D")
      (run-continue state)
      (run-continue state)
      (is (zero? (get-in @state [:run :position])) "Initial position approaching server")
      (card-ability state :corp (get-in @state [:corp :identity]) 0)
      (click-card state :corp (find-card "Enigma" (:hand (get-corp))))
      (is (= 1 (get-in @state [:run :position])) "Now approaching new ice")
      (is (= "Enigma" (:title (get-ice state :rd 0))) "Enigma was installed")
      (is (empty? (:hand (get-corp))) "Enigma removed from HQ")))
  (testing "with Kakugo, passing shouldn't fire net damage twice. #3588"
    (do-game
      (new-game (make-deck "Mti Mwekundu: Life Improved" ["Kakugo"])
                (default-runner))
      (take-credits state :corp)
      (run-on state "HQ")
      (is (zero? (get-in @state [:run :position])) "Initial position approaching server")
      (card-ability state :corp (get-in @state [:corp :identity]) 0)
      (click-card state :corp (find-card "Kakugo" (:hand (get-corp))))
      (is (= 1 (get-in @state [:run :position])) "Now approaching new ice")
      (is (= "Kakugo" (:title (get-ice state :hq 0))) "Kakugo was installed")
      (is (empty? (:hand (get-corp))) "Kakugo removed from HQ")
      (core/rez state :corp (get-ice state :hq 0))
      (run-continue state)
      (is (= 1 (-> (get-runner) :discard count)) "Runner should take 1 net damage from Kakugo"))))

(deftest nasir-meidan:-cyber-explorer
  ;; Nasir
  (testing "Basic test"
    (do-game
      (new-game
        (default-corp [(qty "Ice Wall" 3)])
        (make-deck "Nasir Meidan: Cyber Explorer" []))
      (play-from-hand state :corp "Ice Wall" "HQ")
      (take-credits state :corp)
      (run-on state "HQ")
      (let [iwall (get-ice state :hq 0)
            nasir (get-in @state [:runner :identity])]
        (core/rez state :corp iwall)
        (is (= 5 (:credit (get-runner))) "Nasir Ability does not trigger automatically")
        (card-ability state :runner nasir 0)
        (is (= 1 (:credit (get-runner))) "Credits at 1 after Nasir ability trigger"))))
  (testing "with Xanadu"
    (do-game
      (new-game
        (default-corp ["Ice Wall"])
        (make-deck "Nasir Meidan: Cyber Explorer" ["Xanadu"]))
      (play-from-hand state :corp "Ice Wall" "HQ")
      (take-credits state :corp)
      (swap! state assoc-in [:runner :credit] 6)
      (play-from-hand state :runner "Xanadu")
      (run-on state "HQ")
      (let [iwall (get-in @state [:corp :servers :hq :ices 0])
            nasir (get-in @state [:runner :identity])]
        (core/rez state :corp iwall)
        (is (= 3 (:credit (get-runner))) "Pay 3 to install Xanadu")
        (card-ability state :runner nasir 0)
        (is (= 2 (:credit (get-runner))) "Gain 1 more credit due to Xanadu")))))

(deftest ^{:card-title "nathaniel-\"gnat\"-hall:-one-of-a-kind"} gnat
  ;; Nathaniel "Gnat" Hall: One-of-a-Kind
  (do-game
    (new-game
      (default-corp)
      (make-deck "Nathaniel \"Gnat\" Hall: One-of-a-Kind" [(qty "Sure Gamble" 3)]))
    (take-credits state :corp)
    (is (= 5 (:credit (get-runner))) "Did not gain a credit when Gnat is on 3 cards")
    (play-from-hand state :runner "Sure Gamble")
    (take-credits state :runner)
    (let [runner-credits (:credit (get-runner))]
      (take-credits state :corp)
      (is (= (inc runner-credits) (:credit (get-runner)))) "Gained 1 credits when on 2 cards")))

(deftest nbn:-controlling-the-message
  ;; NBN: Controlling the Message
  (testing "Trace to tag Runner when first installed Corp card is trashed"
    (do-game
      (new-game
        (make-deck "NBN: Controlling the Message" [(qty "Launch Campaign" 3)])
        (default-runner ["Forger"]))
      (play-from-hand state :corp "Launch Campaign" "New remote")
      (play-from-hand state :corp "Launch Campaign" "New remote")
      (take-credits state :corp)
      (play-from-hand state :runner "Forger")
      ; trash from HQ first - #2321
      (run-empty-server state "HQ")
      (click-prompt state :runner "Pay 2 [Credits] to trash")
      (run-empty-server state "Server 1")
      (click-prompt state :runner "Pay 2 [Credits] to trash")
      (click-prompt state :corp "Yes")
      (click-prompt state :corp "0")
      (click-prompt state :runner "0")
      (is (empty? (:prompt (get-runner))) "Forger can't avoid the tag")
      (is (= 1 (:tag (get-runner))) "Runner took 1 unpreventable tag")
      (core/gain state :runner :credit 2)
      (run-empty-server state "Server 2")
      (click-prompt state :runner "Pay 2 [Credits] to trash")
      (is (empty? (:prompt (get-corp))) "No trace chance on 2nd trashed card of turn")))
  (testing "Interaction with Dedicated Response Team"
    (do-game
      (new-game
        (make-deck "NBN: Controlling the Message" ["Launch Campaign" "Dedicated Response Team"])
        (default-runner))
      (play-from-hand state :corp "Launch Campaign" "New remote")
      (play-from-hand state :corp "Dedicated Response Team" "New remote")
      (core/rez state :corp (get-content state :remote2 0))
      (take-credits state :corp)
      (run-empty-server state "Server 1")
      (click-prompt state :runner "Pay 2 [Credits] to trash")
      (click-prompt state :corp "Yes")
      (click-prompt state :corp "0")
      (click-prompt state :runner "0")
      (is (= 1 (:tag (get-runner))) "Runner took 1 unpreventable tag")
      (is (= 2 (count (:discard (get-runner)))) "Runner took 2 meat damage from DRT"))))

(deftest new-angeles-sol:-your-news
  ;; New Angeles Sol - interaction with runner stealing agendas
  (do-game
    (new-game
      (make-deck "New Angeles Sol: Your News" [(qty "Paywall Implementation" 2) "Breaking News"])
      (default-runner))
    (play-from-hand state :corp "Breaking News" "New remote")
    (play-from-hand state :corp "Paywall Implementation")
    (take-credits state :corp)
    (is (= 6 (:credit (get-corp))))
    (run-empty-server state :remote1)
    (is (= 7 (:credit (get-corp))) "Corp gained 1cr from successful run")
    (click-prompt state :runner "Steal")
    (click-prompt state :corp "Yes")
    (is (find-card "Paywall Implementation" (:discard (get-corp))) "Paywall trashed before Sol triggers")
    (click-card state :corp (find-card "Paywall Implementation" (:hand (get-corp))))
    (is (not (:run @state)) "Run ended")
    (is (find-card "Paywall Implementation" (:current (get-corp))) "Paywall back in play")))

(deftest next-design:-guarding-the-net
  ;; Next Design.  Install up to 3 ICE before game starts, one per server max, and re-draw to 5
  (do-game
    (new-game
      (make-deck "NEXT Design: Guarding the Net" [(qty "Snowflake" 10)])
      (default-runner)
      {:dont-start-turn true})
    (click-card state :corp (find-card "Snowflake" (:hand (get-corp))))
    (click-prompt state :corp "HQ")
    (click-card state :corp (find-card "Snowflake" (:hand (get-corp))))
    (click-prompt state :corp "R&D")
    (click-card state :corp (find-card "Snowflake" (:hand (get-corp))))
    (click-prompt state :corp "New remote")
    (is (= 2 (count (:hand (get-corp)))) "Corp should have 2 cards in hand")
    (card-ability state :corp (get-in @state [:corp :identity]) 0)
    (is (= 5 (count (:hand (get-corp)))) "Corp should start with 5 cards in hand")))

(deftest nisei-division:-the-next-generation
  ;; Nisei Division - Gain 1 credit from every psi game
  (do-game
    (new-game
      (make-deck "Nisei Division: The Next Generation" [(qty "Snowflake" 2)])
      (default-runner))
    (play-from-hand state :corp "Snowflake" "HQ")
    (play-from-hand state :corp "Snowflake" "HQ")
    (take-credits state :corp)
    (let [s1 (get-in @state [:corp :servers :hq :ices 0])
          s2 (get-in @state [:corp :servers :hq :ices 1])]
      (run-on state "HQ")
      (core/rez state :corp s2)
      (is (= 4 (:credit (get-corp))))
      (card-subroutine state :corp s2 0)
      (click-prompt state :corp "0 [Credits]")
      (click-prompt state :runner "0 [Credits]")
      (is (= 5 (:credit (get-corp))) "Gained 1 credit from psi game")
      (core/no-action state :corp nil)
      (core/rez state :corp s1)
      (is (= 4 (:credit (get-corp))))
      (card-subroutine state :corp s1 0)
      (click-prompt state :corp "0 [Credits]")
      (click-prompt state :runner "1 [Credits]")
      (is (= 5 (:credit (get-corp))) "Gained 1 credit from psi game"))))

(deftest noise:-hacker-extraordinaire
  ;; Noise: Hacker Extraordinaire
  (do-game
    (new-game
      (default-corp [(qty "Hedge Fund" 3) (qty "Restructure" 3) (qty "PAD Campaign" 3) (qty "Beanstalk Royalties" 2)])
      (make-deck "Noise: Hacker Extraordinaire" ["Datasucker" "Cache" "Sure Gamble" (qty "Clone Chip" 2) (qty "Sharpshooter" 2)]))
    (starting-hand state :runner ["Datasucker" "Sure Gamble" "Clone Chip" "Clone Chip" "Cache"])
    (is (= 6 (count (:hand (get-corp)))) "Corp should start with 6 cards in hand")
    (is (= 5 (count (:deck (get-corp)))) "Corp deck should contain 5 cards")
    (take-credits state :corp)
    (is (zero? (count (:discard (get-corp)))) "Archives started empty")
    (play-from-hand state :runner "Datasucker")
    (is (= 1 (count (:discard (get-corp)))) "Playing virus should cause card to be trashed from R&D")
    (is (= 4 (count (:deck (get-corp)))) "Card trashed to Archives by Noise should come from R&D")
    (play-from-hand state :runner "Sure Gamble")
    (is (= 1 (count (:discard (get-corp)))) "Playing non-virus should not cause card to be trashed from R&D")
    (core/click-draw state :runner nil)
    (play-from-hand state :runner "Clone Chip")
    (play-from-hand state :runner "Clone Chip")
    (trash-from-hand state :runner "Cache")
    (trash-from-hand state :runner "Sharpshooter")
    (take-credits state :runner)
    ;; playing virus via Clone Chip on Corp's turn should trigger Noise ability
    (let [chip (get-hardware state 0)]
      (card-ability state :runner chip 0)
      (click-card state :runner (find-card "Cache" (:discard (get-runner))))
      (let [ds (get-program state 1)]
        (is (not (nil? ds)))
        (is (= (:title ds) "Cache"))))
    (is (= 2 (count (:discard (get-corp)))) "Playing virus via Clone Chip on corp's turn should trigger Noise ability")
    (is (= 2 (count (:deck (get-corp)))) "Card trashed to Archives by Noise should come from R&D")
    ;; playing non-virus via Clone Chip on Corp's turn should NOT trigger Noise ability
    (let [chip-2 (get-hardware state 0)]
      (card-ability state :runner chip-2 0)
      (click-card state :runner (find-card "Sharpshooter" (:discard (get-runner))))
      (let [ss (get-program state 2)]
        (is (not (nil? ss)))
        (is (= (:title ss) "Sharpshooter"))))
    (is (= 2 (count (:discard (get-corp)))) "Playing non-virus via Clone Chip on corp's turn should not trigger Noise ability")))

(deftest null:-whistleblower
  ;; Null
  (testing "Basic test"
    (do-game
      (new-game
        (default-corp [(qty "Wraparound" 3)])
        (make-deck "Null: Whistleblower" [(qty "Sure Gamble" 3)]))
      (play-from-hand state :corp "Wraparound" "HQ")
      (play-from-hand state :corp "Wraparound" "HQ")
      (take-credits state :corp)
      (run-on state "HQ")
      (let [null (get-in @state [:runner :identity])
            wrap1 (get-ice state :hq 0)
            wrap2 (get-ice state :hq 1)]
        (card-ability state :runner null 0)
        (is (empty? (:prompt (get-runner))) "Ability won't work on unrezzed ICE")
        (core/rez state :corp wrap2)
        (card-ability state :runner null 0)
        (click-card state :runner (find-card "Sure Gamble" (:hand (get-runner))))
        (is (= 5 (:current-strength (refresh wrap2))) "Wraparound reduced to 5 strength")
        (run-continue state)
        (core/rez state :corp wrap1)
        (card-ability state :runner null 0)
        (is (empty? (:prompt (get-runner))) "Ability already used this turn")
        (run-jack-out state)
        (is (= 7 (:current-strength (refresh wrap2))) "Outer Wraparound back to 7 strength"))))
  (testing "does not affect next ice when current is trashed. Issue #1788."
    (do-game
      (new-game
        (default-corp ["Wraparound" "Spiderweb"])
        (make-deck "Null: Whistleblower" [(qty "Parasite" 3)]))
      (play-from-hand state :corp "Spiderweb" "HQ")
      (play-from-hand state :corp "Wraparound" "HQ")
      (take-credits state :corp)
      (core/gain state :corp :credit 10)
      (let [null (get-in @state [:runner :identity])
            spider (get-ice state :hq 0)
            wrap (get-ice state :hq 1)]
        (core/rez state :corp spider)
        (core/rez state :corp wrap)
        (play-from-hand state :runner "Parasite")
        (click-card state :runner (refresh spider))
        (run-on state "HQ")
        (run-continue state)
        (card-ability state :runner null 0)
        (click-card state :runner (first (:hand (get-runner))))
        (is (find-card "Spiderweb" (:discard (get-corp))) "Spiderweb trashed by Parasite + Null")
        (is (= 7 (:current-strength (refresh wrap))) "Wraparound not reduced by Null")))))

(deftest omar-keung:-conspiracy-theorist
  ;; Omar Keung
  (testing "Make a successful run on the chosen server once per turn"
    (do-game
      (new-game
        (default-corp)
        (make-deck "Omar Keung: Conspiracy Theorist" [(qty "Sure Gamble" 3)]))
      (take-credits state :corp)
      (let [omar (get-in @state [:runner :identity])]
        (card-ability state :runner omar 0)
        (run-successful state)
        (click-prompt state :runner "HQ")
        (is (= [:hq] (get-in @state [:runner :register :successful-run])))
        (is (= "You accessed Hedge Fund." (-> (get-runner) :prompt first :msg)))
        (click-prompt state :runner "No action")
        (is (= 3 (:click (get-runner))))
        (card-ability state :runner omar 0)
        (is (= 3 (:click (get-runner))))
        (take-credits state :runner)
        (take-credits state :corp)
        (run-empty-server state :rd)
        (is (= [:rd] (get-in @state [:runner :register :successful-run])))
        (card-ability state :runner omar 0)
        (run-successful state)
        (click-prompt state :runner "HQ")
        (is (= [:hq :rd] (get-in @state [:runner :register :successful-run]))))))
  (testing "Ash prevents access, but not successful run"
    (do-game
      (new-game
        (default-corp ["Ash 2X3ZB9CY"])
        (make-deck "Omar Keung: Conspiracy Theorist" [(qty "Sure Gamble" 3)]))
      (play-from-hand state :corp "Ash 2X3ZB9CY" "HQ")
      (take-credits state :corp)
      (let [omar (get-in @state [:runner :identity])
            ash (get-content state :hq 0)]
        (core/rez state :corp ash)
        (card-ability state :runner omar 0)
        (run-successful state)
        (click-prompt state :runner "HQ")
        (click-prompt state :corp "0")
        (click-prompt state :runner "0")
        (is (= (:cid ash) (-> (get-runner) :prompt first :card :cid)))
        (is (= :hq (-> (get-runner) :register :successful-run first))))))
  (testing "Crisium Grid prevents prompt"
    (do-game
      (new-game
        (default-corp ["Crisium Grid"])
        (make-deck "Omar Keung: Conspiracy Theorist" [(qty "Sure Gamble" 3)]))
      (play-from-hand state :corp "Crisium Grid" "Archives")
      (take-credits state :corp)
      (let [omar (get-in @state [:runner :identity])
            cr (get-content state :archives 0)]
        (core/rez state :corp cr)
        (card-ability state :runner omar 0)
        (run-successful state)
        (is (= (:cid cr) (-> (get-runner) :prompt first :card :cid)))
        (is (empty? (-> (get-runner) :register :successful-run)))
        (is (= :archives (get-in @state [:run :server 0]))))))
  (testing "When selecting R&D, ability adds counters to Medium"
    (do-game
      (new-game
        (default-corp)
        (make-deck "Omar Keung: Conspiracy Theorist" ["Medium"]))
      (take-credits state :corp)
      (play-from-hand state :runner "Medium")
      (let [omar (get-in @state [:runner :identity])
            medium (get-program state 0)]
        (card-ability state :runner omar 0)
        (run-successful state)
        (click-prompt state :runner "R&D")
        (is (= 1 (get-counters (refresh medium) :virus))))))
  (testing "When selecting HQ, ability adds counters to Nerve Agent"
    (do-game
      (new-game
        (default-corp)
        (make-deck "Omar Keung: Conspiracy Theorist" ["Nerve Agent"]))
      (take-credits state :corp)
      (play-from-hand state :runner "Nerve Agent")
      (let [omar (get-in @state [:runner :identity])
            nerve (get-program state 0)]
        (card-ability state :runner omar 0)
        (run-successful state)
        (click-prompt state :runner "HQ")
        (is (= 1 (get-counters (refresh nerve) :virus)))))))

(deftest quetzal:-free-spirit
  ;; Quetzal
  (do-game
    (new-game
      (default-corp [(qty "Ice Wall" 3)])
      (make-deck "Quetzal: Free Spirit" [(qty "Sure Gamble" 3)]))
    (play-from-hand state :corp "Ice Wall" "HQ")
    (take-credits state :corp)
    (run-on state "HQ")
    (let [q (get-in @state [:runner :identity])
          iwall (get-ice state :hq 0)
          qdef (core/card-def (get-in @state [:runner :identity]))
          qmsg (get-in qdef [:abilities 0 :msg])]
      (core/rez state :corp iwall)
      (card-ability state :runner q 0)
      (is (last-log-contains? state qmsg) "Quetzal ability did trigger")
      (run-jack-out state)
      (core/click-credit state :runner nil)
      (run-on state "HQ")
      (card-ability state :runner (refresh q) 0)
      (is (not (last-log-contains? state qmsg)) "Quetzal ability did not trigger")
      (run-jack-out state)
      (take-credits state :runner)
      (take-credits state :corp)
      (core/click-credit state :runner nil)
      (run-on state "HQ")
      (card-ability state :runner (refresh q) 0)
      (is (last-log-contains? state qmsg) "Quetzal ability did trigger")
      (core/jack-out state :runner nil))))

(deftest reina-roja:-freedom-fighter
  ;; Reina Roja - Increase cost of first rezzed ICE
  (do-game
    (new-game
      (default-corp [(qty "Quandary" 3)])
      (make-deck "Reina Roja: Freedom Fighter" []))
    (play-from-hand state :corp "Quandary" "R&D")
    (take-credits state :corp)
    (is (= 7 (:credit (get-corp))))
    (run-on state "R&D")
    (let [quan (get-ice state :rd 0)]
      (core/rez state :corp quan)
      (is (= 5 (:credit (get-corp))) "Rez cost increased by 1"))))

(deftest ^{:card-title "rielle-\"kit\"-peddler:-transhuman"}
  kit
  ;; Rielle "Kit" Peddler - Give ICE Code Gate
  (do-game
    (new-game (default-corp [(qty "Ice Wall" 2)])
              (make-deck "Rielle \"Kit\" Peddler: Transhuman" [(qty "Sure Gamble" 3)]))
    (play-from-hand state :corp "Ice Wall" "HQ")
    (take-credits state :corp)
    (run-on state "HQ")
    (let [k (get-in @state [:runner :identity])
          iwall (get-ice state :hq 0)]
      (core/rez state :corp iwall)
      (card-ability state :runner k 0)
      (is (core/has-subtype? (refresh iwall) "Barrier") "Ice Wall has Barrier")
      (is (core/has-subtype? (refresh iwall) "Code Gate") "Ice Wall has Code Gate"))))

(deftest saraswati-mnemonics:-endless-exploration
  ;; Saraswati Mnemonics
  (do-game
    (new-game
      (make-deck "Saraswati Mnemonics: Endless Exploration" ["Gene Splicer" "House of Knives"])
      (default-runner))
    (card-ability state :corp (get-in @state [:corp :identity]) 0)
    (click-card state :corp (find-card "Gene Splicer" (:hand (get-corp))))
    (click-prompt state :corp "New remote")
    (let [splicer (get-content state :remote1 0)]
      (is (= 1 (get-counters (refresh splicer) :advancement)) "1 advancements placed on Gene Splicer")
      (core/rez state :corp (refresh splicer))
      (is (not (:rezzed (refresh splicer))) "Gene Splicer did not rez")
      (take-credits state :corp)
      (take-credits state :runner)
      (core/rez state :corp (refresh splicer))
      (is (:rezzed (refresh splicer)) "Gene Splicer now rezzed")
      (card-ability state :corp (get-in @state [:corp :identity]) 0)
      (click-card state :corp (find-card "House of Knives" (:hand (get-corp))))
      (click-prompt state :corp "New remote")
      (let [house (get-content state :remote2 0)]
        (advance state house)
        (advance state house)
        (core/score state :corp (refresh house))
        (is (empty? (:scored (get-corp))) "House of Knives not scored")
        (is (zero? (:agenda-point (get-corp))))
        (take-credits state :corp)
        (take-credits state :runner)
        (core/score state :corp (refresh house))
        (is (= 1 (:agenda-point (get-corp))) "House of Knives was able to be scored")))))

(deftest skorpios-defense-systems:-persuasive-power
  ; Remove a card from game when it moves to discard once per round
  (do-game
    (new-game (make-deck "Skorpios Defense Systems: Persuasive Power" ["Hedge Fund" (qty "Quandary" 4)])
              (default-runner ["The Maker's Eye" "Lucky Find"]))
    (play-from-hand state :corp "Hedge Fund")
    (dotimes [_ 4] (core/move state :corp (first (:hand (get-corp))) :deck))
    (take-credits state :corp)
    (play-from-hand state :runner "Lucky Find")
    (play-from-hand state :runner "The Maker's Eye")
    (is (= :rd (get-in @state [:run :server 0])))
    ; Don't allow a run-event in progress to be targeted #2963
    (card-ability state :corp (get-in @state [:corp :identity]) 0)
    (is (empty? (filter #(= "The Maker's Eye" (:title %)) (-> (get-corp) :prompt first :choices))) "No Maker's Eye choice")
    (click-prompt state :corp "Cancel")
    (run-successful state)
    (click-prompt state :runner "Card from deck")
    (is (= "You accessed Quandary." (-> (get-runner) :prompt first :msg)) "1st quandary")
    (click-prompt state :runner "No action")
    (click-prompt state :runner "Card from deck")
    (is (= "You accessed Quandary." (-> (get-runner) :prompt first :msg)) "2nd quandary")
    (click-prompt state :runner "No action")
    (click-prompt state :runner "Card from deck")
    (is (= "You accessed Quandary." (-> (get-runner) :prompt first :msg)) "3rd quandary")
    (click-prompt state :runner "No action")
    (is (not (:run @state)))
    (card-ability state :corp (get-in @state [:corp :identity]) 0)
    (click-prompt state :corp (find-card "The Maker's Eye" (:discard (get-runner))))
    (is (= 1 (count (get-in @state [:runner :rfg]))) "One card RFGed")
    (card-ability state :corp (get-in @state [:corp :identity]) 0)
    (is (empty? (:prompt (get-corp))) "Cannot use Skorpios twice")))

(deftest silhouette:-stealth-operative
  ;; Silhouette
  (testing "Expose trigger ability resolves completely before access. Issue #2173"
    (do-game
      (new-game
        (default-corp ["Psychic Field" (qty "Fetal AI" 10)])
        (make-deck "Silhouette: Stealth Operative" ["Feedback Filter" "Inside Job"]))
      (starting-hand state :corp ["Psychic Field" "Fetal AI"])
      (play-from-hand state :corp "Psychic Field" "New remote")
      (take-credits state :corp)
      (play-from-hand state :runner "Feedback Filter")
      (is (= 3 (:credit (get-runner))) "Runner has 3 credits")
      (let [psychic (get-content state :remote1 0)
            ff (get-hardware state 0)]
        (run-empty-server state :hq)
        (is (:run @state) "On successful run trigger effects")
        (click-card state :runner psychic)
        (is (= 1 (count (:hand (get-runner)))) "Runner has 1 card in hand")
        (click-prompt state :corp "2 [Credits]")
        (click-prompt state :runner "0 [Credits]")
        (card-ability state :runner ff 0)
        (click-prompt state :runner "Done")
        (is (zero? (:credit (get-runner))) "Runner has no more credits left")
        (is (= 1 (count (:hand (get-runner)))) "Prevented 1 net damage")
        (is (empty? (:discard (get-runner))) "No cards discarded")
        (is (:run @state) "On run access phase")
        (click-prompt state :runner "Done")
        (is (empty? (:hand (get-runner))) "Suffered 1 net damage due to accessing Fetal AI")
        (is (= 1 (count (:discard (get-runner)))) "Discarded 1 card due to net damage")
        (is (:run @state) "Resolving access triggers")
        (click-prompt state :runner "No action")
        (is (zero? (count (:scored (get-runner)))) "Runner has no credits to be able to steal Fetal AI")
        (is (not (:run @state)) "Run has now ended")
        (is (= "Flatline" (:reason @state)) "Win condition reports flatline"))))
  (testing "with Temüjin; broken interaction with other successful-run triggers. Issue #1968"
    (do-game
      (new-game
        (default-corp ["PAD Campaign" (qty "Hedge Fund" 3) (qty "Restructure" 3) (qty "Beanstalk Royalties" 3)])
        (make-deck "Silhouette: Stealth Operative" ["Temüjin Contract" "Desperado"]))
      (starting-hand state :corp ["Hedge Fund" "PAD Campaign"])
      (play-from-hand state :corp "PAD Campaign" "New remote")
      (take-credits state :corp)
      (play-from-hand state :runner "Temüjin Contract")
      (click-prompt state :runner "HQ")
      (take-credits state :runner)
      (take-credits state :corp)
      (run-empty-server state :hq)
      (click-prompt state :runner "Temüjin Contract")
      (click-card state :runner (get-content state :remote1 0))
      (click-prompt state :runner "No action")
      (is (= "HQ" (:server-target (get-resource state 0))) "Temujin still targeting HQ")
      (is (= 16 (get-counters (get-resource state 0) :credit)) "16 cr on Temujin")
      (is (= 8 (:credit (get-runner))) "Gained 4cr")
      ;; second run
      (run-empty-server state :hq)
      (click-prompt state :runner "No action")
      (is (= "HQ" (:server-target (get-resource state 0))) "Temujin still targeting HQ")
      (is (= 12 (:credit (get-runner))) "Gained 4cr")
      (is (= 12 (get-counters (get-resource state 0) :credit)) "12 cr on Temujin"))))

(deftest sportsmetal:-go-big-or-go-home
  ;; SportsMetal - gain 2 credits or draw 2 cards on agenda scored or stolen
  (testing "Gain 2 credits on score"
    (do-game
      (new-game
        (make-deck "Sportsmetal: Go Big or Go Home" ["Merger"])
        (default-runner))
      (play-from-hand state :corp "Merger" "New remote")
      (score-agenda state :corp (get-content state :remote1 0))
      (is (= 5 (:credit (get-corp))) "Corp starts with 5 credits")
      (click-prompt state :corp "2 credits")
      (is (= 7 (:credit (get-corp))) "Corp gains 2 credits")))
  (testing "Gain 2 credits on steal"
    (do-game
      (new-game
        (make-deck "Sportsmetal: Go Big or Go Home" ["Merger"])
        (default-runner))
      (play-from-hand state :corp "Merger" "New remote")
      (take-credits state :corp)
      (run-empty-server state "Server 1")
      (is (= 7 (:credit (get-corp))) "Corp starts with 7 credits")
      (click-prompt state :runner "Steal")
      (click-prompt state :corp "2 credits")
      (is (= 9 (:credit (get-corp))) "Corp gains 2 credits")))
  (testing "Gain 2 cards on score"
    (do-game
      (new-game
        (make-deck "Sportsmetal: Go Big or Go Home" ["Merger" (qty "Hedge Fund" 2)])
        (default-runner))
      (starting-hand state :corp ["Merger"])
      (play-from-hand state :corp "Merger" "New remote")
      (score-agenda state :corp (get-content state :remote1 0))
      (is (empty? (:hand (get-corp))) "Corp starts with no cards")
      (click-prompt state :corp "2 cards")
      (is (= 2 (count (:hand (get-corp)))) "Corp draws 2 cards")))
  (testing "Gain 2 cards on steal"
    (do-game
      (new-game
        (make-deck "Sportsmetal: Go Big or Go Home" ["Merger" (qty "Hedge Fund" 2)])
        (default-runner))
      (starting-hand state :corp ["Merger"])
      (play-from-hand state :corp "Merger" "New remote")
      (take-credits state :corp)
      (run-empty-server state "Server 1")
      (is (empty? (:hand (get-corp))) "Corp starts with no cards")
      (click-prompt state :runner "Steal")
      (click-prompt state :corp "2 cards")
      (is (= 2 (count (:hand (get-corp)))) "Corp draws 2 cards"))))

(deftest spark-agency:-worldswide-reach
  ;; Spark Agency - Rezzing advertisements
  (do-game
    (new-game
      (make-deck "Spark Agency: Worldswide Reach" [(qty "Launch Campaign" 3)])
      (default-runner))
    (play-from-hand state :corp "Launch Campaign" "New remote")
    (play-from-hand state :corp "Launch Campaign" "New remote")
    (play-from-hand state :corp "Launch Campaign" "New remote")
    (let [lc1 (get-content state :remote1 0)
          lc2 (get-content state :remote2 0)
          lc3 (get-content state :remote3 0)]
      (core/rez state :corp lc1)
      (is (= 4 (:credit (get-runner)))
          "Runner lost 1 credit from rez of advertisement (Corp turn)")
      (core/rez state :corp lc3)
      (is (= 4 (:credit (get-runner)))
          "Runner did not lose credit from second Spark rez")
      (take-credits state :corp)
      (run-on state "Server 1")
      (core/rez state :corp lc2)
      (is (= 3 (:credit (get-runner)))
          "Runner lost 1 credit from rez of advertisement (Runner turn)"))))

(deftest sso-industries:-fueling-innovation
  ;; SSO Industries: Fueling Innovation - add advancement tokens on ice for faceup agendas
  (do-game
    (new-game
      (make-deck "SSO Industries: Fueling Innovation"
                 [(qty "Hortum" 2) (qty "Oaktown Renovation" 2) "Braintrust"])
      (default-runner))
    (play-from-hand state :corp "Braintrust" "New remote")
    (take-credits state :corp)
    (is (empty? (:prompt (get-corp))) "Not prompted when no faceup agenda available")
    (take-credits state :runner)
    (play-from-hand state :corp "Oaktown Renovation" "New remote")
    (take-credits state :corp)
    (is (empty? (:prompt (get-corp))) "Not prompted when no ice available")
    (take-credits state :runner)
    (play-from-hand state :corp "Hortum" "HQ")
    (play-from-hand state :corp "Hortum" "R&D")
    (let [h0 (get-ice state :hq 0)
          h1 (get-ice state :rd 0)]
      (is (zero? (get-counters (refresh h0) :advancement)) "Starts with 0 tokens")
      (is (zero? (get-counters (refresh h1) :advancement)) "Starts with 0 tokens")
      (take-credits state :corp)
      (click-prompt state :corp "Yes")
      (click-card state :corp (refresh h0))
      (is (= 2 (get-counters (refresh h0) :advancement)) "Gains 2 tokens")
      (is (zero? (get-counters (refresh h1) :advancement)) "Stays at 0 tokens")
      (take-credits state :runner)
      (play-from-hand state :corp "Oaktown Renovation" "New remote")
      (take-credits state :corp)
      (click-prompt state :corp "Yes")
      (click-card state :corp (refresh h1))
      (is (= 2 (get-counters (refresh h0) :advancement)) "Stays at 2 tokens")
      (is (= 4 (get-counters (refresh h1) :advancement)) "Gains 4 tokens")
      (take-credits state :runner)
      (take-credits state :corp)
      (is (empty? (:prompt (get-corp))) "Not prompted when all ice advanced"))))

(deftest strategic-innovations:-future-forward
  ;; Strategic Innovations: Future Forward
  (do-game
    (new-game
      (make-deck "Strategic Innovations: Future Forward"
                 [(qty "Hedge Fund" 2) (qty "Eli 1.0" 2) (qty "Crick" 2)])
      (default-runner))
    (play-from-hand state :corp "Eli 1.0" "New remote")
    (play-from-hand state :corp "Hedge Fund")
    (play-from-hand state :corp "Crick" "New remote")
    (let [i1 (get-ice state :remote1 0)
          i2 (get-ice state :remote2 0)]
      (take-credits state :corp 0)
      (take-credits state :runner)
      (core/rez state :corp i1)
      (take-credits state :corp)
      (take-credits state :runner)
      (is (= 1 (count (:prompt (get-corp)))) "Corp prompted to trigger Strategic Innovations")
      (click-card state :corp (first (:discard (get-corp))))
      (is (empty? (:discard (get-corp))) "Hedge Fund moved back to R&D")
      (take-credits state :corp)
      (core/rez state :corp i2)
      (take-credits state :runner)
      (is (zero? (count (:prompt (get-corp))))
          "Corp not prompted to trigger Strategic Innovations"))))

(deftest the-foundry:-refining-the-process
  ;; The Foundry
  (testing "interaction with Accelerated Beta Test"
    (do-game
      (new-game
        (make-deck "The Foundry: Refining the Process" [(qty "Accelerated Beta Test" 2) (qty "Eli 1.0" 3)])
        (default-runner))
      (starting-hand state :corp ["Accelerated Beta Test"])
      (play-from-hand state :corp "Accelerated Beta Test" "New remote")
      (score-agenda state :corp (get-content state :remote1 0))
<<<<<<< HEAD
      (click-prompt state :corp "Yes")
      (click-card state :corp (find-card "Eli 1.0" (:play-area (get-corp))))
      (click-prompt state :corp "Archives")
      (click-prompt state :corp "Done")
      (is (empty? (:play-area (get-corp))) "Play area shuffled into R&D"))))
=======
      (prompt-choice :corp "Yes")
      (prompt-select :corp (find-card "Eli 1.0" (:play-area (get-corp))))
      (prompt-choice :corp "Archives")
      (prompt-choice :corp "Yes")
      (is (empty? (:play-area (get-corp))) "Play area shuffled into R&D")
      (is (= 1 (count (:hand (get-corp)))) "Added Eli 1.0 to HQ"))))
>>>>>>> ba0feaff

(deftest the-outfit:-family-owned-and-operated
  ;; The Outfit - Gain 3 whenever you take at least 1 bad publicity
  (testing "basic test"
    (do-game
      (new-game
        (make-deck "The Outfit: Family Owned and Operated" ["Hostile Takeover" "Profiteering"])
        (default-runner))
      (play-from-hand state :corp "Hostile Takeover" "New remote")
      (score-agenda state :corp (get-content state :remote1 0))
      (is (= 1 (:bad-publicity (get-corp))) "Take 1 bad publicity")
      (is (= 15 (:credit (get-corp))) "Corp should gain 10 credits")
      (play-from-hand state :corp "Profiteering" "New remote")
      (score-agenda state :corp (get-content state :remote2 0))
      (click-prompt state :corp "3")  ;; Take 3 bad publicity from Profiteering, gain 15
      (is (= 4 (:bad-publicity (get-corp))) "Corp should gain 1 bad publicity")
      (is (= 33 (:credit (get-corp))) "Corp should gain 18 credits")))
  (testing "with Profiteering - Only gain 3 credits when taking more than 1 bad publicity in a single effect"
    (do-game
      (new-game
        (make-deck "The Outfit: Family Owned and Operated" ["Profiteering"])
        (default-runner))
      (play-from-hand state :corp "Profiteering" "New remote")
      (score-agenda state :corp (get-content state :remote1 0))
      (click-prompt state :corp "3")
      (is (= 3 (:bad-publicity (get-corp))) "Take 3 bad publicity")
      (is (= 23 (:credit (get-corp))) "Gain 15 from Profiteering + 3 from The Outfit")))
  (testing "vs Valencia - 1 bad pub at start means 5 credits to start with (does not _gain_ BP)"
    (do-game
      (new-game
        (make-deck "The Outfit: Family Owned and Operated" ["Hostile Takeover"])
        (make-deck "Valencia Estevez: The Angel of Cayambe" [(qty "Sure Gamble" 3)]))
      (is (= 1 (:bad-publicity (get-corp))) "The Outfit starts with 1 bad publicity")
      (is (= 5 (:credit (get-corp))) "The Outfit starts with 8 credits")
      (play-from-hand state :corp "Hostile Takeover" "New remote")
      (score-agenda state :corp (get-content state :remote1 0))
      (is (= 2 (:bad-publicity (get-corp))) "Take 1 bad publicity")
      (is (= (+ 5 7 3) (:credit (get-corp))) "Gain 7 from Hostile Takeover + 3 from The Outfit"))))

(deftest titan-transnational:-investing-in-your-future
  ;; Titan Transnational
  (testing "Add a counter to a scored agenda"
    (do-game
      (new-game
        (make-deck "Titan Transnational: Investing In Your Future" ["Project Atlas"])
        (default-runner))
      (play-from-hand state :corp "Project Atlas" "New remote")
      (let [atl (get-content state :remote1 0)]
        (core/gain state :corp :click 1)
        (core/advance state :corp {:card (refresh atl)})
        (core/advance state :corp {:card (refresh atl)})
        (core/advance state :corp {:card (refresh atl)})
        (core/score state :corp {:card (refresh atl)})
        (let [scored (get-scored state :corp 0)]
          (is (= 1 (get-counters scored :agenda)) "1 counter added by Titan")))))
  (testing "only use one counter of Corporate Sales Team"
    (do-game
      (new-game
        (make-deck "Titan Transnational: Investing In Your Future" ["Corporate Sales Team" "Mark Yale"])
        (default-runner))
      (play-from-hand state :corp "Corporate Sales Team" "New remote")
      (play-from-hand state :corp "Mark Yale" "New remote")
      (let [cst (get-content state :remote1 0)
            my (get-content state :remote2 0)]
        (core/gain state :corp :click 3)
        (core/advance state :corp {:card (refresh cst)})
        (core/advance state :corp {:card (refresh cst)})
        (core/advance state :corp {:card (refresh cst)})
        (core/advance state :corp {:card (refresh cst)})
        (core/score state :corp {:card (refresh cst)})
        (let [scored (get-scored state :corp 0)]
          (is (= 1 (get-counters (refresh scored) :agenda)) "1 counter added by Titan")
          (is (= 10 (get-counters (refresh scored) :credit)) "10 credits from Titan")
          (core/rez state :corp my)
          (card-ability state :corp my 1)
          (click-card state :corp (refresh scored))
          (is (zero? (get-counters (refresh scored) :agenda)) "Agenda counter used by Mark Yale")
          (is (= 10 (get-counters (refresh scored) :credit)) "Credits not used by Mark Yale")
          (card-ability state :corp my 1)
          (click-card state :corp (refresh scored))
          (is (zero? (get-counters (refresh scored) :agenda)) "No agenda counter used by Mark Yale")
          (is (= 10 (get-counters (refresh scored) :credit)) "Credits not used by Mark Yale"))))))

(deftest weyland-consortium:-builder-of-nations
  ;; Builder of Nations
  (testing "1 meat damage per turn at most"
    (do-game
      (new-game
        (make-deck "Weyland Consortium: Builder of Nations" [(qty "Hedge Fund" 3)])
        (default-runner))
      (let [bon (get-in @state [:corp :identity])]
        (card-ability state :corp bon 0)
        (click-prompt state :corp "Cancel")
        (is (zero? (count (:discard (get-runner)))) "Runner took no meat damage from BoN")
        (card-ability state :corp bon 0)
        (click-prompt state :corp "Yes")
        (is (= 1 (count (:discard (get-runner)))) "Runner took 1 meat damage from BoN")
        (card-ability state :corp bon 0)
        (is (= 1 (count (:discard (get-runner)))) "Runner took only 1 meat damage from BoN total")
        (is (zero? (count (:prompt (get-corp))))))))
  (testing "2 meat damage from ID ability when The Cleaners is scored"
    (do-game
      (new-game
        (make-deck "Weyland Consortium: Builder of Nations" [(qty "The Cleaners" 3) (qty "Ice Wall" 3)])
        (default-runner [(qty "Sure Gamble" 2)]))
      (play-from-hand state :corp "The Cleaners" "New remote")
      (let [clean (get-content state :remote1 0)]
        (score-agenda state :corp clean)
        (let [bon (get-in @state [:corp :identity])]
          (card-ability state :corp bon 0)
          (click-prompt state :corp "Yes")
          (is (= 2 (count (:discard (get-runner)))) "Runner took 2 meat damage from BoN/Cleaners combo"))))))

(deftest whizzard:-master-gamer
  ;; Whizzard - Recurring credits
  (do-game
    (new-game (default-corp)
              (make-deck "Whizzard: Master Gamer" ["Sure Gamble"]))
    (let [click-whizzard (fn [n] (dotimes [i n] (card-ability state :runner (:identity (get-runner)) 0)))]
      (is (changes-credits (get-runner) 1 (click-whizzard 1)))
      (is (changes-credits (get-runner) 2 (click-whizzard 5)) "Can't take more than 3 Whizzard credits")
      (take-credits state :corp)
      (is (changes-credits (get-runner) 3 (click-whizzard 3)) "Credits reset at start of Runner's turn")
      (take-credits state :runner)
      (is (changes-credits (get-runner) 0 (click-whizzard 1)) "Credits don't reset at start of Corp's turn"))))

(deftest wyvern:-chemically-enhanced
  ;; Wyvern: Chemically Enhanced
  (do-game
    (new-game (default-corp [(qty "Launch Campaign" 3)])
              (make-deck "Wyvern: Chemically Enhanced"
                         [(qty "Sure Gamble" 2) "Corroder"
                          "Clone Chip" "Easy Mark"]))
    (play-from-hand state :corp "Launch Campaign" "New remote")
    (play-from-hand state :corp "Launch Campaign" "New remote")
    (take-credits state :corp)
    (core/move state :runner (find-card "Sure Gamble" (:hand (get-runner))) :deck)
    (play-from-hand state :runner "Sure Gamble")
    (play-from-hand state :runner "Easy Mark")
    (play-from-hand state :runner "Corroder")
    (run-empty-server state "Server 1")
    (click-prompt state :runner "Pay 2 [Credits] to trash")  ;; trash Launch Campaign, should trigger wyvern
    (is (= "Sure Gamble" (:title (last (:discard (get-runner)))))
        "Sure Gamble still in Wyvern's discard")
    (is (some #(= "Easy Mark" (:title %)) (:deck (get-runner))) "Easy Mark moved to deck")
    (take-credits state :runner)
    (take-credits state :corp)
    (play-from-hand state :runner "Clone Chip")
    (run-empty-server state "Server 2")
    (click-prompt state :runner "Pay 2 [Credits] to trash")
    (is (= "Sure Gamble" (:title (last (:discard (get-runner))))) "Sure Gamble still in Wyvern's discard")))<|MERGE_RESOLUTION|>--- conflicted
+++ resolved
@@ -2027,25 +2027,18 @@
   (testing "interaction with Accelerated Beta Test"
     (do-game
       (new-game
-        (make-deck "The Foundry: Refining the Process" [(qty "Accelerated Beta Test" 2) (qty "Eli 1.0" 3)])
+        (make-deck "The Foundry: Refining the Process"
+                   [(qty "Accelerated Beta Test" 2) (qty "Eli 1.0" 3)])
         (default-runner))
       (starting-hand state :corp ["Accelerated Beta Test"])
       (play-from-hand state :corp "Accelerated Beta Test" "New remote")
       (score-agenda state :corp (get-content state :remote1 0))
-<<<<<<< HEAD
       (click-prompt state :corp "Yes")
       (click-card state :corp (find-card "Eli 1.0" (:play-area (get-corp))))
       (click-prompt state :corp "Archives")
-      (click-prompt state :corp "Done")
-      (is (empty? (:play-area (get-corp))) "Play area shuffled into R&D"))))
-=======
-      (prompt-choice :corp "Yes")
-      (prompt-select :corp (find-card "Eli 1.0" (:play-area (get-corp))))
-      (prompt-choice :corp "Archives")
-      (prompt-choice :corp "Yes")
+      (click-prompt state :corp "Yes")
       (is (empty? (:play-area (get-corp))) "Play area shuffled into R&D")
       (is (= 1 (count (:hand (get-corp)))) "Added Eli 1.0 to HQ"))))
->>>>>>> ba0feaff
 
 (deftest the-outfit:-family-owned-and-operated
   ;; The Outfit - Gain 3 whenever you take at least 1 bad publicity
