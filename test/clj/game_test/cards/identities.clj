(ns game-test.cards.identities
  (:require [game.core :as core]
            [game-test.core :refer :all]
            [game-test.utils :refer :all]
            [game-test.macros :refer :all]
            [clojure.test :refer :all]))

(use-fixtures :once load-all-cards)

(deftest FourHundredAndNineTeen-amoral-scammer
  ;; 419
  (testing "basic test: Amoral Scammer - expose first installed card unless corp pays 1 credit"
    (do-game
      (new-game
        (make-deck "Weyland Consortium: Builder of Nations"
                   ["PAD Campaign" "The Cleaners" (qty "Pup" 3) "Oaktown Renovation"])
        (make-deck "419: Amoral Scammer" []))
      (is (= 5 (:credit (get-corp))) "Starts with 5 credits")
      (play-from-hand state :corp "Pup" "HQ")
      (prompt-choice :runner "Yes")
      (prompt-choice :corp "Yes")
      (is (= 4 (:credit (get-corp))) "Pays 1 credit to not expose card")
      (play-from-hand state :corp "Pup" "HQ")
      (is (empty? (:prompt (get-runner))) "No option on second install")
      (take-credits state :corp)
      (take-credits state :runner)
      (play-from-hand state :corp "Pup" "Archives")
      (prompt-choice :runner "No")
      (is (empty? (:prompt (get-corp))) "No prompt if Runner chooses No")
      (take-credits state :corp)
      (take-credits state :runner)
      (play-from-hand state :corp "The Cleaners" "New remote")
      (prompt-choice :runner "Yes")
      (prompt-choice :corp "No")
      (is (last-log-contains? state "exposes The Cleaners") "Installed card was exposed")
      (take-credits state :corp)
      (take-credits state :runner)
      (play-from-hand state :corp "Oaktown Renovation" "New remote")
      (is (empty? (:prompt (get-corp))) "Cannot expose faceup agendas")
      (take-credits state :corp)
      (take-credits state :runner)
      (core/lose state :corp :credit (:credit (get-corp)))
      (is (= 0 (:credit (get-corp))) "Corp has no credits")
      (play-from-hand state :corp "PAD Campaign" "New remote")
      (prompt-choice :runner "Yes")
      (is (empty? (:prompt (get-corp))) "No prompt if Corp has no credits")
      (is (last-log-contains? state "exposes PAD Campaign") "Installed card was exposed")))
  (testing "Verify expose can be blocked"
    (do-game
      (new-game
        (make-deck "Weyland Consortium: Builder of Nations" ["Underway Grid" "Pup"])
        (make-deck "419: Amoral Scammer" []))
      (play-from-hand state :corp "Underway Grid" "New remote")
      (prompt-choice :runner "No")
      (take-credits state :corp)
      (take-credits state :runner)
      (play-from-hand state :corp "Pup" "Server 1")
      (prompt-choice :runner "Yes")
      (let [ug (get-in @state [:corp :servers :remote1 :content 0])]
        (core/rez state :corp ug)
        (prompt-choice :corp "No")
        (is (last-log-contains? state "uses Underway Grid to prevent 1 card from being exposed") "Exposure was prevented"))))
  (testing "Ixodidae shouldn't trigger off 419's ability"
    (do-game
      (new-game (default-corp ["PAD Campaign"])
                (make-deck "419: Amoral Scammer" ["Ixodidae"]))
      (take-credits state :corp)
      (play-from-hand state :runner "Ixodidae")
      (take-credits state :runner)
      (play-from-hand state :corp "PAD Campaign" "New remote")
      (let [corp-credits (:credit (get-corp))
            runner-credits (:credit (get-runner))]
        (prompt-choice :runner "Yes")
        (prompt-choice :corp "Yes")
        (is (= 1 (- corp-credits (:credit (get-corp)))) "Should lose 1 credit from 419 ability")
        (is (= 0 (- runner-credits (:credit (get-runner)))) "Should not gain any credits from Ixodidae")))))

(deftest adam
  ;; Adam
  (testing "Allow runner to choose directives"
    (do-game
      (new-game
        (default-corp)
        (make-deck "Adam: Compulsive Hacker" [(qty "Sure Gamble" 3)])
        {:dont-start-game true})
      (is (= 4 (count (get-in @state [:runner :play-area]))) "All directives are in the runner's play area")
      (is (= 0 (count (get-in @state [:runner :hand]))))
      (prompt-select :runner (find-card "Neutralize All Threats" (get-in @state [:runner :play-area])))
      (prompt-select :runner (find-card "Safety First" (get-in @state [:runner :play-area])))
      (prompt-select :runner (find-card "Always Be Running" (get-in @state [:runner :play-area])))
      (is (= 3 (count (get-in @state [:runner :rig :resource]))) "3 directives were installed")
      (is (= 0 (count (get-in @state [:runner :play-area]))) "The play area is empty")
      (let [nat (find-card "Neutralize All Threats" (get-in @state [:runner :rig :resource]))
            sf (find-card "Safety First" (get-in @state [:runner :rig :resource]))
            abr (find-card "Always Be Running" (get-in @state [:runner :rig :resource]))]
        (is (and nat sf abr) "The chosen directives were installed"))))
  (testing "Directives should not grant Pālanā credits"
    (do-game
      (new-game
        (make-deck "Pālanā Foods: Sustainable Growth" [(qty "Hedge Fund" 3)])
        (make-deck "Adam: Compulsive Hacker" [(qty "Sure Gamble" 3)])
        {:dont-start-game true})
      (prompt-select :runner (find-card "Neutralize All Threats" (get-in @state [:runner :play-area])))
      (prompt-select :runner (find-card "Safety First" (get-in @state [:runner :play-area])))
      (prompt-select :runner (find-card "Always Be Running" (get-in @state [:runner :play-area])))
      (prompt-choice :corp "Keep")
      (prompt-choice :runner "Keep")
      (core/start-turn state :corp nil)
      (is (= 5 (:credit (get-corp))) "Pālanā does not gain credit from Adam's starting Directives")))
  (testing "Neutralize All Threats interaction with advanceable traps"
    (do-game
      (new-game
        (default-corp [(qty "Cerebral Overwriter" 3)])
        (make-deck "Adam: Compulsive Hacker" [(qty "Sure Gamble" 3)])
        {:dont-start-game true})
      (prompt-select :runner (find-card "Neutralize All Threats" (get-in @state [:runner :play-area])))
      (prompt-select :runner (find-card "Safety First" (get-in @state [:runner :play-area])))
      (prompt-select :runner (find-card "Always Be Running" (get-in @state [:runner :play-area])))
      (prompt-choice :corp "Keep")
      (prompt-choice :runner "Keep")
      (core/start-turn state :corp nil)
      (play-from-hand state :corp "Cerebral Overwriter" "New remote")
      (advance state (get-content state :remote1 0) 2)
      (take-credits state :corp)
      (run-empty-server state :remote1)
      (prompt-choice :corp "Yes")
      (prompt-choice-partial :runner "Pay")
      (is (= 2 (:brain-damage (get-runner))) "Runner took 2 brain damage")
      (is (= 1 (count (:discard (get-corp)))) "1 card in archives"))))

(deftest andromeda
  ;; Andromeda - 9 card starting hand, 1 link
  (do-game
    (new-game
      (default-corp)
      (make-deck "Andromeda: Dispossessed Ristie" [(qty "Sure Gamble" 3) (qty "Desperado" 3)
                                                   (qty "Security Testing" 3) (qty "Bank Job" 3)]))
    (is (= 1 (:link (get-runner))) "1 link")
    (is (= 9 (count (:hand (get-runner)))) "9 cards in Andromeda starting hand")))

(deftest andromeda-mulligan
  ;; Andromeda - 9 card starting hand after mulligan
  (do-game
    (new-game
      (default-corp)
      (make-deck "Andromeda: Dispossessed Ristie" [(qty "Sure Gamble" 3) (qty "Desperado" 3)
                                                   (qty "Security Testing" 3) (qty "Bank Job" 3)])
      {:mulligan :runner})
    (is (= 1 (:link (get-runner))) "1 link")
    (is (= 9 (count (:hand (get-runner)))) "9 cards in Andromeda starting hand")))

(deftest andromeda-palana
  ;; Andromeda - should not grant Palana credits.
  (do-game
    (new-game
      (make-deck "Pālanā Foods: Sustainable Growth" [(qty "Hedge Fund" 3)])
      (make-deck "Andromeda: Dispossessed Ristie" [(qty "Sure Gamble" 3) (qty "Desperado" 3)
                                                   (qty "Security Testing" 3) (qty "Bank Job" 3)]))
    (is (= 5 (:credit (get-corp))) "Palana does not gain credit from Andromeda's starting hand")))

(deftest apex-facedown-console
  ;; Apex - Allow facedown install of a second console. Issue #1326
  (do-game
    (new-game
      (default-corp)
      (make-deck "Apex: Invasive Predator" [(qty "Heartbeat" 2)]))
    (take-credits state :corp)
    (core/end-phase-12 state :runner nil)
    (prompt-choice :runner "Done") ; no facedown install on turn 1
    (play-from-hand state :runner "Heartbeat")
    (is (= 1 (count (get-in @state [:runner :rig :hardware]))))
    (take-credits state :runner)
    (take-credits state :corp)
    (core/end-phase-12 state :runner nil)
    (prompt-select :runner (find-card "Heartbeat" (:hand (get-runner))))
    (is (= 1 (count (get-in @state [:runner :rig :facedown]))) "2nd console installed facedown")))

(deftest ayla
  ;; Ayla - choose & use cards for NVRAM
  (do-game
    (new-game
      (default-corp)
      (make-deck "Ayla \"Bios\" Rahim: Simulant Specialist" ["Sure Gamble" "Desperado"
                                                             "Security Testing" "Bank Job"
                                                             "Heartbeat" "Eater"])
      {:dont-start-game true})
    (is (= 6 (count (get-in @state [:runner :play-area]))) "Deck cards are in play area")
    (is (= 0 (count (get-in @state [:runner :hand]))))
    (prompt-select :runner (find-card "Sure Gamble" (get-in @state [:runner :play-area])))
    (prompt-select :runner (find-card "Desperado" (get-in @state [:runner :play-area])))
    (prompt-select :runner (find-card "Bank Job" (get-in @state [:runner :play-area])))
    (prompt-select :runner (find-card "Eater" (get-in @state [:runner :play-area])))
    (is (= 4 (count (:hosted (:identity (get-runner))))) "4 cards in NVRAM")
    (is (= 0 (count (get-in @state [:runner :play-area]))) "The play area is empty")
    (prompt-choice :corp "Keep")
    (prompt-choice :runner "Keep")
    (take-credits state :corp)
    (is (= 2 (count (get-in @state [:runner :hand]))) "There are 2 cards in the runner's Grip")
    (card-ability state :runner (:identity (get-runner)) 0)
    (prompt-card :runner (find-card "Bank Job" (:hosted (:identity (get-runner)))))
    (is (= 3 (count (get-in @state [:runner :hand]))) "There are 3 cards in the runner's Grip")))

(deftest cerebral-imaging-max-hand-size
  ;; Cerebral Imaging - Maximum hand size equal to credits
  (do-game
    (new-game
      (make-deck "Cerebral Imaging: Infinite Frontiers" [(qty "Hedge Fund" 3)])
      (default-runner))
    (play-from-hand state :corp "Hedge Fund")
    (play-from-hand state :corp "Hedge Fund")
    (is (= 13 (:credit (get-corp))) "Has 13 credits")
    (is (= 13 (core/hand-size state :corp)) "Max hand size is 13")))

(deftest chronos-protocol
  ;; Chronos Protocol - Choose Runner discard for first net damage of a turn
  (do-game
    (new-game
      (make-deck "Chronos Protocol: Selective Mind-mapping" ["Pup" (qty "Neural EMP" 2)])
      (default-runner [(qty "Imp" 3)]))
    (play-from-hand state :corp "Pup" "HQ")
    (take-credits state :corp)
    (run-on state :hq)
    (let [pup (get-ice state :hq 0)]
      (core/rez state :corp pup)
      (card-subroutine state :corp pup 0)
      (prompt-choice :corp "Yes")
      (let [imp (find-card "Imp" (:hand (get-runner)))]
        (prompt-choice :corp imp)
        (is (= 1 (count (:discard (get-runner)))))
        (card-subroutine state :corp pup 0)
        (is (empty? (:prompt (get-corp))) "No choice on second net damage")
        (is (= 2 (count (:discard (get-runner)))))
        (run-jack-out state)
        (take-credits state :runner)
        (core/move state :runner (find-card "Imp" (:discard (get-runner))) :hand)
        (play-from-hand state :corp "Neural EMP")
        (prompt-choice :corp "No")
        (is (= 2 (count (:discard (get-runner)))) "Damage dealt after declining ability")
        (play-from-hand state :corp "Neural EMP")
        (is (empty? (:prompt (get-corp))) "No choice after declining on first damage")
        (is (= 3 (count (:discard (get-runner)))))))))

(deftest chronos-protocol-obokata-protocol
  ;; Pay 4 net damage to steal.  Only 3 damage left after Chronos.  No trigger of damage prevent.
  (do-game
    (new-game (make-deck "Chronos Protocol: Selective Mind-mapping" [(qty "Obokata Protocol" 5)])
              (default-runner [(qty "Sure Gamble" 3) "Inti" "Feedback Filter"]))
    (core/gain state :runner :credit 10)
    (play-from-hand state :corp "Obokata Protocol" "New remote")
    (take-credits state :corp)
    (play-from-hand state :runner "Feedback Filter")
    (run-empty-server state "Server 1")
    (prompt-choice-partial :runner "Pay")
    (prompt-choice :corp "Yes")
    (prompt-card :corp (find-card "Inti" (:hand (get-runner))))
    (is (empty? (:prompt (get-runner))) "Feedback Filter net damage prevention opportunity not given")
    (is (= 4 (count (:discard (get-runner)))) "Runner paid 4 net damage")))

(deftest chronos-protocol-employee-strike
  ;; Chronos Protocol - Issue #1958 also affects Chronos Protocol
  (do-game
    (new-game
      (make-deck "Chronos Protocol: Selective Mind-mapping" ["Pup"])
      (default-runner ["Employee Strike" (qty "Scrubbed" 3) "Sure Gamble"]))
    (play-from-hand state :corp "Pup" "HQ")
    (take-credits state :corp)
    (play-from-hand state :runner "Employee Strike")
    (run-on state :hq)
    (let [pup (get-ice state :hq 0)]
      (core/rez state :corp pup)
      (card-subroutine state :corp pup 0)
      (is (empty? (:prompt (get-corp))) "No choice because of Employee Strike")
      (card-subroutine state :corp pup 0)
      (is (= 2 (count (:discard (get-runner)))))
      (run-jack-out state)
      (take-credits state :runner)
      (take-credits state :corp)
      (play-from-hand state :runner "Scrubbed")
      (run-on state :hq)
      (card-subroutine state :corp pup 0)
      (is (not (empty? (:prompt (get-corp)))) "Employee Strike out of play - Ability turned on correctly"))))

(deftest edward-kim
  ;; Edward Kim
  (testing "Trash first operation accessed each turn, but not if first one was in Archives"
    (do-game
      (new-game
        (default-corp [(qty "Hedge Fund" 3) (qty "Restructure" 2) "PAD Campaign"])
        (make-deck "Edward Kim: Humanity's Hammer" ["Eater" (qty "Sure Gamble" 2)]))
      (play-from-hand state :corp "Hedge Fund")
      (trash-from-hand state :corp "PAD Campaign")
      (take-credits state :corp)
      (run-empty-server state "Archives")
      (run-empty-server state "HQ")
      (is (= 2 (count (:discard (get-corp)))) "No operation trashed from HQ; accessed one in Archives first")
      (take-credits state :runner)
      (core/move state :corp (find-card "Hedge Fund" (:discard (get-corp))) :hand)
      (is (= 1 (count (:discard (get-corp)))))
      (take-credits state :corp)
      (run-empty-server state "Archives")
      (run-empty-server state "HQ")
      (is (= 2 (count (:discard (get-corp)))) "1 operation trashed from HQ; accessed non-operation in Archives first")
      (take-credits state :runner)
      (play-from-hand state :corp "Hedge Fund")
      (take-credits state :corp)
      (play-from-hand state :runner "Eater")
      (let [eater (get-in @state [:runner :rig :program 0])]
        (run-on state "Archives")
        (card-ability state :runner eater 0) ; pretend to break a sub so no cards in Archives will be accessed
        (run-successful state)
        (is (= 3 (count (:discard (get-corp)))))
        (run-empty-server state "HQ")
        (is (= 4 (count (:discard (get-corp)))) "1 operation trashed from HQ; accessed non-operation in Archives first"))))
  (testing "Do not trigger maw on first Operation access (due to trash)"
    (do-game
      (new-game
        (default-corp [(qty "Hedge Fund" 3) (qty "Restructure" 2)])
        (make-deck "Edward Kim: Humanity's Hammer" ["Maw" (qty "Sure Gamble" 2)]))
      (take-credits state :corp)
      (play-from-hand state :runner "Sure Gamble")
      (play-from-hand state :runner "Maw")
      (is (= 0 (count (:discard (get-corp)))) "No cards in Archives")
      (run-empty-server state "HQ")
      (is (= 1 (count (:discard (get-corp)))) "Only one card trashed from HQ, by Ed Kim")
      (run-empty-server state "HQ")
      (prompt-choice :runner "No action")
      (is (= 2 (count (:discard (get-corp)))) "One more card trashed from HQ, by Maw"))))

(deftest exile
  ;; Exile
  (testing "Simultaneous-resolution prompt shown for interaction with Customized Secretary"
    (do-game
      (new-game
        (default-corp)
        (make-deck "Exile: Streethawk" [(qty "Customized Secretary" 3) (qty "Clone Chip" 3)
                                        (qty "Sure Gamble" 3)]))
      (take-credits state :corp)
      (starting-hand state :runner ["Customized Secretary" "Clone Chip"])
      (trash-from-hand state :runner "Customized Secretary")
      (play-from-hand state :runner "Clone Chip")
      (card-ability state :runner (get-hardware state 0) 0)
      (prompt-select :runner (find-card "Customized Secretary" (:discard (get-runner))))
      ;; Make sure the simultaneous-resolution prompt is showing with 2 choices
      (is (= 2 (-> (get-runner) :prompt first :choices count)) "Simultaneous-resolution prompt is showing")
      (prompt-choice :runner "Exile: Streethawk")
      (is (= 1 (count (:hand (get-runner)))) "Exile drew a card"))))

(deftest freedom-khumalo
  ;; Freedom Khumalo - Can spend virus counters from other cards to trash accessed cards with play/rez costs
  (testing "Only works with Assets, ICE, Operations, and Upgrades"
    (letfn [(fk-test [card]
              (do-game
                (new-game (default-corp [(qty card 1)])
                          (make-deck "Freedom Khumalo: Crypto-Anarchist"
                                     ["Cache"]))
                (take-credits state :corp)
                (play-from-hand state :runner "Cache")
                (run-empty-server state "HQ")
                (prompt-choice-partial :runner "Freedom")
                (prompt-select :runner (get-program state 0))
                (prompt-select :runner (get-program state 0))
                (is (= 1 (count (:discard (get-corp)))) "Card should be discarded now")))]
      (doall (map fk-test
                  ["Dedicated Response Team"
                   "Consulting Visit"
                   "Builder"
                   "Research Station"]))))
  (testing "Triggers when play/rez cost less than or equal to number of available virus counters"
    (letfn [(fk-test [card]
              (do-game
                (new-game (default-corp [(qty card 1)])
                          (make-deck "Freedom Khumalo: Crypto-Anarchist"
                                     ["Cache"]))
                (take-credits state :corp)
                (play-from-hand state :runner "Cache")
                (run-empty-server state "HQ")
                (let [cost (->> (get-corp) :hand first :cost)]
                  (prompt-choice-partial :runner "Freedom")
                  (when (< 0 cost)
                    (dotimes [_ cost]
                      (prompt-select :runner (get-program state 0)))))
                (is (= 1 (count (:discard (get-corp)))) "Card should be discarded now")))]
      (doall (map fk-test
                  ["Beanstalk Royalties"
                   "Aggressive Negotiation"
                   "Consulting Visit"
                   "Door to Door"]))))
  (testing "Doesn't trigger when there aren't enough available virus counters"
    (letfn [(fk-test [card]
              (do-game
                (new-game (default-corp [(qty card 1)])
                          (make-deck "Freedom Khumalo: Crypto-Anarchist"
                                     ["Cache"]))
                (take-credits state :corp)
                (play-from-hand state :runner "Cache")
                (run-empty-server state "HQ")
                (is (= 1 (->> @state :runner :prompt first :choices count)) "Should only have 1 option")
                (is (= "No action" (->> @state :runner :prompt first :choices first)) "Only option should be 'No action'")))]
      (doall (map fk-test
                  ["Archer"
                   "Fire Wall"
                   "Colossus"
                   "Tyrant"]))))
  (testing "Can use multiple programs for virus counter payment"
    (do-game
      (new-game (default-corp ["Dedicated Response Team"])
                (make-deck "Freedom Khumalo: Crypto-Anarchist"
                           ["Cache" "Virus Breeding Ground"]))
      (take-credits state :corp)
      (play-from-hand state :runner "Cache")
      (play-from-hand state :runner "Virus Breeding Ground")
      (take-credits state :runner)
      (take-credits state :corp)
      (run-empty-server state "HQ")
      (prompt-choice-partial :runner "Freedom")
      (prompt-select :runner (get-program state 0))
      (prompt-select :runner (get-resource state 0))
      (is (= 1 (count (:discard (get-corp)))) "Card should be discarded now")))
  (testing "Can use viruses on hosted cards"
    (do-game
      (new-game (default-corp [(qty "Ice Wall" 2)])
                (make-deck "Freedom Khumalo: Crypto-Anarchist"
                           ["Trypano"]))
      (play-from-hand state :corp "Ice Wall" "R&D")
      (let [iw (get-ice state :rd 0)]
        (take-credits state :corp)
        (play-from-hand state :runner "Trypano")
        (prompt-select :runner (refresh iw))
        (take-credits state :runner)
        (take-credits state :corp)
        (prompt-choice :runner "Yes")
        (run-empty-server state "HQ")
        (prompt-choice-partial :runner "Freedom")
        (prompt-select :runner (->> (refresh iw) :hosted first)))
      (is (= 1 (count (:discard (get-corp)))) "Card should be discarded now")))
  (testing "Doesn't trigger when accessing an Agenda"
    (do-game
      (new-game (default-corp ["Hostile Takeover"])
                (make-deck "Freedom Khumalo: Crypto-Anarchist"
                           ["Cache"]))
      (take-credits state :corp)
      (play-from-hand state :runner "Cache")
      (run-empty-server state "HQ")
      (is (= 1 (->> @state :runner :prompt first :choices count)) "Should only have 1 option")
      (is (= "Steal" (->> @state :runner :prompt first :choices first)) "Only option should be 'Steal'")))
  (testing "Shows multiple prompts when playing Imp"
    (do-game
      (new-game (default-corp ["Dedicated Response Team"])
                (make-deck "Freedom Khumalo: Crypto-Anarchist"
<<<<<<< HEAD
                           ["Cache" "Imp"]))
=======
                           [(qty "Sure Gamble" 1) (qty "Cache" 1) (qty "Imp" 1)]))
>>>>>>> 029e7d83
      (take-credits state :corp)
      (play-from-hand state :runner "Sure Gamble")
      (play-from-hand state :runner "Cache")
      (play-from-hand state :runner "Imp")
      (run-empty-server state "HQ")
      (is (= 4 (->> @state :runner :prompt first :choices count)) "Should have 4 options: Freedom, Imp, Trash, No action")))
  (testing "Should return to access prompts when Done is pressed"
    (do-game
      (new-game (default-corp ["Dedicated Response Team"])
                (make-deck "Freedom Khumalo: Crypto-Anarchist"
                           ["Cache"]))
      (take-credits state :corp)
      (play-from-hand state :runner "Cache")
      (run-empty-server state "HQ")
      (is (= 3 (->> @state :runner :prompt first :choices count)) "Should have 3 prompts: Freedom, Trash, No action")
      (prompt-choice-partial :runner "Freedom")
      (prompt-select :runner (get-program state 0))
      (prompt-choice :runner "Done")
      (is (= 3 (->> @state :runner :prompt first :choices count)) "Should go back to access prompts")
      (prompt-choice-partial :runner "Freedom")
      (prompt-select :runner (get-program state 0))
      (prompt-select :runner (get-program state 0))
      (is (= 1 (count (:discard (get-corp)))) "Card should now be properly discarded")))
  (testing "Shouldn't grant additional accesses after trashing accessed card. #3423"
    (do-game
      (new-game (default-corp [(qty "Ice Wall" 10)])
                (make-deck "Freedom Khumalo: Crypto-Anarchist"
                           ["Cache"]))
      (take-credits state :corp)
      (play-from-hand state :runner "Cache")
      (run-empty-server state "R&D")
      (prompt-choice-partial :runner "Freedom")
      (prompt-select :runner (get-program state 0))
      (is (= 1 (count (:discard (get-corp)))) "Card should be discarded now")
      (is (not (:run @state)) "Run ended")))
  (testing "Shouldn't give Aumakua additional counters on trash. #3479"
    (do-game
      (new-game (default-corp [(qty "Ice Wall" 10)])
                (make-deck "Freedom Khumalo: Crypto-Anarchist" ["Cache" "Aumakua"]))
      (take-credits state :corp)
      (play-from-hand state :runner "Cache")
      (play-from-hand state :runner "Aumakua")
      (run-empty-server state "R&D")
      (is (nil? (->> (get-program state 1) :counter :virus)) "Aumakuma shouldn't have any virus counters yet.")
      (prompt-choice-partial :runner "Freedom")
      (prompt-select :runner (get-program state 0))
      (is (= 1 (count (:discard (get-corp)))) "Ice Wall should be discarded now")
      (is (nil? (->> (get-program state 1) :counter :virus)) "Aumakua doesn't gain any virus counters from trash ability.")
      (is (not (:run @state)) "Run ended"))))

(deftest gabriel-santiago
  ;; Gabriel Santiago - Gain 2c on first successful HQ run each turn
  (do-game
    (new-game
      (default-corp)
      (make-deck "Gabriel Santiago: Consummate Professional" ["Easy Mark"]))
    (take-credits state :corp)
    (run-empty-server state :rd)
    (is (= 5 (:credit (get-runner))) "No credits gained")
    (run-empty-server state :hq)
    (is (= 7 (:credit (get-runner))) "Gained 2c")
    (run-empty-server state :hq)
    (is (= 7 (:credit (get-runner))) "No credits gained")))

(deftest gagarin
  ;; Gagarin - pay 1c to access each card in remote
  (do-game
    (new-game
      (make-deck "Gagarin Deep Space: Expanding the Horizon" ["PAD Campaign" "Caprice Nisei"])
      (default-runner))
    (core/lose state :runner :credit 4)
    (is (= 1 (:credit (get-runner))) "Runner has 1 credit")
    (play-from-hand state :corp "PAD Campaign" "New remote")
    (take-credits state :corp)
    (run-empty-server state :remote1)
    (prompt-select :runner (get-content state :remote1 0))
    (is (= 0 (:credit (get-runner))) "Paid 1 credit to access")
    (prompt-choice :runner "No") ; Dismiss trash prompt
    (is (last-log-contains? state "PAD Campaign") "Accessed card name was logged")
    (run-empty-server state :remote1)
    (prompt-select :runner (get-content state :remote1 0))
    (prompt-choice :runner "No action") ; Could not afford message dismissed
    (is (empty? (:prompt (get-runner))) "Runner cannot access so no trash prompt")
    (is (not (last-log-contains? state "PAD Campaign")) "No card name was logged")
    (run-empty-server state :hq)
    (prompt-choice :runner "No") ; Dismiss trash prompt
    (is (last-log-contains? state "Caprice") "Accessed card name was logged")))

(deftest grndl-power-unleashed
  ;; GRNDL: Power Unleashed - start game with 10 credits and 1 bad pub.
  (do-game
    (new-game
      (make-deck "GRNDL: Power Unleashed" [(qty "Hedge Fund" 3)])
      (default-runner))
    (is (= 10 (:credit (get-corp))) "GRNDL starts with 10 credits")
    (is (= 1 (:bad-publicity (get-corp))) "GRNDL starts with 1 bad publicity")))

(deftest grndl-valencia
  ;; GRNDL vs Valencia - only 1 bad pub at start
  (do-game
    (new-game
      (make-deck "GRNDL: Power Unleashed" [(qty "Hedge Fund" 3)])
      (make-deck "Valencia Estevez: The Angel of Cayambe" [(qty "Sure Gamble" 3)]))
    (is (= 10 (:credit (get-corp))) "GRNDL starts with 10 credits")
    (is (= 1 (:bad-publicity (get-corp))) "GRNDL starts with 1 bad publicity")))

(deftest haarpsichord-studios
  ;; Haarpsichord Studios
  (testing "Prevent stealing more than 1 agenda per turn"
    (do-game
      (new-game
        (make-deck "Haarpsichord Studios: Entertainment Unleashed" [(qty "15 Minutes" 3)])
        (default-runner ["Gang Sign"]))
      (take-credits state :corp)
      (play-from-hand state :runner "Gang Sign")
      (run-empty-server state "HQ")
      (prompt-choice :runner "Steal")
      (is (= 1 (:agenda-point (get-runner))))
      (run-empty-server state "HQ")
      (prompt-choice :runner "No action")
      (is (= 1 (:agenda-point (get-runner))) "Second steal of turn prevented")
      (take-credits state :runner)
      (play-from-hand state :corp "15 Minutes" "New remote")
      (score-agenda state :corp (get-content state :remote1 0))
      (prompt-choice :runner "Card from hand")
      (prompt-choice :runner "Steal")
      (is (= 2 (:agenda-point (get-runner))) "Steal prevention didn't carry over to Corp turn")))
  (testing "Interactions with Employee Strike. Issue #1313"
    (do-game
      (new-game
        (make-deck "Haarpsichord Studios: Entertainment Unleashed" [(qty "15 Minutes" 3)])
        (default-runner ["Employee Strike" "Scrubbed"]))
      (take-credits state :corp)
      (core/gain state :runner :click 5)
      (run-empty-server state "HQ")
      (prompt-choice :runner "Steal")
      (is (= 1 (:agenda-point (get-runner))))
      (play-from-hand state :runner "Employee Strike")
      (run-empty-server state "HQ")
      (prompt-choice :runner "Steal")
      (is (= 2 (:agenda-point (get-runner))) "Second steal not prevented")
      (play-from-hand state :runner "Scrubbed")
      (run-empty-server state "HQ")
      (prompt-choice :runner "No action")
      (is (= 2 (:agenda-point (get-runner))) "Third steal prevented"))))

(deftest haas-bioroid-architects-of-tomorrow
  ;; Architects of Tomorrow - prompt to rez after passing bioroid
  (do-game
    (new-game
      (make-deck "Haas-Bioroid: Architects of Tomorrow" [(qty "Eli 1.0" 2) "Pup"])
      (default-runner))
    (core/gain state :corp :credit 3)
    (play-from-hand state :corp "Eli 1.0" "Archives")
    (play-from-hand state :corp "Pup" "Archives")
    (play-from-hand state :corp "Eli 1.0" "HQ")
    (take-credits state :corp)
    (run-on state "Archives")
    (core/rez state :corp (get-ice state :archives 1))
    (run-continue state)
    (core/rez state :corp (get-ice state :archives 0))
    (is (= 3 (:credit (get-corp))) "Corp has 3 credits after rezzing Eli 1.0")
    (run-continue state)
    (prompt-select :corp (get-ice state :hq 0))
    (is (= 3 (:credit (get-corp))) "Corp not charged for Architects of Tomorrow rez of Eli 1.0")))

(deftest haas-bioroid-asa-group
  ;; Asa Group - don't allow installation of operations
  (do-game
    (new-game
      (make-deck "Asa Group: Security Through Vigilance" ["Pup" "BOOM!" "Urban Renewal"])
      (default-runner))
    (play-from-hand state :corp "Pup" "New remote")
    (prompt-select :corp (find-card "BOOM!" (:hand (get-corp))))
    (is (empty? (get-content state :remote1)) "Asa Group installed an event in a server")
    (prompt-select :corp (find-card "Urban Renewal" (:hand (get-corp))))
    (is (= "Urban Renewal" (:title (get-content state :remote1 0))) "Asa Group can install an asset in a remote")))

(deftest haas-bioroid-engineering-the-future-employee-strike
  ;; EtF - interaction with Employee Strike
  (do-game
    (new-game
      (make-deck "Haas-Bioroid: Engineering the Future" [(qty "Eli 1.0" 3) "Paywall Implementation"])
      (default-runner ["Employee Strike"]))
    (take-credits state :corp)
    (is (= 8 (:credit (get-corp))) "Corp has 8 credits at turn end")
    (play-from-hand state :runner "Employee Strike")
    (take-credits state :runner)
    (play-from-hand state :corp "Eli 1.0" "New remote")
    (is (= 8 (:credit (get-corp))) "Corp did not gain 1cr from EtF")
    (play-from-hand state :corp "Paywall Implementation")
    (play-from-hand state :corp "Eli 1.0" "New remote")
    (is (= 8 (:credit (get-corp))) "Corp did not gain 1cr from EtF")
    (take-credits state :corp)
    (take-credits state :runner)
    (play-from-hand state :corp "Eli 1.0" "New remote")
    (is (= 9 (:credit (get-corp))) "Corp gained 1cr from EtF")))

(deftest haas-bioroid-stronger-together
  ;; Stronger Together - +1 strength for Bioroid ice
  (do-game
    (new-game
      (make-deck "Haas-Bioroid: Stronger Together" ["Eli 1.0"])
      (default-runner))
    (play-from-hand state :corp "Eli 1.0" "Archives")
    (let [eli (get-ice state :archives 0)]
      (core/rez state :corp eli)
      (is (= 5 (:current-strength (refresh eli))) "Eli 1.0 at 5 strength"))))

(deftest iain-stirling-credits
  ;; Iain Stirling - Gain 2 credits when behind
  (do-game
    (new-game
      (default-corp ["Breaking News"])
      (make-deck "Iain Stirling: Retired Spook" [(qty "Sure Gamble" 3)]))
    (play-from-hand state :corp "Breaking News" "New remote")
    (let [ag1 (get-in @state [:corp :servers :remote1 :content 0])]
      (core/advance state :corp {:card (refresh ag1)})
      (core/advance state :corp {:card (refresh ag1)})
      (core/score state :corp {:card (refresh ag1)})
      (take-credits state :corp)
      (is (= 1 (:agenda-point (get-corp))) "Corp gains 1 agenda point from Breaking News")
      (take-credits state :runner 1)
      (is (= 8 (:credit (get-runner))) "Gained 2 credits from being behind on points"))))

(deftest industrial-genomics-trash-cost
  ;; Industrial Genomics - Increase trash cost
  (do-game
    (new-game
      (make-deck "Industrial Genomics: Growing Solutions" [(qty "PAD Campaign" 3)
                                                           (qty "Hedge Fund" 3)])
      (default-runner))
    (play-from-hand state :corp "PAD Campaign" "New remote")
    (trash-from-hand state :corp "PAD Campaign")
    (trash-from-hand state :corp "PAD Campaign")
    (trash-from-hand state :corp "Hedge Fund")
    (trash-from-hand state :corp "Hedge Fund")
    (let [pad (get-content state :remote1 0)]
      (core/rez state :corp pad)
      (take-credits state :corp)
      (run-empty-server state "Server 1")
      (is (= 8 (core/trash-cost state :runner (refresh pad)))))))

(deftest jemison-astronautics
  ;; Jemison Astronautics - Place advancements when forfeiting agendas
  (do-game
    (new-game
      (make-deck "Jemison Astronautics: Sacrifice. Audacity. Success." ["Enforcer 1.0" "Hostile Takeover"
                                                                        "Ice Wall" "Global Food Initiative"])
      (default-runner ["Data Dealer"]))
    (play-from-hand state :corp "Enforcer 1.0" "HQ")
    (play-from-hand state :corp "Ice Wall" "R&D")
    (play-from-hand state :corp "Hostile Takeover" "New remote")
    (let [enf (get-ice state :hq 0)
          iwall (get-ice state :rd 0)]
      (take-credits state :corp)
      (play-from-hand state :runner "Data Dealer")
      (run-empty-server state "Server 1")
      (prompt-choice :runner "Steal")
      (let [dd (get-resource state 0)]
        (card-ability state :runner dd 0)
        (prompt-select :runner (get-in (get-runner) [:scored 0]))
        (is (empty? (:prompt (get-corp))) "No Jemison prompt for Runner forfeit")
        (take-credits state :runner)
        (play-from-hand state :corp "Global Food Initiative" "New remote")
        (score-agenda state :corp (get-content state :remote2 0))
        (core/rez state :corp enf)
        (prompt-select :corp (get-in (get-corp) [:scored 0]))
        (prompt-select :corp iwall)
        (is (= 4 (:advance-counter (refresh iwall))) "Jemison placed 4 advancements")))))

(deftest jemison-24-intimidation
  ;; Test Jemison - 24/7 - Armed Intimidation combination
  ;; Expected result: 24/7 causes Forfeit, Jemison places counters, AI triggers
  (do-game
    (new-game
      (make-deck "Jemison Astronautics: Sacrifice. Audacity. Success."
                 ["Armed Intimidation" "Hostile Takeover"
                  "24/7 News Cycle" "Ice Wall"])
      (default-runner))
    (play-and-score state "Hostile Takeover")
    (is (= 1 (:agenda-point (get-corp))) "Corp has 1 agenda points from Hostile Takeover")
    (is (= 12 (:credit (get-corp))) "Corp has 12 credits after scoring Hostile Takeover with play-score")
    (play-and-score state "Armed Intimidation")
    (prompt-choice :runner "Take 2 tags")
    (is (= 3 (:agenda-point (get-corp))) "Corp has 3 agenda points from HT + Armed Intimidation")
    (is (= 2 (:tag (get-runner))) "Runner took 2 tags from AI")
    (play-from-hand state :corp "Ice Wall" "HQ")
    (take-credits state :corp)
    (take-credits state :runner)

    (play-from-hand state :corp "24/7 News Cycle")
    (prompt-select :corp (get-scored state :corp 0))        ; select HT to forfeit

    (let [ice-wall (get-ice state :hq 0)]
      (prompt-select :corp ice-wall)                        ; The Jemison forfeit triggers
      (is (= 2 (:advance-counter (refresh ice-wall))) "Ice Wall has 2 advancement counters from HT forfeit"))

    (prompt-select :corp (get-scored state :corp 0))        ; select AI to trigger
    (prompt-choice :runner "Take 2 tags")                   ; First runner has prompt
    (is (= 4 (:tag (get-runner))) "Runner took 2 more tags from AI -- happens at the end of all the delayed-completion")))

(deftest jesminder-sareen-ability
  ;; Jesminder Sareen - avoid tags only during a run
  (do-game
    (new-game (default-corp ["SEA Source" "Data Raven"])
              (make-deck "Jesminder Sareen: Girl Behind the Curtain" [(qty "Sure Gamble" 3)]))
    (play-from-hand state :corp "Data Raven" "Archives")
    (take-credits state :corp)
    (let [dr (-> @state :corp :servers :archives :ices first)]
      (core/rez state :corp dr)
      (core/click-run state :runner {:server "Archives"})
      (card-ability state :corp dr 0)
      (is (= 0 (:tag (get-runner))) "Jesminder avoided first tag during the run")
      (card-ability state :corp dr 0)
      (is (= 1 (:tag (get-runner))) "Jesminder did not avoid the second tag during the run")
      (core/no-action state :corp nil)
      (core/continue state :runner nil)
      (core/no-action state :corp nil)
      (core/successful-run state :runner nil)
      (run-empty-server state "R&D") ; clear per-run buffer
      (take-credits state :runner)
      (play-from-hand state :corp "SEA Source")
      (prompt-choice :corp 0)
      (prompt-choice :runner 0)
      (is (= 2 (:tag (get-runner))) "Jesminder did not avoid the tag outside of a run"))))

(deftest jesminder-john-masanori
  ;; Jesminder Sareen - don't avoid John Masanori tag
  (do-game
    (new-game (default-corp)
              (make-deck "Jesminder Sareen: Girl Behind the Curtain" ["John Masanori"]))
    (take-credits state :corp)
    (play-from-hand state :runner "John Masanori")
    (run-on state "HQ")
    (core/jack-out state :runner nil)
    (is (= 1 (:tag (get-runner))) "Jesminder did not avoid John Masanori tag")))

(deftest jinteki-biotech-brewery
  ;; Jinteki Biotech - Brewery net damage
  (do-game
    (new-game
      (make-deck "Jinteki Biotech: Life Imagined" ["Braintrust"])
      (default-runner)
      {:dont-start-turn true})
    (prompt-choice :corp "The Brewery")
    (core/start-turn state :corp nil)
    (card-ability state :corp (:identity (get-corp)) 1)
    (is (= 1 (count (:hand (get-runner)))) "Runner took 2 net damage from Brewery flip")))

(deftest jinteki-biotech-greenhouse
  ;; Jinteki Biotech - Greenhouse four advancement tokens
  (do-game
    (new-game
      (make-deck "Jinteki Biotech: Life Imagined" ["Braintrust"])
      (default-runner)
      {:dont-start-turn true})
    (prompt-choice :corp "The Greenhouse")
    (core/start-turn state :corp nil)
    (play-from-hand state :corp "Braintrust" "New remote")
    (take-credits state :corp)
    (take-credits state :runner)
    (let [bt (get-content state :remote1 0)]
      (is (nil? (:advance-counter (refresh bt))) "No advancement counters on agenda")
      (card-ability state :corp (:identity (get-corp)) 1)
      (prompt-select :corp (refresh bt))
      (is (= 4 (:advance-counter (refresh bt))) "Four advancement counters on agenda"))))

(deftest jinteki-biotech-tank
  ;; Jinteki Biotech - Tank shuffle Archives into R&D
  (do-game
    (new-game
      (make-deck "Jinteki Biotech: Life Imagined" [(qty "Hedge Fund" 3)])
      (default-runner)
      {:dont-start-turn true})
    (prompt-choice :corp "The Tank")
    (core/start-turn state :corp nil)
    (play-from-hand state :corp "Hedge Fund")
    (play-from-hand state :corp "Hedge Fund")
    (play-from-hand state :corp "Hedge Fund")
    (take-credits state :runner)
    (is (= 3 (count (:discard (get-corp)))) "Archives started with 3 cards")
    (is (= 0 (count (:deck (get-corp)))) "R&D started empty")
    (card-ability state :corp (:identity (get-corp)) 1)
    (is (= 0 (count (:discard (get-corp)))) "Archives ended empty")
    (is (= 3 (count (:deck (get-corp)))) "R&D ended with 3 cards")))

(deftest jinteki-personal-evolution
  ;; Personal Evolution - Prevent runner from running on remotes unless they first run on a central
  (do-game
    (new-game
      (make-deck "Jinteki: Personal Evolution" [(qty "Braintrust" 6)])
      (default-runner [(qty "Sure Gamble" 3)]))
    (play-from-hand state :corp "Braintrust" "New remote")
    (take-credits state :corp)
    (run-empty-server state "Server 1")
    (prompt-choice :runner "Steal")
    (is (= 2 (count (:hand (get-runner)))) "Runner took 1 net damage from steal")))

(deftest jinteki-potential-unleashed
  ;; PU - when the runner takes at least one net damage, mill 1 from their deck
  (do-game
    (new-game (make-deck "Jinteki: Potential Unleashed" ["Philotic Entanglement" "Neural EMP" (qty "Braintrust" 3)])
              (default-runner [(qty "Employee Strike" 10)]))
    (play-from-hand state :corp "Braintrust" "New remote")
    (play-from-hand state :corp "Braintrust" "New remote")
    (take-credits state :corp)
    (run-empty-server state "Server 1")
    (prompt-choice :runner "Steal")
    (run-empty-server state "Server 2")
    (prompt-choice :runner "Steal")
    (take-credits state :runner)
    (play-from-hand state :corp "Philotic Entanglement" "New remote")
    (score-agenda state :corp (get-content state :remote3 0))
    (is (= 3 (count (:discard (get-runner)))))
    (play-from-hand state :corp "Neural EMP")
    (is (= 5 (count (:discard (get-runner)))))))

(deftest jinteki-replicating-perfection
  ;; Replicating Perfection - Prevent runner from running on remotes unless they first run on a central
  (do-game
    (new-game
      (make-deck "Jinteki: Replicating Perfection" [(qty "Mental Health Clinic" 3)])
      (default-runner))
    (play-from-hand state :corp "Mental Health Clinic" "New remote")
    (take-credits state :corp)
    (is (not (core/can-run-server? state "Server 1")) "Runner can only run on centrals")
    (run-empty-server state "HQ")
    (is (boolean (core/can-run-server? state "Server 1")) "Runner can run on remotes")))

(deftest jinteki-replicating-perfection-employee-strike
  ;; Replicating Perfection - interaction with Employee Strike. Issue #1313 and #1956.
  (do-game
    (new-game
      (make-deck "Jinteki: Replicating Perfection" [(qty "Mental Health Clinic" 3)])
      (default-runner ["Employee Strike" "Scrubbed"]))
    (play-from-hand state :corp "Mental Health Clinic" "New remote")
    (take-credits state :corp)
    (is (not (core/can-run-server? state "Server 1")) "Runner can only run on centrals")
    (play-from-hand state :runner "Employee Strike")
    (is (boolean (core/can-run-server? state "Server 1")) "Runner can run on remotes")
    (play-from-hand state :runner "Scrubbed")
    (is (not (core/can-run-server? state "Server 1")) "Runner can only run on centrals")))

(deftest kate-mac-mccaffrey-discount
  ;; Kate 'Mac' McCaffrey - Install discount
  (do-game
    (new-game (default-corp)
              (make-deck "Kate \"Mac\" McCaffrey: Digital Tinker" ["Magnum Opus"]))
    (take-credits state :corp)
    (play-from-hand state :runner "Magnum Opus")
    (is (= 1 (:credit (get-runner))) "Installed Magnum Opus for 4 credits")))

(deftest kate-mac-mccaffrey-no-discount
  ;; Kate 'Mac' McCaffrey - No discount for 0 cost
  (do-game
    (new-game (default-corp)
              (make-deck "Kate \"Mac\" McCaffrey: Digital Tinker"
                         ["Magnum Opus"
                          "Self-modifying Code"]))
    (take-credits state :corp)
    (play-from-hand state :runner "Self-modifying Code")
    (play-from-hand state :runner "Magnum Opus")
    (is (= 0 (:credit (get-runner))) "No Kate discount on second program install")))

(deftest kate-mac-mccaffrey-discount-cant-afford
  ;; Kate 'Mac' McCaffrey - Can Only Afford With the Discount
  (do-game
    (new-game (default-corp)
              (make-deck "Kate \"Mac\" McCaffrey: Digital Tinker" ["Magnum Opus"]))
    (take-credits state :corp)
    (core/lose state :runner :credit 1)
    (is (= 4 (:credit (get-runner))))
    (play-from-hand state :runner "Magnum Opus")
    (is (= 1 (count (get-in @state [:runner :rig :program]))) "Magnum Opus installed")
    (is (= 0 (:credit (get-runner))) "Installed Magnum Opus for 4 credits")))

(deftest ken-tenma-run-event-credit
  ;; Ken 'Express' Tenma - Gain 1 credit when first Run event played
  (do-game
    (new-game (default-corp)
              (make-deck "Ken \"Express\" Tenma: Disappeared Clone" [(qty "Account Siphon" 2)]))
    (take-credits state :corp)
    (play-run-event state (first (:hand (get-runner))) :hq)
    (is (= 6 (:credit (get-runner))) "Gained 1 credit for first Run event")
    (prompt-choice :runner "Replacement effect")
    (play-run-event state (first (:hand (get-runner))) :hq)
    (is (= 16 (:credit (get-runner))) "No credit gained for second Run event")))

(deftest khan-vs-caprice
  ;; Khan - proper order of events when vs. Caprice
  (do-game
    (new-game
      (default-corp ["Eli 1.0" "Caprice Nisei"])
      (make-deck "Khan: Savvy Skiptracer" ["Corroder"]))
    (play-from-hand state :corp "Eli 1.0" "Archives")
    (play-from-hand state :corp "Caprice Nisei" "Archives")
    (core/rez state :corp (get-content state :archives 0))
    (take-credits state :corp)
    (run-on state "Archives")
    (run-continue state)
    (is (and (empty? (:prompt (get-corp)))
             (= 1 (count (:prompt (get-runner))))
             (= "Khan: Savvy Skiptracer" (-> (get-runner) :prompt first :card :title)))
        "Only Khan prompt showing")
    (prompt-select :runner (first (:hand (get-runner))))
    (is (find-card "Corroder" (-> (get-runner) :rig :program)) "Corroder installed")
    (is (= 4 (:credit (get-runner))) "1cr discount from Khan")
    (is (= "Caprice Nisei" (-> (get-runner) :prompt first :card :title)) "Caprice prompt showing")
    (prompt-choice :runner "0 [Credits]")
    (prompt-choice :corp "1 [Credits]")
    (is (not (:run @state)) "Run ended")))

(deftest laramy-fisk-shards
  ;; Laramy Fisk - installing a Shard should still give option to force Corp draw.
  (do-game
    (new-game
      (default-corp [(qty "Hedge Fund" 3) (qty "Eli 1.0" 3)])
      (make-deck "Laramy Fisk: Savvy Investor" ["Eden Shard"]))
    (starting-hand state :corp ["Hedge Fund" "Hedge Fund" "Hedge Fund" "Eli 1.0" "Eli 1.0"])
    (take-credits state :corp)
    (run-on state "R&D")
    (core/no-action state :corp nil)
    ;; at Successful Run stage -- click Eden Shard to install
    (play-from-hand state :runner "Eden Shard")
    (is (= 5 (:credit (get-runner))) "Eden Shard install was free")
    (is (= "Eden Shard" (:title (get-resource state 0))) "Eden Shard installed")
    (is (= "Identity" (-> (get-runner) :prompt first :card :type)) "Fisk prompt showing")
    (prompt-choice :runner "Yes")
    (is (not (:run @state)) "Run ended")
    (is (= 6 (count (:hand (get-corp)))) "Corp forced to draw")))

(deftest leela-gang-sign-complicated
  ;; Leela Patel - complicated interaction with mutiple Gang Sign
  (do-game
    (new-game
      (make-deck "Titan Transnational: Investing In Your Future" ["Project Atlas"
                                                                  "Hostile Takeover"
                                                                  "Geothermal Fracking"])
      (make-deck "Leela Patel: Trained Pragmatist" [(qty "Gang Sign" 2)]))
    (play-from-hand state :corp "Project Atlas" "New remote")
    (play-from-hand state :corp "Hostile Takeover" "New remote")
    (play-from-hand state :corp "Geothermal Fracking" "New remote")
    (take-credits state :corp)
    (play-from-hand state :runner "Gang Sign")
    (play-from-hand state :runner "Gang Sign")
    (take-credits state :runner)
    (score-agenda state :corp (get-content state :remote1 0))
    (prompt-choice :runner "Leela Patel: Trained Pragmatist")
    (prompt-select :runner (get-content state :remote2 0))
    (is (find-card "Hostile Takeover" (:hand (get-corp))) "Hostile Takeover returned to hand")
    (prompt-choice :runner "Gang Sign")
    (prompt-choice :runner "Card from hand")
    (prompt-choice :runner "Steal")
    (is (find-card "Hostile Takeover" (:scored (get-runner))) "Hostile Takeover stolen with Gang Sign")
    (prompt-select :runner (get-content state :remote3 0))
    (is (find-card "Geothermal Fracking" (:hand (get-corp))) "Geothermal Fracking returned to hand")
    (prompt-choice :runner "Card from hand")
    (prompt-choice :runner "Steal")
    (is (find-card "Hostile Takeover" (:scored (get-runner))) "Geothermal Fracking stolen with Gang Sign")
    (prompt-choice :runner "Done")))

(deftest leela-lingering-successful-run-prompt
  ;; Leela Patel - issues with lingering successful run prompt
  (do-game
    (new-game
      (make-deck "NBN: Making News" ["Breaking News" "SanSan City Grid"])
      (make-deck "Leela Patel: Trained Pragmatist" []))
    (starting-hand state :corp ["SanSan City Grid"])
    (play-from-hand state :corp "SanSan City Grid" "New remote")
    (take-credits state :corp)
    (run-empty-server state :rd)
    (prompt-choice :runner "Steal")
    (prompt-select :runner (get-content state :remote1 0))
    (is (not (:run @state)) "Run is over")))

(deftest leela-upgrades
  ;; Leela Patel - upgrades returned to hand in the middle of a run do not break the run. Issue #2008.
  (do-game
    (new-game (default-corp [(qty "Crisium Grid" 3) (qty "Project Atlas" 3) "Shock!"])
              (make-deck "Leela Patel: Trained Pragmatist" ["Sure Gamble"]))
    (starting-hand state :corp ["Crisium Grid" "Crisium Grid" "Crisium Grid" "Project Atlas" "Shock!" "Project Atlas"])
    (play-from-hand state :corp "Crisium Grid" "HQ")
    (play-from-hand state :corp "Crisium Grid" "Archives")
    (play-from-hand state :corp "Crisium Grid" "R&D")
    (trash-from-hand state :corp "Project Atlas")
    (trash-from-hand state :corp "Shock!")
    (take-credits state :corp)
    (run-empty-server state "HQ")
    (prompt-choice :runner "Card from hand")
    (prompt-choice :runner "Steal")
    (prompt-select :runner (get-content state :hq 0))
    (is (not (get-content state :hq 0)) "Upgrade returned to hand")
    (is (not (:run @state)) "Run ended, no more accesses")
    (run-empty-server state "R&D")
    (prompt-choice :runner "Card from deck")
    (prompt-choice :runner "Steal")
    (prompt-select :runner (get-content state :rd 0))
    (is (not (get-content state :rd 0)) "Upgrade returned to hand")
    (is (not (:run @state)) "Run ended, no more accesses")
    (run-empty-server state "Archives")
    (prompt-choice :runner "Shock!")
    (prompt-choice :runner "Project Atlas")
    (prompt-choice :runner "Steal")
    (prompt-select :runner (get-content state :archives 0))
    (is (not (get-content state :archives 0)) "Upgrade returned to hand")
    (is (not (:run @state)) "Run ended, no more accesses")))

(deftest maxx
  (do-game
    (new-game (default-corp)
              (make-deck "MaxX: Maximum Punk Rock" [(qty "Wyldside" 3)
                                                    "Eater"]))
    (starting-hand state :runner ["Eater"])
    (take-credits state :corp)
    (is (= 2 (count (:discard (get-runner)))) "MaxX discarded 2 cards at start of turn")
    (is (last-log-contains? state "Wyldside, Wyldside")
        "Maxx did log trashed card names")))

(deftest maxx-dummy-box
  ; Check that mills don't trigger trash prevention #3246
  (do-game
    (new-game (default-corp)
              (make-deck "MaxX: Maximum Punk Rock" [(qty "Dummy Box" 30)]))
    (take-credits state :corp)
    (is (= 2 (count (:discard (get-runner)))) "MaxX discarded 2 cards at start of turn")
    (play-from-hand state :runner "Dummy Box")
    (take-credits state :runner)
    (take-credits state :corp)
    (is (empty? (:prompt (get-runner))) "Dummy Box not fired from mill")))

(deftest maxx-wyldside-start-of-turn
  ;; MaxX and Wyldside - using Wyldside during Step 1.2 should lose 1 click
  (do-game
    (new-game (default-corp)
              (make-deck "MaxX: Maximum Punk Rock" [(qty "Wyldside" 3)
                                                     (qty "Sure Gamble" 3)
                                                     (qty "Infiltration" 3)
                                                     (qty "Corroder" 3)
                                                     (qty "Eater" 3)]))
    (take-credits state :corp)
    (is (= 2 (count (:discard (get-runner)))) "MaxX discarded 2 cards at start of turn")
    (starting-hand state :runner ["Wyldside"])
    (play-from-hand state :runner "Wyldside")
    (take-credits state :runner 3)
    (is (= 5 (:credit (get-runner))) "Runner has 5 credits at end of first turn")
    (is (find-card "Wyldside" (get-in @state [:runner :rig :resource])) "Wyldside was installed")
    (take-credits state :corp)
    (is (= 0 (:click (get-runner))) "Runner has 0 clicks")
    (is (:runner-phase-12 @state) "Runner is in Step 1.2")
    (let [maxx (get-in @state [:runner :identity])
          wyld (find-card "Wyldside" (get-in @state [:runner :rig :resource]))]
      (card-ability state :runner maxx 0)
      (card-ability state :runner wyld 0)
      (core/end-phase-12 state :runner nil)
      (is (= 4 (count (:discard (get-runner)))) "MaxX discarded 2 cards at start of turn")
      (is (= 3 (:click (get-runner))) "Wyldside caused 1 click to be lost")
      (is (= 3 (count (:hand (get-runner)))) "3 cards drawn total"))))

(deftest nasir-ability-basic
  ;; Nasir Ability - Basic
  (do-game
    (new-game
      (default-corp [(qty "Ice Wall" 3)])
      (make-deck "Nasir Meidan: Cyber Explorer" []))
    (play-from-hand state :corp "Ice Wall" "HQ")
    (take-credits state :corp)

    (run-on state "HQ")
    (let [iwall (get-ice state :hq 0)
          nasir (get-in @state [:runner :identity])]
      (core/rez state :corp iwall)
      (is (= 5 (:credit (get-runner))) "Nasir Ability does not trigger automatically")
      (card-ability state :runner nasir 0)
      (is (= 1 (:credit (get-runner))) "Credits at 1 after Nasir ability trigger"))))

(deftest nasir-ability-xanadu
  ;; Nasir Ability - Xanadu
  (do-game
    (new-game
      (default-corp ["Ice Wall"])
      (make-deck "Nasir Meidan: Cyber Explorer" ["Xanadu"]))
    (play-from-hand state :corp "Ice Wall" "HQ")
    (take-credits state :corp)

    (swap! state assoc-in [:runner :credit] 6)
    (play-from-hand state :runner "Xanadu")
    (run-on state "HQ")
    (let [iwall (get-in @state [:corp :servers :hq :ices 0])
          nasir (get-in @state [:runner :identity])]
      (core/rez state :corp iwall)
      (is (= 3 (:credit (get-runner))) "Pay 3 to install Xanadu")
      (card-ability state :runner nasir 0)
      (is (= 2 (:credit (get-runner))) "Gain 1 more credit due to Xanadu"))))

(deftest nbn-controlling-the-message
  ;; NBN: Controlling the Message
  (testing "Trace to tag Runner when first installed Corp card is trashed"
    (do-game
      (new-game
        (make-deck "NBN: Controlling the Message" [(qty "Launch Campaign" 3)])
        (default-runner ["Forger"]))
      (play-from-hand state :corp "Launch Campaign" "New remote")
      (play-from-hand state :corp "Launch Campaign" "New remote")
      (take-credits state :corp)
      (play-from-hand state :runner "Forger")
      ; trash from HQ first - #2321
      (run-empty-server state "HQ")
      (prompt-choice-partial :runner "Pay")
      (run-empty-server state "Server 1")
      (prompt-choice-partial :runner "Pay")
      (prompt-choice :corp "Yes")
      (prompt-choice :corp 0)
      (prompt-choice :runner 0)
      (is (empty? (:prompt (get-runner))) "Forger can't avoid the tag")
      (is (= 1 (:tag (get-runner))) "Runner took 1 unpreventable tag")
      (core/gain state :runner :credit 2)
      (run-empty-server state "Server 2")
      (prompt-choice-partial :runner "Pay")
      (is (empty? (:prompt (get-corp))) "No trace chance on 2nd trashed card of turn")))
  (testing "Interaction with Dedicated Response Team"
    (do-game
      (new-game
        (make-deck "NBN: Controlling the Message" ["Launch Campaign" "Dedicated Response Team"])
        (default-runner))
      (play-from-hand state :corp "Launch Campaign" "New remote")
      (play-from-hand state :corp "Dedicated Response Team" "New remote")
      (core/rez state :corp (get-content state :remote2 0))
      (take-credits state :corp)
      (run-empty-server state "Server 1")
      (prompt-choice-partial :runner "Pay")
      (prompt-choice :corp "Yes")
      (prompt-choice :corp 0)
      (prompt-choice :runner 0)
      (is (= 1 (:tag (get-runner))) "Runner took 1 unpreventable tag")
      (is (= 2 (count (:discard (get-runner)))) "Runner took 2 meat damage from DRT"))))

(deftest new-angeles-sol-on-steal
  ;; New Angeles Sol - interaction with runner stealing agendas
  (do-game
    (new-game
      (make-deck "New Angeles Sol: Your News" [(qty "Paywall Implementation" 2) "Breaking News"])
      (default-runner))
    (play-from-hand state :corp "Breaking News" "New remote")
    (play-from-hand state :corp "Paywall Implementation")
    (take-credits state :corp)
    (is (= 6 (:credit (get-corp))))
    (run-empty-server state :remote1)
    (is (= 7 (:credit (get-corp))) "Corp gained 1cr from successful run")
    (prompt-choice :runner "Steal")
    (prompt-choice :corp "Yes")
    (is (find-card "Paywall Implementation" (:discard (get-corp))) "Paywall trashed before Sol triggers")
    (prompt-select :corp (find-card "Paywall Implementation" (:hand (get-corp))))
    (is (not (:run @state)) "Run ended")
    (is (find-card "Paywall Implementation" (:current (get-corp))) "Paywall back in play")))

(deftest next-design
  ;; Next Design.  Install up to 3 ICE before game starts, one per server max, and re-draw to 5
  (do-game
    (new-game
      (make-deck "NEXT Design: Guarding the Net" [(qty "Snowflake" 10)])
      (default-runner)
      {:dont-start-turn true})
    (prompt-select :corp (find-card "Snowflake" (:hand (get-corp))))
    (prompt-choice :corp "HQ")
    (prompt-select :corp (find-card "Snowflake" (:hand (get-corp))))
    (prompt-choice :corp "R&D")
    (prompt-select :corp (find-card "Snowflake" (:hand (get-corp))))
    (prompt-choice :corp "New remote")
    (is (= 2 (count (:hand (get-corp)))) "Corp should have 2 cards in hand")
    (card-ability state :corp (get-in @state [:corp :identity]) 0)
    (is (= 5 (count (:hand (get-corp)))) "Corp should start with 5 cards in hand")))

(deftest nisei-division
  ;; Nisei Division - Gain 1 credit from every psi game
  (do-game
    (new-game
      (make-deck "Nisei Division: The Next Generation" [(qty "Snowflake" 2)])
      (default-runner))
    (play-from-hand state :corp "Snowflake" "HQ")
    (play-from-hand state :corp "Snowflake" "HQ")
    (take-credits state :corp)
    (let [s1 (get-in @state [:corp :servers :hq :ices 0])
          s2 (get-in @state [:corp :servers :hq :ices 1])]
      (run-on state "HQ")
      (core/rez state :corp s2)
      (is (= 4 (:credit (get-corp))))
      (card-subroutine state :corp s2 0)
      (prompt-choice :corp "0 [Credits]")
      (prompt-choice :runner "0 [Credits]")
      (is (= 5 (:credit (get-corp))) "Gained 1 credit from psi game")
      (core/no-action state :corp nil)
      (core/rez state :corp s1)
      (is (= 4 (:credit (get-corp))))
      (card-subroutine state :corp s1 0)
      (prompt-choice :corp "0 [Credits]")
      (prompt-choice :runner "1 [Credits]")
      (is (= 5 (:credit (get-corp))) "Gained 1 credit from psi game"))))

(deftest noise-ability
  ;; Noise: Hacker Extraordinaire - Ability
  (do-game
    (new-game
      (default-corp [(qty "Hedge Fund" 3) (qty "Restructure" 3) (qty "PAD Campaign" 3) (qty "Beanstalk Royalties" 2)])
      (make-deck "Noise: Hacker Extraordinaire" ["Datasucker" "Cache" "Sure Gamble" (qty "Clone Chip" 2) (qty "Sharpshooter" 2)]))
    (starting-hand state :runner ["Datasucker" "Sure Gamble" "Clone Chip" "Clone Chip" "Cache"])
    (is (= 6 (count (:hand (get-corp)))) "Corp should start with 6 cards in hand")
    (is (= 5 (count (:deck (get-corp)))) "Corp deck should contain 5 cards")
    (take-credits state :corp)
    (is (= 0 (count (:discard (get-corp)))) "Archives started empty")
    (play-from-hand state :runner "Datasucker")
    (is (= 1 (count (:discard (get-corp)))) "Playing virus should cause card to be trashed from R&D")
    (is (= 4 (count (:deck (get-corp)))) "Card trashed to Archives by Noise should come from R&D")
    (play-from-hand state :runner "Sure Gamble")
    (is (= 1 (count (:discard (get-corp)))) "Playing non-virus should not cause card to be trashed from R&D")
    (core/click-draw state :runner nil)
    (play-from-hand state :runner "Clone Chip")
    (play-from-hand state :runner "Clone Chip")
    (trash-from-hand state :runner "Cache")
    (trash-from-hand state :runner "Sharpshooter")
    (take-credits state :runner)
    ;; playing virus via Clone Chip on Corp's turn should trigger Noise ability
    (let [chip (get-in @state [:runner :rig :hardware 0])]
      (card-ability state :runner chip 0)
      (prompt-select :runner (find-card "Cache" (:discard (get-runner))))
      (let [ds (get-in @state [:runner :rig :program 1])]
        (is (not (nil? ds)))
        (is (= (:title ds) "Cache"))))
    (is (= 2 (count (:discard (get-corp)))) "Playing virus via Clone Chip on corp's turn should trigger Noise ability")
    (is (= 2 (count (:deck (get-corp)))) "Card trashed to Archives by Noise should come from R&D")
    ;; playing non-virus via Clone Chip on Corp's turn should NOT trigger Noise ability
    (let [chip-2 (get-in @state [:runner :rig :hardware 0])]
      (card-ability state :runner chip-2 0)
      (prompt-select :runner (find-card "Sharpshooter" (:discard (get-runner))))
      (let [ss (get-in @state [:runner :rig :program 2])]
        (is (not (nil? ss)))
        (is (= (:title ss) "Sharpshooter"))))
    (is (= 2 (count (:discard (get-corp)))) "Playing non-virus via Clone Chip on corp's turn should not trigger Noise ability")))

(deftest null-ability
  ;; Null ability - once per turn
  (do-game
    (new-game
      (default-corp [(qty "Wraparound" 3)])
      (make-deck "Null: Whistleblower" [(qty "Sure Gamble" 3)]))
    (play-from-hand state :corp "Wraparound" "HQ")
    (play-from-hand state :corp "Wraparound" "HQ")
    (take-credits state :corp)
    (run-on state "HQ")
    (let [null (get-in @state [:runner :identity])
          wrap1 (get-ice state :hq 0)
          wrap2 (get-ice state :hq 1)]
      (card-ability state :runner null 0)
      (is (empty? (:prompt (get-runner))) "Ability won't work on unrezzed ICE")
      (core/rez state :corp wrap2)
      (card-ability state :runner null 0)
      (prompt-select :runner (find-card "Sure Gamble" (:hand (get-runner))))
      (is (= 5 (:current-strength (refresh wrap2))) "Wraparound reduced to 5 strength")
      (run-continue state)
      (core/rez state :corp wrap1)
      (card-ability state :runner null 0)
      (is (empty? (:prompt (get-runner))) "Ability already used this turn")
      (run-jack-out state)
      (is (= 7 (:current-strength (refresh wrap2))) "Outer Wraparound back to 7 strength"))))

(deftest null-trashed
  ;; Null ability - does not affect next ice when current is trashed. Issue #1788.
  (do-game
    (new-game
      (default-corp ["Wraparound" "Spiderweb"])
      (make-deck "Null: Whistleblower" [(qty "Parasite" 3)]))
    (play-from-hand state :corp "Spiderweb" "HQ")
    (play-from-hand state :corp "Wraparound" "HQ")
    (take-credits state :corp)
    (core/gain state :corp :credit 10)
    (let [null (get-in @state [:runner :identity])
          spider (get-ice state :hq 0)
          wrap (get-ice state :hq 1)]
      (core/rez state :corp spider)
      (core/rez state :corp wrap)
      (play-from-hand state :runner "Parasite")
      (prompt-select :runner (refresh spider))
      (run-on state "HQ")
      (run-continue state)
      (card-ability state :runner null 0)
      (prompt-select :runner (first (:hand (get-runner))))
      (is (find-card "Spiderweb" (:discard (get-corp))) "Spiderweb trashed by Parasite + Null")
      (is (= 7 (:current-strength (refresh wrap))) "Wraparound not reduced by Null"))))

(deftest omar
  ;; Omar Keung
  (testing "Make a successful run on the chosen server once per turn"
    (do-game
      (new-game
        (default-corp)
        (make-deck "Omar Keung: Conspiracy Theorist" [(qty "Sure Gamble" 3)]))
      (take-credits state :corp)
      (let [omar (get-in @state [:runner :identity])]
        (card-ability state :runner omar 0)
        (run-successful state)
        (prompt-choice :runner "HQ")
        (is (= [:hq] (get-in @state [:runner :register :successful-run])))
        (is (= "You accessed Hedge Fund." (-> (get-runner) :prompt first :msg)))
        (prompt-choice :runner "No action")
        (is (= 3 (:click (get-runner))))
        (card-ability state :runner omar 0)
        (is (= 3 (:click (get-runner))))
        (take-credits state :runner)
        (take-credits state :corp)
        (run-empty-server state :rd)
        (is (= [:rd] (get-in @state [:runner :register :successful-run])))
        (card-ability state :runner omar 0)
        (run-successful state)
        (prompt-choice :runner "HQ")
        (is (= [:hq :rd] (get-in @state [:runner :register :successful-run]))))))
  (testing "Ash prevents access, but not successful run"
    (do-game
      (new-game
        (default-corp ["Ash 2X3ZB9CY"])
        (make-deck "Omar Keung: Conspiracy Theorist" [(qty "Sure Gamble" 3)]))
      (play-from-hand state :corp "Ash 2X3ZB9CY" "HQ")
      (take-credits state :corp)
      (let [omar (get-in @state [:runner :identity])
            ash (get-content state :hq 0)]
        (core/rez state :corp ash)
        (card-ability state :runner omar 0)
        (run-successful state)
        (prompt-choice :runner "HQ")
        (prompt-choice :corp 0)
        (prompt-choice :runner 0)
        (is (= (:cid ash) (-> (get-runner) :prompt first :card :cid)))
        (is (= :hq (-> (get-runner) :register :successful-run first))))))
  (testing "Crisium Grid prevents prompt"
    (do-game
      (new-game
        (default-corp ["Crisium Grid"])
        (make-deck "Omar Keung: Conspiracy Theorist" [(qty "Sure Gamble" 3)]))
      (play-from-hand state :corp "Crisium Grid" "Archives")
      (take-credits state :corp)
      (let [omar (get-in @state [:runner :identity])
            cr (get-content state :archives 0)]
        (core/rez state :corp cr)
        (card-ability state :runner omar 0)
        (run-successful state)
        (is (= (:cid cr) (-> (get-runner) :prompt first :card :cid)))
        (is (empty? (-> (get-runner) :register :successful-run)))
        (is (= :archives (get-in @state [:run :server 0]))))))
  (testing "When selecting R&D, ability adds counters to Medium"
    (do-game
      (new-game
        (default-corp)
        (make-deck "Omar Keung: Conspiracy Theorist" ["Medium"]))
      (take-credits state :corp)
      (play-from-hand state :runner "Medium")
      (let [omar (get-in @state [:runner :identity])
            medium (get-in @state [:runner :rig :program 0])]
        (card-ability state :runner omar 0)
        (run-successful state)
        (prompt-choice :runner "R&D")
        (is (= 1 (get-counters (refresh medium) :virus))))))
  (testing "When selecting HQ, ability adds counters to Nerve Agent"
    (do-game
      (new-game
        (default-corp)
        (make-deck "Omar Keung: Conspiracy Theorist" ["Nerve Agent"]))
      (take-credits state :corp)
      (play-from-hand state :runner "Nerve Agent")
      (let [omar (get-in @state [:runner :identity])
            nerve (get-in @state [:runner :rig :program 0])]
        (card-ability state :runner omar 0)
        (run-successful state)
        (prompt-choice :runner "HQ")
        (is (= 1 (get-counters (refresh nerve) :virus)))))))

(deftest quetzal
  ;; Quetzal
  (do-game
    (new-game
      (default-corp [(qty "Ice Wall" 3)])
      (make-deck "Quetzal: Free Spirit" [(qty "Sure Gamble" 3)]))
    (play-from-hand state :corp "Ice Wall" "HQ")
    (take-credits state :corp)
    (run-on state "HQ")
    (let [q (get-in @state [:runner :identity])
          iwall (get-ice state :hq 0)
          qdef (core/card-def (get-in @state [:runner :identity]))
          qmsg (get-in qdef [:abilities 0 :msg])]
      (core/rez state :corp iwall)
      (card-ability state :runner q 0)
      (is (last-log-contains? state qmsg) "Quetzal ability did trigger")
      (run-jack-out state)
      (core/click-credit state :runner nil)
      (run-on state "HQ")
      (card-ability state :runner (refresh q) 0)
      (is (not (last-log-contains? state qmsg)) "Quetzal ability did not trigger")
      (run-jack-out state)
      (take-credits state :runner)
      (take-credits state :corp)
      (core/click-credit state :runner nil)
      (run-on state "HQ")
      (card-ability state :runner (refresh q) 0)
      (is (last-log-contains? state qmsg) "Quetzal ability did trigger")
      (core/jack-out state :runner nil))))

(deftest reina-rez
  ;; Reina Roja - Increase cost of first rezzed ICE
  (do-game
    (new-game
      (default-corp [(qty "Quandary" 3)])
      (make-deck "Reina Roja: Freedom Fighter" []))
    (play-from-hand state :corp "Quandary" "R&D")
    (take-credits state :corp)
    (is (= 7 (:credit (get-corp))))
    (run-on state "R&D")
    (let [quan (get-ice state :rd 0)]
      (core/rez state :corp quan)
      (is (= 5 (:credit (get-corp))) "Rez cost increased by 1"))))

(deftest rielle-kit-peddler
  ;; Rielle "Kit" Peddler - Give ICE Code Gate
  (do-game
    (new-game (default-corp [(qty "Ice Wall" 2)])
              (make-deck "Rielle \"Kit\" Peddler: Transhuman" [(qty "Sure Gamble" 3)]))
    (play-from-hand state :corp "Ice Wall" "HQ")
    (take-credits state :corp)
    (run-on state "HQ")
    (let [k (get-in @state [:runner :identity])
          iwall (get-ice state :hq 0)]
      (core/rez state :corp iwall)
      (card-ability state :runner k 0)
      (is (core/has-subtype? (refresh iwall) "Barrier") "Ice Wall has Barrier")
      (is (core/has-subtype? (refresh iwall) "Code Gate") "Ice Wall has Code Gate"))))

(deftest skorpios
  ; Remove a card from game when it moves to discard once per round
  (do-game
    (new-game (make-deck "Skorpios Defense Systems: Persuasive Power" ["Hedge Fund" (qty "Quandary" 4)])
              (default-runner ["The Maker's Eye" "Lucky Find"]))
    (play-from-hand state :corp "Hedge Fund")
    (dotimes [_ 4] (core/move state :corp (first (:hand (get-corp))) :deck))
    (take-credits state :corp)
    (play-from-hand state :runner "Lucky Find")
    (play-from-hand state :runner "The Maker's Eye")
    (is (= :rd (get-in @state [:run :server 0])))
    ; Don't allow a run-event in progress to be targeted #2963
    (card-ability state :corp (get-in @state [:corp :identity]) 0)
    (is (empty? (filter #(= "The Maker's Eye" (:title %)) (-> (get-corp) :prompt first :choices))) "No Maker's Eye choice")
    (prompt-choice :corp "Cancel")
    (run-successful state)
    (prompt-choice :runner "Card from deck")
    (is (= "You accessed Quandary." (-> (get-runner) :prompt first :msg)) "1st quandary")
    (prompt-choice :runner "No action")
    (prompt-choice :runner "Card from deck")
    (is (= "You accessed Quandary." (-> (get-runner) :prompt first :msg)) "2nd quandary")
    (prompt-choice :runner "No action")
    (prompt-choice :runner "Card from deck")
    (is (= "You accessed Quandary." (-> (get-runner) :prompt first :msg)) "3rd quandary")
    (prompt-choice :runner "No action")
    (is (not (:run @state)))
    (card-ability state :corp (get-in @state [:corp :identity]) 0)
    (prompt-card :corp (find-card "The Maker's Eye" (:discard (get-runner))))
    (is (= 1 (count (get-in @state [:runner :rfg]))) "One card RFGed")
    (card-ability state :corp (get-in @state [:corp :identity]) 0)
    (is (empty? (:prompt (get-corp))) "Cannot use Skorpios twice")))

(deftest silhouette
  ;; Silhouette
  (testing "Expose trigger ability resolves completely before access. Issue #2173"
    (do-game
      (new-game
        (default-corp ["Psychic Field" (qty "Fetal AI" 10)])
        (make-deck "Silhouette: Stealth Operative" ["Feedback Filter" "Inside Job"]))
      (starting-hand state :corp ["Psychic Field" "Fetal AI"])
      (play-from-hand state :corp "Psychic Field" "New remote")
      (take-credits state :corp)
      (play-from-hand state :runner "Feedback Filter")
      (is (= 3 (:credit (get-runner))) "Runner has 3 credits")
      (let [psychic (get-content state :remote1 0)
            ff (get-hardware state 0)]
        (run-empty-server state :hq)
        (is (:run @state) "On successful run trigger effects")
        (prompt-select :runner psychic)
        (is (= 1 (count (:hand (get-runner)))) "Runner has 1 card in hand")
        (prompt-choice :corp "2 [Credits]")
        (prompt-choice :runner "0 [Credits]")
        (card-ability state :runner ff 0)
        (prompt-choice :runner "Done")
        (is (= 0 (:credit (get-runner))) "Runner has no more credits left")
        (is (= 1 (count (:hand (get-runner)))) "Prevented 1 net damage")
        (is (empty? (:discard (get-runner))) "No cards discarded")
        (is (:run @state) "On run access phase")
        (prompt-choice :runner "Done")
        (is (empty? (:hand (get-runner))) "Suffered 1 net damage due to accessing Fetal AI")
        (is (= 1 (count (:discard (get-runner)))) "Discarded 1 card due to net damage")
        (is (:run @state) "Resolving access triggers")
        (prompt-choice :runner "No action")
        (is (= 0 (count (:scored (get-runner)))) "Runner has no credits to be able to steal Fetal AI")
        (is (not (:run @state)) "Run has now ended")
        (is (= "Flatline" (:reason @state)) "Win condition reports flatline"))))
  (testing "with Temüjin; broken interaction with other successful-run triggers. Issue #1968"
    (do-game
      (new-game
        (default-corp ["PAD Campaign" (qty "Hedge Fund" 3) (qty "Restructure" 3) (qty "Beanstalk Royalties" 3)])
        (make-deck "Silhouette: Stealth Operative" ["Temüjin Contract" "Desperado"]))
      (starting-hand state :corp ["Hedge Fund" "PAD Campaign"])
      (play-from-hand state :corp "PAD Campaign" "New remote")
      (take-credits state :corp)
      (play-from-hand state :runner "Temüjin Contract")
      (prompt-choice :runner "HQ")
      (take-credits state :runner)
      (take-credits state :corp)
      (run-empty-server state :hq)
      (prompt-choice :runner "Temüjin Contract")
      (prompt-select :runner (get-content state :remote1 0))
      (prompt-choice :runner "No action")
      (is (= "HQ" (:server-target (get-resource state 0))) "Temujin still targeting HQ")
      (is (= 16 (get-counters (get-resource state 0) :credit)) "16 cr on Temujin")
      (is (= 8 (:credit (get-runner))) "Gained 4cr")
      ;; second run
      (run-empty-server state :hq)
      (prompt-choice :runner "No action")
      (is (= "HQ" (:server-target (get-resource state 0))) "Temujin still targeting HQ")
      (is (= 12 (:credit (get-runner))) "Gained 4cr")
      (is (= 12 (get-counters (get-resource state 0) :credit)) "12 cr on Temujin"))))

(deftest spark-advertisements
  ;; Spark Agency - Rezzing advertisements
  (do-game
    (new-game
      (make-deck "Spark Agency: Worldswide Reach" [(qty "Launch Campaign" 3)])
      (default-runner))
    (play-from-hand state :corp "Launch Campaign" "New remote")
    (play-from-hand state :corp "Launch Campaign" "New remote")
    (play-from-hand state :corp "Launch Campaign" "New remote")
    (let [lc1 (get-content state :remote1 0)
          lc2 (get-content state :remote2 0)
          lc3 (get-content state :remote3 0)]
      (core/rez state :corp lc1)
      (is (= 4 (:credit (get-runner)))
          "Runner lost 1 credit from rez of advertisement (Corp turn)")
      (core/rez state :corp lc3)
      (is (= 4 (:credit (get-runner)))
          "Runner did not lose credit from second Spark rez")
      (take-credits state :corp)
      (run-on state "Server 1")
      (core/rez state :corp lc2)
      (is (= 3 (:credit (get-runner)))
          "Runner lost 1 credit from rez of advertisement (Runner turn)"))))

(deftest sso-industries-fueling-innovation
  ;; SSO Industries: Fueling Innovation - add advancement tokens on ice for faceup agendas
  (do-game
    (new-game
      (make-deck "SSO Industries: Fueling Innovation"
                 [(qty "Hortum" 2) (qty "Oaktown Renovation" 2) "Braintrust"])
      (default-runner))
    (play-from-hand state :corp "Braintrust" "New remote")
    (take-credits state :corp)
    (is (empty? (:prompt (get-corp))) "Not prompted when no faceup agenda available")
    (take-credits state :runner)
    (play-from-hand state :corp "Oaktown Renovation" "New remote")
    (take-credits state :corp)
    (is (empty? (:prompt (get-corp))) "Not prompted when no ice available")
    (take-credits state :runner)
    (play-from-hand state :corp "Hortum" "HQ")
    (play-from-hand state :corp "Hortum" "R&D")
    (let [h0 (get-ice state :hq 0)
          h1 (get-ice state :rd 0)]
      (is (= nil (:advance-counter (refresh h0))) "Starts with 0 tokens")
      (is (= nil (:advance-counter (refresh h1))) "Starts with 0 tokens")
      (take-credits state :corp)
      (prompt-choice :corp "Yes")
      (prompt-select :corp (refresh h0))
      (is (= 2 (:advance-counter (refresh h0))) "Gains 2 tokens")
      (is (= nil (:advance-counter (refresh h1))) "Stays at 0 tokens")
      (take-credits state :runner)
      (play-from-hand state :corp "Oaktown Renovation" "New remote")
      (take-credits state :corp)
      (prompt-choice :corp "Yes")
      (prompt-select :corp (refresh h1))
      (is (= 2 (:advance-counter (refresh h0))) "Stays at 2 tokens")
      (is (= 4 (:advance-counter (refresh h1))) "Gains 4 tokens")
      (take-credits state :runner)
      (take-credits state :corp)
      (is (empty? (:prompt (get-corp))) "Not prompted when all ice advanced"))))

(deftest strategic-innovations-future-forward
  ;; Strategic Innovations: Future Forward - Ability
  (do-game
    (new-game
      (make-deck "Strategic Innovations: Future Forward"
                 [(qty "Hedge Fund" 2) (qty "Eli 1.0" 2) (qty "Crick" 2)])
      (default-runner))
    (play-from-hand state :corp "Eli 1.0" "New remote")
    (play-from-hand state :corp "Hedge Fund")
    (play-from-hand state :corp "Crick" "New remote")
    (let [i1 (get-ice state :remote1 0)
          i2 (get-ice state :remote2 0)]
      (take-credits state :corp 0)
      (take-credits state :runner)
      (core/rez state :corp i1)
      (take-credits state :corp)
      (take-credits state :runner)
      (is (= 1 (count (:prompt (get-corp)))) "Corp prompted to trigger Strategic Innovations")
      (prompt-select :corp (first (:discard (get-corp))))
      (is (empty? (:discard (get-corp))) "Hedge Fund moved back to R&D")
      (take-credits state :corp)
      (core/rez state :corp i2)
      (take-credits state :runner)
      (is (= 0 (count (:prompt (get-corp))))
          "Corp not prompted to trigger Strategic Innovations"))))

(deftest the-foundry
  ;; The Foundry
  (testing "interaction with Accelerated Beta Test"
    (do-game
      (new-game
        (make-deck "The Foundry: Refining the Process" [(qty "Accelerated Beta Test" 2) (qty "Eli 1.0" 3)])
        (default-runner))
      (starting-hand state :corp ["Accelerated Beta Test"])
      (play-from-hand state :corp "Accelerated Beta Test" "New remote")
      (score-agenda state :corp (get-content state :remote1 0))
      (prompt-choice :corp "Yes")
      (prompt-select :corp (find-card "Eli 1.0" (:play-area (get-corp))))
      (prompt-choice :corp "Archives")
      (prompt-choice :corp "Yes")
      (is (empty? (:play-area (get-corp))) "Play area shuffled into R&D"))))

(deftest the-outfit
  ;; The Outfit - Gain 3 whenever you take at least 1 bad publicity
  (testing "basic test"
    (do-game
      (new-game
        (make-deck "The Outfit: Family Owned and Operated" ["Hostile Takeover" "Profiteering"])
        (default-runner))
      (play-from-hand state :corp "Hostile Takeover" "New remote")
      (score-agenda state :corp (get-content state :remote1 0))
      (is (= 1 (:bad-publicity (get-corp))) "Take 1 bad publicity")
      (is (= 15 (:credit (get-corp))) "Corp should gain 10 credits")
      (play-from-hand state :corp "Profiteering" "New remote")
      (score-agenda state :corp (get-content state :remote2 0))
      (prompt-choice :corp "3")  ;; Take 3 bad publicity from Profiteering, gain 15
      (is (= 4 (:bad-publicity (get-corp))) "Corp should gain 1 bad publicity")
      (is (= 33 (:credit (get-corp))) "Corp should gain 18 credits")))
  (testing "with Profiteering - Only gain 3 credits when taking more than 1 bad publicity in a single effect"
    (do-game
      (new-game
        (make-deck "The Outfit: Family Owned and Operated" ["Profiteering"])
        (default-runner))
      (play-from-hand state :corp "Profiteering" "New remote")
      (score-agenda state :corp (get-content state :remote1 0))
      (prompt-choice :corp "3")
      (is (= 3 (:bad-publicity (get-corp))) "Take 3 bad publicity")
      (is (= 23 (:credit (get-corp))) "Gain 15 from Profiteering + 3 from The Outfit")))
  (testing "vs Valencia - 1 bad pub at start means 8 credits to start with"
    (do-game
      (new-game
        (make-deck "The Outfit: Family Owned and Operated" ["Hostile Takeover"])
        (make-deck "Valencia Estevez: The Angel of Cayambe" [(qty "Sure Gamble" 3)]))
      (is (= 1 (:bad-publicity (get-corp))) "The Outfit starts with 1 bad publicity")
      (is (= 8 (:credit (get-corp))) "The Outfit starts with 8 credits")
      (play-from-hand state :corp "Hostile Takeover" "New remote")
      (score-agenda state :corp (get-content state :remote1 0))
      (is (= 2 (:bad-publicity (get-corp))) "Take 1 bad publicity")
      (is (= 18 (:credit (get-corp))) "Gain 7 from Hostile Takeover + 3 from The Outfit"))))

(deftest titan-transnational
  ;; Titan Transnational
  (testing "Add a counter to a scored agenda"
    (do-game
      (new-game
        (make-deck "Titan Transnational: Investing In Your Future" ["Project Atlas"])
        (default-runner))
      (play-from-hand state :corp "Project Atlas" "New remote")
      (let [atl (get-content state :remote1 0)]
        (core/gain state :corp :click 1)
        (core/advance state :corp {:card (refresh atl)})
        (core/advance state :corp {:card (refresh atl)})
        (core/advance state :corp {:card (refresh atl)})
        (core/score state :corp {:card (refresh atl)})
        (let [scored (get-in @state [:corp :scored 0])]
          (is (= 1 (get-counters scored :agenda)) "1 counter added by Titan")))))
  (testing "only use one counter of Corporate Sales Team"
    (do-game
      (new-game
        (make-deck "Titan Transnational: Investing In Your Future" ["Corporate Sales Team" "Mark Yale"])
        (default-runner))
      (play-from-hand state :corp "Corporate Sales Team" "New remote")
      (play-from-hand state :corp "Mark Yale" "New remote")
      (let [cst (get-content state :remote1 0)
            my (get-content state :remote2 0)]
        (core/gain state :corp :click 3)
        (core/advance state :corp {:card (refresh cst)})
        (core/advance state :corp {:card (refresh cst)})
        (core/advance state :corp {:card (refresh cst)})
        (core/advance state :corp {:card (refresh cst)})
        (core/score state :corp {:card (refresh cst)})
        (let [scored (get-in @state [:corp :scored 0])]
          (is (= 1 (get-counters (refresh scored) :agenda)) "1 counter added by Titan")
          (is (= 10 (get-counters (refresh scored) :credit)) "10 credits from Titan")
          (core/rez state :corp my)
          (card-ability state :corp my 1)
          (prompt-select :corp (refresh scored))
          (is (= 0 (get-counters (refresh scored) :agenda)) "Agenda counter used by Mark Yale")
          (is (= 10 (get-counters (refresh scored) :credit)) "Credits not used by Mark Yale")
          (card-ability state :corp my 1)
          (prompt-select :corp (refresh scored))
          (is (= 0 (get-counters (refresh scored) :agenda)) "No agenda counter used by Mark Yale")
          (is (= 10 (get-counters (refresh scored) :credit)) "Credits not used by Mark Yale"))))))

(deftest weyland-builder-of-nations
  ;; Builder of Nations
  (testing "1 meat damage per turn at most"
    (do-game
      (new-game
        (make-deck "Weyland Consortium: Builder of Nations" [(qty "Hedge Fund" 3)])
        (default-runner))
      (let [bon (get-in @state [:corp :identity])]
        (card-ability state :corp bon 0)
        (prompt-choice :corp "Cancel")
        (is (= 0 (count (:discard (get-runner)))) "Runner took no meat damage from BoN")
        (card-ability state :corp bon 0)
        (prompt-choice :corp "Yes")
        (is (= 1 (count (:discard (get-runner)))) "Runner took 1 meat damage from BoN")
        (card-ability state :corp bon 0)
        (is (= 1 (count (:discard (get-runner)))) "Runner took only 1 meat damage from BoN total")
        (is (= 0 (count (:prompt (get-corp))))))))
  (testing "2 meat damage from ID ability when The Cleaners is scored"
    (do-game
      (new-game
        (make-deck "Weyland Consortium: Builder of Nations" [(qty "The Cleaners" 3) (qty "Ice Wall" 3)])
        (default-runner [(qty "Sure Gamble" 2)]))
      (play-from-hand state :corp "The Cleaners" "New remote")
      (let [clean (get-content state :remote1 0)]
        (score-agenda state :corp clean)
        (let [bon (get-in @state [:corp :identity])]
          (card-ability state :corp bon 0)
          (prompt-choice :corp "Yes")
          (is (= 2 (count (:discard (get-runner)))) "Runner took 2 meat damage from BoN/Cleaners combo"))))))

(deftest whizzard
  ;; Whizzard - Recurring credits
  (do-game
    (new-game (default-corp) (make-deck "Whizzard: Master Gamer" ["Sure Gamble"]))

    (let [click-whizzard (fn [n] (dotimes [i n] (card-ability state :runner (:identity (get-runner)) 0)))]
      (is (changes-credits (get-runner) 1 (click-whizzard 1)))
      (is (changes-credits (get-runner) 2 (click-whizzard 5)) "Can't take more than 3 Whizzard credits")

      (take-credits state :corp)
      (is (changes-credits (get-runner) 3 (click-whizzard 3)) "Credits reset at start of Runner's turn")

      (take-credits state :runner)
      (is (changes-credits (get-runner) 0 (click-whizzard 1)) "Credits don't reset at start of Corp's turn"))))

(deftest wyvern-chemically-enhanced
  ;; Wyvern: Chemically Enhanced - Ability
  (do-game
    (new-game (default-corp [(qty "Launch Campaign" 3)])
              (make-deck "Wyvern: Chemically Enhanced"
                         [(qty "Sure Gamble" 2) "Corroder"
                          "Clone Chip" "Easy Mark"]))
    (play-from-hand state :corp "Launch Campaign" "New remote")
    (play-from-hand state :corp "Launch Campaign" "New remote")
    (take-credits state :corp)
    (core/move state :runner (find-card "Sure Gamble" (:hand (get-runner))) :deck)
    (play-from-hand state :runner "Sure Gamble")
    (play-from-hand state :runner "Easy Mark")
    (play-from-hand state :runner "Corroder")
    (run-empty-server state "Server 1")
    (prompt-choice-partial :runner "Pay")  ;; trash Launch Campaign, should trigger wyvern
    (is (= "Sure Gamble" (:title (last (:discard (get-runner)))))
        "Sure Gamble still in Wyvern's discard")
    (is (some #(= "Easy Mark" (:title %)) (:deck (get-runner))) "Easy Mark moved to deck")
    (take-credits state :runner)
    (take-credits state :corp)
    (play-from-hand state :runner "Clone Chip")
    (run-empty-server state "Server 2")
    (prompt-choice-partial :runner "Pay")
    (is (= "Sure Gamble" (:title (last (:discard (get-runner))))) "Sure Gamble still in Wyvern's discard")))<|MERGE_RESOLUTION|>--- conflicted
+++ resolved
@@ -447,11 +447,7 @@
     (do-game
       (new-game (default-corp ["Dedicated Response Team"])
                 (make-deck "Freedom Khumalo: Crypto-Anarchist"
-<<<<<<< HEAD
-                           ["Cache" "Imp"]))
-=======
-                           [(qty "Sure Gamble" 1) (qty "Cache" 1) (qty "Imp" 1)]))
->>>>>>> 029e7d83
+                           ["Sure Gamble" "Cache" "Imp"]))
       (take-credits state :corp)
       (play-from-hand state :runner "Sure Gamble")
       (play-from-hand state :runner "Cache")
