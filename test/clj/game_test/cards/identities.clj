(ns game-test.cards.identities
  (:require [game.core :as core]
            [game-test.core :refer :all]
            [game-test.utils :refer :all]
            [game-test.macros :refer :all]
            [clojure.test :refer :all]))

(use-fixtures :once load-all-cards (partial reset-card-defs "identities"))

(deftest ^{:card-title "419:-amoral-scammer"}
  FourHundredAndNineTeen-amoral-scammer
  ;; 419
  (testing "basic test: Amoral Scammer - expose first installed card unless corp pays 1 credit"
    (do-game
      (new-game
        (make-deck "Weyland Consortium: Builder of Nations"
                   ["PAD Campaign" "The Cleaners" (qty "Pup" 3) "Oaktown Renovation"])
        (make-deck "419: Amoral Scammer" []))
      (is (= 5 (:credit (get-corp))) "Starts with 5 credits")
      (play-from-hand state :corp "Pup" "HQ")
      (prompt-choice :runner "Yes")
      (prompt-choice :corp "Yes")
      (is (= 4 (:credit (get-corp))) "Pays 1 credit to not expose card")
      (play-from-hand state :corp "Pup" "HQ")
      (is (empty? (:prompt (get-runner))) "No option on second install")
      (take-credits state :corp)
      (take-credits state :runner)
      (play-from-hand state :corp "Pup" "Archives")
      (prompt-choice :runner "No")
      (is (empty? (:prompt (get-corp))) "No prompt if Runner chooses No")
      (take-credits state :corp)
      (take-credits state :runner)
      (play-from-hand state :corp "The Cleaners" "New remote")
      (prompt-choice :runner "Yes")
      (prompt-choice :corp "No")
      (is (last-log-contains? state "exposes The Cleaners") "Installed card was exposed")
      (take-credits state :corp)
      (take-credits state :runner)
      (play-from-hand state :corp "Oaktown Renovation" "New remote")
      (is (empty? (:prompt (get-corp))) "Cannot expose faceup agendas")
      (take-credits state :corp)
      (take-credits state :runner)
      (core/lose state :corp :credit (:credit (get-corp)))
      (is (zero? (:credit (get-corp))) "Corp has no credits")
      (play-from-hand state :corp "PAD Campaign" "New remote")
      (prompt-choice :runner "Yes")
      (is (empty? (:prompt (get-corp))) "No prompt if Corp has no credits")
      (is (last-log-contains? state "exposes PAD Campaign") "Installed card was exposed")))
  (testing "Verify expose can be blocked"
    (do-game
      (new-game
        (make-deck "Weyland Consortium: Builder of Nations" ["Underway Grid" "Pup"])
        (make-deck "419: Amoral Scammer" []))
      (play-from-hand state :corp "Underway Grid" "New remote")
      (prompt-choice :runner "No")
      (take-credits state :corp)
      (take-credits state :runner)
      (play-from-hand state :corp "Pup" "Server 1")
      (prompt-choice :runner "Yes")
      (let [ug (get-in @state [:corp :servers :remote1 :content 0])]
        (core/rez state :corp ug)
        (prompt-choice :corp "No")
        (is (last-log-contains? state "uses Underway Grid to prevent 1 card from being exposed") "Exposure was prevented"))))
  (testing "Ixodidae shouldn't trigger off 419's ability"
    (do-game
      (new-game (default-corp ["PAD Campaign"])
                (make-deck "419: Amoral Scammer" ["Ixodidae"]))
      (take-credits state :corp)
      (play-from-hand state :runner "Ixodidae")
      (take-credits state :runner)
      (play-from-hand state :corp "PAD Campaign" "New remote")
      (let [corp-credits (:credit (get-corp))
            runner-credits (:credit (get-runner))]
        (prompt-choice :runner "Yes")
        (prompt-choice :corp "Yes")
        (is (= 1 (- corp-credits (:credit (get-corp)))) "Should lose 1 credit from 419 ability")
        (is (zero? (- runner-credits (:credit (get-runner)))) "Should not gain any credits from Ixodidae")))))

(deftest adam:-compulsive-hacker
  ;; Adam
  (testing "Allow runner to choose directives"
    (do-game
      (new-game
        (default-corp)
        (make-deck "Adam: Compulsive Hacker" [(qty "Sure Gamble" 3)])
        {:dont-start-game true})
      (is (= 4 (count (get-in @state [:runner :play-area]))) "All directives are in the runner's play area")
      (is (zero? (count (get-in @state [:runner :hand]))))
      (prompt-select :runner (find-card "Neutralize All Threats" (get-in @state [:runner :play-area])))
      (prompt-select :runner (find-card "Safety First" (get-in @state [:runner :play-area])))
      (prompt-select :runner (find-card "Always Be Running" (get-in @state [:runner :play-area])))
      (is (= 3 (count (get-resource state))) "3 directives were installed")
      (is (zero? (count (get-in @state [:runner :play-area]))) "The play area is empty")
      (let [nat (find-card "Neutralize All Threats" (get-resource state))
            sf (find-card "Safety First" (get-resource state))
            abr (find-card "Always Be Running" (get-resource state))]
        (is (and nat sf abr) "The chosen directives were installed"))))
  (testing "Directives should not grant Pālanā credits"
    (do-game
      (new-game
        (make-deck "Pālanā Foods: Sustainable Growth" [(qty "Hedge Fund" 3)])
        (make-deck "Adam: Compulsive Hacker" [(qty "Sure Gamble" 3)])
        {:dont-start-game true})
      (prompt-select :runner (find-card "Neutralize All Threats" (get-in @state [:runner :play-area])))
      (prompt-select :runner (find-card "Safety First" (get-in @state [:runner :play-area])))
      (prompt-select :runner (find-card "Always Be Running" (get-in @state [:runner :play-area])))
      (prompt-choice :corp "Keep")
      (prompt-choice :runner "Keep")
      (core/start-turn state :corp nil)
      (is (= 5 (:credit (get-corp))) "Pālanā does not gain credit from Adam's starting Directives")))
  (testing "Neutralize All Threats interaction with advanceable traps"
    (do-game
      (new-game
        (default-corp [(qty "Cerebral Overwriter" 3)])
        (make-deck "Adam: Compulsive Hacker" [(qty "Sure Gamble" 3)])
        {:dont-start-game true})
      (prompt-select :runner (find-card "Neutralize All Threats" (get-in @state [:runner :play-area])))
      (prompt-select :runner (find-card "Safety First" (get-in @state [:runner :play-area])))
      (prompt-select :runner (find-card "Always Be Running" (get-in @state [:runner :play-area])))
      (prompt-choice :corp "Keep")
      (prompt-choice :runner "Keep")
      (core/start-turn state :corp nil)
      (play-from-hand state :corp "Cerebral Overwriter" "New remote")
      (advance state (get-content state :remote1 0) 2)
      (take-credits state :corp)
      (run-empty-server state :remote1)
      (prompt-choice :corp "Yes")
      (prompt-choice-partial :runner "Pay")
      (is (= 2 (:brain-damage (get-runner))) "Runner took 2 brain damage")
      (is (= 1 (count (:discard (get-corp)))) "1 card in archives"))))

(deftest andromeda:-dispossessed-ristie
  ;; Andromeda - 9 card starting hand, 1 link
  (testing "Basic test"
    (do-game
      (new-game
        (default-corp)
        (make-deck "Andromeda: Dispossessed Ristie" [(qty "Sure Gamble" 3) (qty "Desperado" 3)
                                                     (qty "Security Testing" 3) (qty "Bank Job" 3)]))
      (is (= 1 (:link (get-runner))) "1 link")
      (is (= 9 (count (:hand (get-runner)))) "9 cards in Andromeda starting hand")))
  (testing "9 card starting hand after mulligan"
    (do-game
      (new-game
        (default-corp)
        (make-deck "Andromeda: Dispossessed Ristie" [(qty "Sure Gamble" 3) (qty "Desperado" 3)
                                                     (qty "Security Testing" 3) (qty "Bank Job" 3)])
        {:mulligan :runner})
      (is (= 1 (:link (get-runner))) "1 link")
      (is (= 9 (count (:hand (get-runner)))) "9 cards in Andromeda starting hand")))
  (testing "should not grant Palana credits"
    (do-game
      (new-game
        (make-deck "Pālanā Foods: Sustainable Growth" [(qty "Hedge Fund" 3)])
        (make-deck "Andromeda: Dispossessed Ristie" [(qty "Sure Gamble" 3) (qty "Desperado" 3)
                                                     (qty "Security Testing" 3) (qty "Bank Job" 3)]))
      (is (= 5 (:credit (get-corp))) "Palana does not gain credit from Andromeda's starting hand"))))

(deftest apex:-invasive-predator
  ;; Apex - Allow facedown install of a second console. Issue #1326
  (do-game
    (new-game
      (default-corp)
      (make-deck "Apex: Invasive Predator" [(qty "Heartbeat" 2)]))
    (take-credits state :corp)
    (core/end-phase-12 state :runner nil)
    (prompt-choice :runner "Done") ; no facedown install on turn 1
    (play-from-hand state :runner "Heartbeat")
    (is (= 1 (count (get-hardware state))))
    (take-credits state :runner)
    (take-credits state :corp)
    (core/end-phase-12 state :runner nil)
    (prompt-select :runner (find-card "Heartbeat" (:hand (get-runner))))
    (is (= 1 (count (get-runner-facedown state))) "2nd console installed facedown")))

(deftest asa-group:-security-through-vigilance
  (testing "Asa Group should not allow installing operations"
    (do-game
      (new-game
        (make-deck "Asa Group: Security Through Vigilance" ["Pup" "BOOM!" "Urban Renewal"])
        (default-runner))
      (play-from-hand state :corp "Pup" "New remote")
      (prompt-select :corp (find-card "BOOM!" (:hand (get-corp))))
      (is (empty? (get-content state :remote1)) "Asa Group installed an event in a server")
      (prompt-select :corp (find-card "Urban Renewal" (:hand (get-corp))))
      (is (= "Urban Renewal" (:title (get-content state :remote1 0))) "Asa Group can install an asset in a remote")))
  (testing "Asa Group should not allow installing agendas"
    (do-game
      (new-game
        (make-deck "Asa Group: Security Through Vigilance" ["Pup" "Project Vitruvius" "Urban Renewal"])
        (default-runner))
      (play-from-hand state :corp "Pup" "New remote")
      (prompt-select :corp (find-card "Project Vitruvius" (:hand (get-corp))))
      (is (empty? (get-content state :remote1)) "Asa Group did not install Agenda with its ability")
      (prompt-select :corp (find-card "Urban Renewal" (:hand (get-corp))))
      (is (= "Urban Renewal" (:title (get-content state :remote1 0))) "Asa Group can install an asset in a remote")))
  (testing "Asa Group ordering correct when playing Mirrormorph"
    (do-game
      (new-game
        (make-deck "Asa Group: Security Through Vigilance" ["Shipment from MirrorMorph"
                                                            "Pup"
                                                            "Red Herrings"
                                                            "Marilyn Campaign"
                                                            "Project Vitruvius"])
        (default-runner))
      (let  [marilyn (find-card "Marilyn Campaign" (:hand (get-corp)))
             pup (find-card "Pup" (:hand (get-corp)))
             herrings (find-card "Red Herrings" (:hand (get-corp)))
             vitruvius (find-card "Project Vitruvius" (:hand (get-corp)))]
        (play-from-hand state :corp "Shipment from MirrorMorph")
        (prompt-select :corp marilyn)
        (prompt-choice :corp "New remote")
        (is (= (:cid marilyn) (:cid (get-content state :remote1 0))) "Marilyn is installed as first card")
        (prompt-select :corp herrings) ;; This should be the Asa prompt, should be automatically installed in remote1
        (is (= (:cid herrings) (:cid (get-content state :remote1 1))) "Red Herrings is installed in Server 1")
        (prompt-select :corp vitruvius)
        (prompt-choice :corp "New remote")
        (prompt-select :corp pup)
        (prompt-choice :corp "New remote")
        (is (empty? (:prompt (get-corp))) "No more prompts")
        (is (= 6 (count (:servers (get-corp)))) "There are six servers, including centrals"))))
  (testing "don't allow installation of operations"
    (do-game
      (new-game
        (make-deck "Asa Group: Security Through Vigilance" ["Pup" "BOOM!" "Urban Renewal"])
        (default-runner))
      (play-from-hand state :corp "Pup" "New remote")
      (prompt-select :corp (find-card "BOOM!" (:hand (get-corp))))
      (is (empty? (get-content state :remote1)) "Asa Group installed an event in a server")
      (prompt-select :corp (find-card "Urban Renewal" (:hand (get-corp))))
      (is (= "Urban Renewal" (:title (get-content state :remote1 0))) "Asa Group can install an asset in a remote"))))

(deftest ^{:card-title "ayla-\"bios\"-rahim:-simulant-specialist"}
  ayla
  ;; Ayla - choose & use cards for NVRAM
  (do-game
    (new-game
      (default-corp)
      (make-deck "Ayla \"Bios\" Rahim: Simulant Specialist" ["Sure Gamble" "Desperado"
                                                             "Security Testing" "Bank Job"
                                                             "Heartbeat" "Eater"])
      {:dont-start-game true})
    (is (= 6 (count (get-in @state [:runner :play-area]))) "Deck cards are in play area")
    (is (zero? (count (get-in @state [:runner :hand]))))
    (prompt-select :runner (find-card "Sure Gamble" (get-in @state [:runner :play-area])))
    (prompt-select :runner (find-card "Desperado" (get-in @state [:runner :play-area])))
    (prompt-select :runner (find-card "Bank Job" (get-in @state [:runner :play-area])))
    (prompt-select :runner (find-card "Eater" (get-in @state [:runner :play-area])))
    (is (= 4 (count (:hosted (:identity (get-runner))))) "4 cards in NVRAM")
    (is (zero? (count (get-in @state [:runner :play-area]))) "The play area is empty")
    (prompt-choice :corp "Keep")
    (prompt-choice :runner "Keep")
    (take-credits state :corp)
    (is (= 2 (count (get-in @state [:runner :hand]))) "There are 2 cards in the runner's Grip")
    (card-ability state :runner (:identity (get-runner)) 0)
    (prompt-card :runner (find-card "Bank Job" (:hosted (:identity (get-runner)))))
    (is (= 3 (count (get-in @state [:runner :hand]))) "There are 3 cards in the runner's Grip")))

(deftest cerebral-imaging:-infinite-frontiers
  ;; Cerebral Imaging - Maximum hand size equal to credits
  (do-game
    (new-game
      (make-deck "Cerebral Imaging: Infinite Frontiers" [(qty "Hedge Fund" 3)])
      (default-runner))
    (play-from-hand state :corp "Hedge Fund")
    (play-from-hand state :corp "Hedge Fund")
    (is (= 13 (:credit (get-corp))) "Has 13 credits")
    (is (= 13 (core/hand-size state :corp)) "Max hand size is 13")))

(deftest chaos-theory:-wunderkind
  ;; Chaos Theory, start with +1 MU
  (do-game
    (new-game (default-corp)
              (make-deck "Chaos Theory: Wünderkind" []))
    (is (= 5 (core/available-mu state)) "Chaos Theory starts the game with +1 MU")))

(deftest chronos-protocol:-selective-mind-mapping
  ;; Chronos Protocol - Choose Runner discard for first net damage of a turn
  (testing "Basic test"
    (do-game
      (new-game
        (make-deck "Chronos Protocol: Selective Mind-mapping" ["Pup" (qty "Neural EMP" 2)])
        (default-runner [(qty "Imp" 3)]))
      (play-from-hand state :corp "Pup" "HQ")
      (take-credits state :corp)
      (run-on state :hq)
      (let [pup (get-ice state :hq 0)]
        (core/rez state :corp pup)
        (card-subroutine state :corp pup 0)
        (prompt-choice :corp "Yes")
        (let [imp (find-card "Imp" (:hand (get-runner)))]
          (prompt-choice :corp imp)
          (is (= 1 (count (:discard (get-runner)))))
          (card-subroutine state :corp pup 0)
          (is (empty? (:prompt (get-corp))) "No choice on second net damage")
          (is (= 2 (count (:discard (get-runner)))))
          (run-jack-out state)
          (take-credits state :runner)
          (core/move state :runner (find-card "Imp" (:discard (get-runner))) :hand)
          (play-from-hand state :corp "Neural EMP")
          (prompt-choice :corp "No")
          (is (= 2 (count (:discard (get-runner)))) "Damage dealt after declining ability")
          (play-from-hand state :corp "Neural EMP")
          (is (empty? (:prompt (get-corp))) "No choice after declining on first damage")
          (is (= 3 (count (:discard (get-runner)))))))))
  (testing "with Obokata: Pay 4 net damage to steal.  Only 3 damage left after Chronos.  No trigger of damage prevent."
    (do-game
      (new-game (make-deck "Chronos Protocol: Selective Mind-mapping" [(qty "Obokata Protocol" 5)])
                (default-runner [(qty "Sure Gamble" 3) "Inti" "Feedback Filter"]))
      (core/gain state :runner :credit 10)
      (play-from-hand state :corp "Obokata Protocol" "New remote")
      (take-credits state :corp)
      (play-from-hand state :runner "Feedback Filter")
      (run-empty-server state "Server 1")
      (prompt-choice-partial :runner "Pay")
      (prompt-choice :corp "Yes")
      (prompt-card :corp (find-card "Inti" (:hand (get-runner))))
      (is (empty? (:prompt (get-runner))) "Feedback Filter net damage prevention opportunity not given")
      (is (= 4 (count (:discard (get-runner)))) "Runner paid 4 net damage")))
  (testing "vs Employee Strike. Issue #1958"
    (do-game
      (new-game
        (make-deck "Chronos Protocol: Selective Mind-mapping" ["Pup"])
        (default-runner ["Employee Strike" (qty "Scrubbed" 3) "Sure Gamble"]))
      (play-from-hand state :corp "Pup" "HQ")
      (take-credits state :corp)
      (play-from-hand state :runner "Employee Strike")
      (run-on state :hq)
      (let [pup (get-ice state :hq 0)]
        (core/rez state :corp pup)
        (card-subroutine state :corp pup 0)
        (is (empty? (:prompt (get-corp))) "No choice because of Employee Strike")
        (card-subroutine state :corp pup 0)
        (is (= 2 (count (:discard (get-runner)))))
        (run-jack-out state)
        (take-credits state :runner)
        (take-credits state :corp)
        (play-from-hand state :runner "Scrubbed")
        (run-on state :hq)
        (card-subroutine state :corp pup 0)
        (is (not (empty? (:prompt (get-corp)))) "Employee Strike out of play - Ability turned on correctly")))))

(deftest edward-kim:-humanity's-hammer
  ;; Edward Kim
  (testing "Trash first operation accessed each turn, but not if first one was in Archives"
    (do-game
      (new-game
        (default-corp [(qty "Hedge Fund" 3) (qty "Restructure" 2) "PAD Campaign"])
        (make-deck "Edward Kim: Humanity's Hammer" ["Eater" (qty "Sure Gamble" 2)]))
      (play-from-hand state :corp "Hedge Fund")
      (trash-from-hand state :corp "PAD Campaign")
      (take-credits state :corp)
      (run-empty-server state "Archives")
      (run-empty-server state "HQ")
      (is (= 2 (count (:discard (get-corp)))) "No operation trashed from HQ; accessed one in Archives first")
      (take-credits state :runner)
      (core/move state :corp (find-card "Hedge Fund" (:discard (get-corp))) :hand)
      (is (= 1 (count (:discard (get-corp)))))
      (take-credits state :corp)
      (run-empty-server state "Archives")
      (run-empty-server state "HQ")
      (is (= 2 (count (:discard (get-corp)))) "1 operation trashed from HQ; accessed non-operation in Archives first")
      (take-credits state :runner)
      (play-from-hand state :corp "Hedge Fund")
      (take-credits state :corp)
      (play-from-hand state :runner "Eater")
      (let [eater (get-program state 0)]
        (run-on state "Archives")
        (card-ability state :runner eater 0) ; pretend to break a sub so no cards in Archives will be accessed
        (run-successful state)
        (is (= 3 (count (:discard (get-corp)))))
        (run-empty-server state "HQ")
        (is (= 4 (count (:discard (get-corp)))) "1 operation trashed from HQ; accessed non-operation in Archives first"))))
  (testing "Do not trigger maw on first Operation access (due to trash)"
    (do-game
      (new-game
        (default-corp [(qty "Hedge Fund" 3) (qty "Restructure" 2)])
        (make-deck "Edward Kim: Humanity's Hammer" ["Maw" (qty "Sure Gamble" 2)]))
      (take-credits state :corp)
      (play-from-hand state :runner "Sure Gamble")
      (play-from-hand state :runner "Maw")
      (is (zero? (count (:discard (get-corp)))) "No cards in Archives")
      (run-empty-server state "HQ")
      (is (= 1 (count (:discard (get-corp)))) "Only one card trashed from HQ, by Ed Kim")
      (run-empty-server state "HQ")
      (prompt-choice :runner "No action")
      (is (= 2 (count (:discard (get-corp)))) "One more card trashed from HQ, by Maw"))))

(deftest exile:-streethawk
  ;; Exile
  (testing "Simultaneous-resolution prompt shown for interaction with Customized Secretary"
    (do-game
      (new-game
        (default-corp)
        (make-deck "Exile: Streethawk" [(qty "Customized Secretary" 3) (qty "Clone Chip" 3)
                                        (qty "Sure Gamble" 3)]))
      (take-credits state :corp)
      (starting-hand state :runner ["Customized Secretary" "Clone Chip"])
      (trash-from-hand state :runner "Customized Secretary")
      (play-from-hand state :runner "Clone Chip")
      (card-ability state :runner (get-hardware state 0) 0)
      (prompt-select :runner (find-card "Customized Secretary" (:discard (get-runner))))
      ;; Make sure the simultaneous-resolution prompt is showing with 2 choices
      (is (= 2 (-> (get-runner) :prompt first :choices count)) "Simultaneous-resolution prompt is showing")
      (prompt-choice :runner "Exile: Streethawk")
      (is (= 1 (count (:hand (get-runner)))) "Exile drew a card"))))

(deftest freedom-khumalo:-crypto-anarchist
  ;; Freedom Khumalo - Can spend virus counters from other cards to trash accessed cards with play/rez costs
  (testing "Only works with Assets, ICE, Operations, and Upgrades"
    (letfn [(fk-test [card]
              (do-game
                (new-game (default-corp [card])
                          (make-deck "Freedom Khumalo: Crypto-Anarchist" ["Cache"]))
                (take-credits state :corp)
                (play-from-hand state :runner "Cache")
                (run-empty-server state "HQ")
                (prompt-choice-partial :runner "Freedom")
                (prompt-select :runner (get-program state 0))
                (prompt-select :runner (get-program state 0))
                (is (= 1 (count (:discard (get-corp))))
                    (str "Accessed " card " should have been trashed after selecting two virus counters"))))]
      (doall (map fk-test
                  ["Dedicated Response Team"
                   "Consulting Visit"
                   "Builder"
                   "Research Station"]))))
  (testing "Triggers when play/rez cost less than or equal to number of available virus counters"
    (letfn [(fk-test [card]
              (do-game
                (new-game (default-corp [card])
                          (make-deck "Freedom Khumalo: Crypto-Anarchist" ["Cache"]))
                (take-credits state :corp)
                (play-from-hand state :runner "Cache")
                (run-empty-server state "HQ")
                (let [cost (->> (get-corp) :hand first :cost)]
                  (prompt-choice-partial :runner "Freedom")
                  (when (pos? cost)
                    (dotimes [_ cost]
                      (prompt-select :runner (get-program state 0))))
                  (is (= 1 (count (:discard (get-corp))))
                      (str "Accessed " card " should have been trashed after selecting " cost " virus counters")))))]
      (doall (map fk-test
                  ["Beanstalk Royalties"
                   "Aggressive Negotiation"
                   "Consulting Visit"
                   "Door to Door"]))))
  (testing "Doesn't trigger when there aren't enough available virus counters"
    (letfn [(fk-test [card]
              (do-game
                (new-game (default-corp [card])
                          (make-deck "Freedom Khumalo: Crypto-Anarchist" ["Cache"]))
                (take-credits state :corp)
                (play-from-hand state :runner "Cache")
                (run-empty-server state "HQ")
                (is (= 1 (->> @state :runner :prompt first :choices count)) "Should only have 1 option")
                (is (= "No action" (->> @state :runner :prompt first :choices first)) "Only option should be 'No action'")))]
      (doall (map fk-test
                  ["Archer"
                   "Fire Wall"
                   "Colossus"
                   "Tyrant"]))))
  (testing "Can use multiple programs for virus counter payment"
    (do-game
      (new-game (default-corp ["Dedicated Response Team"])
                (make-deck "Freedom Khumalo: Crypto-Anarchist"
                           ["Cache" "Virus Breeding Ground"]))
      (take-credits state :corp)
      (play-from-hand state :runner "Cache")
      (play-from-hand state :runner "Virus Breeding Ground")
      (take-credits state :runner)
      (take-credits state :corp)
      (run-empty-server state "HQ")
      (prompt-choice-partial :runner "Freedom")
      (prompt-select :runner (get-program state 0))
      (prompt-select :runner (get-resource state 0))
      (is (= 1 (count (:discard (get-corp))))
          (str "Accessed Dedicated Response Team should have been trashed after selecting 2 virus counters"))))
  (testing "Can use viruses on hosted cards"
    (do-game
      (new-game (default-corp [(qty "Ice Wall" 2)])
                (make-deck "Freedom Khumalo: Crypto-Anarchist" ["Trypano"]))
      (play-from-hand state :corp "Ice Wall" "R&D")
      (let [iw (get-ice state :rd 0)]
        (take-credits state :corp)
        (play-from-hand state :runner "Trypano")
        (prompt-select :runner (refresh iw))
        (take-credits state :runner)
        (take-credits state :corp)
        (prompt-choice :runner "Yes")
        (run-empty-server state "HQ")
        (prompt-choice-partial :runner "Freedom")
        (prompt-select :runner (->> (refresh iw) :hosted first)))
      (is (= 1 (count (:discard (get-corp)))) "Accessed Ice Wall should be discarded after selecting 1 virus counter")))
  (testing "Doesn't trigger when accessing an Agenda"
    (do-game
      (new-game (default-corp ["Hostile Takeover"])
                (make-deck "Freedom Khumalo: Crypto-Anarchist" ["Cache"]))
      (take-credits state :corp)
      (play-from-hand state :runner "Cache")
      (run-empty-server state "HQ")
      (is (= 1 (->> @state :runner :prompt first :choices count)) "Should only have 1 option")
      (is (= "Steal" (->> @state :runner :prompt first :choices first)) "Only option should be 'Steal'")))
  (testing "Shows multiple prompts when playing Imp"
    (do-game
      (new-game (default-corp ["Dedicated Response Team"])
                (make-deck "Freedom Khumalo: Crypto-Anarchist"
                           ["Sure Gamble" "Cache" "Imp"]))
      (take-credits state :corp)
      (play-from-hand state :runner "Sure Gamble")
      (play-from-hand state :runner "Cache")
      (play-from-hand state :runner "Imp")
      (run-empty-server state "HQ")
      (is (= 4 (->> @state :runner :prompt first :choices count)) "Should have 4 options: Freedom, Imp, Trash, No action")))
  (testing "Should return to access prompts when Done is pressed"
    (do-game
      (new-game (default-corp ["Dedicated Response Team"])
                (make-deck "Freedom Khumalo: Crypto-Anarchist" ["Cache"]))
      (take-credits state :corp)
      (play-from-hand state :runner "Cache")
      (run-empty-server state "HQ")
      (is (= 3 (->> @state :runner :prompt first :choices count)) "Should have 3 choices: Freedom, Trash, No action")
      (prompt-choice-partial :runner "Freedom")
      (prompt-select :runner (get-program state 0))
      (prompt-choice :runner "Done")
      (is (= 3 (->> @state :runner :prompt first :choices count))
          (str "Should go back to access prompts, with 3 choices: Freedom, Trash, No action. "
               "Choices seen: " (->> @state :runner :prompt first :choices)))
      (prompt-choice-partial :runner "Freedom")
      (prompt-select :runner (get-program state 0))
      (prompt-select :runner (get-program state 0))
      (is (= 1 (count (:discard (get-corp)))) "Card should now be properly discarded")))
  (testing "Shouldn't grant additional accesses after trashing accessed card. #3423"
    (do-game
      (new-game (default-corp [(qty "Ice Wall" 10)])
                (make-deck "Freedom Khumalo: Crypto-Anarchist" ["Cache"]))
      (take-credits state :corp)
      (play-from-hand state :runner "Cache")
      (run-empty-server state "R&D")
      (prompt-choice-partial :runner "Freedom")
      (prompt-select :runner (get-program state 0))
      (is (= 1 (count (:discard (get-corp)))) "Accessed Ice Wall should be discarded now")
      (is (not (:run @state)) "Run ended")))
  (testing "Shouldn't give Aumakua additional counters on trash. #3479"
    (do-game
      (new-game (default-corp [(qty "Ice Wall" 10)])
                (make-deck "Freedom Khumalo: Crypto-Anarchist" ["Cache" "Aumakua"]))
      (take-credits state :corp)
      (play-from-hand state :runner "Cache")
      (play-from-hand state :runner "Aumakua")
      (run-empty-server state "R&D")
      (is (zero? (get-counters (get-program state 1) :virus)) "Aumakuma shouldn't have any virus counters yet.")
      (prompt-choice-partial :runner "Freedom")
      (prompt-select :runner (get-program state 0))
      (is (= 1 (count (:discard (get-corp)))) "Ice Wall should be discarded now")
<<<<<<< HEAD
      (is (nil? (->> (get-program state 1) :counter :virus)) "Aumakua doesn't gain any virus counters from trash ability.")
      (is (not (:run @state)) "Run ended")))
  (testing "interaction with trash-cost-bonuses, and declining ability once initiated"
    (do-game
      (new-game (default-corp ["The Board"])
                (make-deck "Freedom Khumalo: Crypto-Anarchist" ["Skulljack" "Imp" "Sure Gamble"]))
      (play-from-hand state :corp "The Board" "New remote")
      (take-credits state :corp)
      (run-empty-server state "Server 1")
      (is (= 1 (-> (get-runner) :prompt first :choices count)) "Runner doesn't have enough credits to trash")
      (prompt-choice :runner "No action")
      (play-from-hand state :runner "Imp")
      (core/add-counter state :runner (get-program state 0) :virus 5)
      (play-from-hand state :runner "Skulljack")
      (take-credits state :runner)
      (take-credits state :corp)
      (run-empty-server state "Server 1")
      (is (= 6 (core/trash-cost state :runner (get-content state :remote1 0))) "The Board should cost 6 to trash")
      (is (= 3 (-> (get-runner) :prompt first :choices count)) "Runner can use Freedom or Imp to trash")
      (prompt-choice-partial :runner "Freedom")
      (prompt-select :runner (get-program state 0))
      (prompt-choice :runner "Done")
      (is (= 6 (core/trash-cost state :runner (get-content state :remote1 0))) "Skulljack shouldn't trigger a second time")
      (is (= 3 (-> (get-runner) :prompt first :choices count)) "Runner can still use Freedom or Imp the second time around")
      (prompt-choice-partial :runner "Imp")
      (is (= 2 (:agenda-point (get-runner))) "Runner should trash The Board with Imp and gain 2 agenda points"))))
=======
      (is (zero? (get-counters (get-program state 1) :virus)) "Aumakua doesn't gain any virus counters from trash ability.")
      (is (not (:run @state)) "Run ended"))))
>>>>>>> bf4a46d5

(deftest gabriel-santiago:-consummate-professional
  ;; Gabriel Santiago - Gain 2c on first successful HQ run each turn
  (do-game
    (new-game
      (default-corp)
      (make-deck "Gabriel Santiago: Consummate Professional" ["Easy Mark"]))
    (take-credits state :corp)
    (run-empty-server state :rd)
    (is (= 5 (:credit (get-runner))) "No credits gained")
    (run-empty-server state :hq)
    (is (= 7 (:credit (get-runner))) "Gained 2c")
    (run-empty-server state :hq)
    (is (= 7 (:credit (get-runner))) "No credits gained")))

(deftest gagarin-deep-space:-expanding-the-horizon
  ;; Gagarin - pay 1c to access each card in remote
  (do-game
    (new-game
      (make-deck "Gagarin Deep Space: Expanding the Horizon" ["PAD Campaign" "Caprice Nisei"])
      (default-runner))
    (core/lose state :runner :credit 4)
    (is (= 1 (:credit (get-runner))) "Runner has 1 credit")
    (play-from-hand state :corp "PAD Campaign" "New remote")
    (take-credits state :corp)
    (run-empty-server state :remote1)
    (prompt-select :runner (get-content state :remote1 0))
    (is (zero? (:credit (get-runner))) "Paid 1 credit to access")
    (prompt-choice :runner "No") ; Dismiss trash prompt
    (is (last-log-contains? state "PAD Campaign") "Accessed card name was logged")
    (run-empty-server state :remote1)
    (prompt-select :runner (get-content state :remote1 0))
    (prompt-choice :runner "No action") ; Could not afford message dismissed
    (is (empty? (:prompt (get-runner))) "Runner cannot access so no trash prompt")
    (is (not (last-log-contains? state "PAD Campaign")) "No card name was logged")
    (run-empty-server state :hq)
    (prompt-choice :runner "No") ; Dismiss trash prompt
    (is (last-log-contains? state "Caprice") "Accessed card name was logged")))

(deftest grndl:-power-unleashed
  ;; GRNDL: Power Unleashed - start game with 10 credits and 1 bad pub.
  (testing "Basic test"
    (do-game
      (new-game
        (make-deck "GRNDL: Power Unleashed" [(qty "Hedge Fund" 3)])
        (default-runner))
      (is (= 10 (:credit (get-corp))) "GRNDL starts with 10 credits")
      (is (= 1 (:bad-publicity (get-corp))) "GRNDL starts with 1 bad publicity")))
  (testing "vs Valencia - only 1 bad pub at start"
    (do-game
      (new-game
        (make-deck "GRNDL: Power Unleashed" [(qty "Hedge Fund" 3)])
        (make-deck "Valencia Estevez: The Angel of Cayambe" [(qty "Sure Gamble" 3)]))
      (is (= 10 (:credit (get-corp))) "GRNDL starts with 10 credits")
      (is (= 1 (:bad-publicity (get-corp))) "GRNDL starts with 1 bad publicity"))))

(deftest haarpsichord-studios:-entertainment-unleashed
  ;; Haarpsichord Studios
  (testing "Prevent stealing more than 1 agenda per turn"
    (do-game
      (new-game
        (make-deck "Haarpsichord Studios: Entertainment Unleashed" [(qty "15 Minutes" 3)])
        (default-runner ["Gang Sign"]))
      (take-credits state :corp)
      (play-from-hand state :runner "Gang Sign")
      (run-empty-server state "HQ")
      (prompt-choice :runner "Steal")
      (is (= 1 (:agenda-point (get-runner))))
      (run-empty-server state "HQ")
      (prompt-choice :runner "No action")
      (is (= 1 (:agenda-point (get-runner))) "Second steal of turn prevented")
      (take-credits state :runner)
      (play-from-hand state :corp "15 Minutes" "New remote")
      (score-agenda state :corp (get-content state :remote1 0))
      (prompt-choice :runner "Card from hand")
      (prompt-choice :runner "Steal")
      (is (= 2 (:agenda-point (get-runner))) "Steal prevention didn't carry over to Corp turn")))
  (testing "Interactions with Employee Strike. Issue #1313"
    (do-game
      (new-game
        (make-deck "Haarpsichord Studios: Entertainment Unleashed" [(qty "15 Minutes" 3)])
        (default-runner ["Employee Strike" "Scrubbed"]))
      (take-credits state :corp)
      (core/gain state :runner :click 5)
      (run-empty-server state "HQ")
      (prompt-choice :runner "Steal")
      (is (= 1 (:agenda-point (get-runner))))
      (play-from-hand state :runner "Employee Strike")
      (run-empty-server state "HQ")
      (prompt-choice :runner "Steal")
      (is (= 2 (:agenda-point (get-runner))) "Second steal not prevented")
      (play-from-hand state :runner "Scrubbed")
      (run-empty-server state "HQ")
      (prompt-choice :runner "No action")
      (is (= 2 (:agenda-point (get-runner))) "Third steal prevented"))))

(deftest haas-bioroid:-architects-of-tomorrow
  ;; Architects of Tomorrow - prompt to rez after passing bioroid
  (do-game
    (new-game
      (make-deck "Haas-Bioroid: Architects of Tomorrow" [(qty "Eli 1.0" 2) "Pup"])
      (default-runner))
    (core/gain state :corp :credit 3)
    (play-from-hand state :corp "Eli 1.0" "Archives")
    (play-from-hand state :corp "Pup" "Archives")
    (play-from-hand state :corp "Eli 1.0" "HQ")
    (take-credits state :corp)
    (run-on state "Archives")
    (core/rez state :corp (get-ice state :archives 1))
    (run-continue state)
    (core/rez state :corp (get-ice state :archives 0))
    (is (= 3 (:credit (get-corp))) "Corp has 3 credits after rezzing Eli 1.0")
    (run-continue state)
    (prompt-select :corp (get-ice state :hq 0))
    (is (= 3 (:credit (get-corp))) "Corp not charged for Architects of Tomorrow rez of Eli 1.0")))

(deftest haas-bioroid:-engineering-the-future
  ;; Engineereing the Future
  (testing "interaction with Employee Strike"
    (do-game
      (new-game
        (make-deck "Haas-Bioroid: Engineering the Future" [(qty "Eli 1.0" 3) "Paywall Implementation"])
        (default-runner ["Employee Strike"]))
      (take-credits state :corp)
      (is (= 8 (:credit (get-corp))) "Corp has 8 credits at turn end")
      (play-from-hand state :runner "Employee Strike")
      (take-credits state :runner)
      (play-from-hand state :corp "Eli 1.0" "New remote")
      (is (= 8 (:credit (get-corp))) "Corp did not gain 1cr from EtF")
      (play-from-hand state :corp "Paywall Implementation")
      (play-from-hand state :corp "Eli 1.0" "New remote")
      (is (= 8 (:credit (get-corp))) "Corp did not gain 1cr from EtF")
      (take-credits state :corp)
      (take-credits state :runner)
      (play-from-hand state :corp "Eli 1.0" "New remote")
      (is (= 9 (:credit (get-corp))) "Corp gained 1cr from EtF"))))

(deftest haas-bioroid:-stronger-together
  ;; Stronger Together - +1 strength for Bioroid ice
  (do-game
    (new-game
      (make-deck "Haas-Bioroid: Stronger Together" ["Eli 1.0"])
      (default-runner))
    (play-from-hand state :corp "Eli 1.0" "Archives")
    (let [eli (get-ice state :archives 0)]
      (core/rez state :corp eli)
      (is (= 5 (:current-strength (refresh eli))) "Eli 1.0 at 5 strength"))))

(deftest iain-stirling:-retired-spook
  ;; Iain Stirling - Gain 2 credits when behind
  (do-game
    (new-game
      (default-corp ["Breaking News"])
      (make-deck "Iain Stirling: Retired Spook" [(qty "Sure Gamble" 3)]))
    (play-from-hand state :corp "Breaking News" "New remote")
    (let [ag1 (get-in @state [:corp :servers :remote1 :content 0])]
      (core/advance state :corp {:card (refresh ag1)})
      (core/advance state :corp {:card (refresh ag1)})
      (core/score state :corp {:card (refresh ag1)})
      (take-credits state :corp)
      (is (= 1 (:agenda-point (get-corp))) "Corp gains 1 agenda point from Breaking News")
      (take-credits state :runner 1)
      (is (= 8 (:credit (get-runner))) "Gained 2 credits from being behind on points"))))

(deftest industrial-genomics:-growing-solutions
  ;; Industrial Genomics - Increase trash cost
  (do-game
    (new-game
      (make-deck "Industrial Genomics: Growing Solutions" [(qty "PAD Campaign" 3)
                                                           (qty "Hedge Fund" 3)])
      (default-runner))
    (play-from-hand state :corp "PAD Campaign" "New remote")
    (trash-from-hand state :corp "PAD Campaign")
    (trash-from-hand state :corp "PAD Campaign")
    (trash-from-hand state :corp "Hedge Fund")
    (trash-from-hand state :corp "Hedge Fund")
    (let [pad (get-content state :remote1 0)]
      (core/rez state :corp pad)
      (take-credits state :corp)
      (run-empty-server state "Server 1")
      (is (= 8 (core/trash-cost state :runner (refresh pad)))))))

(deftest jemison-astronautics:-sacrifice.-audacity.-success.
  ;; Jemison Astronautics - Place advancements when forfeiting agendas
  (testing "Basic test"
    (do-game
      (new-game
        (make-deck "Jemison Astronautics: Sacrifice. Audacity. Success."
                   ["Enforcer 1.0" "Hostile Takeover" "Ice Wall" "Global Food Initiative"])
        (default-runner ["Data Dealer"]))
      (play-from-hand state :corp "Enforcer 1.0" "HQ")
      (play-from-hand state :corp "Ice Wall" "R&D")
      (play-from-hand state :corp "Hostile Takeover" "New remote")
      (let [enf (get-ice state :hq 0)
            iwall (get-ice state :rd 0)]
        (take-credits state :corp)
        (play-from-hand state :runner "Data Dealer")
        (run-empty-server state "Server 1")
        (prompt-choice :runner "Steal")
        (let [dd (get-resource state 0)]
          (card-ability state :runner dd 0)
          (prompt-select :runner (get-in (get-runner) [:scored 0]))
          (is (empty? (:prompt (get-corp))) "No Jemison prompt for Runner forfeit")
          (take-credits state :runner)
          (play-from-hand state :corp "Global Food Initiative" "New remote")
          (score-agenda state :corp (get-content state :remote2 0))
          (core/rez state :corp enf)
          (prompt-select :corp (get-in (get-corp) [:scored 0]))
          (prompt-select :corp iwall)
          (is (= 4 (get-counters (refresh iwall) :advancement)) "Jemison placed 4 advancements")))))
  (testing "24/7 - Armed Intimidation combination"
    ;; Expected result: 24/7 causes Forfeit, Jemison places counters, AI triggers
    (do-game
      (new-game
        (make-deck "Jemison Astronautics: Sacrifice. Audacity. Success."
                   ["Armed Intimidation" "Hostile Takeover"
                    "24/7 News Cycle" "Ice Wall"])
        (default-runner))
      (play-and-score state "Hostile Takeover")
      (is (= 1 (:agenda-point (get-corp))) "Corp has 1 agenda points from Hostile Takeover")
      (is (= 12 (:credit (get-corp))) "Corp has 12 credits after scoring Hostile Takeover with play-score")
      (play-and-score state "Armed Intimidation")
      (prompt-choice :runner "Take 2 tags")
      (is (= 3 (:agenda-point (get-corp))) "Corp has 3 agenda points from HT + Armed Intimidation")
      (is (= 2 (:tag (get-runner))) "Runner took 2 tags from AI")
      (play-from-hand state :corp "Ice Wall" "HQ")
      (take-credits state :corp)
      (take-credits state :runner)
      (play-from-hand state :corp "24/7 News Cycle")
      (prompt-select :corp (get-scored state :corp 0)) ; select HT to forfeit
      (let [ice-wall (get-ice state :hq 0)]
        (prompt-select :corp ice-wall) ; The Jemison forfeit triggers
        (is (= 2 (get-counters (refresh ice-wall) :advancement)) "Ice Wall has 2 advancement counters from HT forfeit"))
      (prompt-select :corp (get-scored state :corp 0)) ; select AI to trigger
      (prompt-choice :runner "Take 2 tags") ; First runner has prompt
      (is (= 4 (:tag (get-runner))) "Runner took 2 more tags from AI -- happens at the end of all the delayed-completion"))))

(deftest jesminder-sareen:-girl-behind-the-curtain
  ;; Jesminder Sareen - avoid tags only during a run
  (testing "Basic test"
    (do-game
      (new-game (default-corp ["SEA Source" "Data Raven"])
                (make-deck "Jesminder Sareen: Girl Behind the Curtain" [(qty "Sure Gamble" 3)]))
      (play-from-hand state :corp "Data Raven" "Archives")
      (take-credits state :corp)
      (let [dr (-> @state :corp :servers :archives :ices first)]
        (core/rez state :corp dr)
        (core/click-run state :runner {:server "Archives"})
        (card-ability state :corp dr 0)
        (is (zero? (:tag (get-runner))) "Jesminder avoided first tag during the run")
        (card-ability state :corp dr 0)
        (is (= 1 (:tag (get-runner))) "Jesminder did not avoid the second tag during the run")
        (core/no-action state :corp nil)
        (core/continue state :runner nil)
        (core/no-action state :corp nil)
        (core/successful-run state :runner nil)
        (run-empty-server state "R&D") ; clear per-run buffer
        (take-credits state :runner)
        (play-from-hand state :corp "SEA Source")
        (prompt-choice :corp 0)
        (prompt-choice :runner 0)
        (is (= 2 (:tag (get-runner))) "Jesminder did not avoid the tag outside of a run"))))
  (testing "don't avoid John Masanori tag"
    (do-game
      (new-game (default-corp)
                (make-deck "Jesminder Sareen: Girl Behind the Curtain" ["John Masanori"]))
      (take-credits state :corp)
      (play-from-hand state :runner "John Masanori")
      (run-on state "HQ")
      (core/jack-out state :runner nil)
      (is (= 1 (:tag (get-runner))) "Jesminder did not avoid John Masanori tag"))))

(deftest jinteki-biotech:-life-imagined
  ;; Jinteki Biotech
  (testing "Brewery net damage"
    (do-game
      (new-game
        (make-deck "Jinteki Biotech: Life Imagined" ["Braintrust"])
        (default-runner)
        {:dont-start-turn true})
      (prompt-choice :corp "The Brewery")
      (core/start-turn state :corp nil)
      (card-ability state :corp (:identity (get-corp)) 1)
      (is (= 1 (count (:hand (get-runner)))) "Runner took 2 net damage from Brewery flip")))
  (testing "Greenhouse four advancement tokens"
    (do-game
      (new-game
        (make-deck "Jinteki Biotech: Life Imagined" ["Braintrust"])
        (default-runner)
        {:dont-start-turn true})
      (prompt-choice :corp "The Greenhouse")
      (core/start-turn state :corp nil)
      (play-from-hand state :corp "Braintrust" "New remote")
      (take-credits state :corp)
      (take-credits state :runner)
      (let [bt (get-content state :remote1 0)]
        (is (zero? (get-counters (refresh bt) :advancement)) "No advancement counters on agenda")
        (card-ability state :corp (:identity (get-corp)) 1)
        (prompt-select :corp (refresh bt))
        (is (= 4 (get-counters (refresh bt) :advancement)) "Four advancement counters on agenda"))))
  (testing "Tank shuffle Archives into R&D"
    (do-game
      (new-game
        (make-deck "Jinteki Biotech: Life Imagined" [(qty "Hedge Fund" 3)])
        (default-runner)
        {:dont-start-turn true})
      (prompt-choice :corp "The Tank")
      (core/start-turn state :corp nil)
      (play-from-hand state :corp "Hedge Fund")
      (play-from-hand state :corp "Hedge Fund")
      (play-from-hand state :corp "Hedge Fund")
      (take-credits state :runner)
      (is (= 3 (count (:discard (get-corp)))) "Archives started with 3 cards")
      (is (zero? (count (:deck (get-corp)))) "R&D started empty")
      (card-ability state :corp (:identity (get-corp)) 1)
      (is (zero? (count (:discard (get-corp)))) "Archives ended empty")
      (is (= 3 (count (:deck (get-corp)))) "R&D ended with 3 cards"))))

(deftest jinteki:-personal-evolution
  ;; Personal Evolution - Prevent runner from running on remotes unless they first run on a central
  (do-game
    (new-game
      (make-deck "Jinteki: Personal Evolution" [(qty "Braintrust" 6)])
      (default-runner [(qty "Sure Gamble" 3)]))
    (play-from-hand state :corp "Braintrust" "New remote")
    (take-credits state :corp)
    (run-empty-server state "Server 1")
    (prompt-choice :runner "Steal")
    (is (= 2 (count (:hand (get-runner)))) "Runner took 1 net damage from steal")))

(deftest jinteki:-potential-unleashed
  ;; Potential Unleashed - when the runner takes at least one net damage, mill 1 from their deck
  (do-game
    (new-game (make-deck "Jinteki: Potential Unleashed" ["Philotic Entanglement" "Neural EMP" (qty "Braintrust" 3)])
              (default-runner [(qty "Employee Strike" 10)]))
    (play-from-hand state :corp "Braintrust" "New remote")
    (play-from-hand state :corp "Braintrust" "New remote")
    (take-credits state :corp)
    (run-empty-server state "Server 1")
    (prompt-choice :runner "Steal")
    (run-empty-server state "Server 2")
    (prompt-choice :runner "Steal")
    (take-credits state :runner)
    (play-from-hand state :corp "Philotic Entanglement" "New remote")
    (score-agenda state :corp (get-content state :remote3 0))
    (is (= 3 (count (:discard (get-runner)))))
    (play-from-hand state :corp "Neural EMP")
    (is (= 5 (count (:discard (get-runner)))))))

(deftest jinteki:-replicating-perfection
  ;; Replicating Perfection - Prevent runner from running on remotes unless they first run on a central
  (testing "Basic test"
    (do-game
      (new-game
        (make-deck "Jinteki: Replicating Perfection" [(qty "Mental Health Clinic" 3)])
        (default-runner))
      (play-from-hand state :corp "Mental Health Clinic" "New remote")
      (take-credits state :corp)
      (is (not (core/can-run-server? state "Server 1")) "Runner can only run on centrals")
      (run-empty-server state "HQ")
      (is (boolean (core/can-run-server? state "Server 1")) "Runner can run on remotes")))
  (testing "interaction with Employee Strike. Issue #1313 and #1956."
    (do-game
      (new-game
        (make-deck "Jinteki: Replicating Perfection" [(qty "Mental Health Clinic" 3)])
        (default-runner ["Employee Strike" "Scrubbed"]))
      (play-from-hand state :corp "Mental Health Clinic" "New remote")
      (take-credits state :corp)
      (is (not (core/can-run-server? state "Server 1")) "Runner can only run on centrals")
      (play-from-hand state :runner "Employee Strike")
      (is (boolean (core/can-run-server? state "Server 1")) "Runner can run on remotes")
      (play-from-hand state :runner "Scrubbed")
      (is (not (core/can-run-server? state "Server 1")) "Runner can only run on centrals"))))

(deftest ^{:card-title "kate-\"mac\"-mccaffrey:-digital-tinker"}
  kate
  ;; Kate 'Mac' McCaffrey
  (testing "Install discount"
    (do-game
      (new-game (default-corp)
                (make-deck "Kate \"Mac\" McCaffrey: Digital Tinker" ["Magnum Opus"]))
      (take-credits state :corp)
      (play-from-hand state :runner "Magnum Opus")
      (is (= 1 (:credit (get-runner))) "Installed Magnum Opus for 4 credits")))
  (testing "No discount for 0 cost"
    (do-game
      (new-game (default-corp)
                (make-deck "Kate \"Mac\" McCaffrey: Digital Tinker"
                           ["Magnum Opus"
                            "Self-modifying Code"]))
      (take-credits state :corp)
      (play-from-hand state :runner "Self-modifying Code")
      (play-from-hand state :runner "Magnum Opus")
      (is (zero? (:credit (get-runner))) "No Kate discount on second program install")))
  (testing "Can afford only with the discount"
    (do-game
      (new-game (default-corp)
                (make-deck "Kate \"Mac\" McCaffrey: Digital Tinker" ["Magnum Opus"]))
      (take-credits state :corp)
      (core/lose state :runner :credit 1)
      (is (= 4 (:credit (get-runner))))
      (play-from-hand state :runner "Magnum Opus")
      (is (= 1 (count (get-program state))) "Magnum Opus installed")
      (is (zero? (:credit (get-runner))) "Installed Magnum Opus for 4 credits"))))

(deftest ^{:card-title "ken-\"express\"-tenma:-disappeared-clone"}
  ken
  ;; Ken 'Express' Tenma - Gain 1 credit when first Run event played
  (do-game
    (new-game (default-corp)
              (make-deck "Ken \"Express\" Tenma: Disappeared Clone" [(qty "Account Siphon" 2)]))
    (take-credits state :corp)
    (play-run-event state (first (:hand (get-runner))) :hq)
    (is (= 6 (:credit (get-runner))) "Gained 1 credit for first Run event")
    (prompt-choice :runner "Replacement effect")
    (play-run-event state (first (:hand (get-runner))) :hq)
    (is (= 16 (:credit (get-runner))) "No credit gained for second Run event")))

(deftest khan:-savvy-skiptracer
  ;; Khan
  (testing "proper order of events when vs. Caprice"
    (do-game
      (new-game
        (default-corp ["Eli 1.0" "Caprice Nisei"])
        (make-deck "Khan: Savvy Skiptracer" ["Corroder"]))
      (play-from-hand state :corp "Eli 1.0" "Archives")
      (play-from-hand state :corp "Caprice Nisei" "Archives")
      (core/rez state :corp (get-content state :archives 0))
      (take-credits state :corp)
      (run-on state "Archives")
      (run-continue state)
      (is (and (empty? (:prompt (get-corp)))
               (= 1 (count (:prompt (get-runner))))
               (= "Khan: Savvy Skiptracer" (-> (get-runner) :prompt first :card :title)))
          "Only Khan prompt showing")
      (prompt-select :runner (first (:hand (get-runner))))
      (is (find-card "Corroder" (-> (get-runner) :rig :program)) "Corroder installed")
      (is (= 4 (:credit (get-runner))) "1cr discount from Khan")
      (is (= "Caprice Nisei" (-> (get-runner) :prompt first :card :title)) "Caprice prompt showing")
      (prompt-choice :runner "0 [Credits]")
      (prompt-choice :corp "1 [Credits]")
      (is (not (:run @state)) "Run ended"))))

(deftest laramy-fisk:-savvy-investor
  ;; Laramy Fisk
  (testing "installing a Shard should still give option to force Corp draw"
    (do-game
      (new-game
        (default-corp [(qty "Hedge Fund" 3) (qty "Eli 1.0" 3)])
        (make-deck "Laramy Fisk: Savvy Investor" ["Eden Shard"]))
      (starting-hand state :corp ["Hedge Fund" "Hedge Fund" "Hedge Fund" "Eli 1.0" "Eli 1.0"])
      (take-credits state :corp)
      (run-on state "R&D")
      (core/no-action state :corp nil)
      ;; at Successful Run stage -- click Eden Shard to install
      (play-from-hand state :runner "Eden Shard")
      (is (= 5 (:credit (get-runner))) "Eden Shard install was free")
      (is (= "Eden Shard" (:title (get-resource state 0))) "Eden Shard installed")
      (is (= "Identity" (-> (get-runner) :prompt first :card :type)) "Fisk prompt showing")
      (prompt-choice :runner "Yes")
      (is (not (:run @state)) "Run ended")
      (is (= 6 (count (:hand (get-corp)))) "Corp forced to draw"))))

(deftest leela-patel:-trained-pragmatist
  ;; Leela Patel
  (testing "complicated interaction with mutiple Gang Sign"
    (do-game
      (new-game
        (make-deck "Titan Transnational: Investing In Your Future" ["Project Atlas"
                                                                    "Hostile Takeover"
                                                                    "Geothermal Fracking"])
        (make-deck "Leela Patel: Trained Pragmatist" [(qty "Gang Sign" 2)]))
      (play-from-hand state :corp "Project Atlas" "New remote")
      (play-from-hand state :corp "Hostile Takeover" "New remote")
      (play-from-hand state :corp "Geothermal Fracking" "New remote")
      (take-credits state :corp)
      (play-from-hand state :runner "Gang Sign")
      (play-from-hand state :runner "Gang Sign")
      (take-credits state :runner)
      (score-agenda state :corp (get-content state :remote1 0))
      (prompt-choice :runner "Leela Patel: Trained Pragmatist")
      (prompt-select :runner (get-content state :remote2 0))
      (is (find-card "Hostile Takeover" (:hand (get-corp))) "Hostile Takeover returned to hand")
      (prompt-choice :runner "Gang Sign")
      (prompt-choice :runner "Card from hand")
      (prompt-choice :runner "Steal")
      (is (find-card "Hostile Takeover" (:scored (get-runner))) "Hostile Takeover stolen with Gang Sign")
      (prompt-select :runner (get-content state :remote3 0))
      (is (find-card "Geothermal Fracking" (:hand (get-corp))) "Geothermal Fracking returned to hand")
      (prompt-choice :runner "Card from hand")
      (prompt-choice :runner "Steal")
      (is (find-card "Hostile Takeover" (:scored (get-runner))) "Geothermal Fracking stolen with Gang Sign")
      (prompt-choice :runner "Done")))
  (testing "issues with lingering successful run prompt"
    (do-game
      (new-game
        (make-deck "NBN: Making News" ["Breaking News" "SanSan City Grid"])
        (make-deck "Leela Patel: Trained Pragmatist" []))
      (starting-hand state :corp ["SanSan City Grid"])
      (play-from-hand state :corp "SanSan City Grid" "New remote")
      (take-credits state :corp)
      (run-empty-server state :rd)
      (prompt-choice :runner "Steal")
      (prompt-select :runner (get-content state :remote1 0))
      (is (not (:run @state)) "Run is over")))
  (testing "upgrades returned to hand in the middle of a run do not break the run. Issue #2008"
    (do-game
      (new-game (default-corp [(qty "Crisium Grid" 3) (qty "Project Atlas" 3) "Shock!"])
                (make-deck "Leela Patel: Trained Pragmatist" ["Sure Gamble"]))
      (starting-hand state :corp ["Crisium Grid" "Crisium Grid" "Crisium Grid" "Project Atlas" "Shock!" "Project Atlas"])
      (play-from-hand state :corp "Crisium Grid" "HQ")
      (play-from-hand state :corp "Crisium Grid" "Archives")
      (play-from-hand state :corp "Crisium Grid" "R&D")
      (trash-from-hand state :corp "Project Atlas")
      (trash-from-hand state :corp "Shock!")
      (take-credits state :corp)
      (run-empty-server state "HQ")
      (prompt-choice :runner "Card from hand")
      (prompt-choice :runner "Steal")
      (prompt-select :runner (get-content state :hq 0))
      (is (not (get-content state :hq 0)) "Upgrade returned to hand")
      (is (not (:run @state)) "Run ended, no more accesses")
      (run-empty-server state "R&D")
      (prompt-choice :runner "Card from deck")
      (prompt-choice :runner "Steal")
      (prompt-select :runner (get-content state :rd 0))
      (is (not (get-content state :rd 0)) "Upgrade returned to hand")
      (is (not (:run @state)) "Run ended, no more accesses")
      (run-empty-server state "Archives")
      (prompt-choice :runner "Shock!")
      (prompt-choice :runner "Project Atlas")
      (prompt-choice :runner "Steal")
      (prompt-select :runner (get-content state :archives 0))
      (is (not (get-content state :archives 0)) "Upgrade returned to hand")
      (is (not (:run @state)) "Run ended, no more accesses"))))

(deftest maxx:-maximum-punk-rock
  ;; MaxX
  (testing "Basic test"
    (do-game
      (new-game (default-corp)
                (make-deck "MaxX: Maximum Punk Rock" [(qty "Wyldside" 3)
                                                      "Eater"]))
      (starting-hand state :runner ["Eater"])
      (take-credits state :corp)
      (is (= 2 (count (:discard (get-runner)))) "MaxX discarded 2 cards at start of turn")
      (is (last-log-contains? state "Wyldside, Wyldside")
          "Maxx did log trashed card names")))
  (testing "with Dummy Box. Check that mills don't trigger trash prevention #3246"
    (do-game
      (new-game (default-corp)
                (make-deck "MaxX: Maximum Punk Rock" [(qty "Dummy Box" 30)]))
      (take-credits state :corp)
      (is (= 2 (count (:discard (get-runner)))) "MaxX discarded 2 cards at start of turn")
      (play-from-hand state :runner "Dummy Box")
      (take-credits state :runner)
      (take-credits state :corp)
      (is (empty? (:prompt (get-runner))) "Dummy Box not fired from mill")))
  (testing "with Wyldside - using Wyldside during Step 1.2 should lose 1 click"
    (do-game
      (new-game (default-corp)
                (make-deck "MaxX: Maximum Punk Rock" [(qty "Wyldside" 3)
                                                      (qty "Sure Gamble" 3)
                                                      (qty "Infiltration" 3)
                                                      (qty "Corroder" 3)
                                                      (qty "Eater" 3)]))
      (take-credits state :corp)
      (is (= 2 (count (:discard (get-runner)))) "MaxX discarded 2 cards at start of turn")
      (starting-hand state :runner ["Wyldside"])
      (play-from-hand state :runner "Wyldside")
      (take-credits state :runner 3)
      (is (= 5 (:credit (get-runner))) "Runner has 5 credits at end of first turn")
      (is (find-card "Wyldside" (get-resource state)) "Wyldside was installed")
      (take-credits state :corp)
      (is (zero? (:click (get-runner))) "Runner has 0 clicks")
      (is (:runner-phase-12 @state) "Runner is in Step 1.2")
      (let [maxx (get-in @state [:runner :identity])
            wyld (find-card "Wyldside" (get-resource state))]
        (card-ability state :runner maxx 0)
        (card-ability state :runner wyld 0)
        (core/end-phase-12 state :runner nil)
        (is (= 4 (count (:discard (get-runner)))) "MaxX discarded 2 cards at start of turn")
        (is (= 3 (:click (get-runner))) "Wyldside caused 1 click to be lost")
        (is (= 3 (count (:hand (get-runner)))) "3 cards drawn total")))))

(deftest mti-mwekundu:-life-improved
  ;; Mti Mwekundu: Life Improved - when server is approached, install ice from HQ at the innermost position
  (testing "No ice"
    (do-game
      (new-game (make-deck "Mti Mwekundu: Life Improved" ["Enigma"])
                (default-runner))
      (take-credits state :corp)
      (run-on state "HQ")
      (is (zero? (get-in @state [:run :position])) "Initial position approaching server")
      (card-ability state :corp (get-in @state [:corp :identity]) 0)
      (prompt-select :corp (find-card "Enigma" (:hand (get-corp))))
      (is (= 1 (get-in @state [:run :position])) "Now approaching new ice")
      (is (= "Enigma" (:title (get-ice state :hq 0))) "Enigma was installed")
      (is (empty? (:hand (get-corp))) "Enigma removed from HQ")))
  (testing "Multiple ice"
    (do-game
      (new-game (make-deck "Mti Mwekundu: Life Improved" ["Enigma" "Ice Wall" "Bloom"])
                (default-runner))
      (play-from-hand state :corp "Ice Wall" "R&D")
      (play-from-hand state :corp "Bloom" "R&D")
      (take-credits state :corp)
      (run-on state "R&D")
      (run-continue state)
      (run-continue state)
      (is (zero? (get-in @state [:run :position])) "Initial position approaching server")
      (card-ability state :corp (get-in @state [:corp :identity]) 0)
      (prompt-select :corp (find-card "Enigma" (:hand (get-corp))))
      (is (= 1 (get-in @state [:run :position])) "Now approaching new ice")
      (is (= "Enigma" (:title (get-ice state :rd 0))) "Enigma was installed")
      (is (empty? (:hand (get-corp))) "Enigma removed from HQ"))))

(deftest nasir-meidan:-cyber-explorer
  ;; Nasir
  (testing "Basic test"
    (do-game
      (new-game
        (default-corp [(qty "Ice Wall" 3)])
        (make-deck "Nasir Meidan: Cyber Explorer" []))
      (play-from-hand state :corp "Ice Wall" "HQ")
      (take-credits state :corp)
      (run-on state "HQ")
      (let [iwall (get-ice state :hq 0)
            nasir (get-in @state [:runner :identity])]
        (core/rez state :corp iwall)
        (is (= 5 (:credit (get-runner))) "Nasir Ability does not trigger automatically")
        (card-ability state :runner nasir 0)
        (is (= 1 (:credit (get-runner))) "Credits at 1 after Nasir ability trigger"))))
  (testing "with Xanadu"
    (do-game
      (new-game
        (default-corp ["Ice Wall"])
        (make-deck "Nasir Meidan: Cyber Explorer" ["Xanadu"]))
      (play-from-hand state :corp "Ice Wall" "HQ")
      (take-credits state :corp)
      (swap! state assoc-in [:runner :credit] 6)
      (play-from-hand state :runner "Xanadu")
      (run-on state "HQ")
      (let [iwall (get-in @state [:corp :servers :hq :ices 0])
            nasir (get-in @state [:runner :identity])]
        (core/rez state :corp iwall)
        (is (= 3 (:credit (get-runner))) "Pay 3 to install Xanadu")
        (card-ability state :runner nasir 0)
        (is (= 2 (:credit (get-runner))) "Gain 1 more credit due to Xanadu")))))

(deftest nbn:-controlling-the-message
  ;; NBN: Controlling the Message
  (testing "Trace to tag Runner when first installed Corp card is trashed"
    (do-game
      (new-game
        (make-deck "NBN: Controlling the Message" [(qty "Launch Campaign" 3)])
        (default-runner ["Forger"]))
      (play-from-hand state :corp "Launch Campaign" "New remote")
      (play-from-hand state :corp "Launch Campaign" "New remote")
      (take-credits state :corp)
      (play-from-hand state :runner "Forger")
      ; trash from HQ first - #2321
      (run-empty-server state "HQ")
      (prompt-choice-partial :runner "Pay")
      (run-empty-server state "Server 1")
      (prompt-choice-partial :runner "Pay")
      (prompt-choice :corp "Yes")
      (prompt-choice :corp 0)
      (prompt-choice :runner 0)
      (is (empty? (:prompt (get-runner))) "Forger can't avoid the tag")
      (is (= 1 (:tag (get-runner))) "Runner took 1 unpreventable tag")
      (core/gain state :runner :credit 2)
      (run-empty-server state "Server 2")
      (prompt-choice-partial :runner "Pay")
      (is (empty? (:prompt (get-corp))) "No trace chance on 2nd trashed card of turn")))
  (testing "Interaction with Dedicated Response Team"
    (do-game
      (new-game
        (make-deck "NBN: Controlling the Message" ["Launch Campaign" "Dedicated Response Team"])
        (default-runner))
      (play-from-hand state :corp "Launch Campaign" "New remote")
      (play-from-hand state :corp "Dedicated Response Team" "New remote")
      (core/rez state :corp (get-content state :remote2 0))
      (take-credits state :corp)
      (run-empty-server state "Server 1")
      (prompt-choice-partial :runner "Pay")
      (prompt-choice :corp "Yes")
      (prompt-choice :corp 0)
      (prompt-choice :runner 0)
      (is (= 1 (:tag (get-runner))) "Runner took 1 unpreventable tag")
      (is (= 2 (count (:discard (get-runner)))) "Runner took 2 meat damage from DRT"))))

(deftest new-angeles-sol:-your-news
  ;; New Angeles Sol - interaction with runner stealing agendas
  (do-game
    (new-game
      (make-deck "New Angeles Sol: Your News" [(qty "Paywall Implementation" 2) "Breaking News"])
      (default-runner))
    (play-from-hand state :corp "Breaking News" "New remote")
    (play-from-hand state :corp "Paywall Implementation")
    (take-credits state :corp)
    (is (= 6 (:credit (get-corp))))
    (run-empty-server state :remote1)
    (is (= 7 (:credit (get-corp))) "Corp gained 1cr from successful run")
    (prompt-choice :runner "Steal")
    (prompt-choice :corp "Yes")
    (is (find-card "Paywall Implementation" (:discard (get-corp))) "Paywall trashed before Sol triggers")
    (prompt-select :corp (find-card "Paywall Implementation" (:hand (get-corp))))
    (is (not (:run @state)) "Run ended")
    (is (find-card "Paywall Implementation" (:current (get-corp))) "Paywall back in play")))

(deftest next-design:-guarding-the-net
  ;; Next Design.  Install up to 3 ICE before game starts, one per server max, and re-draw to 5
  (do-game
    (new-game
      (make-deck "NEXT Design: Guarding the Net" [(qty "Snowflake" 10)])
      (default-runner)
      {:dont-start-turn true})
    (prompt-select :corp (find-card "Snowflake" (:hand (get-corp))))
    (prompt-choice :corp "HQ")
    (prompt-select :corp (find-card "Snowflake" (:hand (get-corp))))
    (prompt-choice :corp "R&D")
    (prompt-select :corp (find-card "Snowflake" (:hand (get-corp))))
    (prompt-choice :corp "New remote")
    (is (= 2 (count (:hand (get-corp)))) "Corp should have 2 cards in hand")
    (card-ability state :corp (get-in @state [:corp :identity]) 0)
    (is (= 5 (count (:hand (get-corp)))) "Corp should start with 5 cards in hand")))

(deftest nisei-division:-the-next-generation
  ;; Nisei Division - Gain 1 credit from every psi game
  (do-game
    (new-game
      (make-deck "Nisei Division: The Next Generation" [(qty "Snowflake" 2)])
      (default-runner))
    (play-from-hand state :corp "Snowflake" "HQ")
    (play-from-hand state :corp "Snowflake" "HQ")
    (take-credits state :corp)
    (let [s1 (get-in @state [:corp :servers :hq :ices 0])
          s2 (get-in @state [:corp :servers :hq :ices 1])]
      (run-on state "HQ")
      (core/rez state :corp s2)
      (is (= 4 (:credit (get-corp))))
      (card-subroutine state :corp s2 0)
      (prompt-choice :corp "0 [Credits]")
      (prompt-choice :runner "0 [Credits]")
      (is (= 5 (:credit (get-corp))) "Gained 1 credit from psi game")
      (core/no-action state :corp nil)
      (core/rez state :corp s1)
      (is (= 4 (:credit (get-corp))))
      (card-subroutine state :corp s1 0)
      (prompt-choice :corp "0 [Credits]")
      (prompt-choice :runner "1 [Credits]")
      (is (= 5 (:credit (get-corp))) "Gained 1 credit from psi game"))))

(deftest noise:-hacker-extraordinaire
  ;; Noise: Hacker Extraordinaire
  (do-game
    (new-game
      (default-corp [(qty "Hedge Fund" 3) (qty "Restructure" 3) (qty "PAD Campaign" 3) (qty "Beanstalk Royalties" 2)])
      (make-deck "Noise: Hacker Extraordinaire" ["Datasucker" "Cache" "Sure Gamble" (qty "Clone Chip" 2) (qty "Sharpshooter" 2)]))
    (starting-hand state :runner ["Datasucker" "Sure Gamble" "Clone Chip" "Clone Chip" "Cache"])
    (is (= 6 (count (:hand (get-corp)))) "Corp should start with 6 cards in hand")
    (is (= 5 (count (:deck (get-corp)))) "Corp deck should contain 5 cards")
    (take-credits state :corp)
    (is (zero? (count (:discard (get-corp)))) "Archives started empty")
    (play-from-hand state :runner "Datasucker")
    (is (= 1 (count (:discard (get-corp)))) "Playing virus should cause card to be trashed from R&D")
    (is (= 4 (count (:deck (get-corp)))) "Card trashed to Archives by Noise should come from R&D")
    (play-from-hand state :runner "Sure Gamble")
    (is (= 1 (count (:discard (get-corp)))) "Playing non-virus should not cause card to be trashed from R&D")
    (core/click-draw state :runner nil)
    (play-from-hand state :runner "Clone Chip")
    (play-from-hand state :runner "Clone Chip")
    (trash-from-hand state :runner "Cache")
    (trash-from-hand state :runner "Sharpshooter")
    (take-credits state :runner)
    ;; playing virus via Clone Chip on Corp's turn should trigger Noise ability
    (let [chip (get-hardware state 0)]
      (card-ability state :runner chip 0)
      (prompt-select :runner (find-card "Cache" (:discard (get-runner))))
      (let [ds (get-program state 1)]
        (is (not (nil? ds)))
        (is (= (:title ds) "Cache"))))
    (is (= 2 (count (:discard (get-corp)))) "Playing virus via Clone Chip on corp's turn should trigger Noise ability")
    (is (= 2 (count (:deck (get-corp)))) "Card trashed to Archives by Noise should come from R&D")
    ;; playing non-virus via Clone Chip on Corp's turn should NOT trigger Noise ability
    (let [chip-2 (get-hardware state 0)]
      (card-ability state :runner chip-2 0)
      (prompt-select :runner (find-card "Sharpshooter" (:discard (get-runner))))
      (let [ss (get-program state 2)]
        (is (not (nil? ss)))
        (is (= (:title ss) "Sharpshooter"))))
    (is (= 2 (count (:discard (get-corp)))) "Playing non-virus via Clone Chip on corp's turn should not trigger Noise ability")))

(deftest null:-whistleblower
  ;; Null
  (testing "Basic test"
    (do-game
      (new-game
        (default-corp [(qty "Wraparound" 3)])
        (make-deck "Null: Whistleblower" [(qty "Sure Gamble" 3)]))
      (play-from-hand state :corp "Wraparound" "HQ")
      (play-from-hand state :corp "Wraparound" "HQ")
      (take-credits state :corp)
      (run-on state "HQ")
      (let [null (get-in @state [:runner :identity])
            wrap1 (get-ice state :hq 0)
            wrap2 (get-ice state :hq 1)]
        (card-ability state :runner null 0)
        (is (empty? (:prompt (get-runner))) "Ability won't work on unrezzed ICE")
        (core/rez state :corp wrap2)
        (card-ability state :runner null 0)
        (prompt-select :runner (find-card "Sure Gamble" (:hand (get-runner))))
        (is (= 5 (:current-strength (refresh wrap2))) "Wraparound reduced to 5 strength")
        (run-continue state)
        (core/rez state :corp wrap1)
        (card-ability state :runner null 0)
        (is (empty? (:prompt (get-runner))) "Ability already used this turn")
        (run-jack-out state)
        (is (= 7 (:current-strength (refresh wrap2))) "Outer Wraparound back to 7 strength"))))
  (testing "does not affect next ice when current is trashed. Issue #1788."
    (do-game
      (new-game
        (default-corp ["Wraparound" "Spiderweb"])
        (make-deck "Null: Whistleblower" [(qty "Parasite" 3)]))
      (play-from-hand state :corp "Spiderweb" "HQ")
      (play-from-hand state :corp "Wraparound" "HQ")
      (take-credits state :corp)
      (core/gain state :corp :credit 10)
      (let [null (get-in @state [:runner :identity])
            spider (get-ice state :hq 0)
            wrap (get-ice state :hq 1)]
        (core/rez state :corp spider)
        (core/rez state :corp wrap)
        (play-from-hand state :runner "Parasite")
        (prompt-select :runner (refresh spider))
        (run-on state "HQ")
        (run-continue state)
        (card-ability state :runner null 0)
        (prompt-select :runner (first (:hand (get-runner))))
        (is (find-card "Spiderweb" (:discard (get-corp))) "Spiderweb trashed by Parasite + Null")
        (is (= 7 (:current-strength (refresh wrap))) "Wraparound not reduced by Null")))))

(deftest omar-keung:-conspiracy-theorist
  ;; Omar Keung
  (testing "Make a successful run on the chosen server once per turn"
    (do-game
      (new-game
        (default-corp)
        (make-deck "Omar Keung: Conspiracy Theorist" [(qty "Sure Gamble" 3)]))
      (take-credits state :corp)
      (let [omar (get-in @state [:runner :identity])]
        (card-ability state :runner omar 0)
        (run-successful state)
        (prompt-choice :runner "HQ")
        (is (= [:hq] (get-in @state [:runner :register :successful-run])))
        (is (= "You accessed Hedge Fund." (-> (get-runner) :prompt first :msg)))
        (prompt-choice :runner "No action")
        (is (= 3 (:click (get-runner))))
        (card-ability state :runner omar 0)
        (is (= 3 (:click (get-runner))))
        (take-credits state :runner)
        (take-credits state :corp)
        (run-empty-server state :rd)
        (is (= [:rd] (get-in @state [:runner :register :successful-run])))
        (card-ability state :runner omar 0)
        (run-successful state)
        (prompt-choice :runner "HQ")
        (is (= [:hq :rd] (get-in @state [:runner :register :successful-run]))))))
  (testing "Ash prevents access, but not successful run"
    (do-game
      (new-game
        (default-corp ["Ash 2X3ZB9CY"])
        (make-deck "Omar Keung: Conspiracy Theorist" [(qty "Sure Gamble" 3)]))
      (play-from-hand state :corp "Ash 2X3ZB9CY" "HQ")
      (take-credits state :corp)
      (let [omar (get-in @state [:runner :identity])
            ash (get-content state :hq 0)]
        (core/rez state :corp ash)
        (card-ability state :runner omar 0)
        (run-successful state)
        (prompt-choice :runner "HQ")
        (prompt-choice :corp 0)
        (prompt-choice :runner 0)
        (is (= (:cid ash) (-> (get-runner) :prompt first :card :cid)))
        (is (= :hq (-> (get-runner) :register :successful-run first))))))
  (testing "Crisium Grid prevents prompt"
    (do-game
      (new-game
        (default-corp ["Crisium Grid"])
        (make-deck "Omar Keung: Conspiracy Theorist" [(qty "Sure Gamble" 3)]))
      (play-from-hand state :corp "Crisium Grid" "Archives")
      (take-credits state :corp)
      (let [omar (get-in @state [:runner :identity])
            cr (get-content state :archives 0)]
        (core/rez state :corp cr)
        (card-ability state :runner omar 0)
        (run-successful state)
        (is (= (:cid cr) (-> (get-runner) :prompt first :card :cid)))
        (is (empty? (-> (get-runner) :register :successful-run)))
        (is (= :archives (get-in @state [:run :server 0]))))))
  (testing "When selecting R&D, ability adds counters to Medium"
    (do-game
      (new-game
        (default-corp)
        (make-deck "Omar Keung: Conspiracy Theorist" ["Medium"]))
      (take-credits state :corp)
      (play-from-hand state :runner "Medium")
      (let [omar (get-in @state [:runner :identity])
            medium (get-program state 0)]
        (card-ability state :runner omar 0)
        (run-successful state)
        (prompt-choice :runner "R&D")
        (is (= 1 (get-counters (refresh medium) :virus))))))
  (testing "When selecting HQ, ability adds counters to Nerve Agent"
    (do-game
      (new-game
        (default-corp)
        (make-deck "Omar Keung: Conspiracy Theorist" ["Nerve Agent"]))
      (take-credits state :corp)
      (play-from-hand state :runner "Nerve Agent")
      (let [omar (get-in @state [:runner :identity])
            nerve (get-program state 0)]
        (card-ability state :runner omar 0)
        (run-successful state)
        (prompt-choice :runner "HQ")
        (is (= 1 (get-counters (refresh nerve) :virus)))))))

(deftest quetzal:-free-spirit
  ;; Quetzal
  (do-game
    (new-game
      (default-corp [(qty "Ice Wall" 3)])
      (make-deck "Quetzal: Free Spirit" [(qty "Sure Gamble" 3)]))
    (play-from-hand state :corp "Ice Wall" "HQ")
    (take-credits state :corp)
    (run-on state "HQ")
    (let [q (get-in @state [:runner :identity])
          iwall (get-ice state :hq 0)
          qdef (core/card-def (get-in @state [:runner :identity]))
          qmsg (get-in qdef [:abilities 0 :msg])]
      (core/rez state :corp iwall)
      (card-ability state :runner q 0)
      (is (last-log-contains? state qmsg) "Quetzal ability did trigger")
      (run-jack-out state)
      (core/click-credit state :runner nil)
      (run-on state "HQ")
      (card-ability state :runner (refresh q) 0)
      (is (not (last-log-contains? state qmsg)) "Quetzal ability did not trigger")
      (run-jack-out state)
      (take-credits state :runner)
      (take-credits state :corp)
      (core/click-credit state :runner nil)
      (run-on state "HQ")
      (card-ability state :runner (refresh q) 0)
      (is (last-log-contains? state qmsg) "Quetzal ability did trigger")
      (core/jack-out state :runner nil))))

(deftest reina-roja:-freedom-fighter
  ;; Reina Roja - Increase cost of first rezzed ICE
  (do-game
    (new-game
      (default-corp [(qty "Quandary" 3)])
      (make-deck "Reina Roja: Freedom Fighter" []))
    (play-from-hand state :corp "Quandary" "R&D")
    (take-credits state :corp)
    (is (= 7 (:credit (get-corp))))
    (run-on state "R&D")
    (let [quan (get-ice state :rd 0)]
      (core/rez state :corp quan)
      (is (= 5 (:credit (get-corp))) "Rez cost increased by 1"))))

(deftest ^{:card-title "rielle-\"kit\"-peddler:-transhuman"}
  kit
  ;; Rielle "Kit" Peddler - Give ICE Code Gate
  (do-game
    (new-game (default-corp [(qty "Ice Wall" 2)])
              (make-deck "Rielle \"Kit\" Peddler: Transhuman" [(qty "Sure Gamble" 3)]))
    (play-from-hand state :corp "Ice Wall" "HQ")
    (take-credits state :corp)
    (run-on state "HQ")
    (let [k (get-in @state [:runner :identity])
          iwall (get-ice state :hq 0)]
      (core/rez state :corp iwall)
      (card-ability state :runner k 0)
      (is (core/has-subtype? (refresh iwall) "Barrier") "Ice Wall has Barrier")
      (is (core/has-subtype? (refresh iwall) "Code Gate") "Ice Wall has Code Gate"))))

(deftest skorpios-defense-systems:-persuasive-power
  ; Remove a card from game when it moves to discard once per round
  (do-game
    (new-game (make-deck "Skorpios Defense Systems: Persuasive Power" ["Hedge Fund" (qty "Quandary" 4)])
              (default-runner ["The Maker's Eye" "Lucky Find"]))
    (play-from-hand state :corp "Hedge Fund")
    (dotimes [_ 4] (core/move state :corp (first (:hand (get-corp))) :deck))
    (take-credits state :corp)
    (play-from-hand state :runner "Lucky Find")
    (play-from-hand state :runner "The Maker's Eye")
    (is (= :rd (get-in @state [:run :server 0])))
    ; Don't allow a run-event in progress to be targeted #2963
    (card-ability state :corp (get-in @state [:corp :identity]) 0)
    (is (empty? (filter #(= "The Maker's Eye" (:title %)) (-> (get-corp) :prompt first :choices))) "No Maker's Eye choice")
    (prompt-choice :corp "Cancel")
    (run-successful state)
    (prompt-choice :runner "Card from deck")
    (is (= "You accessed Quandary." (-> (get-runner) :prompt first :msg)) "1st quandary")
    (prompt-choice :runner "No action")
    (prompt-choice :runner "Card from deck")
    (is (= "You accessed Quandary." (-> (get-runner) :prompt first :msg)) "2nd quandary")
    (prompt-choice :runner "No action")
    (prompt-choice :runner "Card from deck")
    (is (= "You accessed Quandary." (-> (get-runner) :prompt first :msg)) "3rd quandary")
    (prompt-choice :runner "No action")
    (is (not (:run @state)))
    (card-ability state :corp (get-in @state [:corp :identity]) 0)
    (prompt-card :corp (find-card "The Maker's Eye" (:discard (get-runner))))
    (is (= 1 (count (get-in @state [:runner :rfg]))) "One card RFGed")
    (card-ability state :corp (get-in @state [:corp :identity]) 0)
    (is (empty? (:prompt (get-corp))) "Cannot use Skorpios twice")))

(deftest silhouette:-stealth-operative
  ;; Silhouette
  (testing "Expose trigger ability resolves completely before access. Issue #2173"
    (do-game
      (new-game
        (default-corp ["Psychic Field" (qty "Fetal AI" 10)])
        (make-deck "Silhouette: Stealth Operative" ["Feedback Filter" "Inside Job"]))
      (starting-hand state :corp ["Psychic Field" "Fetal AI"])
      (play-from-hand state :corp "Psychic Field" "New remote")
      (take-credits state :corp)
      (play-from-hand state :runner "Feedback Filter")
      (is (= 3 (:credit (get-runner))) "Runner has 3 credits")
      (let [psychic (get-content state :remote1 0)
            ff (get-hardware state 0)]
        (run-empty-server state :hq)
        (is (:run @state) "On successful run trigger effects")
        (prompt-select :runner psychic)
        (is (= 1 (count (:hand (get-runner)))) "Runner has 1 card in hand")
        (prompt-choice :corp "2 [Credits]")
        (prompt-choice :runner "0 [Credits]")
        (card-ability state :runner ff 0)
        (prompt-choice :runner "Done")
        (is (zero? (:credit (get-runner))) "Runner has no more credits left")
        (is (= 1 (count (:hand (get-runner)))) "Prevented 1 net damage")
        (is (empty? (:discard (get-runner))) "No cards discarded")
        (is (:run @state) "On run access phase")
        (prompt-choice :runner "Done")
        (is (empty? (:hand (get-runner))) "Suffered 1 net damage due to accessing Fetal AI")
        (is (= 1 (count (:discard (get-runner)))) "Discarded 1 card due to net damage")
        (is (:run @state) "Resolving access triggers")
        (prompt-choice :runner "No action")
        (is (zero? (count (:scored (get-runner)))) "Runner has no credits to be able to steal Fetal AI")
        (is (not (:run @state)) "Run has now ended")
        (is (= "Flatline" (:reason @state)) "Win condition reports flatline"))))
  (testing "with Temüjin; broken interaction with other successful-run triggers. Issue #1968"
    (do-game
      (new-game
        (default-corp ["PAD Campaign" (qty "Hedge Fund" 3) (qty "Restructure" 3) (qty "Beanstalk Royalties" 3)])
        (make-deck "Silhouette: Stealth Operative" ["Temüjin Contract" "Desperado"]))
      (starting-hand state :corp ["Hedge Fund" "PAD Campaign"])
      (play-from-hand state :corp "PAD Campaign" "New remote")
      (take-credits state :corp)
      (play-from-hand state :runner "Temüjin Contract")
      (prompt-choice :runner "HQ")
      (take-credits state :runner)
      (take-credits state :corp)
      (run-empty-server state :hq)
      (prompt-choice :runner "Temüjin Contract")
      (prompt-select :runner (get-content state :remote1 0))
      (prompt-choice :runner "No action")
      (is (= "HQ" (:server-target (get-resource state 0))) "Temujin still targeting HQ")
      (is (= 16 (get-counters (get-resource state 0) :credit)) "16 cr on Temujin")
      (is (= 8 (:credit (get-runner))) "Gained 4cr")
      ;; second run
      (run-empty-server state :hq)
      (prompt-choice :runner "No action")
      (is (= "HQ" (:server-target (get-resource state 0))) "Temujin still targeting HQ")
      (is (= 12 (:credit (get-runner))) "Gained 4cr")
      (is (= 12 (get-counters (get-resource state 0) :credit)) "12 cr on Temujin"))))

(deftest spark-agency:-worldswide-reach
  ;; Spark Agency - Rezzing advertisements
  (do-game
    (new-game
      (make-deck "Spark Agency: Worldswide Reach" [(qty "Launch Campaign" 3)])
      (default-runner))
    (play-from-hand state :corp "Launch Campaign" "New remote")
    (play-from-hand state :corp "Launch Campaign" "New remote")
    (play-from-hand state :corp "Launch Campaign" "New remote")
    (let [lc1 (get-content state :remote1 0)
          lc2 (get-content state :remote2 0)
          lc3 (get-content state :remote3 0)]
      (core/rez state :corp lc1)
      (is (= 4 (:credit (get-runner)))
          "Runner lost 1 credit from rez of advertisement (Corp turn)")
      (core/rez state :corp lc3)
      (is (= 4 (:credit (get-runner)))
          "Runner did not lose credit from second Spark rez")
      (take-credits state :corp)
      (run-on state "Server 1")
      (core/rez state :corp lc2)
      (is (= 3 (:credit (get-runner)))
          "Runner lost 1 credit from rez of advertisement (Runner turn)"))))

(deftest sso-industries:-fueling-innovation
  ;; SSO Industries: Fueling Innovation - add advancement tokens on ice for faceup agendas
  (do-game
    (new-game
      (make-deck "SSO Industries: Fueling Innovation"
                 [(qty "Hortum" 2) (qty "Oaktown Renovation" 2) "Braintrust"])
      (default-runner))
    (play-from-hand state :corp "Braintrust" "New remote")
    (take-credits state :corp)
    (is (empty? (:prompt (get-corp))) "Not prompted when no faceup agenda available")
    (take-credits state :runner)
    (play-from-hand state :corp "Oaktown Renovation" "New remote")
    (take-credits state :corp)
    (is (empty? (:prompt (get-corp))) "Not prompted when no ice available")
    (take-credits state :runner)
    (play-from-hand state :corp "Hortum" "HQ")
    (play-from-hand state :corp "Hortum" "R&D")
    (let [h0 (get-ice state :hq 0)
          h1 (get-ice state :rd 0)]
      (is (zero? (get-counters (refresh h0) :advancement)) "Starts with 0 tokens")
      (is (zero? (get-counters (refresh h1) :advancement)) "Starts with 0 tokens")
      (take-credits state :corp)
      (prompt-choice :corp "Yes")
      (prompt-select :corp (refresh h0))
      (is (= 2 (get-counters (refresh h0) :advancement)) "Gains 2 tokens")
      (is (zero? (get-counters (refresh h1) :advancement)) "Stays at 0 tokens")
      (take-credits state :runner)
      (play-from-hand state :corp "Oaktown Renovation" "New remote")
      (take-credits state :corp)
      (prompt-choice :corp "Yes")
      (prompt-select :corp (refresh h1))
      (is (= 2 (get-counters (refresh h0) :advancement)) "Stays at 2 tokens")
      (is (= 4 (get-counters (refresh h1) :advancement)) "Gains 4 tokens")
      (take-credits state :runner)
      (take-credits state :corp)
      (is (empty? (:prompt (get-corp))) "Not prompted when all ice advanced"))))

(deftest strategic-innovations:-future-forward
  ;; Strategic Innovations: Future Forward
  (do-game
    (new-game
      (make-deck "Strategic Innovations: Future Forward"
                 [(qty "Hedge Fund" 2) (qty "Eli 1.0" 2) (qty "Crick" 2)])
      (default-runner))
    (play-from-hand state :corp "Eli 1.0" "New remote")
    (play-from-hand state :corp "Hedge Fund")
    (play-from-hand state :corp "Crick" "New remote")
    (let [i1 (get-ice state :remote1 0)
          i2 (get-ice state :remote2 0)]
      (take-credits state :corp 0)
      (take-credits state :runner)
      (core/rez state :corp i1)
      (take-credits state :corp)
      (take-credits state :runner)
      (is (= 1 (count (:prompt (get-corp)))) "Corp prompted to trigger Strategic Innovations")
      (prompt-select :corp (first (:discard (get-corp))))
      (is (empty? (:discard (get-corp))) "Hedge Fund moved back to R&D")
      (take-credits state :corp)
      (core/rez state :corp i2)
      (take-credits state :runner)
      (is (zero? (count (:prompt (get-corp))))
          "Corp not prompted to trigger Strategic Innovations"))))

(deftest the-foundry:-refining-the-process
  ;; The Foundry
  (testing "interaction with Accelerated Beta Test"
    (do-game
      (new-game
        (make-deck "The Foundry: Refining the Process" [(qty "Accelerated Beta Test" 2) (qty "Eli 1.0" 3)])
        (default-runner))
      (starting-hand state :corp ["Accelerated Beta Test"])
      (play-from-hand state :corp "Accelerated Beta Test" "New remote")
      (score-agenda state :corp (get-content state :remote1 0))
      (prompt-choice :corp "Yes")
      (prompt-select :corp (find-card "Eli 1.0" (:play-area (get-corp))))
      (prompt-choice :corp "Archives")
      (prompt-choice :corp "Yes")
      (is (empty? (:play-area (get-corp))) "Play area shuffled into R&D"))))

(deftest the-outfit:-family-owned-and-operated
  ;; The Outfit - Gain 3 whenever you take at least 1 bad publicity
  (testing "basic test"
    (do-game
      (new-game
        (make-deck "The Outfit: Family Owned and Operated" ["Hostile Takeover" "Profiteering"])
        (default-runner))
      (play-from-hand state :corp "Hostile Takeover" "New remote")
      (score-agenda state :corp (get-content state :remote1 0))
      (is (= 1 (:bad-publicity (get-corp))) "Take 1 bad publicity")
      (is (= 15 (:credit (get-corp))) "Corp should gain 10 credits")
      (play-from-hand state :corp "Profiteering" "New remote")
      (score-agenda state :corp (get-content state :remote2 0))
      (prompt-choice :corp "3")  ;; Take 3 bad publicity from Profiteering, gain 15
      (is (= 4 (:bad-publicity (get-corp))) "Corp should gain 1 bad publicity")
      (is (= 33 (:credit (get-corp))) "Corp should gain 18 credits")))
  (testing "with Profiteering - Only gain 3 credits when taking more than 1 bad publicity in a single effect"
    (do-game
      (new-game
        (make-deck "The Outfit: Family Owned and Operated" ["Profiteering"])
        (default-runner))
      (play-from-hand state :corp "Profiteering" "New remote")
      (score-agenda state :corp (get-content state :remote1 0))
      (prompt-choice :corp "3")
      (is (= 3 (:bad-publicity (get-corp))) "Take 3 bad publicity")
      (is (= 23 (:credit (get-corp))) "Gain 15 from Profiteering + 3 from The Outfit")))
  (testing "vs Valencia - 1 bad pub at start means 8 credits to start with"
    (do-game
      (new-game
        (make-deck "The Outfit: Family Owned and Operated" ["Hostile Takeover"])
        (make-deck "Valencia Estevez: The Angel of Cayambe" [(qty "Sure Gamble" 3)]))
      (is (= 1 (:bad-publicity (get-corp))) "The Outfit starts with 1 bad publicity")
      (is (= 8 (:credit (get-corp))) "The Outfit starts with 8 credits")
      (play-from-hand state :corp "Hostile Takeover" "New remote")
      (score-agenda state :corp (get-content state :remote1 0))
      (is (= 2 (:bad-publicity (get-corp))) "Take 1 bad publicity")
      (is (= 18 (:credit (get-corp))) "Gain 7 from Hostile Takeover + 3 from The Outfit"))))

(deftest titan-transnational:-investing-in-your-future
  ;; Titan Transnational
  (testing "Add a counter to a scored agenda"
    (do-game
      (new-game
        (make-deck "Titan Transnational: Investing In Your Future" ["Project Atlas"])
        (default-runner))
      (play-from-hand state :corp "Project Atlas" "New remote")
      (let [atl (get-content state :remote1 0)]
        (core/gain state :corp :click 1)
        (core/advance state :corp {:card (refresh atl)})
        (core/advance state :corp {:card (refresh atl)})
        (core/advance state :corp {:card (refresh atl)})
        (core/score state :corp {:card (refresh atl)})
        (let [scored (get-scored state :corp 0)]
          (is (= 1 (get-counters scored :agenda)) "1 counter added by Titan")))))
  (testing "only use one counter of Corporate Sales Team"
    (do-game
      (new-game
        (make-deck "Titan Transnational: Investing In Your Future" ["Corporate Sales Team" "Mark Yale"])
        (default-runner))
      (play-from-hand state :corp "Corporate Sales Team" "New remote")
      (play-from-hand state :corp "Mark Yale" "New remote")
      (let [cst (get-content state :remote1 0)
            my (get-content state :remote2 0)]
        (core/gain state :corp :click 3)
        (core/advance state :corp {:card (refresh cst)})
        (core/advance state :corp {:card (refresh cst)})
        (core/advance state :corp {:card (refresh cst)})
        (core/advance state :corp {:card (refresh cst)})
        (core/score state :corp {:card (refresh cst)})
        (let [scored (get-scored state :corp 0)]
          (is (= 1 (get-counters (refresh scored) :agenda)) "1 counter added by Titan")
          (is (= 10 (get-counters (refresh scored) :credit)) "10 credits from Titan")
          (core/rez state :corp my)
          (card-ability state :corp my 1)
          (prompt-select :corp (refresh scored))
          (is (zero? (get-counters (refresh scored) :agenda)) "Agenda counter used by Mark Yale")
          (is (= 10 (get-counters (refresh scored) :credit)) "Credits not used by Mark Yale")
          (card-ability state :corp my 1)
          (prompt-select :corp (refresh scored))
          (is (zero? (get-counters (refresh scored) :agenda)) "No agenda counter used by Mark Yale")
          (is (= 10 (get-counters (refresh scored) :credit)) "Credits not used by Mark Yale"))))))

(deftest weyland-consortium:-builder-of-nations
  ;; Builder of Nations
  (testing "1 meat damage per turn at most"
    (do-game
      (new-game
        (make-deck "Weyland Consortium: Builder of Nations" [(qty "Hedge Fund" 3)])
        (default-runner))
      (let [bon (get-in @state [:corp :identity])]
        (card-ability state :corp bon 0)
        (prompt-choice :corp "Cancel")
        (is (zero? (count (:discard (get-runner)))) "Runner took no meat damage from BoN")
        (card-ability state :corp bon 0)
        (prompt-choice :corp "Yes")
        (is (= 1 (count (:discard (get-runner)))) "Runner took 1 meat damage from BoN")
        (card-ability state :corp bon 0)
        (is (= 1 (count (:discard (get-runner)))) "Runner took only 1 meat damage from BoN total")
        (is (zero? (count (:prompt (get-corp))))))))
  (testing "2 meat damage from ID ability when The Cleaners is scored"
    (do-game
      (new-game
        (make-deck "Weyland Consortium: Builder of Nations" [(qty "The Cleaners" 3) (qty "Ice Wall" 3)])
        (default-runner [(qty "Sure Gamble" 2)]))
      (play-from-hand state :corp "The Cleaners" "New remote")
      (let [clean (get-content state :remote1 0)]
        (score-agenda state :corp clean)
        (let [bon (get-in @state [:corp :identity])]
          (card-ability state :corp bon 0)
          (prompt-choice :corp "Yes")
          (is (= 2 (count (:discard (get-runner)))) "Runner took 2 meat damage from BoN/Cleaners combo"))))))

(deftest whizzard:-master-gamer
  ;; Whizzard - Recurring credits
  (do-game
    (new-game (default-corp)
              (make-deck "Whizzard: Master Gamer" ["Sure Gamble"]))
    (let [click-whizzard (fn [n] (dotimes [i n] (card-ability state :runner (:identity (get-runner)) 0)))]
      (is (changes-credits (get-runner) 1 (click-whizzard 1)))
      (is (changes-credits (get-runner) 2 (click-whizzard 5)) "Can't take more than 3 Whizzard credits")
      (take-credits state :corp)
      (is (changes-credits (get-runner) 3 (click-whizzard 3)) "Credits reset at start of Runner's turn")
      (take-credits state :runner)
      (is (changes-credits (get-runner) 0 (click-whizzard 1)) "Credits don't reset at start of Corp's turn"))))

(deftest wyvern:-chemically-enhanced
  ;; Wyvern: Chemically Enhanced
  (do-game
    (new-game (default-corp [(qty "Launch Campaign" 3)])
              (make-deck "Wyvern: Chemically Enhanced"
                         [(qty "Sure Gamble" 2) "Corroder"
                          "Clone Chip" "Easy Mark"]))
    (play-from-hand state :corp "Launch Campaign" "New remote")
    (play-from-hand state :corp "Launch Campaign" "New remote")
    (take-credits state :corp)
    (core/move state :runner (find-card "Sure Gamble" (:hand (get-runner))) :deck)
    (play-from-hand state :runner "Sure Gamble")
    (play-from-hand state :runner "Easy Mark")
    (play-from-hand state :runner "Corroder")
    (run-empty-server state "Server 1")
    (prompt-choice-partial :runner "Pay")  ;; trash Launch Campaign, should trigger wyvern
    (is (= "Sure Gamble" (:title (last (:discard (get-runner)))))
        "Sure Gamble still in Wyvern's discard")
    (is (some #(= "Easy Mark" (:title %)) (:deck (get-runner))) "Easy Mark moved to deck")
    (take-credits state :runner)
    (take-credits state :corp)
    (play-from-hand state :runner "Clone Chip")
    (run-empty-server state "Server 2")
    (prompt-choice-partial :runner "Pay")
    (is (= "Sure Gamble" (:title (last (:discard (get-runner))))) "Sure Gamble still in Wyvern's discard")))<|MERGE_RESOLUTION|>--- conflicted
+++ resolved
@@ -553,8 +553,7 @@
       (prompt-choice-partial :runner "Freedom")
       (prompt-select :runner (get-program state 0))
       (is (= 1 (count (:discard (get-corp)))) "Ice Wall should be discarded now")
-<<<<<<< HEAD
-      (is (nil? (->> (get-program state 1) :counter :virus)) "Aumakua doesn't gain any virus counters from trash ability.")
+      (is (zero? (->> (get-program state 1) :counter :virus)) "Aumakua doesn't gain any virus counters from trash ability.")
       (is (not (:run @state)) "Run ended")))
   (testing "interaction with trash-cost-bonuses, and declining ability once initiated"
     (do-game
@@ -580,10 +579,6 @@
       (is (= 3 (-> (get-runner) :prompt first :choices count)) "Runner can still use Freedom or Imp the second time around")
       (prompt-choice-partial :runner "Imp")
       (is (= 2 (:agenda-point (get-runner))) "Runner should trash The Board with Imp and gain 2 agenda points"))))
-=======
-      (is (zero? (get-counters (get-program state 1) :virus)) "Aumakua doesn't gain any virus counters from trash ability.")
-      (is (not (:run @state)) "Run ended"))))
->>>>>>> bf4a46d5
 
 (deftest gabriel-santiago:-consummate-professional
   ;; Gabriel Santiago - Gain 2c on first successful HQ run each turn
