--- conflicted
+++ resolved
@@ -2528,33 +2528,6 @@
     (click-prompt state :runner "0")
     (is (empty? (:hand (get-runner))) "Runner took 3 meat damage")))
 
-(deftest reclamation-order
-  ;; Reclamation Order
-  (do-game
-    (new-game {:corp {:deck [(qty "Hedge Fund" 5)]
-                      :hand ["Reclamation Order"]
-                      :discard [(qty "Ice Wall" 5) (qty "IPO" 3)]}})
-    (play-from-hand state :corp "Reclamation Order")
-    (click-card state :corp (find-card "IPO" (:discard (get-corp))))
-    (click-prompt state :corp "3")
-    (is (= 3 (count (:hand (get-corp)))) "Corp should have all 3 IPO in hand")
-    (is (= 6 (count (:discard (get-corp)))) "Corp should have 5 Ice Wall and 1 Reclamation Order in discard")))
-
-(deftest recruiting-trip
-  ;; Mason Bellamy
-  (do-game
-    (new-game {:corp {:deck [(qty "Hedge Fund" 5) "Keegan Lane" "Midori"
-                             "The Twins" "Arella Salvatore" "Mason Bellamy"]
-                      :hand ["Recruiting Trip"]}})
-    (play-from-hand state :corp "Recruiting Trip")
-    (click-prompt state :corp "5")
-    (click-prompt state :corp "Midori")
-    (click-prompt state :corp "The Twins")
-    (click-prompt state :corp "Arella Salvatore")
-    (click-prompt state :corp "Mason Bellamy")
-    (click-prompt state :corp "Keegan Lane")
-    (is (= 5 (count (:hand (get-corp)))) "Corp should have 5 cards in hand")))
-
 (deftest red-level-clearance
   ;; Red Level Clearance
   (testing "Basic test"
@@ -2618,56 +2591,6 @@
       (is (zero? (get-counters (refresh iw2) :advancement)) "Advancements removed")
       (is (= 6 (get-counters (refresh gt) :advancement)) "Gained 6 advancements"))))
 
-(deftest replanting
-  ;; Prisec
-  (do-game
-    (new-game {:corp {:deck [(qty "Hedge Fund" 5)]
-                      :hand ["Replanting" "Ice Wall" "Prisec"]}})
-    (play-from-hand state :corp "Ice Wall" "HQ")
-    (play-from-hand state :corp "Replanting")
-    (click-card state :corp "Ice Wall")
-    (click-card state :corp "Ice Wall")
-    (click-prompt state :corp "New remote")
-    (click-card state :corp "Prisec")
-    (click-prompt state :corp "Server 1")
-    (is (= "Ice Wall" (:title (get-ice state :remote1 0))) "Ice Wall has been moved")
-    (is (= "Prisec" (:title (get-content state :remote1 0))) "Prisec has been installed")))
-
-(deftest restore
-  ;; Fire Wall
-  (do-game
-    (new-game {:corp {:deck [(qty "Hedge Fund" 5)]
-                      :hand ["Restore" "Fire Wall"]
-                      :discard [(qty "Ice Wall" 10)]}})
-    (play-from-hand state :corp "Fire Wall" "HQ")
-    (play-from-hand state :corp "Restore")
-    (click-card state :corp (find-card "Ice Wall" (:discard (get-corp))))
-    (let [credits (:credit (get-corp))]
-      (click-prompt state :corp "HQ")
-      (is (= (+ credits -2) (:credit (get-corp))) "Corp should pay for both install and rez cost"))
-    (is (= ["Restore"] (->> (get-corp) :discard (map :title))) "All other copies of Ice Wall should be rfg'd")))
-
-(deftest restoring-face
-  ;; Midori
-  (do-game
-    (new-game {:corp {:deck [(qty "Hedge Fund" 5)]
-                      :hand ["Restoring Face" "Midori"]
-                      :bad-pub 3}})
-    (play-from-hand state :corp "Midori" "New remote")
-    (play-from-hand state :corp "Restoring Face")
-    (click-card state :corp "Midori")
-    (is (= 1 (count-bad-pub state)) "Corp should lose 2 bad pub")
-    (is (= "Midori" (-> (get-corp) :discard first :title)) "Midori should be in Archives")))
-
-(deftest restructure
-  ;; Restructure
-  (do-game
-    (new-game {:corp {:deck [(qty "Hedge Fund" 5)]
-                      :hand ["Restructure"]
-                      :credits 10}})
-    (play-from-hand state :corp "Restructure")
-    (is (= 15 (:credit (get-corp))) "Corp should gain 5 credits")))
-
 (deftest reuse
   ;; Reuse - Gain 2 credits for each card trashed from HQ
   (do-game
@@ -2711,16 +2634,6 @@
     (is (zero? (get-counters (get-program state 0) :virus)) "Viruses purged from Datasucker")
     (is (= 3 (count (:discard (get-runner)))) "Three cards trashed from stack")))
 
-(deftest rework
-  ;; Ice Wall
-  (do-game
-    (new-game {:corp {:deck [(qty "Hedge Fund" 5)]
-                      :hand ["Rework" "Ice Wall"]}})
-    (play-from-hand state :corp "Rework")
-    (click-card state :corp "Ice Wall")
-    (is (zero? (count (:hand (get-corp)))) "Corp should have no cards in hand")
-    (is (find-card "Ice Wall" (:deck (get-corp))) "Corp should shuffle Ice Wall into deck")))
-
 (deftest riot-suppression
   ;; Riot Suppression - lose 3 clicks or take 1 brain damage
   (testing "Take 1 brain damage"
@@ -2780,30 +2693,6 @@
     (click-prompt state :runner "Steal")
     (play-from-hand state :runner "Easy Mark")
     (is (= 12 (:credit (get-runner))) "Easy Mark netted 3c after Brownout trashed")))
-
-(deftest rover-algorithm
-  ;; Enigma
-  (do-game
-    (new-game {:corp {:deck [(qty "Hedge Fund" 5)]
-                      :hand ["Rover Algorithm" "Enigma"]
-                      :credits 10}})
-    (play-from-hand state :corp "Enigma" "HQ")
-    (core/rez state :corp (get-ice state :hq 0))
-    (play-from-hand state :corp "Rover Algorithm")
-    (click-card state :corp "Enigma")
-    (take-credits state :corp)
-    (let [enigma (get-ice state :hq 0)
-          strength (core/get-strength (refresh enigma))]
-      (run-on state :hq)
-      (run-continue state)
-      (run-jack-out state)
-      (run-on state :hq)
-      (run-continue state)
-      (run-jack-out state)
-      (run-on state :hq)
-      (run-continue state)
-      (run-jack-out state)
-      (is (= (+ strength 3) (core/get-strength (refresh enigma))) "Enigma should gain 3 str from Rover Algorithm"))))
 
 (deftest sacrifice
   ;; Sacrifice - Remove BP for each agenda point sacrificed and gain a credit
@@ -2845,7 +2734,6 @@
     (click-prompt state :corp "Plascrete Carapace")
     (is (= 2 (count (:hand (get-runner)))))))
 
-<<<<<<< HEAD
 (deftest scapenet
   (testing "Basic test"
     (doseq [card [["Misdirection" get-program]
@@ -2868,7 +2756,7 @@
         (if (= "Misdirection" (first card))
           (is (not (empty? (:prompt (get-corp)))) "Scapenet doesn't work on non-virtual non-chip card.")
           (is (= 1 (count (:rfg (get-runner)))) "Card removed from game."))))))
-=======
+
 (deftest scarcity-of-resources
   ;; Scarcity of Resources
   (do-game
@@ -2881,7 +2769,6 @@
           cost (:cost (find-card "Kati Jones" (:hand (get-runner))))]
       (play-from-hand state :runner "Kati Jones")
       (is (= (- credits (+ cost 2)) (:credit (get-runner))) "Runner should pay 2 extra for Kati Jones"))))
->>>>>>> aa6bcf02
 
 (deftest scorched-earth
   ;; Scorched Earth
