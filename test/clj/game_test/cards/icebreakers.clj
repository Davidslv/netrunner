--- conflicted
+++ resolved
@@ -464,7 +464,6 @@
     (prompt-choice :runner "No")
     (is (empty? (:prompt (get-runner))) "No additional prompts to rez other copies of Paperclip")))
 
-<<<<<<< HEAD
 (deftest peregrine
   ;; Peregrine - 2c to return to grip and derez an encountered code gate
   (do-game
@@ -492,7 +491,7 @@
       (is (= 0 (:credit (get-runner))) "Spent 2 credits")
       (is (= 1 (count (:hand (get-runner)))) "Peregrine returned to grip")
       (is (not (get-in (refresh bw1) [:rezzed])) "Bandwidth derezzed"))))
-=======
+
 (deftest persephone
   ;; Persephone's ability trashes cards from R&D, triggering AR-Enhanced Security
   ;; See #3187
@@ -523,7 +522,6 @@
     (prompt-choice :runner "Yes")
     (prompt-choice :runner 2)
     (is (= 2 (:tag (get-runner))) "Runner took 1 tag from using Persephone's ability while AR-Enhanced Security is scored")))
->>>>>>> f1a79030
 
 (deftest shiv
   ;; Shiv - Gain 1 strength for each installed breaker; no MU cost when 2+ link
