--- conflicted
+++ resolved
@@ -78,7 +78,7 @@
    (play-from-hand state :runner "Blackguard")
    (is (= 6 (core/available-mu state)) "Runner has 6 MU")
    (play-from-hand state :runner "Snitch")
-   (let [snitch (get-in @state [:runner :rig :program 0])
+   (let [snitch (get-program state 0)
          iwall (get-ice state :archives 0)]
      (run-on state :archives)
      (card-ability state :runner snitch 0)
@@ -107,7 +107,7 @@
    (swap! state assoc-in [:runner :agenda-point] 2)
    (is (= 7 (core/hand-size state :runner)) "Hand size increased by 2")
    (is (= 6 (core/available-mu state)) "Memory limit increased by 2")
-   (core/move state :runner (get-in @state [:runner :rig :hardware 0]) :discard)
+   (core/move state :runner (get-hardware state 0) :discard)
    (is (= 5 (core/hand-size state :runner)) "Hand size reset")
    (is (= 4 (core/available-mu state)) "Memory limit reset")))
 
@@ -120,10 +120,10 @@
       (take-credits state :corp)
       (trash-from-hand state :runner "Datasucker")
       (play-from-hand state :runner "Clone Chip")
-      (let [chip (get-in @state [:runner :rig :hardware 0])]
+      (let [chip (get-hardware state 0)]
         (card-ability state :runner chip 0)
         (prompt-select :runner (find-card "Datasucker" (:discard (get-runner))))
-        (let [ds (get-in @state [:runner :rig :program 0])]
+        (let [ds (get-program state 0)]
           (is (not (nil? ds)))
           (is (= (:title ds) "Datasucker"))))))
   (testing "don't show inavalid choices"
@@ -135,16 +135,16 @@
       (trash-from-hand state :runner "Magnum Opus")
       (play-from-hand state :runner "Clone Chip")
       (is (= (get-in @state [:runner :click]) 3) "Runner has 3 clicks left")
-      (let [chip (get-in @state [:runner :rig :hardware 0])]
+      (let [chip (get-hardware state 0)]
         (card-ability state :runner chip 0)
         (prompt-select :runner (find-card "Magnum Opus" (:discard (get-runner))))
-        (is (nil? (get-in @state [:runner :rig :program 0])) "No program was installed"))
-      (let [chip (get-in @state [:runner :rig :hardware 0])]
+        (is (nil? (get-program state 0)) "No program was installed"))
+      (let [chip (get-hardware state 0)]
         (is (not (nil? chip)) "Clone Chip is still installed")
         (is (= (get-in @state [:runner :click]) 3) "Runner has 3 clicks left")
         (card-ability state :runner chip 0)
         (prompt-select :runner (find-card "Inti" (:discard (get-runner))))
-        (let [inti (get-in @state [:runner :rig :program 0])]
+        (let [inti (get-program state 0)]
           (is (not (nil? inti)) "Program was installed")
           (is (= (:title inti) "Inti") "Program is Inti")
           (is (= (get-in @state [:runner :click]) 3) "Runner has 3 clicks left"))))))
@@ -156,7 +156,7 @@
               (default-runner [(qty "Comet" 3) (qty "Easy Mark" 2)]))
     (take-credits state :corp)
     (play-from-hand state :runner "Comet")
-    (let [comet (get-in @state [:runner :rig :hardware 0])]
+    (let [comet (get-hardware state 0)]
       (play-from-hand state :runner "Easy Mark")
       (is (= true (:comet-event (core/get-card state comet)))) ; Comet ability enabled
       (card-ability state :runner comet 0)
@@ -248,7 +248,7 @@
       (take-credits state :corp)
       (core/gain state :runner :credit 5)
       (play-from-hand state :runner "Dinosaurus")
-      (let [dino (get-in @state [:runner :rig :hardware 0])]
+      (let [dino (get-hardware state 0)]
         (card-ability state :runner dino 0)
         (prompt-select :runner (find-card "Battering Ram" (:hand (get-runner))))
         (is (= 2 (:click (get-runner))))
@@ -287,7 +287,7 @@
     (play-from-hand state :corp "Snare!" "New remote")
     (take-credits state :corp)
     (play-from-hand state :runner "Dorm Computer")
-    (let [dorm (get-in @state [:runner :rig :hardware 0])]
+    (let [dorm (get-hardware state 0)]
       (card-ability state :runner dorm 0)
       (prompt-choice :runner "Server 1")
       (run-empty-server state "Server 1")
@@ -295,14 +295,8 @@
       (is (= :waiting (-> @state :runner :prompt first :prompt-type))
           "Runner has prompt to wait for Snare!")
       (prompt-choice :corp "Yes")
-<<<<<<< HEAD
       (is (zero? (:tag (get-runner))) "Runner has 0 tags")
-      (is (= 3 (get-counters (refresh dorm) :power))))
-      ))
-=======
-      (is (= 0 (:tag (get-runner))) "Runner has 0 tags")
       (is (= 3 (get-counters (refresh dorm) :power))))))
->>>>>>> bfbecb9c
 
 (deftest feedback-filter
   ;; Feedback Filter - Prevent net and brain damage
@@ -321,7 +315,7 @@
       (play-from-hand state :runner "Sure Gamble")
       (play-from-hand state :runner "Feedback Filter")
       (is (= 7 (:credit (get-runner))))
-      (let [ff (get-in @state [:runner :rig :hardware 0])]
+      (let [ff (get-hardware state 0)]
         (run-on state "Server 1")
         (core/rez state :corp dm)
         (card-subroutine state :corp dm 0)
@@ -336,7 +330,7 @@
         (prompt-choice :runner "Yes") ; trash Overwriter for 0
         (is (= 1 (:brain-damage (get-runner))) "2 of the 3 brain damage prevented")
         (is (= 2 (count (:hand (get-runner)))))
-        (is (empty? (get-in @state [:runner :rig :hardware])) "Feedback Filter trashed")))))
+        (is (empty? (get-hardware state)) "Feedback Filter trashed")))))
 
 (deftest flame-out
   ;; Flame-out - start with 9 credits, use for hosted program, trash hosted program at end of turn when credits used
@@ -388,8 +382,8 @@
     (core/gain state :runner :credit 20)
     (play-from-hand state :runner "Friday Chip")
     (play-from-hand state :runner "Aumakua")
-    (let [fc (get-in @state [:runner :rig :hardware 0])
-          aum (get-in @state [:runner :rig :program 0])]
+    (let [fc (get-hardware state 0)
+          aum (get-program state 0)]
       (is (zero? (get-counters fc :virus)) "Friday Chip starts with 0 counters")
       (is (zero? (get-counters aum :virus)) "Auakua starts with 0 counters")
       (run-on state "Server 1")
@@ -418,7 +412,7 @@
     (play-from-hand state :runner "Grimoire")
     (is (= 6 (core/available-mu state)) "Gained 2 MU")
     (play-from-hand state :runner "Imp")
-    (let [imp (get-in @state [:runner :rig :program 0])]
+    (let [imp (get-program state 0)]
       (is (= 3 (get-counters (refresh imp) :virus)) "Imp received an extra virus counter on install"))))
 
 (deftest heartbeat
@@ -436,7 +430,7 @@
     (play-from-hand state :runner "Cache")
     (let [hb (get-hardware state 0)
           cache (get-program state 0)
-          hbdown (get-in @state [:runner :rig :facedown 0])
+          hbdown (get-runner-facedown state 0)
           pup (get-ice state :hq 0)
           nk (get-ice state :rd 0)]
       (core/rez state :corp pup)
@@ -462,10 +456,10 @@
       (take-credits state :corp)
       (play-from-hand state :runner "Hippo")
       (run-on state "HQ")
-      (is (not-empty (get-in @state [:runner :rig :hardware])) "Hippo installed")
+      (is (not-empty (get-hardware state)) "Hippo installed")
       (card-ability state :runner (get-hardware state 0) 0)
       (is (empty? (:rfg (get-runner))) "Hippo not RFGed")
-      (is (not-empty (get-in @state [:runner :rig :hardware])) "Hippo still installed")))
+      (is (not-empty (get-hardware state)) "Hippo still installed")))
   (testing "Single ice"
     (do-game
       (new-game (default-corp ["Ice Wall"])
@@ -475,13 +469,13 @@
       (take-credits state :corp)
       (play-from-hand state :runner "Hippo")
       (run-on state "HQ")
-      (is (not-empty (get-in @state [:runner :rig :hardware])) "Hippo installed")
+      (is (not-empty (get-hardware state)) "Hippo installed")
       (is (= 1 (count (get-in @state [:corp :servers :hq :ices]))) "Ice Wall installed")
       (card-ability state :runner (get-hardware state 0) 0)
       (is (empty? (get-in @state [:corp :servers :hq :ices])) "Ice Wall removed")
       (is (= 1 (count (:discard (get-corp)))) "Ice Wall trashed")
       (is (= 1 (count (:rfg (get-runner)))) "Hippo RFGed")
-      (is (empty? (get-in @state [:runner :rig :hardware])) "Hippo removed")))
+      (is (empty? (get-hardware state)) "Hippo removed")))
   (testing "Multiple ice"
     (do-game
       (new-game (default-corp ["Ice Wall" "Enigma"])
@@ -491,7 +485,7 @@
       (take-credits state :corp)
       (play-from-hand state :runner "Hippo")
       (run-on state "HQ")
-      (is (not-empty (get-in @state [:runner :rig :hardware])) "Hippo installed")
+      (is (not-empty (get-hardware state)) "Hippo installed")
       (is (= 2 (count (get-in @state [:corp :servers :hq :ices]))) "2 ice installed")
       (is (= "Ice Wall" (:title (get-ice state :hq 1))) "Ice Wall outermost")
       (is (= "Enigma" (:title (get-ice state :hq 0))) "Enigma innermost")
@@ -501,7 +495,7 @@
       (is (= "Ice Wall" (:title (first (:discard (get-corp))))) "Ice Wall in trash")
       (is (= "Enigma" (:title (get-ice state :hq 0))) "Enigma still innermost")
       (is (= 1 (count (:rfg (get-runner)))) "Hippo RFGed")
-      (is (empty? (get-in @state [:runner :rig :hardware])) "Hippo removed"))))
+      (is (empty? (get-hardware state)) "Hippo removed"))))
 
 (deftest knobkierie
   ;; Knobkierie - first successful run, place a virus counter on a virus program
@@ -519,12 +513,12 @@
     (take-credits state :runner)
     (take-credits state :corp)
     (play-from-hand state :runner "Hivemind")
-    (let [hv (find-card "Hivemind" (get-in @state [:runner :rig :program]))]
+    (let [hv (find-card "Hivemind" (get-program state))]
       (is (= 1 (get-counters (refresh hv) :virus)) "Hivemind starts with 1 virus counters")
       (run-on state "HQ")
       (run-successful state)
       (prompt-choice :runner "Yes") ; gain virus counter
-      (prompt-select :runner (find-card "Hivemind" (get-in @state [:runner :rig :program])))
+      (prompt-select :runner (find-card "Hivemind" (get-program state)))
       (prompt-choice :runner "No action")
       (is (= 2 (get-counters (refresh hv) :virus)) "Hivemind gains a counter on successful run")
       (run-on state "HQ")
@@ -543,8 +537,8 @@
     (play-from-hand state :runner "Inti")
     (play-from-hand state :runner "LLDS Processor")
     (play-from-hand state :runner "Passport")
-    (let [inti (get-in @state [:runner :rig :program 0])
-          pass (get-in @state [:runner :rig :program 1])]
+    (let [inti (get-program state 0)
+          pass (get-program state 1)]
       (is (= 2 (:current-strength (refresh inti))) "Strength boosted by 1; 1 copy of LLDS when installed")
       (is (= 4 (:current-strength (refresh pass))) "Strength boosted by 2; 2 copies of LLDS when installed")
       (take-credits state :runner)
@@ -621,14 +615,9 @@
       (core/move state :corp (find-card "Snare!" (:hand (get-corp))) :deck)
       (take-credits state :corp)
       (play-from-hand state :runner "Maya")
-      (let [maya (get-in @state [:runner :rig :hardware 0])
+      (let [maya (get-hardware state 0)
             accessed (first (:deck (get-corp)))]
         (run-empty-server state :rd)
-<<<<<<< HEAD
-        (prompt-choice :corp "Yes")
-        (is (zero? (count (:hand (get-runner)))) "Runner took Snare! net damage")
-=======
->>>>>>> bfbecb9c
         (is (= (:cid accessed) (:cid (:card (first (:prompt (get-runner)))))) "Accessing the top card of R&D")
         (card-ability state :runner maya 0)
         (is (empty? (:prompt (get-runner))) "No more prompts for runner")
@@ -642,7 +631,7 @@
         (let [accessed (first (:deck (get-corp)))]
           (run-empty-server state :rd)
           (prompt-choice :corp "Yes")
-          (is (= 0 (count (:hand (get-runner)))) "Runner took Snare! net damage")
+          (is (zero? (count (:hand (get-runner)))) "Runner took Snare! net damage")
           (is (= (:cid accessed) (:cid (:card (first (:prompt (get-runner)))))) "Accessing the top card of R&D")
           (card-ability state :runner maya 0)
           (is (empty? (:prompt (get-runner))) "No more prompts for runner")
@@ -658,7 +647,7 @@
       (core/gain state :runner :credit 10)
       (play-from-hand state :runner "Maya")
       (play-from-hand state :runner "R&D Interface")
-      (let [maya (get-in @state [:runner :rig :hardware 0])
+      (let [maya (get-hardware state 0)
             accessed (first (:deck (get-corp)))]
         (run-empty-server state :rd)
         (prompt-choice :runner "Card from deck")
@@ -697,7 +686,7 @@
       (starting-hand state :runner ["Obelus" "Nerve Agent"])
       (core/gain state :runner :credit 10 :click 3)
       (play-from-hand state :runner "Nerve Agent")
-      (let [nerve (get-in @state [:runner :rig :program 0])]
+      (let [nerve (get-program state 0)]
         (run-empty-server state :hq)
         (is (= 1 (get-counters (refresh nerve) :virus)) "1 virus counter on Nerve Agent")
         (prompt-choice :runner "No action")
@@ -787,7 +776,7 @@
               (default-runner ["Plascrete Carapace" "Sure Gamble"]))
     (take-credits state :corp)
     (play-from-hand state :runner "Plascrete Carapace")
-    (let [plas (get-in @state [:runner :rig :hardware 0])]
+    (let [plas (get-hardware state 0)]
       (is (= 4 (get-counters (refresh plas) :power)) "4 counters on install")
       (take-credits state :runner)
       (core/gain state :runner :tag 1)
@@ -798,7 +787,7 @@
       (card-ability state :runner plas 0)
       (prompt-choice :runner "Done")
       (is (= 1 (count (:hand (get-runner)))) "All meat damage prevented")
-      (is (empty? (get-in @state [:runner :rig :hardware])) "Plascrete depleted and trashed"))))
+      (is (empty? (get-hardware state)) "Plascrete depleted and trashed"))))
 
 (deftest rabbit-hole
   ;; Rabbit Hole - +1 link, optionally search Stack to install more copies
@@ -814,7 +803,7 @@
     (prompt-choice :runner "Yes")
     (prompt-choice :runner "Yes")
     (is (= 3 (:link (get-runner))))
-    (is (= 3 (count (get-in @state [:runner :rig :hardware]))))
+    (is (= 3 (count (get-hardware state))))
     (is (= 2 (:click (get-runner))) "Clickless installs of extra 2 copies")
     (is (= 3 (:credit (get-runner))) "Paid 2c for each of 3 copies")))
 
@@ -833,37 +822,11 @@
             dm (get-ice state :remote1 0)]
         (take-credits state :corp)
         (play-from-hand state :runner "Ramujan-reliant 550 BMI")
-<<<<<<< HEAD
-        (run-empty-server state "Server 1")
-        (prompt-choice :corp "Yes")
-        (card-ability state :runner rr2 0)
-        (prompt-choice :runner 3)
-        (is (last-log-contains? state "Sure Gamble, Sure Gamble, Sure Gamble")
-            "Ramujan did log trashed card names")
-        (is (= 1 (count (:hand (get-runner)))) "3 net damage prevented")))))
-
-(deftest ramujan-reliant-empty
-  ;; Prevent up to X net or brain damage. Empty stack
-  (do-game
-    (new-game (default-corp ["Data Mine"])
-              (default-runner ["Ramujan-reliant 550 BMI" "Sure Gamble"]))
-    (play-from-hand state :corp "Data Mine" "Server 1")
-    (let [dm (get-ice state :remote1 0)]
-      (take-credits state :corp)
-      (play-from-hand state :runner "Ramujan-reliant 550 BMI")
-      (let [rr1 (get-in @state [:runner :rig :hardware 0])]
-        (run-on state "Server 1")
-        (core/rez state :corp dm)
-        (card-subroutine state :corp dm 0)
-        (card-ability state :runner rr1 0)
-        (prompt-choice :runner 1)
-        (is (zero? (count (:hand (get-runner)))) "Not enough cards in Stack for Ramujan to work")))))
-=======
         (play-from-hand state :runner "Ramujan-reliant 550 BMI")
         (play-from-hand state :runner "Ramujan-reliant 550 BMI")
-        (let [rr1 (get-in @state [:runner :rig :hardware 0])
-              rr2 (get-in @state [:runner :rig :hardware 1])
-              rr3 (get-in @state [:runner :rig :hardware 2])]
+        (let [rr1 (get-hardware state 0)
+              rr2 (get-hardware state 1)
+              rr3 (get-hardware state 2)]
           (run-on state "Server 1")
           (core/rez state :corp dm)
           (card-subroutine state :corp dm 0)
@@ -891,14 +854,13 @@
       (let [dm (get-ice state :remote1 0)]
         (take-credits state :corp)
         (play-from-hand state :runner "Ramujan-reliant 550 BMI")
-        (let [rr1 (get-in @state [:runner :rig :hardware 0])]
+        (let [rr1 (get-hardware state 0)]
           (run-on state "Server 1")
           (core/rez state :corp dm)
           (card-subroutine state :corp dm 0)
           (card-ability state :runner rr1 0)
           (prompt-choice :runner 1)
-          (is (= 0 (count (:hand (get-runner)))) "Not enough cards in Stack for Ramujan to work"))))))
->>>>>>> bfbecb9c
+          (is (zero? (count (:hand (get-runner)))) "Not enough cards in Stack for Ramujan to work"))))))
 
 (deftest recon-drone
   ;; trash and pay X to prevent that much damage from a card you are accessing
@@ -925,11 +887,11 @@
     (play-from-hand state :runner "Recon Drone")
     (play-from-hand state :runner "Recon Drone")
     (play-from-hand state :runner "Recon Drone")
-    (let [rd1 (get-in @state [:runner :rig :hardware 0])
-          rd2 (get-in @state [:runner :rig :hardware 1])
-          rd3 (get-in @state [:runner :rig :hardware 2])
-          rd4 (get-in @state [:runner :rig :hardware 3])
-          hok (get-in @state [:corp :scored 0])]
+    (let [rd1 (get-hardware state 0)
+          rd2 (get-hardware state 1)
+          rd3 (get-hardware state 2)
+          rd4 (get-hardware state 3)
+          hok (get-scored state :corp 0)]
       (run-empty-server state "Server 2")
       (is (= :waiting (-> @state :runner :prompt first :prompt-type)) "Runner has prompt to wait for Snare!")
       (prompt-choice :corp "Yes")
@@ -1204,8 +1166,8 @@
     (take-credits state :corp)
     (play-from-hand state :runner "Paricia")
     (play-from-hand state :runner "Faerie")
-    (let [par (get-in @state [:runner :rig :program 0])
-          fae (get-in @state [:runner :rig :program 1])]
+    (let [par (get-program state 0)
+          fae (get-program state 1)]
       (is (= 2 (:current-strength (refresh fae))))
       (play-from-hand state :runner "The Personal Touch")
       (prompt-select :runner par)
@@ -1258,15 +1220,15 @@
         (take-credits state :corp)
         (play-from-hand state :runner "Turntable")
         (is (= 3 (:credit (get-runner))))
-        (let [tt (get-in @state [:runner :rig :hardware 0])]
+        (let [tt (get-hardware state 0)]
           (run-empty-server state "HQ")
           (prompt-choice :runner "Steal")
-          (is (= 0 (:agenda-point (get-runner))) "Stole Domestic Sleepers")
+          (is (zero? (:agenda-point (get-runner))) "Stole Domestic Sleepers")
           (is (prompt-is-card? :runner tt))
           (prompt-choice :runner "Yes")
           (prompt-select :runner (find-card "Project Vitruvius" (:scored (get-corp))))
           (is (= 2 (:agenda-point (get-runner))) "Took Project Vitruvius from Corp")
-          (is (= 0 (:agenda-point (get-corp))) "Swapped Domestic Sleepers to Corp")))))
+          (is (zero? (:agenda-point (get-corp))) "Swapped Domestic Sleepers to Corp")))))
   (testing "vs Mandatory Upgrades"
     ;; Turntable - Swap a Mandatory Upgrades away from the Corp reduces Corp clicks per turn
     ;;           - Corp doesn't gain a click on the Runner's turn when it receives a Mandatory Upgrades
@@ -1277,42 +1239,7 @@
       (is (= 4 (:click-per-turn (get-corp))) "Up to 4 clicks per turn")
       (take-credits state :corp)
       (play-from-hand state :runner "Turntable")
-      (let [tt (get-in @state [:runner :rig :hardware 0])]
-<<<<<<< HEAD
-        (run-empty-server state "HQ")
-        (prompt-choice :runner "Steal")
-        (is (zero? (:agenda-point (get-runner))) "Stole Domestic Sleepers")
-        (is (prompt-is-card? :runner tt))
-        (prompt-choice :runner "Yes")
-        (prompt-select :runner (find-card "Project Vitruvius" (:scored (get-corp))))
-        (is (= 2 (:agenda-point (get-runner))) "Took Project Vitruvius from Corp")
-        (is (zero? (:agenda-point (get-corp))) "Swapped Domestic Sleepers to Corp")))))
-
-(deftest turntable-mandatory-upgrades
-  ;; Turntable - Swap a Mandatory Upgrades away from the Corp reduces Corp clicks per turn
-  ;;           - Corp doesn't gain a click on the Runner's turn when it receives a Mandatory Upgrades
-  (do-game
-    (new-game (default-corp [(qty "Mandatory Upgrades" 2) "Project Vitruvius"])
-              (default-runner ["Turntable"]))
-    (score-agenda state :corp (find-card "Mandatory Upgrades" (:hand (get-corp))))
-    (is (= 4 (:click-per-turn (get-corp))) "Up to 4 clicks per turn")
-    (take-credits state :corp)
-    (play-from-hand state :runner "Turntable")
-    (let [tt (get-in @state [:runner :rig :hardware 0])]
-      ;; steal Project Vitruvius and swap for Mandatory Upgrades
-      (core/steal state :runner (find-card "Project Vitruvius" (:hand (get-corp))))
-      (is (prompt-is-card? :runner tt))
-      (prompt-choice :runner "Yes")
-      (prompt-select :runner (find-card "Mandatory Upgrades" (:scored (get-corp))))
-      (is (= 3 (:click-per-turn (get-corp))) "Back down to 3 clicks per turn")
-      ;; steal second Mandatory Upgrades and swap for Project Vitruvius
-      (core/steal state :runner (find-card "Mandatory Upgrades" (:hand (get-corp))))
-      (is (prompt-is-card? :runner tt))
-      (prompt-choice :runner "Yes")
-      (prompt-select :runner (find-card "Project Vitruvius" (:scored (get-corp))))
-      (is (zero? (:click (get-corp))) "Corp doesn't gain a click on Runner's turn")
-      (is (= 4 (:click-per-turn (get-corp)))))))
-=======
+      (let [tt (get-hardware state 0)]
         ;; steal Project Vitruvius and swap for Mandatory Upgrades
         (core/steal state :runner (find-card "Project Vitruvius" (:hand (get-corp))))
         (is (prompt-is-card? :runner tt))
@@ -1324,9 +1251,8 @@
         (is (prompt-is-card? :runner tt))
         (prompt-choice :runner "Yes")
         (prompt-select :runner (find-card "Project Vitruvius" (:scored (get-corp))))
-        (is (= 0 (:click (get-corp))) "Corp doesn't gain a click on Runner's turn")
+        (is (zero? (:click (get-corp))) "Corp doesn't gain a click on Runner's turn")
         (is (= 4 (:click-per-turn (get-corp))))))))
->>>>>>> bfbecb9c
 
 (deftest vigil
   ;; Vigil - Draw 1 card when turn begins if Corp HQ is filled to max hand size
