--- conflicted
+++ resolved
@@ -40,8 +40,8 @@
         (is (empty? (get-in @state [:corp :prompt])) "Arella not triggered for different remote score")
         (is (= 1 (count (get-scored state :corp))) "1 Agenda scored")
         (score-agenda state :corp (refresh same-tg))
-        (prompt-select :corp (find-card "Bryan Stinson" (:hand (get-corp))))
-        (prompt-choice-partial :corp "New")
+        (click-card state :corp (find-card "Bryan Stinson" (:hand (get-corp))))
+        (click-prompt state :corp "New remote")
         (is (= 2 (count (get-scored state :corp))) "2 Agendas scored")
         (is (= 1 (count (get-content state :remote3))) "Bryan installed in new remote")
         (is (= 1 (get-counters (get-content state :remote3 0) :advancement)) "Bryan has 1 advancement counter"))))
@@ -58,8 +58,8 @@
             tg (get-content state :remote1 1)]
         (core/rez state :corp arella)
         (score-agenda state :corp (refresh tg))
-        (prompt-select :corp (find-card "Ice Wall" (:hand (get-corp))))
-        (prompt-choice-partial :corp "HQ")
+        (click-card state :corp (find-card "Ice Wall" (:hand (get-corp))))
+        (click-prompt state :corp "HQ")
         (is (= 2 (count (get-ice state :hq))) "Two ice on hq")
         (is (= 1 (get-counters (get-ice state :hq 1) :advancement)) "Ice Wall has 1 counter")))))
 
@@ -652,13 +652,13 @@
     (take-credits state :corp)
     (run-empty-server state "Server 1")
     (let [credits (:credit (get-runner))]
-      (prompt-choice-partial :runner "Pay")
+      (click-prompt state :runner "Pay 6 [Credits]")
       (is (= (- credits 6) (:credit (get-runner))) "Runner pays 6 credits to not end the run"))
-    (prompt-choice :runner "No action")
+    (click-prompt state :runner "No action")
     (run-empty-server state "Server 1")
     (is (= 1 (-> (get-runner) :prompt first :choices count)) "Runner should only get 1 choice")
     (is (= "End the run" (-> (get-runner) :prompt first :choices first)) "Only choice should be End the run")
-    (prompt-choice :runner "End the run")
+    (click-prompt state :runner "End the run")
     (is (not (:run @state)) "Run should be ended from Giordano Memorial Field ability")))
 
 (deftest helheim-servers
@@ -784,10 +784,10 @@
       (core/rez state :corp (get-content state :hq 0))
       (take-credits state :corp)
       (run-empty-server state :rd)
-      (prompt-choice :runner "Yes")
+      (click-prompt state :runner "Yes")
       (is (= :bogus (-> (get-corp) :prompt first :prompt-type)) "Corp has a bogus prompt to fake out the runner")
-      (prompt-choice :corp "Carry on!")
-      (prompt-choice :runner "No action"))))
+      (click-prompt state :corp "Carry on!")
+      (click-prompt state :runner "No action"))))
 
 (deftest keegan-lane
   ;; Keegan Lane - Trash self and remove 1 Runner tag to trash a program
@@ -822,17 +822,10 @@
     (core/click-draw state :runner nil)
     (core/click-draw state :runner nil)
     (run-empty-server state "HQ")
-<<<<<<< HEAD
     (click-prompt state :runner "No action") ; don't trash Manta Grid
     (is (= 1 (:click (get-runner))) "Running last click")
     (run-empty-server state "HQ")
     (click-prompt state :runner "No action") ; don't trash Manta Grid
-=======
-    (prompt-choice :runner "No action") ; don't trash Manta Grid
-    (is (= 1 (:click (get-runner))) "Running last click")
-    (run-empty-server state "HQ")
-    (prompt-choice :runner "No action") ; don't trash Manta Grid
->>>>>>> ed389262
     (take-credits state :runner)
     (is (= 5 (:click (get-corp))) "Corp gained 2 clicks due to 2 runs with < 6 Runner credits")
     (take-credits state :corp)
@@ -841,11 +834,7 @@
     (take-credits state :corp)
     (take-credits state :runner 3)
     (run-empty-server state "HQ")
-<<<<<<< HEAD
     (click-prompt state :runner "No action") ; don't trash Manta Grid
-=======
-    (prompt-choice :runner "No action") ; don't trash Manta Grid
->>>>>>> ed389262
     (take-credits state :runner)
     (is (= 4 (:click (get-corp))) "Corp gained a click due to running last click")))
 
