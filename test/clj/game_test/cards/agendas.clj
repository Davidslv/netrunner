--- conflicted
+++ resolved
@@ -119,7 +119,7 @@
     (testing "don't take a tag from trashing normally"
       (run-on state :remote1)
       (run-successful state)
-      (prompt-choice :runner "Pay")
+      (prompt-choice-partial :runner "Pay")
       (is (= 1 (count (:discard (get-corp)))) "trashed")
       (is (= 0 (:tag (get-runner))) "Runner took 0 tags")
       (take-credits state :runner)
@@ -128,13 +128,13 @@
     (testing "gain a tag from first trash"
       (run-on state :remote2)
       (run-successful state)
-      (prompt-choice :runner "Pay")
+      (prompt-choice-partial :runner "Pay")
       (is (= 2 (count (:discard (get-corp)))) "trashed")
       (is (= 1 (:tag (get-runner))) "Runner took 1 tag"))
     (testing "don't gain a tag from second trash"
       (run-on state :remote3)
       (run-successful state)
-      (prompt-choice :runner "Pay")
+      (prompt-choice-partial :runner "Pay")
       (is (= 3 (count (:discard (get-corp)))) "trashed")
       (is (= 1 (:tag (get-runner))) "Runner took 0 tags"))))
 
@@ -454,14 +454,14 @@
     (prompt-select :corp (find-card "Hedge Fund" (:hand (get-corp))))
     (prompt-choice :runner "Card from hand")
     (is (accessing state "Hedge Fund") "Runner accessing Hedge Fund")
-    (prompt-choice :runner "OK")
+    (prompt-choice :runner "No action")
     ;; test for #2376
     (prompt-choice :runner "Unrezzed upgrade in HQ")
     (is (accessing state "Caprice Nisei") "Runner accessing Caprice")
     (prompt-choice :runner "No")
     (is (not (:run @state)) "Run completed")
     (run-empty-server state :hq)
-    (prompt-choice :runner "OK")
+    (prompt-choice :runner "No action")
     (take-credits state :runner)
     (take-credits state :corp)
     (play-from-hand state :runner "HQ Interface")
@@ -480,7 +480,7 @@
     (is (= 0 (count (:deck (get-runner)))) "Runner starts with empty deck")
     (run-on state "Server 1")
     (run-successful state)
-    (prompt-choice :runner "OK")
+    (prompt-choice :runner "No action")
     (is (= 0 (:agenda-point (get-runner))) "Runner stole Degree Mill with no installed cards")
     (play-from-hand state :runner "Ice Analyzer")
     (play-from-hand state :runner "All-nighter")
@@ -488,7 +488,7 @@
           an (get-resource state 1)]
       (run-on state "Server 1")
       (run-successful state)
-      (prompt-choice :runner "Pay")
+      (prompt-choice-partial :runner "Pay")
       (prompt-select :runner ia)
       (prompt-select :runner an)
       (is (= 3 (:agenda-point (get-runner))) "Runner failed to steal Degree Mill")
@@ -502,7 +502,7 @@
     (let [hg (get-resource state 0)]
       (run-on state "Server 2")
       (run-successful state)
-      (prompt-choice :runner "OK")
+      (prompt-choice :runner "No action")
       (is (= 3 (:agenda-point (get-runner))) "Runner stole Degree Mill with single card")
       (card-ability state :runner hg 1)
       (is (= 2 (count (get-in (get-runner) [:rig :facedown]))) "Hunting Ground did not install cards facedown")
@@ -511,7 +511,7 @@
             fd2 (get-runner-facedown state 1)]
         (run-on state "Server 2")
         (run-successful state)
-        (prompt-choice :runner "Pay")
+        (prompt-choice-partial :runner "Pay")
         (prompt-select :runner fd1)
         (prompt-select :runner fd2)
         (is (= 6 (:agenda-point (get-runner))) "Runner failed to steal Degree Mill with facedown cards")
@@ -752,12 +752,7 @@
       (play-from-hand state :corp "Fetal AI" "New remote")
       (take-credits state :corp 2)
       (run-empty-server state "Server 1")
-<<<<<<< HEAD
-      (prompt-choice :runner "Access")
-      (prompt-choice :runner "Pay")
-=======
-      (prompt-choice :runner "Yes")
->>>>>>> 00fac89d
+      (prompt-choice-partial :runner "Pay")
       (is (= 3 (count (:hand (get-runner)))) "Runner took 2 net damage from Fetal AI")
       (is (= 3 (:credit (get-runner))) "Runner paid 2cr to steal Fetal AI")
       (is (= 1 (count (:scored (get-runner)))) "Runner stole Fetal AI"))
@@ -874,10 +869,10 @@
     (play-and-score state "Glenn Station")
     (let [gs-scored (get-scored state :corp)]
       (card-ability state :corp gs-scored 0)
-      (prompt-choice :corp (find-card "Ice Wall" (:hand (get-corp))))
+      (prompt-card :corp (find-card "Ice Wall" (:hand (get-corp))))
       (is (= 1 (count (:hosted (refresh gs-scored)))))
       (card-ability state :corp gs-scored 1)
-      (prompt-choice :corp (find-card "Ice Wall" (:hosted (refresh gs-scored))))
+      (prompt-card :corp (find-card "Ice Wall" (:hosted (refresh gs-scored))))
       (is (= 0 (count (:hosted (refresh gs-scored))))))))
 
 (deftest global-food-initiative
@@ -931,7 +926,7 @@
         (starting-hand state :corp ["Graft"])
         (play-and-score state "Graft")
           (dotimes [current-pick number-of-picks]
-            (prompt-choice :corp (find-card (nth cards current-pick) (:deck (get-corp)))))
+            (prompt-card :corp (find-card (nth cards current-pick) (:deck (get-corp)))))
         (is (= number-of-picks (count (:hand (get-corp)))))
         (is (= deck-size (count (:deck (get-corp))))))))]
     (doall (map graft-test
@@ -1061,7 +1056,7 @@
         (run-empty-server state :remote1)
         (run-successful state)
         (prompt-choice :runner "2 [Credits]")
-        (prompt-choice :runner "Don't steal")
+        (prompt-choice :runner "No action")
         (is (= 0 (:credit (get-runner))) "Runner couldn't afford to steal, so no credits spent")
         (is (= 0 (count (:scored (get-runner)))) "Runner could not steal Ikawah Project"))
       (testing "No clicks"
@@ -1071,7 +1066,7 @@
         (run-empty-server state :remote1)
         (run-successful state)
         (prompt-choice :runner "[Click]")
-        (prompt-choice :runner "Don't steal")
+        (prompt-choice :runner "No action")
         (is (= 0 (:click (get-runner))) "Runner couldn't afford to steal, so no clicks spent")
         (is (= 0 (count (:scored (get-runner)))) "Runner could not steal Ikawah Project"))
       (testing "Enough of both"
@@ -1096,10 +1091,10 @@
       (take-credits state :corp)
       (starting-hand state :corp ["Ikawah Project"])
       (run-empty-server state "R&D")
-      (prompt-choice :runner "Don't steal")
+      (prompt-choice :runner "No action")
       (is (not (last-log-contains? state "not to pay to steal Ikawah Project")) "Ikawah Project should not be mentioned")
       (run-empty-server state "HQ")
-      (prompt-choice :runner "Don't steal")
+      (prompt-choice :runner "No action")
       (is (last-log-contains? state "not to pay to steal Ikawah Project") "Ikawah Project should be mentioned"))))
 
 (deftest illicit-sales
@@ -1550,7 +1545,7 @@
     (take-credits state :corp)
     (core/gain state :runner :agenda-point 6)
     (run-empty-server state "Server 1")
-    (prompt-choice :runner "Pay")
+    (prompt-choice-partial :runner "Pay")
     (is (= 4 (count (:discard (get-runner)))) "Runner paid 4 net damage")
     (is (= :runner (:winner @state)) "Runner wins")
     (is (= "Agenda" (:reason @state)) "Win condition reports agenda points")
@@ -1594,7 +1589,7 @@
       (play-from-hand state :runner "Clone Chip")
       (let [smc (get-program state 0)]
         (card-ability state :runner smc 0)
-        (prompt-choice :runner (find-card "Corroder" (:deck (get-runner))))
+        (prompt-card :runner (find-card "Corroder" (:deck (get-runner))))
         (is (= 2 (count (:discard (get-runner))))))
       (let [chip (get-hardware state 0)]
         (card-ability state :runner chip 0)
@@ -1614,7 +1609,7 @@
       (play-from-hand state :runner "Clone Chip")
       (let [smc (get-program state 0)]
         (card-ability state :runner smc 0)
-        (prompt-choice :runner (find-card "Corroder" (:deck (get-runner)))))
+        (prompt-card :runner (find-card "Corroder" (:deck (get-runner)))))
       (let [cor (get-program state 0)]
         (is (some? cor))
         (is (= (:title cor) "Corroder"))
@@ -1750,7 +1745,7 @@
       (let [atlas-scored (get-scored state :corp)]
         (is (= 1 (get-counters (refresh atlas-scored) :agenda)) "Atlas should have 1 agenda counter")
         (card-ability state :corp atlas-scored 0)
-        (prompt-choice :corp (find-card "Beanstalk Royalties" (:deck (get-corp))))
+        (prompt-card :corp (find-card "Beanstalk Royalties" (:deck (get-corp))))
         (is (= 0 (get-counters (refresh atlas-scored) :agenda)) "Atlas should have 0 agenda counters")
         (is (= 1 (count (:hand (get-corp)))) "Corp should have 1 cards in hand"))))
   (testing "test with Titan"
@@ -1771,7 +1766,7 @@
       (let [atlas-scored (get-scored state :corp)]
         (is (= 1 (get-counters (refresh atlas-scored) :agenda)) "Atlas should have 1 agenda counter")
         (card-ability state :corp atlas-scored 0)
-        (prompt-choice :corp (find-card "Beanstalk Royalties" (:deck (get-corp))))
+        (prompt-card :corp (find-card "Beanstalk Royalties" (:deck (get-corp))))
         (is (= 0 (get-counters (refresh atlas-scored) :agenda)) "Atlas should have 0 agenda counters")
         (is (= 2 (count (:hand (get-corp)))) "Corp should have 2 card in hand"))
       ;; Should gain 2 counters
@@ -1783,7 +1778,7 @@
       (let [atlas-scored (get-scored state :corp 1)]
         (is (= 2 (get-counters (refresh atlas-scored) :agenda)) "Atlas should have 2 agenda counter")
         (card-ability state :corp atlas-scored 0)
-        (prompt-choice :corp (find-card "Hedge Fund" (:deck (get-corp))))
+        (prompt-card :corp (find-card "Hedge Fund" (:deck (get-corp))))
         (is (= 1 (get-counters (refresh atlas-scored) :agenda)) "Atlas should have 1 agenda counters")
         (is (= 2 (count (:hand (get-corp)))) "Corp should have 2 cards in hand")))))
 
@@ -1906,21 +1901,13 @@
     (testing "Access intalled with tag"
       (run-on state :remote2)
       (run-successful state)
-<<<<<<< HEAD
-      (prompt-choice :runner "Access")
-=======
->>>>>>> 00fac89d
-      (prompt-choice :runner "OK") ;; this is now a prompt that QPM was added to Corp score area
+      (prompt-choice :runner "No action") ;; this is now a prompt that QPM was added to Corp score area
       (is (= 2 (:agenda-point (get-runner))) "Runner should not steal")
       (is (= 1 (:agenda-point (get-corp))) "Corp should score"))
     (testing "Access R&D with tag"
       (run-on state :rd)
       (run-successful state)
-<<<<<<< HEAD
-      (prompt-choice :runner "Access")
-=======
->>>>>>> 00fac89d
-      (prompt-choice :runner "OK")
+      (prompt-choice :runner "No action")
       (is (= 2 (:agenda-point (get-runner))) "Runner should not steal")
       (is (= 2 (:agenda-point (get-corp))) "Corp should score"))
     (is (= 0 (count (:deck (get-corp)))))))
@@ -1968,7 +1955,7 @@
       (is (prompt-is-type? :runner :waiting) "Runner has wait prompt")
       (is (= 1 (count (get-in @state [:corp :hand]))))
       (is (= 1 (count (get-in @state [:runner :hand]))))
-      (prompt-choice :corp (find-card "Sweeps Week" (:hand (get-corp)))) ; put Sweeps Week at bottom of R&D
+      (prompt-card :corp (find-card "Sweeps Week" (:hand (get-corp)))) ; put Sweeps Week at bottom of R&D
       (prompt-choice :corp "Done") ; finished selecting cards
       (prompt-choice :corp "Done") ; corp prompt for Done/Start Over
       (is (= "Sweeps Week" (:title (last (:deck (get-corp))))))
@@ -1989,8 +1976,8 @@
       (is (prompt-is-type? :runner :waiting) "Runner has wait prompt")
       (is (= 2 (count (:hand (get-corp)))))
       (is (= 1 (count (:hand (get-runner)))))
-      (prompt-choice :corp (find-card "Sweeps Week" (:hand (get-corp))))
-      (prompt-choice :corp (find-card "Hedge Fund" (:hand (get-corp)))) ; this is the bottom card of R&D
+      (prompt-card :corp (find-card "Sweeps Week" (:hand (get-corp))))
+      (prompt-card :corp (find-card "Hedge Fund" (:hand (get-corp)))) ; this is the bottom card of R&D
       (prompt-choice :corp "Done") ; finished selecting cards
       (prompt-choice :corp "Done") ; corp prompt for Done/Start Over
       (is (= "Hedge Fund" (:title (last (:deck (get-corp))))))
@@ -2268,7 +2255,7 @@
       (prompt-select :runner tg1)
       ;; Accesses TGTBT but can't steal
       (is (= 1 (:tag (get-runner))) "Runner took 1 tag from accessing without stealing")
-      (prompt-choice :runner "OK")
+      (prompt-choice :runner "No action")
       (prompt-select :runner ohg))
 
     (prompt-choice :runner "Yes") ;; Trashes OHG
@@ -2307,7 +2294,7 @@
       (is (= 1 (count (:hand (get-corp)))))
       (is (= 1 (count (:deck (get-corp)))))
       (play-and-score state "The Future is Now")
-      (prompt-choice :corp (find-card "Ice Wall" (:deck (get-corp))))
+      (prompt-card :corp (find-card "Ice Wall" (:deck (get-corp))))
       (is (= 1 (count (:hand (get-corp)))))
       (is (= 0 (count (:deck (get-corp)))))))
   (testing "With an empty deck"
@@ -2333,7 +2320,7 @@
       (prompt-choice :corp "1 [Credits]")
       (prompt-choice :runner "0 [Credits]")
       ;; Cannot steal prompt
-      (prompt-choice :runner "OK")
+      (prompt-choice :runner "No action")
       (is (= 0 (:agenda-point (get-runner))) "Runner did not steal TFP"))
     (testing "Successful steal on equal Psi game"
       (run-empty-server state "HQ")
@@ -2394,7 +2381,7 @@
     (take-credits state :corp)
     (run-on state :remote2)
     (run-successful state)
-    (prompt-choice :runner "Pay")
+    (prompt-choice-partial :runner "Pay")
     (is (= 1 (:agenda-point (get-runner))))
     (is (= 3 (:credit (get-runner))))))
 
