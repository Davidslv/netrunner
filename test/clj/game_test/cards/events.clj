(ns game-test.cards.events
  (:require [game.core :as core]
            [game-test.core :refer :all]
            [game-test.utils :refer :all]
            [game-test.macros :refer :all]
            [clojure.test :refer :all]))

(use-fixtures :once load-all-cards)

(deftest account-siphon-ability
  ;; Account Siphon - Use ability
  (do-game
    (new-game (default-corp) (default-runner [(qty "Account Siphon" 3)]))
    (take-credits state :corp)
    (is (= 8 (:credit (get-corp))) "Corp has 8 credits")
    ;; play Account Siphon, use ability
    (play-run-event state (first (:hand (get-runner))) :hq)
    (prompt-choice :runner "Replacement effect")
    (is (= 2 (:tag (get-runner))) "Runner took 2 tags")
    (is (= 15 (:credit (get-runner))) "Runner gained 10 credits")
    (is (= 3 (:credit (get-corp))) "Corp lost 5 credits")))

(deftest account-siphon-access
  ;; Account Siphon - Access
  (do-game
    (new-game (default-corp) (default-runner [(qty "Account Siphon" 3)]))
    (take-credits state :corp) ; pass to runner's turn by taking credits
    (is (= 8 (:credit (get-corp))) "Corp has 8 credits")
    ;; play another Siphon, do not use ability
    (play-run-event state (first (get-in @state [:runner :hand])) :hq)
    (prompt-choice :runner "Access")
    (is (= 0 (:tag (get-runner))) "Runner did not take any tags")
    (is (= 5 (:credit (get-runner))) "Runner did not gain any credits")
    (is (= 8 (:credit (get-corp))) "Corp did not lose any credits")))

(deftest account-siphon-nach-interaction
  ;; Account Siphon - Access
  (do-game
    (new-game (default-corp) (default-runner [(qty "Account Siphon" 1)
                                              (qty "New Angeles City Hall" 1)]))
    (core/gain state :corp :bad-publicity 1)
    (is (= 1 (:bad-publicity (get-corp))) "Corp has 1 bad publicity")
    (core/lose state :runner :credit 1)
    (is (= 4 (:credit (get-runner))) "Runner has 4 credits")
    (take-credits state :corp) ; pass to runner's turn by taking credits
    (is (= 8 (:credit (get-corp))) "Corp has 8 credits")
    (play-from-hand state :runner "New Angeles City Hall")
    (is (= 3 (:credit (get-runner))) "Runner has 3 credits")
    (let [nach (get-in @state [:runner :rig :resource 0])]
      (play-run-event state (first (get-in @state [:runner :hand])) :hq)
      (prompt-choice :runner "Replacement effect")
      (is (= 4 (:credit (get-runner))) "Runner still has 4 credits due to BP")
      (card-ability state :runner nach 0)
      (is (= 2 (:credit (get-runner))) "Runner has 2 credits left")
      (card-ability state :runner nach 0)
      (is (= 0 (:credit (get-runner))) "Runner has no credits left")
      (prompt-choice :runner "Done"))
    (is (= 0 (:tag (get-runner))) "Runner did not take any tags")
    (is (= 10 (:credit (get-runner))) "Runner gained 10 credits")
    (is (= 3 (:credit (get-corp))) "Corp lost 5 credits")))

(deftest amped-up
  ;; Amped Up - Gain 3 clicks and take 1 unpreventable brain damage
  (do-game
    (new-game (default-corp)
              (default-runner [(qty "Amped Up" 1)
                               (qty "Feedback Filter" 1)
                               (qty "Sure Gamble" 3)]))
    (take-credits state :corp)
    (play-from-hand state :runner "Feedback Filter")
    (play-from-hand state :runner "Amped Up")
    (is (empty? (:prompt (get-runner)))
        "Feedback Filter brain damage prevention opportunity not given")
    (is (= 5 (:click (get-runner))) "Runner gained 2 clicks from Amped Up")
    (is (= 2 (count (:discard (get-runner)))) "Runner discarded 1 card from damage")
    (is (= 4 (core/hand-size state :runner)) "Runner handsize decreased by 1")
    (is (= 1 (:brain-damage (get-runner))) "Took 1 brain damage")))

(deftest another-day-another-paycheck
  ;; Another Day, Another Paycheck
  (do-game
    (new-game
      (default-corp [(qty "Project Atlas" 3)])
      (default-runner [(qty "Street Peddler" 1) (qty "Another Day, Another Paycheck" 2)]))
    (starting-hand state :runner ["Street Peddler" "Another Day, Another Paycheck"])
    (play-from-hand state :corp "Project Atlas" "New remote")
    (score-agenda state :corp (get-content state :remote1 0))
    (take-credits state :corp)
    (play-from-hand state :runner "Street Peddler")
    (run-empty-server state :hq)
    (prompt-choice :runner "Steal")
    (is (= 5 (:credit (get-runner))) "No trace, no gain")
    (play-from-hand state :runner "Another Day, Another Paycheck")
    (run-empty-server state :hq)
    (prompt-choice :runner "Steal")
    (prompt-choice :corp 0)
    (prompt-choice :runner 1)
    ;; 4 credits after trace, gain 6
    (is (= 10 (:credit (get-runner))) "Runner gained 6 credits")))

(deftest apocalypse-hosting
  ;; Apocalypse - Ensure MU is correct and no duplicate cards in heap
  (do-game
    (new-game (default-corp [(qty "Launch Campaign" 2) (qty "Ice Wall" 1)])
              (default-runner [(qty "Scheherazade" 1) (qty "Corroder" 1)
                               (qty "Hivemind" 1) (qty "Apocalypse" 2)]))
    (play-from-hand state :corp "Ice Wall" "New remote")
    (play-from-hand state :corp "Launch Campaign" "New remote")
    (play-from-hand state :corp "Launch Campaign" "New remote")
    (take-credits state :corp)
    (core/gain state :runner :click 3)
    (core/gain state :runner :credit 2)
    (play-from-hand state :runner "Scheherazade")
    (let [scheherazade (get-in @state [:runner :rig :program 0])]
      (card-ability state :runner scheherazade 0)
      (prompt-select :runner (find-card "Corroder" (:hand (get-runner))))
      (is (= 3 (:memory (get-runner))) "Memory at 3 (-1 from Corroder)"))
    (play-from-hand state :runner "Hivemind")
    (is (= 1 (:memory (get-runner))) "Memory at 1 (-1 from Corroder, -2 from Hivemind)")
    (run-empty-server state "Archives")
    (run-empty-server state "R&D")
    (run-empty-server state "HQ")
    (play-from-hand state :runner "Apocalypse")
    (is (= 0 (count (core/all-installed state :corp))) "All installed Corp cards trashed")
    (is (= 3 (count (:discard (get-corp)))) "3 Corp cards in Archives")
    (is (= 0 (count (core/all-active-installed state :runner))) "No active installed runner cards")
    (let [facedowns (filter :facedown (core/all-installed state :runner))
          scheherazade (find-card "Scheherazade" facedowns)
          corroder (find-card "Corroder" facedowns)
          hivemind (find-card "Hivemind" facedowns)]
      (is scheherazade "Scheherazade facedown")
      (is corroder "Corroder facedown")
      (is hivemind "Hivemind facedown")
      (is (= 3 (count facedowns)) "No other cards facedown")
      (is (= corroder (first (:hosted scheherazade))) "Corroder is still hosted on Scheherazade")
      (is (= 1 (get-in hivemind [:counter :virus])) "Hivemind still has a virus counters"))
    (is (find-card "Apocalypse" (:discard (get-runner))) "Apocalypse is in the heap")
    (is (= 1 (count (:discard (get-runner)))) "Only Apocalypse is in the heap")
    (is (= 4 (:memory (get-runner))) "Memory back to 4")))

(deftest apocalype-full-immersion-recstudio
  ;; Apocalypse with Full Immersion - no duplicate cards in heap #2606
  (do-game
    (new-game
      (default-corp [(qty "Full Immersion RecStudio" 1) (qty "Sandburg" 1)
                     (qty "Oaktown Renovation" 1)])
      (default-runner  [(qty "Apocalypse" 1)]))
    (play-from-hand state :corp "Full Immersion RecStudio" "New remote")
    (let [fir (get-content state :remote1 0)]
      (core/rez state :corp fir)
      (card-ability state :corp fir 0)
      (prompt-select :corp (find-card "Sandburg" (:hand (get-corp))))
      (card-ability state :corp fir 0)
      (prompt-select :corp (find-card "Oaktown Renovation" (:hand (get-corp))))
      (take-credits state :corp)
      (run-empty-server state "Archives")
      (run-empty-server state "R&D")
      (run-empty-server state "HQ")
      (play-from-hand state :runner "Apocalypse")
      (is (= 0 (count (core/all-installed state :corp))) "All installed Corp cards trashed")
      (is (= 3 (count (:discard (get-corp)))) "3 Corp cards in Archives")
      (is (= 1 (count (:discard (get-runner)))) "Only Apocalypse is in the heap"))))

(deftest apocalypse-hostile-infrastructure
  ;; Apocalypse with Hostile Infrastructure - should take damage equal to 2x cards on the table
  (do-game
    (new-game
      (default-corp [(qty "Hostile Infrastructure" 2) (qty "Ice Wall" 2)])
      (default-runner [(qty "Apocalypse" 1) (qty "Sure Gamble" 9)]))
    (core/gain state :corp :click 1)
    (play-from-hand state :corp "Hostile Infrastructure" "New remote")
    (play-from-hand state :corp "Ice Wall" "New remote")
    (play-from-hand state :corp "Ice Wall" "New remote")
    (play-from-hand state :corp "Hostile Infrastructure" "New remote")
    (core/rez state :corp (get-content state :remote1 0) {:ignore-cost true})
    (core/rez state :corp (get-content state :remote4 0) {:ignore-cost true})
    (take-credits state :corp)
    (core/draw state :runner 5)
    (is (= 10 (count (:hand (get-runner)))) "Runner has 9 cards in hand")
    (run-empty-server state "Archives")
    (run-empty-server state "R&D")
    (run-empty-server state "HQ")
    (play-from-hand state :runner "Apocalypse")
    (is (= 0 (count (core/all-installed state :corp))) "All installed Corp cards trashed")
    (is (= 4 (count (:discard (get-corp)))) "4 Corp cards in Archives")
    (is (= 1 (count (:hand (get-runner)))) "Runner has one card in hand")
    (is (= 9 (count (:discard (get-runner)))) "There are 9 cards in heap")))

(deftest apocalypse-in-play-ability
  ;; Apocalypse - Turn Runner cards facedown and reduce memory and hand-size gains
  (do-game
    (new-game (default-corp [(qty "Launch Campaign" 2) (qty "Ice Wall" 1)])
              (default-runner [(qty "Logos" 1) (qty "Apocalypse" 1) (qty "Origami" 2)]))
    (play-from-hand state :corp "Ice Wall" "New remote")
    (play-from-hand state :corp "Launch Campaign" "New remote")
    (play-from-hand state :corp "Launch Campaign" "New remote")
    (take-credits state :corp)
    (play-from-hand state :runner "Logos")
    (is (= 1 (get-in (get-runner) [:hand-size :mod])) "Hand-size increased from Logos")
    (is (= 5 (:memory (get-runner))) "Memory increased from Logos")
    (play-from-hand state :runner "Origami")
    (play-from-hand state :runner "Origami")
    (is (= 5 (get-in (get-runner) [:hand-size :mod])) "Hand-size increased from Logos and Origami")
    (is (= 3 (:memory (get-runner))) "Memory decreased from Origamis")
    (core/gain state :runner :click 3 :credit 2)
    (run-empty-server state "Archives")
    (run-empty-server state "R&D")
    (run-empty-server state "HQ")
    (play-from-hand state :runner "Apocalypse")
    (is (= 0 (count (core/all-installed state :corp))) "All installed Corp cards trashed")
    (is (= 3 (count (:discard (get-corp)))) "3 Corp cards in Archives")
    (let [logos (find-card "Logos" (get-in (get-runner) [:rig :facedown]))]
      (is (:facedown (refresh logos)) "Logos is facedown")
      (is (= 0 (get-in (get-runner) [:hand-size :mod])) "Hand-size reset with Logos and Origami facedown")
      (is (= 4 (:memory (get-runner))) "Memory reset with Logos and Origami facedown"))))

(deftest apocalypse-turn-facedown
  ;; Apocalypse - Turn Runner cards facedown without firing their trash effects
  (do-game
    (new-game (default-corp [(qty "Launch Campaign" 2) (qty "Ice Wall" 1)])
              (default-runner [(qty "Tri-maf Contact" 3) (qty "Apocalypse" 3)]))
    (play-from-hand state :corp "Ice Wall" "New remote")
    (play-from-hand state :corp "Launch Campaign" "New remote")
    (play-from-hand state :corp "Launch Campaign" "New remote")
    (take-credits state :corp)
    (play-from-hand state :runner "Tri-maf Contact")
    (core/gain state :runner :click 2)
    (run-empty-server state "Archives")
    (run-empty-server state "R&D")
    (run-empty-server state "HQ")
    (play-from-hand state :runner "Apocalypse")
    (is (= 0 (count (core/all-installed state :corp))) "All installed Corp cards trashed")
    (is (= 3 (count (:discard (get-corp)))) "3 Corp cards in Archives")
    (let [tmc (get-in @state [:runner :rig :facedown 0])]
      (is (:facedown (refresh tmc)) "Tri-maf Contact is facedown")
      (is (= 3 (count (:hand (get-runner))))
          "No meat damage dealt by Tri-maf's leave play effect")
      (core/trash state :runner tmc)
      (is (= 3 (count (:hand (get-runner))))
          "No meat damage dealt by trashing facedown Tri-maf"))))

(deftest because-i-can
  ;; make a successful run on a remote to shuffle its contents into R&D
  (do-game
    (new-game (default-corp [(qty "Sand Storm" 1) (qty "PAD Campaign" 1) (qty "Project Atlas" 1) (qty "Shell Corporation" 2)])
              (default-runner [(qty "Because I Can" 2)]))
    (play-from-hand state :corp "Shell Corporation" "New remote")
    (play-from-hand state :corp "Shell Corporation" "Server 1")
    (play-from-hand state :corp "Project Atlas" "Server 1")
    (take-credits state :corp)
    (let [n (count (get-in @state [:corp :deck]))]
      (play-from-hand state :runner "Because I Can")
      (prompt-choice :runner "Server 1")
      (is (= 3 (count (get-in @state [:corp :servers :remote1 :content])))
          "3 cards in server 1 before successful run")
      (run-successful state)
      (prompt-choice :runner "Replacement effect")
      (is (= (+ n 3) (count (get-in @state [:corp :deck]))) "3 cards were shuffled into R&D")
      (is (= 0 (count (get-in @state [:corp :servers :remote1 :content]))) "No cards left in server 1"))
    (take-credits state :runner)
    (play-from-hand state :corp "Sand Storm" "New remote")
    (play-from-hand state :corp "PAD Campaign" "New remote")
    (take-credits state :corp)
    (let [n (count (get-in @state [:corp :deck]))
          sand-storm (get-ice state :remote2 0)]
      (play-from-hand state :runner "Because I Can")
      (prompt-choice :runner "Server 2")
      (core/rez state :corp sand-storm)
      (is (= :remote2 (first (get-in @state [:run :server]))))
      (card-subroutine state :corp sand-storm 0)
      (prompt-choice :corp "Server 3")
      (is (= :remote3 (first (get-in @state [:run :server]))))
      (is (= 1 (count (get-in @state [:corp :servers :remote3 :content]))) "1 cards in server 3 before successful run")
      (run-successful state)
      (prompt-choice :runner "Replacement effect")
      (is (= (+ n 1) (count (get-in @state [:corp :deck]))) "1 card was shuffled into R&D")
      (is (= 0 (count (get-in @state [:corp :servers :remote3 :content]))) "No cards left in server 3"))))

(deftest blackmail
  ;; Prevent rezzing of ice for one run
  (do-game
    (new-game
      (default-corp [(qty "Ice Wall" 3)])
      (make-deck "Valencia Estevez: The Angel of Cayambe" [(qty "Blackmail" 3)]))
    (is (= 1 (get-in @state [:corp :bad-publicity])) "Corp has 1 bad-publicity")
    (play-from-hand state :corp "Ice Wall" "HQ")
    (play-from-hand state :corp "Ice Wall" "HQ")
    (take-credits state :corp)
    (play-from-hand state :runner "Blackmail")
    (prompt-choice :runner "HQ")
    (let [iwall1 (get-ice state :hq 0)
          iwall2 (get-ice state :hq 1)]
      (core/rez state :corp iwall1)
      (is (not (get-in (refresh iwall1) [:rezzed])) "First Ice Wall is not rezzed")
      (run-continue state)
      (core/rez state :corp iwall2)
      (is (not (get-in (refresh iwall2) [:rezzed])) "Second Ice Wall is not rezzed")
      (core/jack-out state :runner nil)
      ;; Do another run, where the ice should rez
      (run-on state "HQ")
      (core/rez state :corp iwall1)
      (is (get-in (refresh iwall1) [:rezzed]) "First Ice Wall is rezzed"))))

(deftest blackmail-tmi-interaction
  ;; Regression test for a rezzed tmi breaking game state on a blackmail run
  (do-game
    (new-game (default-corp [(qty "TMI" 3)])
              (make-deck "Valencia Estevez: The Angel of Cayambe" [(qty "Blackmail" 3)]))
    (is (= 1 (get-in @state [:corp :bad-publicity])) "Corp has 1 bad-publicity")
    (play-from-hand state :corp "TMI" "HQ")
    (let [tmi (get-ice state :hq 0)]
      (core/rez state :corp tmi)
      (prompt-choice :corp 0)
      (prompt-choice :runner 0)
      (is (get-in (refresh tmi) [:rezzed]) "TMI is rezzed")
      (take-credits state :corp)
      (play-from-hand state :runner "Blackmail")
      (prompt-choice :runner "HQ")
      (run-continue state)
      (run-jack-out state)
      (run-on state "Archives"))))

(deftest by-any-means
  ;; By Any Means - Full test
  (do-game
   (new-game (default-corp [(qty "Hedge Fund" 1) (qty "Ice Wall" 1) (qty "Paper Trail" 1) (qty "PAD Campaign" 1)])
             (default-runner [(qty "By Any Means" 1), (qty "Sure Gamble" 4)]))
   (take-credits state :corp)
   (run-empty-server state "Archives")
   (play-from-hand state :runner "By Any Means")
   (is (= 3 (:click (get-runner))) "Card not played, priority restriction")
   (take-credits state :runner)
   (starting-hand state :corp ["Paper Trail", "Hedge Fund", "PAD Campaign"])
   (play-from-hand state :corp "Paper Trail", "New remote")
   (play-from-hand state :corp "PAD Campaign", "New remote")
   (take-credits state :corp)
   (core/gain state :runner :click 1)
   (play-from-hand state :runner "By Any Means")
   (run-empty-server state "HQ")
   (is (= 1 (count (:discard (get-corp)))) "Operation was trashed")
   (is (= 3 (count (:hand (get-runner)))) "Took 1 meat damage")
   (run-empty-server state "R&D")
   (is (= 2 (count (:discard (get-corp)))) "ICE was trashed")
   (is (= 2 (count (:hand (get-runner)))) "Took 1 meat damage")
   (run-empty-server state "Server 1")
   (is (= 3 (count (:discard (get-corp)))) "Agenda was trashed")
   (is (= 1 (count (:hand (get-runner)))) "Took 1 meat damage")
   (run-empty-server state "Server 2")
   (is (= 4 (count (:discard (get-corp)))) "Trashable was trashed")
   (is (= 0 (count (:hand (get-runner)))) "Took 1 meat damage")))

(deftest by-any-means-ctm-crash
  (do-game
    (new-game (make-deck "NBN: Controlling the Message" [(qty "Paper Trail" 1)])
              (default-runner [(qty "By Any Means" 2)]))
    (play-from-hand state :corp "Paper Trail" "New remote")
    (take-credits state :corp)
    (play-from-hand state :runner "By Any Means")
    (run-empty-server state "Server 1")
    (prompt-choice :corp "No") ;; Don't trigger CTM trace
    (is (empty? (:prompt (get-runner))) "No prompt to steal since agenda was trashed")
    (is (= 1 (count (:discard (get-corp)))) "Agenda was trashed")
    (is (= 0 (count (:hand (get-runner)))) "Took 1 meat damage")))

(deftest careful-planning
  ;; Careful Planning - Prevent card in/protecting remote server from being rezzed this turn
  (do-game
    (new-game (default-corp [(qty "PAD Campaign" 1) (qty "Vanilla" 2)])
              (default-runner [(qty "Careful Planning" 2)]))
    (play-from-hand state :corp "PAD Campaign" "New remote")
    (play-from-hand state :corp "Vanilla" "HQ")
    (play-from-hand state :corp "Vanilla" "Server 1")
    (take-credits state :corp)
    (let [pad (get-content state :remote1 0)
          v1 (get-ice state :hq 0)
          v2 (get-ice state :remote1 0)]
      (play-from-hand state :runner "Careful Planning")
      (prompt-select :runner v1)
      (is (:prompt (get-runner)) "Can't target card in central server")
      (prompt-select :runner v2)
      (core/rez state :corp v2)
      (is (not (:rezzed (refresh v2))) "Prevented remote ICE from rezzing")
      (take-credits state :runner)
      (core/rez state :corp (refresh v2))
      (is (:rezzed (refresh v2)) "Rez prevention of ICE ended")
      (take-credits state :corp)
      (play-from-hand state :runner "Careful Planning")
      (prompt-select :runner pad)
      (core/rez state :corp pad)
      (is (not (:rezzed (refresh pad))) "Prevented remote server contents from rezzing")
      (take-credits state :runner)
      (core/rez state :corp (refresh pad))
      (is (:rezzed (refresh pad)) "Rez prevention of asset ended"))))

(deftest cbi-raid
  ;; CBI Raid - Full test
  (do-game
    (new-game (default-corp [(qty "Caprice Nisei" 1) (qty "Adonis Campaign" 1) (qty "Quandary" 1)
                             (qty "Jackson Howard" 1) (qty "Global Food Initiative" 1)])
              (default-runner [(qty "CBI Raid" 1)]))
    (take-credits state :corp)
    (is (= 5 (count (:hand (get-corp)))))
    (play-from-hand state :runner "CBI Raid")
    (is (= :hq (get-in @state [:run :server 0])))
    (run-successful state)
    (prompt-choice :runner "Replacement effect")
    (prompt-choice :corp (find-card "Caprice Nisei" (:hand (get-corp))))
    (prompt-choice :corp (find-card "Adonis Campaign" (:hand (get-corp))))
    (prompt-choice :corp (find-card "Quandary" (:hand (get-corp))))
    (prompt-choice :corp (find-card "Jackson Howard" (:hand (get-corp))))
    (prompt-choice :corp (find-card "Global Food Initiative" (:hand (get-corp))))
    ;; try starting over
    (prompt-choice :corp "Start over")
    (prompt-choice :corp (find-card "Global Food Initiative" (:hand (get-corp))))
    (prompt-choice :corp (find-card "Jackson Howard" (:hand (get-corp))))
    (prompt-choice :corp (find-card "Quandary" (:hand (get-corp))))
    (prompt-choice :corp (find-card "Adonis Campaign" (:hand (get-corp))))
    (prompt-choice :corp (find-card "Caprice Nisei" (:hand (get-corp)))) ;this is the top card of R&D
    (prompt-choice :corp "Done")
    (is (= 0 (count (:hand (get-corp)))))
    (is (= 5 (count (:deck (get-corp)))))
    (is (= "Caprice Nisei" (:title (first (:deck (get-corp))))))
    (is (= "Adonis Campaign" (:title (second (:deck (get-corp))))))
    (is (= "Quandary" (:title (second (rest (:deck (get-corp)))))))
    (is (= "Jackson Howard" (:title (second (rest (rest (:deck (get-corp))))))))
    (is (= "Global Food Initiative" (:title (second (rest (rest (rest (:deck (get-corp)))))))))))

(deftest cold-read
  ;; Make a run, and place 4 on this card, which you may use only during this run.
  ;; When this run ends, trash 1 program (cannot be prevented) used during this run.
  (do-game
    (new-game (default-corp [(qty "Blacklist" 3)])
              (default-runner [(qty "Imp" 1) (qty "Cold Read" 2)]))
    (play-from-hand state :corp "Blacklist" "New remote")
    (take-credits state :corp)
    (play-from-hand state :runner "Imp")
    (let [bl (get-content state :remote1 0)]
      (play-from-hand state :runner "Cold Read")
      (prompt-choice :runner "HQ")
      (is (= 4 (:rec-counter (find-card "Cold Read" (get-in @state [:runner :play-area])))) "Cold Read has 4 counters")
      (run-successful state)
      (card-ability state :runner (get-program state 0) 0)
      (prompt-select :runner (get-program state 0))
      (is (= 2 (count (:discard (get-runner)))) "Imp and Cold Read in discard")
      ; Cold Read works when Blacklist rezzed - #2378
      (core/rez state :corp bl)
      (play-from-hand state :runner "Cold Read")
      (prompt-choice :runner "HQ")
      (is (= 4 (:rec-counter (find-card "Cold Read" (get-in @state [:runner :play-area])))) "Cold Read has 4 counters")
      (run-successful state))))

<<<<<<< HEAD

(deftest compile-test
  ;; Compile - Make a run, and install a program for free which is shuffled back into stack
  ;; test name is weird because clojure.core/compile exists - can't see it being
  ;; a problem, but I got a warning
  (do-game
   (new-game (default-corp)
              (default-runner [(qty "Compile" 1)
                               (qty "Clone Chip" 1)
                               (qty "Self-modifying Code" 3)]))
    (starting-hand state :runner ["Compile" "Clone Chip"] )
    (take-credits state :corp)
    (core/gain state :runner :credit 10)
    (play-from-hand state :runner "Clone Chip")
    (play-from-hand state :runner "Compile")
    (prompt-choice :runner "Archives")
    (prompt-choice :runner "OK")        ; notification that Compile must be clicked to install
    (let [compile-card (first (get-in @state [:runner :play-area]))
          clone-chip (first (get-in @state [:runner :rig :hardware]))]
      (card-ability state :runner compile-card 0)
      (prompt-choice :runner "Stack")
      (prompt-card :runner (find-card "Self-modifying Code" (:deck (get-runner))))
      (let [smc (first (get-in @state [:runner :rig :program]))]
        (card-ability state :runner smc 0)
        (prompt-card :runner (find-card "Self-modifying Code" (:deck (get-runner)))))
      (card-ability state :runner clone-chip 0)
      (prompt-select :runner (find-card "Self-modifying code" (:discard (get-runner)))))
    (let [num-in-deck (count (:deck (get-runner)))]
      (run-jack-out state)
      (is (= num-in-deck (count (:deck (get-runner)))) "No card was shuffled back into the stack"))))
=======
(deftest contaminate
  ;; Contaminate - add 3 virus counters to an installed runner card with no virus counters
  (do-game
    (new-game (default-corp)
              (default-runner [(qty "Yusuf" 1) (qty "Chrome Parlor" 1) (qty "Contaminate" 3)]))
    (take-credits state :corp)
    (core/gain state :runner :credit 5 :click 2)
    (play-from-hand state :runner "Yusuf")
    (play-from-hand state :runner "Chrome Parlor")
    (let [yus (get-program state 0)
          cp (get-resource state 0)]
      (is (= 0 (get-counters (refresh yus) :virus)) "Yusuf starts with 0 virus counters")
      (is (= 0 (get-counters (refresh cp) :virus)) "Chrome Parlor starts with 0 virus counters")
      (play-from-hand state :runner "Contaminate")
      (prompt-select :runner (refresh yus))
      (is (= 3 (get-counters (refresh yus) :virus)) "Yusuf has 3 counters after Contaminate")
      (play-from-hand state :runner "Contaminate")
      (prompt-select :runner (refresh cp))
      (is (= 3 (get-counters (refresh cp) :virus)) "Chrome Parlor has 3 counters after Contaminate")
      (play-from-hand state :runner "Contaminate")
      (prompt-select :runner (refresh yus))
      (prompt-choice :runner "Done")
      (is (= 3 (get-counters (refresh cp) :virus)) "Yusuf isn't selectable by Contaminate"))))

(deftest contaminate-hivemind
  ;; Contaminate - Hivemind makes virus programs act like they have a virus counter
  (do-game
    (new-game (default-corp)
              (default-runner [(qty "Aumakua" 1) (qty "Friday Chip" 1) (qty "Hivemind" 1) (qty "Contaminate" 1)]))
    (take-credits state :corp)
    (core/gain state :runner :credit 5 :click 2)
    (play-from-hand state :runner "Aumakua")
    (play-from-hand state :runner "Hivemind")
    (play-from-hand state :runner "Friday Chip")
    (let [aum (get-program state 0)
          fc (get-hardware state 0)]
      (is (= 0 (get-counters (refresh aum) :virus)) "Aumakua starts with 0 virus counters (not counting Hivemind)")
      (is (= 0 (get-counters (refresh fc) :virus)) "Friday Chip starts with 0 virus counters")
      (play-from-hand state :runner "Contaminate")
      (prompt-select :runner (refresh aum))
      (prompt-select :runner (refresh fc))
      (is (= 3 (get-counters (refresh fc) :virus)) "Friday Chip has 3 counters after Contaminate")
      (is (= 0 (get-counters (refresh aum) :virus)) "Aumakua ends with 0 virus counters (not counting Hivemind)"))))

>>>>>>> 96f38dbd

(deftest corporate-grant
  ;; Corporate "Grant" - First time runner installs a card, the corp loses 1 credit
  (do-game
    (new-game (default-corp)
              (default-runner [(qty "Corporate \"Grant\"" 1) (qty "Daily Casts" 2)]))
    (take-credits state :corp)
    (core/gain state :runner :credit 5)
    (play-from-hand state :runner "Corporate \"Grant\"")
    (is (= 8 (:credit (get-corp))) "Corp starts with 8 credits")
    (play-from-hand state :runner "Daily Casts")
    (is (= 7 (:credit (get-corp))) "Corp loses 1 credit")
    (play-from-hand state :runner "Daily Casts")
    (is (empty? (:hand (get-runner))) "Played all cards in hand")
    (is (= 7 (:credit (get-corp))) "Corp doesn't lose 1 credit")))

(deftest corporate-grant-hayley
  ;; Corporate "Grant" - with Hayley Kaplan. Issue #3162.
  (do-game
    (new-game (default-corp)
              (make-deck "Hayley Kaplan: Universal Scholar" [(qty "Corporate \"Grant\"" 1) (qty "Clone Chip" 2)]))
    (take-credits state :corp)
    (core/gain state :runner :credit 5)
    (play-from-hand state :runner "Corporate \"Grant\"")
    (is (= 8 (:credit (get-corp))) "Corp starts with 8 credits")
    (play-from-hand state :runner "Clone Chip")
    (prompt-choice :runner "Yes")
    (prompt-select :runner (find-card "Clone Chip" (:hand (get-runner))))
    (is (= 7 (:credit (get-corp))) "Corp only loses 1 credit")))

(deftest corporate-scandal
  ;; Corporate Scandal - Corp has 1 additional bad pub even with 0
  (do-game
    (new-game (default-corp [(qty "Elizabeth Mills" 1)])
              (default-runner [(qty "Corporate Scandal" 1) (qty "Activist Support" 1)
                               (qty "Raymond Flint" 1) (qty "Investigative Journalism" 1)]))
    (play-from-hand state :corp "Elizabeth Mills" "New remote")
    (take-credits state :corp)
    (core/gain state :runner :credit 5 :click 1)
    (play-from-hand state :runner "Raymond Flint")
    (play-from-hand state :runner "Corporate Scandal")
    (is (empty? (:prompt (get-runner))) "No BP taken, so no HQ access from Raymond")
    (play-from-hand state :runner "Investigative Journalism")
    (is (= "Investigative Journalism" (:title (get-in @state [:runner :rig :resource 1]))) "IJ able to be installed")
    (run-on state "HQ")
    (is (= 1 (:run-credit (get-runner))) "1 run credit from bad publicity")
    (run-jack-out state)
    (play-from-hand state :runner "Activist Support")
    (take-credits state :runner)
    (let [em (get-content state :remote1 0)]
      (core/rez state :corp em)
      (is (= 1 (:has-bad-pub (get-corp))) "Corp still has BP")
      (take-credits state :corp)
      (is (= 0 (:bad-publicity (get-corp))) "Corp has BP, didn't take 1 from Activist Support"))))

(deftest credit-kiting
  ;; After successful central run lower install cost by 8 and gain a tag
  (do-game
    (new-game (default-corp [(qty "PAD Campaign" 1)])
              (default-runner [(qty "Credit Kiting" 1) (qty "Femme Fatale" 1)]))
    (play-from-hand state :corp "PAD Campaign" "New remote")
    (take-credits state :corp)
    (run-empty-server state "Server 1")
    (play-from-hand state :runner "Credit Kiting")
    (is (= 3 (:click (get-runner))) "Card not played, successful run on central not made")
    (run-empty-server state "HQ")
    (play-from-hand state :runner "Credit Kiting")
    (prompt-select :runner (find-card "Femme Fatale" (:hand (get-runner))))
    (is (= 4 (:credit (get-runner))) "Femme Fatale only cost 1 credit")
    (is (= 1 (:tag (get-runner))) "Runner gained a tag")))

(deftest data-breach
  ;; Data Breach
  (do-game
    (new-game
      (default-corp)
      (default-runner [(qty "Data Breach" 3)]))
    (starting-hand state :corp ["Hedge Fund"])
    (take-credits state :corp)
    (play-from-hand state :runner "Data Breach")
    (core/no-action state :corp nil)
    (run-successful state)
    (prompt-choice :runner "OK")
    (prompt-choice :runner "Yes")
    (is (= [:rd] (get-in @state [:run :server])) "Second run on R&D triggered")
    (core/no-action state :corp nil)
    (run-successful state)
    (prompt-choice :runner "OK")
    (is (empty? (:prompt (get-runner))) "No prompt to run a third time")
    (is (not (:run @state)) "Run is over")
    (play-from-hand state :runner "Data Breach")
    (run-jack-out state)
    (is (empty? (:prompt (get-runner))) "No option to run again on unsuccessful run")))

(deftest data-breach-doppelganger
  ;; FAQ 4.1 - ensure runner gets choice of activation order
  (do-game
    (new-game (default-corp)
              (default-runner [(qty "Doppelgänger" 1) (qty "Data Breach" 3)]))
    (take-credits state :corp)
    (play-from-hand state :runner "Doppelgänger")
    (play-from-hand state :runner "Data Breach")
    (core/no-action state :corp nil)
    (run-successful state)
    (prompt-choice :runner "OK")
    (prompt-choice :runner "Doppelgänger")
    (prompt-choice :runner "Yes")
    (prompt-choice :runner "HQ")
    (is (:run @state) "New run started")
    (is (= [:hq] (:server (:run @state))) "Running on HQ via Doppelgänger")
    (core/no-action state :corp nil)
    (run-successful state)
    (prompt-choice :runner "OK")
    (prompt-choice :runner "Yes")
    (is (= [:rd] (get-in @state [:run :server])) "Second Data Breach run on R&D triggered")
    (core/no-action state :corp nil)
    (run-successful state)))

(deftest deja-vu
  ;; Deja Vu - recur one non-virus or two virus cards
  (do-game
    (new-game (default-corp)
              (default-runner [(qty "Déjà Vu" 2)
                               (qty "Cache" 1)
                               (qty "Datasucker" 1)
                               (qty "Dirty Laundry" 1)]))
    (take-credits state :corp 3) ; pass to runner's turn
    (trash-from-hand state :runner "Cache")
    (trash-from-hand state :runner "Datasucker")
    (trash-from-hand state :runner "Dirty Laundry")
    (is (= 2 (count (:hand (get-runner)))) "Two cards in hand prior to playing Déjà Vu")
    (play-from-hand state :runner "Déjà Vu")
    (prompt-choice :runner (find-card "Dirty Laundry" (:discard (get-runner))))
    (is (empty? (:prompt (get-runner))) "Recurring a non-virus card stops Déjà Vu prompting further")
    (is (= 2 (count (:hand (get-runner)))) "Two cards in after playing Déjà Vu")
    (play-from-hand state :runner "Déjà Vu")
    (prompt-choice :runner (find-card "Cache" (:discard (get-runner))))
    (is (not (empty? (:prompt (get-runner)))) "Recurring a virus card causes Déjà Vu to prompt for second virus to recur")
    (prompt-choice :runner (find-card "Datasucker" (:discard (get-runner))))
    (is (= 3 (count (:hand (get-runner)))) "Three cards in after playing second Déjà Vu")))

(deftest demolition-run
  ;; Demolition Run - Trash at no cost
  (do-game
    (new-game (default-corp [(qty "False Lead" 1)
                             (qty "Shell Corporation" 1)
                             (qty "Hedge Fund" 3)])
              (default-runner [(qty "Demolition Run" 1)]))
    (core/move state :corp (find-card "False Lead" (:hand (get-corp))) :deck) ; put False Lead back in R&D
    (play-from-hand state :corp "Shell Corporation" "R&D") ; install upgrade with a trash cost in root of R&D
    (take-credits state :corp 2) ; pass to runner's turn by taking credits
    (play-from-hand state :runner "Demolition Run")
    (is (= 3 (:credit (get-runner))) "Paid 2 credits for the event")
    (prompt-choice :runner "R&D")
    (is (= [:rd] (get-in @state [:run :server])) "Run initiated on R&D")
    (prompt-choice :runner "OK") ; dismiss instructional prompt for Demolition Run
    (run-successful state)
    (let [demo (get-in @state [:runner :play-area 0])] ; Demolition Run "hack" is to put it out in the play area
      (prompt-choice :runner "Unrezzed upgrade in R&D")
      (card-ability state :runner demo 0)
      (is (= 3 (:credit (get-runner))) "Trashed Shell Corporation at no cost")
      (prompt-choice :runner "Card from deck")
      (card-ability state :runner demo 0)  ; trash False Lead instead of stealing
      (is (= 0 (:agenda-point (get-runner))) "Didn't steal False Lead")
      (is (= 2 (count (:discard (get-corp)))) "2 cards in Archives")
      (is (empty? (:prompt (get-runner))) "Run concluded"))))

(deftest deuces-wild
  ;; Deuces Wild
  (do-game
    (new-game (default-corp [(qty "Wraparound" 1)
                             (qty "The Future Perfect" 1)])
              (default-runner [(qty "Deuces Wild" 2) (qty "Sure Gamble" 3)]))
    (play-from-hand state :corp "Wraparound" "New remote")
    (take-credits state :corp)
    (starting-hand state :runner ["Deuces Wild" "Deuces Wild"])
    (play-from-hand state :runner "Deuces Wild")
    (prompt-choice :runner "Gain 3 [Credits]")
    (is (= 6 (:credit (get-runner))) "Gained 1 net credit")
    (prompt-choice :runner "Draw 2 cards")
    (is (= 3 (count (:hand (get-runner)))) "Drew 2 cards")
    (is (empty? (:prompt (get-runner))) "Deuces Wild not showing a third choice option")

    (play-from-hand state :runner "Deuces Wild")
    (prompt-choice :runner "Expose 1 ice and make a run")
    (prompt-select :runner (get-ice state :remote1 0))
    (prompt-choice :runner "HQ")
    (is (empty? (:prompt (get-runner))) "Deuces prompt not queued")
    (run-continue state)
    (run-successful state)
    (is (= 2 (count (:prompt (get-runner)))) "Deuces prompt not queued")
    (prompt-choice :corp "0")
    (prompt-choice :runner "0")
    (prompt-choice :runner "Steal")
    (is (= 1 (count (:scored (get-runner)))) "TFP stolen")
    (core/gain state :runner :tag 1)
    (is (= 1 (:tag (get-runner))) "Runner has 1 tag")
    (prompt-choice :runner "Remove 1 tag")
    (is (= 0 (:tag (get-runner))))))

(deftest dirty-laundry
  ;; Dirty Laundry - Gain 5 credits at the end of the run if it was successful
  (do-game
    (new-game (default-corp)
              (default-runner [(qty "Dirty Laundry" 2)]))
    (take-credits state :corp)
    (play-from-hand state :runner "Dirty Laundry")
    (prompt-choice :runner "Archives")
    (run-successful state)
    (is (= 8 (:credit (get-runner))) "Gained 5 credits")
    (play-from-hand state :runner "Dirty Laundry")
    (prompt-choice :runner "Archives")
    (run-jack-out state)
    (is (= 6 (:credit (get-runner))) "Run unsuccessful; gained no credits")))

(deftest diversion-of-funds-ability
  ;; Diversion of Funds - Use ability
  (do-game
   (new-game (default-corp) (default-runner [(qty "Diversion of Funds" 3)]))
   (take-credits state :corp)
   (is (= 8 (:credit (get-corp))) "Corp has 8 credits")
   ;; play Diversion of Funds, use ability
   (play-run-event state (first (:hand (get-runner))) :hq)
   (prompt-choice :runner "Replacement effect")
   (is (= 9 (:credit (get-runner))) "Runner netted 4 credits")
   (is (= 3 (:credit (get-corp))) "Corp lost 5 credits")))

(deftest diversion-of-funds-access
  ;; Diversion of Funds - Access
  (do-game
   (new-game (default-corp) (default-runner [(qty "Diversion of Funds" 3)]))
   (take-credits state :corp) ; pass to runner's turn by taking credits
   (is (= 8 (:credit (get-corp))) "Corp has 8 credits")
   ;; play Diversion, do not use ability
   (play-run-event state (first (get-in @state [:runner :hand])) :hq)
   (prompt-choice :runner "Access")
   (is (= 0 (:tag (get-runner))) "Runner did not take any tags")
   (is (= 4 (:credit (get-runner))) "Runner is down a credit")
   (is (= 8 (:credit (get-corp))) "Corp did not lose any credits")))

(deftest drive-by
  ;; Drive By - Expose card in remote server and trash if asset or upgrade
  (do-game
    (new-game (default-corp [(qty "Eve Campaign" 2)
                             (qty "Product Placement" 1)
                             (qty "Project Atlas" 1)])
              (default-runner [(qty "Drive By" 2)]))
    (core/gain state :corp :click 1)
    (play-from-hand state :corp "Eve Campaign" "New remote")
    (play-from-hand state :corp "Eve Campaign" "New remote")
    (play-from-hand state :corp "Project Atlas" "New remote")
    (play-from-hand state :corp "Product Placement" "HQ")
    (take-credits state :corp)
    (let [eve1 (get-content state :remote1 0)
          eve2 (get-content state :remote2 0)
          atl (get-content state :remote3 0)
          pp (get-content state :hq 0)]
      (core/rez state :corp eve1)
      (play-from-hand state :runner "Drive By")
      (prompt-select :runner pp)
      (is (= 1 (count (get-in @state [:corp :servers :hq :content])))
          "Upgrades in root of central servers can't be targeted")
      (prompt-select :runner (refresh eve1))
      (is (= 1 (count (get-in @state [:corp :servers :remote1 :content])))
          "Rezzed cards can't be targeted")
      (prompt-select :runner eve2)
      (is (= 2 (:click (get-runner))) "Spent 2 clicks")
      (is (and (= 1 (count (:discard (get-corp))))
               (= 5 (:credit (get-runner))))
          "Eve trashed at no cost")
      (is (nil? (get-in @state [:corp :servers :remote2 :content])) "Server 2 no longer exists")
      (play-from-hand state :runner "Drive By")
      (prompt-select :runner atl)
      (is (= 0 (:click (get-runner))) "Runner has 0 clicks left")
      (is (= 1 (count (get-in @state [:corp :servers :remote3 :content])))
          "Project Atlas not trashed from Server 3"))))

(deftest drive-by-psychic-field
  ;; Drive By - Psychic Field trashed after psi game. Issue #2127.
  (do-game
    (new-game (default-corp [(qty "Psychic Field" 1)])
              (default-runner [(qty "Drive By" 3)]))
    (play-from-hand state :corp "Psychic Field" "New remote")
    (take-credits state :corp)
    (play-from-hand state :runner "Drive By")
    (prompt-select :runner (get-content state :remote1 0))
    (prompt-choice :corp "0 [Credits]")
    (prompt-choice :runner "1 [Credits]")
    (is (empty? (get-content state :remote1)) "Psychic Field trashed")))

(deftest early-bird
  ;; Early Bird - Priority, make a run and gain a click
  (do-game
    (new-game (default-corp)
              (default-runner [(qty "Early Bird" 1)]))
    (take-credits state :corp)
    (run-empty-server state "Archives")
    (play-from-hand state :runner "Early Bird")
    (is (= 3 (:click (get-runner))) "Card not played, Early Bird priority restriction")
    (take-credits state :runner)
    (take-credits state :corp)
    (play-from-hand state :runner "Early Bird")
    (prompt-choice :runner "Archives")
    (is (= 4 (:click (get-runner))) "Early Bird gains click")))

(deftest embezzle
  ;; Check that trashed cards are trashed face-up
  (do-game
    (new-game (default-corp [(qty "Ice Wall" 1)])
              (default-runner [(qty "Embezzle" 1)]))
    (take-credits state :corp)
    (is (= 5 (:credit (get-runner))))
    (play-run-event state (first (:hand (get-runner))) :hq)
    (prompt-choice :runner "Ice Wall")
    (is (= 1 (count (:discard (get-corp)))) "HQ card trashed")
    (is (:seen (first (:discard (get-corp)))) "Trashed card is registered as seen")
    (is (= 9 (:credit (get-runner))))))

(deftest emergent-creativity
  ;; Emergent Creativty - Double, discard programs/hardware from grip, install from heap
  (do-game
    (new-game (default-corp)
              (default-runner [(qty "Emergent Creativity" 1) (qty "Paperclip" 1)
                               (qty "Heartbeat" 1) (qty "Gordian Blade" 1) (qty "Test Run" 1)]))
    (starting-hand state :runner ["Emergent Creativity" "Heartbeat" "Gordian Blade" "Test Run"])
    (take-credits state :corp)

    (play-from-hand state :runner "Emergent Creativity")
    (prompt-select :runner (find-card "Heartbeat" (:hand (get-runner))))
    (prompt-select :runner (find-card "Gordian Blade" (:hand (get-runner))))
    (prompt-choice :runner "Done")
    (prompt-choice :runner (find-card "Paperclip" (:deck (get-runner))))
    (is (= 3 (:credit (get-runner))) "Offset cost of installing Paperclip")
    (is (= 0 (count (:deck (get-runner)))) "Installed from heap")
    (is (= 3 (count (:discard (get-runner)))) "Discard is 3 cards - EC, Heartbeat, GB")
    (is (= 2 (:click (get-runner))) "Emergent Creativity is a Double event")))

(deftest employee-strike-blue-sun
  ;; Employee Strike - vs Blue Sun, suppress Step 1.2
  (do-game
    (new-game (make-deck "Blue Sun: Powering the Future" [(qty "Ice Wall" 1)])
              (default-runner [(qty "Employee Strike" 1) (qty "Scrubbed" 1)]))
    (play-from-hand state :corp "Ice Wall" "HQ")
    (core/rez state :corp (get-ice state :hq 0))
    (take-credits state :corp)
    (play-from-hand state :runner "Employee Strike")
    (take-credits state :runner)
    (is (not (:corp-phase-12 @state)) "Employee Strike suppressed Blue Sun step 1.2")))

(deftest employee-strike-pu-philotic
  ;; Employee Strike - vs PU/Philotic - test for #2688
  (do-game
    (new-game (make-deck "Jinteki: Potential Unleashed" [(qty "Philotic Entanglement" 1) (qty "Braintrust" 2)])
              (default-runner [(qty "Employee Strike" 10)]))
    (play-from-hand state :corp "Braintrust" "New remote")
    (play-from-hand state :corp "Braintrust" "New remote")
    (take-credits state :corp)
    (run-empty-server state "Server 1")
    (prompt-choice :runner "Steal")
    (run-empty-server state "Server 2")
    (prompt-choice :runner "Steal")
    (play-from-hand state :runner "Employee Strike")
    (take-credits state :runner)
    (play-from-hand state :corp "Philotic Entanglement" "New remote")
    (score-agenda state :corp (get-content state :remote3 0))
    (is (= 3 (count (:discard (get-runner)))) "Discard is 3 cards - 2 from Philotic, 1 EStrike.  Nothing from PU mill")))

(deftest encore
  ;; Encore - Run all 3 central servers successfully to take another turn.  Remove Encore from game.
  (do-game
    (new-game (default-corp [(qty "Hedge Fund" 1)])
              (default-runner [(qty "Encore" 1)]))
    (play-from-hand state :corp "Hedge Fund")
    (take-credits state :corp)
    (run-empty-server state "Archives")
    (run-empty-server state "R&D")
    (run-empty-server state "HQ")
    (play-from-hand state :runner "Encore")
    (is (= 1 (count (:rfg (get-runner)))) "Encore removed from game")
    (take-credits state :runner)
    (take-credits state :runner)
    ; only get one extra turn
    (take-credits state :runner)
    (is (= 9 (:credit (get-runner))))))

(deftest encore-stacking
  ;; Encore - 2 encores in a 5 click turn results in 2 extra turns
  (do-game
    (new-game (default-corp [(qty "Hedge Fund" 1)])
              (default-runner [(qty "Encore" 2)]))
    (play-from-hand state :corp "Hedge Fund")
    (take-credits state :corp)
    (core/gain state :runner :click 1)
    (run-empty-server state "Archives")
    (run-empty-server state "R&D")
    (run-empty-server state "HQ")
    (play-from-hand state :runner "Encore")
    (play-from-hand state :runner "Encore")
    (is (= 2 (count (:rfg (get-runner)))) "2 Encores removed from game")
    (take-credits state :runner)
    (take-credits state :runner)
    ;; Two extra turns
    (take-credits state :runner)
    (is (= 13 (:credit (get-runner))))))

(deftest eureka!
  ;; Eureka! - Install the program but trash the event
  (do-game
    (new-game (default-corp)
              (default-runner [(qty "Eureka!" 2) (qty "Torch" 1) (qty "Sure Gamble" 1)]))
    (take-credits state :corp)
    (core/gain state :runner :credit 1)
    (core/move state :runner (find-card "Torch" (:hand (get-runner))) :deck)
    (play-from-hand state :runner "Eureka!")
    (prompt-choice :runner "Yes")
    (is (= 3 (:credit (get-runner))))
    (is (= 1 (count (get-in @state [:runner :rig :program]))))
    (core/move state :runner (find-card "Sure Gamble" (:hand (get-runner))) :deck)
    (play-from-hand state :runner "Eureka!")
    (is (= 0 (:credit (get-runner))))
    (is (= 3 (count (:discard (get-runner)))))))

(deftest exploratory-romp
  ;; Exploratory Romp - Remove advancements from card instead of accessing
  (do-game
    (new-game (default-corp [(qty "TGTBT" 1)])
              (default-runner [(qty "Exploratory Romp" 1)]))
    (play-from-hand state :corp "TGTBT" "New remote")
    (let [tg (get-content state :remote1 0)]
      (advance state tg 2)
      (take-credits state :corp)
      (play-from-hand state :runner "Exploratory Romp")
      (prompt-choice :runner "Server 1")
      (run-successful state)
      (prompt-choice :runner "Replacement effect")
      (prompt-choice :runner "2")
      (prompt-select :runner (refresh tg))
      (is (= 0 (:tag (get-runner))) "No tags, didn't access TGTBT")
      (is (= 0 (:advance-counter (refresh tg))) "Advancements removed"))))

(deftest exploratory-romp-negative
  ;; Exploratory Romp - Don't remove more than the existing number of advancement tokens
  (do-game
    (new-game (default-corp [(qty "TGTBT" 1)])
              (default-runner [(qty "Exploratory Romp" 1)]))
    (play-from-hand state :corp "TGTBT" "New remote")
    (let [tg (get-content state :remote1 0)]
      (advance state tg 2)
      (take-credits state :corp)
      (play-from-hand state :runner "Exploratory Romp")
      (prompt-choice :runner "Server 1")
      (run-successful state)
      (prompt-choice :runner "Replacement effect")
      (prompt-choice :runner "3")
      (prompt-select :runner (refresh tg))
      (is (= 0 (:tag (get-runner))) "No tags, didn't access TGTBT")
      (is (= 0 (:advance-counter (refresh tg))) "Advancements removed"))))

(deftest falsified-credentials
  ;; Falsified Credentials - Expose card in remote
  ;; server and correctly guess its type to gain 5 creds
  (do-game
    (new-game (default-corp [(qty "Eve Campaign" 2)
                             (qty "Product Placement" 2)
                             (qty "Project Atlas" 1)])
              (default-runner [(qty "Falsified Credentials" 3)]))
    (core/gain state :corp :click 2)
    (play-from-hand state :corp "Eve Campaign" "New remote")
    (play-from-hand state :corp "Eve Campaign" "New remote")
    (play-from-hand state :corp "Project Atlas" "New remote")
    (play-from-hand state :corp "Product Placement" "HQ")
    (play-from-hand state :corp "Product Placement" "Server 3")
    (take-credits state :corp)
    (let [eve1 (get-content state :remote1 0)
          eve2 (get-content state :remote2 0)
          atl (get-content state :remote3 0)
          pp1 (get-content state :hq 0)
          pp2 (get-content state :remote3 1)]
      (core/rez state :corp eve1)
      (play-from-hand state :runner "Falsified Credentials")
      (prompt-choice :runner "Asset")
      (prompt-select :runner (refresh eve1))
      (is (= 4 (:credit (get-runner)))
          "Rezzed cards can't be targeted")
      (prompt-select :runner eve2)
      (is (= 3 (:click (get-runner))) "Spent 1 click")
      (is (= 9 (:credit (get-runner))) "Gained 5 creds for guessing asset correctly")
      (play-from-hand state :runner "Falsified Credentials")
      (prompt-choice :runner "Upgrade")
      (prompt-select :runner pp1)
      (is (= 8 (:credit (get-runner))) "Can't target cards in centrals")
      (prompt-select :runner pp2)
      (is (= 13 (:credit (get-runner)))
          "Gained 5 creds for guessing upgrade correctly, even if server contains non-upgrade as well")
      (core/rez state :corp pp2)
      (play-from-hand state :runner "Falsified Credentials")
      (prompt-choice :runner "Agenda")
      (prompt-select :runner atl)
      (is (= 17 (:credit (get-runner)))
          "Gained 5 credits for guessing agenda correctly, even with rezzed card in server"))))

(deftest falsified-credentials-zaibatsu-loyalty
  ;; If Falsified Credentials fails to expose, it grants no credits.
  (do-game
   (new-game (default-corp [(qty "Zaibatsu Loyalty" 1)
                            (qty "Project Atlas" 1)])
             (default-runner [(qty "Falsified Credentials" 2)]))

    (play-from-hand state :corp "Project Atlas" "New remote")
    (play-from-hand state :corp "Zaibatsu Loyalty" "New remote")
    (take-credits state :corp)
    (let [atl (get-content state :remote1 0)
          zaibatsu (get-content state :remote2 0)]
      (core/rez state :corp zaibatsu)
      (play-from-hand state :runner "Falsified Credentials")
      (prompt-choice :runner "Agenda")
      (prompt-select :runner atl)
      (prompt-choice :corp "Done")
      (is (= 9 (:credit (get-runner))) "An unprevented expose gets credits")

      (play-from-hand state :runner "Falsified Credentials")
      (prompt-choice :runner "Agenda")
      (prompt-select :runner atl)
      (card-ability state :corp (refresh zaibatsu) 0) ; prevent the expose!
      (prompt-choice :corp "Done")
      (is (= 8 (:credit (get-runner))) "A prevented expose does not"))))

(deftest frantic-coding-install
  ;; Frantic Coding - Install 1 program, other 9 cards are trashed
  (do-game
    (new-game (default-corp)
              (default-runner [(qty "Frantic Coding" 1) (qty "Torch" 1) (qty "Corroder" 1)
                               (qty "Magnum Opus" 1) (qty "Daily Casts" 2) (qty "Sure Gamble" 2)
                               (qty "John Masanori" 1) (qty "Amped Up" 1) (qty "Wanton Destruction" 1)]))
    (starting-hand state :runner ["Frantic Coding"])
    (take-credits state :corp)
    (play-from-hand state :runner "Frantic Coding")
    (prompt-choice :runner "OK")
    (let [get-prompt (fn [] (first (#(get-in @state [:runner :prompt]))))
          prompt-names (fn [] (map #(:title %) (:choices (get-prompt))))]
      (is (= (list "Corroder" "Magnum Opus" nil) (prompt-names)) "No Torch in list because can't afford")
      (is (= 2 (:credit (get-runner))))
      (is (= 1 (count (:discard (get-runner)))))
      (prompt-choice :runner (find-card "Magnum Opus" (:deck (get-runner))))
      (is (= 1 (count (get-in @state [:runner :rig :program]))))
      (is (= 2 (:credit (get-runner))) "Magnum Opus installed for free")
      (is (= 10 (count (:discard (get-runner))))))))

(deftest frantic-coding-noinstall
  ;; Frantic Coding - Don't install anything, all 10 cards are trashed
  (do-game
    (new-game (default-corp)
              (default-runner [(qty "Frantic Coding" 1) (qty "Torch" 1) (qty "Corroder" 1)
                               (qty "Magnum Opus" 1) (qty "Daily Casts" 2) (qty "Sure Gamble" 2)
                               (qty "John Masanori" 1) (qty "Amped Up" 1) (qty "Wanton Destruction" 1)]))
    (starting-hand state :runner ["Frantic Coding"])
    (take-credits state :corp)
    (play-from-hand state :runner "Frantic Coding")
    (prompt-choice :runner "OK")
    (let [get-prompt (fn [] (first (#(get-in @state [:runner :prompt]))))
          prompt-names (fn [] (map #(:title %) (:choices (get-prompt))))]
      (is (= (list "Corroder" "Magnum Opus" nil) (prompt-names)) "No Torch in list because can't afford")
      (is (= 1 (count (:discard (get-runner)))))
      (prompt-choice :runner "No install")
      (is (= 0 (count (get-in @state [:runner :rig :program]))))
      (is (= 11 (count (:discard (get-runner))))))))

(deftest freedom-through-equality
  ;; Move Freedom Through Equality to runner score on another steal
  ;; Check only one current used
  (do-game
    (new-game (default-corp [(qty "Project Beale" 2)])
              (default-runner [(qty "Street Peddler" 1) (qty "\"Freedom Through Equality\"" 3) (qty "Sure Gamble" 1)]))
    (starting-hand state :runner ["Street Peddler"
                                  "\"Freedom Through Equality\""
                                  "\"Freedom Through Equality\""
                                  "Sure Gamble"])
    (play-from-hand state :corp "Project Beale" "New remote")
    (play-from-hand state :corp "Project Beale" "New remote")
    (take-credits state :corp)
    (play-from-hand state :runner "Street Peddler")
    (run-empty-server state "Server 1")
    (prompt-choice :runner "Steal")
    (is (= 1 (count (:scored (get-runner)))) "Freedom Through Equality not moved from Peddler to score area")
    (take-credits state :runner)
    (take-credits state :corp)
    (run-empty-server state "Server 2")
    (play-from-hand state :runner "Sure Gamble")
    (play-from-hand state :runner "\"Freedom Through Equality\"")
    (play-from-hand state :runner "\"Freedom Through Equality\"")
    (prompt-choice :runner "Steal")
    (is (= 3 (count (:scored (get-runner)))) "Freedom Through Equality moved to score area")
    (is (= 5 (:agenda-point (get-runner))) "Freedom Through Equality for 1 agenda point")))

(deftest freelance-coding-contract
  ;; Freelance Coding Contract - Gain 2 credits per program trashed from Grip
  (do-game
    (new-game (default-corp)
              (default-runner [(qty "Freelance Coding Contract" 1)
                               (qty "Paricia" 1)
                               (qty "Cloak" 1)
                               (qty "Inti" 1)]))
    (take-credits state :corp)
    (play-from-hand state :runner "Freelance Coding Contract")
    (prompt-select :runner (find-card "Cloak" (:hand (get-runner))))
    (prompt-select :runner (find-card "Paricia" (:hand (get-runner))))
    (prompt-select :runner (find-card "Inti" (:hand (get-runner))))
    (prompt-choice :runner "Done")
    (is (= 3 (count (filter #(= (:type %) "Program") (:discard (get-runner)))))
        "3 programs in Heap")
    (is (= 11 (:credit (get-runner))) "Gained 6 credits from 3 trashed programs")))

(deftest game-day
  ;; Game Day - draw until at handsize
  (do-game
   (new-game (default-corp)
             (default-runner [(qty "Game Day" 3)
                              (qty "Public Sympathy" 3)
                              (qty "Sure Gamble" 3)
                              (qty "Easy Mark" 3)]))
   (take-credits state :corp)
   ;; move needed cards to hand -- in case they were not drawn
   (core/move state :runner (find-card "Game Day" (:deck (get-runner))) :hand)
   (core/move state :runner (find-card "Public Sympathy" (:deck (get-runner))) :hand)
   (play-from-hand state :runner "Public Sympathy")
   (is (= 7 (core/hand-size state :runner)) "Runner hand size is 7")
   (play-from-hand state :runner "Game Day")
   (is (= 7 (count (:hand (get-runner)))) "Drew up to 7 cards")))

(deftest glut-cipher
  (do-game
    (new-game (default-corp [(qty "Ice Wall" 3)
                              (qty "Wraparound" 2)
                              (qty "Hedge Fund" 1)
                              ])
              (default-runner [(qty "Glut Cipher" 3)]))
    (take-credits state :corp)
    (trash-from-hand state :corp "Ice Wall")
    (trash-from-hand state :corp "Ice Wall")
    (trash-from-hand state :corp "Hedge Fund")
    (is (= 3 (count (:discard (get-corp)))) "There are 3 cards in Archives")


    (play-from-hand state :runner "Glut Cipher")
    (is (= 3 (count (:discard (get-corp)))) "Glut Cipher did not fire when < 5 cards")
    (is (= 0 (count (filter :seen (:discard (get-corp))))) "There are no faceup cards in Archives")

    (run-on state :archives)
    (run-successful state)
    (is (= 3 (count (filter :seen (:discard (get-corp))))) "There are 3 faceup cards in Archives")

    (trash-from-hand state :corp "Wraparound")
    (trash-from-hand state :corp "Wraparound")
    (trash-from-hand state :corp "Ice Wall")
    (is (= 3 (count (filter :seen (:discard (get-corp))))) "There are 3 faceup cards in Archives")
    (is (= 6 (count (:discard (get-corp)))) "There are 6 cards in Archives")

    (play-run-event state "Glut Cipher" :archives)
    (prompt-select :corp (get-discarded state :corp 0))
    (prompt-select :corp (get-discarded state :corp 1))
    (prompt-select :corp (get-discarded state :corp 3))
    (is (:prompt (get-corp)) "There is still a prompt")
    (prompt-select :corp (get-discarded state :corp 4))
    (prompt-select :corp (get-discarded state :corp 5))
    (is (nil? (-> (get-corp) :prompt first)) "Selecting 5 cards closed prompt")
    (let [discard (:discard (get-corp))]
      (is (find-card "Hedge Fund" discard) "Hedge Fund is still in Archives")
      (is (= 6 (count discard)) "There are 6 cards in Archives")
      (is (= 1 (count (filter :seen discard))) "There is 1 seen card in Archives"))
    (is (= 0 (count (:hand (get-corp)))) "There are no cards in hand")))

(deftest hacktivist-meeting
  ;; Trash a random card from corp hand while active
  ;; Make sure it is not active when hosted on Peddler
  (do-game
    (new-game (default-corp [(qty "Jeeves Model Bioroids" 2)
                             (qty "Jackson Howard" 2)])
              (default-runner [(qty "Street Peddler" 1)
                               (qty "Hacktivist Meeting" 3)]))
    (take-credits state :corp)
    (starting-hand state :runner ["Street Peddler" "Hacktivist Meeting"])
    (play-from-hand state :runner "Street Peddler")
    (take-credits state :runner)
    (play-from-hand state :corp "Jeeves Model Bioroids" "New remote")
    (play-from-hand state :corp "Jackson Howard" "New remote")
    (let [jeeves (get-content state :remote1 0)
          jackson (get-content state :remote2 0)]
      (core/rez state :corp jeeves)
      (is (= 0 (count (:discard (get-corp)))) "Nothing discarded to rez Jeeves - Hacktivist not active")
      (take-credits state :corp)
      (play-from-hand state :runner "Hacktivist Meeting")
      (core/rez state :corp jackson)
      (is (= 1 (count (:discard (get-corp)))) "Card discarded to rez Jackson - Hacktivist active"))))

(deftest independent-thinking
  ;; Independent Thinking - Trash 2 installed cards, including a facedown directive, and draw 2 cards
  (do-game
    (new-game
      (default-corp)
      (make-deck "Apex: Invasive Predator" [(qty "Neutralize All Threats" 1)
                                            (qty "Independent Thinking" 2)
                                            (qty "Fan Site" 3)
                                            (qty "Street Magic" 3)]))
    (starting-hand state :runner ["Fan Site"
                                  "Fan Site"
                                  "Neutralize All Threats"
                                  "Independent Thinking"
                                  "Independent Thinking"])
    (take-credits state :corp)
    (core/end-phase-12 state :runner nil)
    (prompt-select :runner (find-card "Neutralize All Threats" (:hand (get-runner))))
    (play-from-hand state :runner "Fan Site")
    (let [fs (get-in @state [:runner :rig :resource 0])
          nat (get-in @state [:runner :rig :facedown 0])]
      (play-from-hand state :runner "Independent Thinking")
      (prompt-select :runner fs)
      (prompt-select :runner nat)
      (prompt-choice :runner "Done")
      (is (= 4 (count (:hand (get-runner)))) "Trashing 2 cards draws 2 card"))))

(deftest indexing
  ;; Indexing - Full test
  (do-game
    (new-game (default-corp [(qty "Caprice Nisei" 1) (qty "Adonis Campaign" 1) (qty "Quandary" 1)
                            (qty "Jackson Howard" 1) (qty "Global Food Initiative" 1)])
            (default-runner [(qty "Indexing" 1)]))
    (dotimes [_ 5] (core/move state :corp (first (:hand (get-corp))) :deck))
    (take-credits state :corp)
    (is (= 0 (count (:hand (get-corp)))))
    (is (= 5 (count (:deck (get-corp)))))
    (play-from-hand state :runner "Indexing")
    (is (= :rd (get-in @state [:run :server 0])))
    (run-successful state)
    (prompt-choice :runner "Replacement effect")
    (prompt-choice :runner (find-card "Caprice Nisei" (:deck (get-corp))))
    (prompt-choice :runner (find-card "Adonis Campaign" (:deck (get-corp))))
    (prompt-choice :runner (find-card "Quandary" (:deck (get-corp))))
    (prompt-choice :runner (find-card "Jackson Howard" (:deck (get-corp))))
    (prompt-choice :runner (find-card "Global Food Initiative" (:deck (get-corp))))
    ;; try starting over
    (prompt-choice :runner "Start over")
    (prompt-choice :runner (find-card "Global Food Initiative" (:deck (get-corp))))
    (prompt-choice :runner (find-card "Jackson Howard" (:deck (get-corp))))
    (prompt-choice :runner (find-card "Quandary" (:deck (get-corp))))
    (prompt-choice :runner (find-card "Adonis Campaign" (:deck (get-corp))))
    (prompt-choice :runner (find-card "Caprice Nisei" (:deck (get-corp)))) ;this is the top card of R&D
    (prompt-choice :runner "Done")
    (is (= "Caprice Nisei" (:title (first (:deck (get-corp))))))
    (is (= "Adonis Campaign" (:title (second (:deck (get-corp))))))
    (is (= "Quandary" (:title (second (rest (:deck (get-corp)))))))
    (is (= "Jackson Howard" (:title (second (rest (rest (:deck (get-corp))))))))
    (is (= "Global Food Initiative" (:title (second (rest (rest (rest (:deck (get-corp)))))))))))

(deftest information-sifting
  ;; Information Sifting - complicated interactions with damage prevention
  (do-game
    (new-game (make-deck "Chronos Protocol: Selective Mind-mapping"
                         [(qty "Snare!" 1) (qty "PAD Campaign" 1) (qty "Hostile Infrastructure" 1)
                          (qty "Braintrust" 1) (qty "Hedge Fund" 1) (qty "Power Shutdown" 1)])
              (default-runner [(qty "Information Sifting" 2) (qty "Deus X" 2) (qty "Sure Gamble" 1)]))
    (play-from-hand state :corp "Hostile Infrastructure" "New remote")

    (core/gain state :corp :credit 10)
    (core/rez state :corp (get-content state :remote1 0))
    (core/gain state :runner :credit 10)
    (take-credits state :corp)
    (play-from-hand state :runner "Deus X")
    (play-from-hand state :runner "Deus X")
    (play-run-event state (find-card "Information Sifting" (:hand (get-runner))) :hq)
    (prompt-select :corp (find-card "Snare!" (:hand (get-corp))))
    (prompt-select :corp (find-card "PAD Campaign" (:hand (get-corp))))
    (prompt-choice :corp "Done")
    (is (= :waiting (-> (get-corp) :prompt first :prompt-type)) "Corp is waiting for Runner selection")
    (prompt-choice :runner "Pile 1")
    (prompt-choice :runner "Card from Pile 1")
    ;; the cards are selected randomly :(
    (letfn [(prevent-snare [existing-dmg]
              (prompt-choice :corp "Yes")
              (card-ability state :runner (get-program state 0) 1)
              (prompt-choice :runner "Done")
              (is (= (inc existing-dmg) (count (:discard (get-runner)))) "Damage from Snare! prevented")
              (prompt-choice :runner "Yes")
              (prompt-choice :runner "Done") ; don't prevent Hostile dmg
              ;; chronos prompt
              (prompt-choice :corp "Yes")
              (prompt-choice :corp (find-card "Sure Gamble" (:hand (get-runner))))
              (is (= (+ 2 existing-dmg) (count (:discard (get-runner)))) "Damage from Hostile Inf not prevented"))
            (allow-pad [existing-dmg]
              (prompt-choice :runner "Yes")
              (card-ability state :runner (get-program state 0) 1)
              (prompt-choice :runner "Done")
              (is (= (inc existing-dmg) (count (:discard (get-runner)))) "Runner prevented damage from Hostile Inf"))]
      (if (= :waiting (-> (get-runner) :prompt first :prompt-type)) ; hit the snare
        ;; prevent the damage
        (do (prevent-snare (count (:discard (get-runner))))
            (prompt-choice :runner "Card from Pile 1")
            (allow-pad (count (:discard (get-runner)))))
        (do (allow-pad (count (:discard (get-runner))))
            (prompt-choice :runner "Card from Pile 1")
            (prevent-snare (count (:discard (get-runner)))))))
    (play-run-event state (find-card "Information Sifting" (:hand (get-runner))) :hq)
    (prompt-select :corp (find-card "Power Shutdown" (:hand (get-corp))))
    (prompt-select :corp (find-card "Hedge Fund" (:hand (get-corp))))
    (is (= :waiting (-> (get-corp) :prompt first :prompt-type)) "Selecting max cards closed the selection prompt")
    (prompt-choice :runner "Pile 2")
    (prompt-choice :runner "Card from Pile 2")
    (prompt-choice :runner "Steal")
    (is (= 1 (count (:scored (get-runner)))) "Runner stole agenda")))

(deftest inject
  ;; Inject - Draw 4 cards from Stack and gain 1 credit per trashed program
  (do-game
    (new-game (default-corp)
              (default-runner [(qty "Inject" 1) (qty "Imp" 2) (qty "Sure Gamble" 2)]))
    (take-credits state :corp)
    (core/move state :runner (find-card "Imp" (:hand (get-runner))) :deck)
    (core/move state :runner (find-card "Imp" (:hand (get-runner))) :deck)
    (core/move state :runner (find-card "Sure Gamble" (:hand (get-runner))) :deck)
    (core/move state :runner (find-card "Sure Gamble" (:hand (get-runner))) :deck)
    (is (= 4 (count (:deck (get-runner)))))
    (play-from-hand state :runner "Inject")
    (is (= 2 (count (:hand (get-runner)))) "2 non-programs kept in Grip")
    (is (= 2 (count (filter #(= (:type %) "Program") (:discard (get-runner)))))
        "2 programs in Heap")
    (is (= 6 (:credit (get-runner)))
        "Paid 1 credit to play Inject, gained 2 credits from trashed programs")))

(deftest injection-attack
  ;; Injection Attack
  (do-game
    (new-game (default-corp [(qty "Paper Wall" 1)])
              (default-runner [(qty "Injection Attack" 1) (qty "Corroder" 1)]))
    (play-from-hand state :corp "Paper Wall" "Archives")
    (take-credits state :corp)
    (play-from-hand state :runner "Corroder")
    (play-from-hand state :runner "Injection Attack")
    (prompt-choice :runner "Archives")
    (is (= 2 (:current-strength (get-program state 0))) "Corroder at 2 strength")
    (prompt-select :runner (get-program state 0))
    (is (= 4 (:current-strength (get-program state 0))) "Corroder at 4 strength")
    (run-continue state)
    (is (= 4 (:current-strength (get-program state 0))) "Corroder at 4 strength")
    (run-continue state)
    (run-successful state)
    (is (= 2 (:current-strength (get-program state 0))) "Corroder reset to 2 strength")))

(deftest interdiction
  ;; Corp cannot rez non-ice cards during runner's turn
  (do-game
    (new-game (default-corp [(qty "Jeeves Model Bioroids" 1) (qty "Jackson Howard" 1)])
              (default-runner [(qty "Street Peddler" 1)
                               (qty "Interdiction" 3)]))
    (starting-hand state :runner ["Street Peddler" "Interdiction"])
    (play-from-hand state :corp "Jeeves Model Bioroids" "New remote")
    (play-from-hand state :corp "Jackson Howard" "New remote")
    (take-credits state :corp)
    (play-from-hand state :runner "Street Peddler")
    (let [jeeves (get-content state :remote1 0)
          jackson (get-content state :remote2 0)]
      (core/rez state :corp jeeves)
      (is (get-in (refresh jeeves) [:rezzed]) "Jeeves is rezzed.  Interdiction not active when on Peddler")
      (play-from-hand state :runner "Interdiction")
      (core/rez state :corp jackson)
      (is (not (get-in (refresh jackson) [:rezzed])) "Jackson is not rezzed"))))

(deftest ive-had-worse
  ;; I've Had Worse - Draw 3 cards when lost to net/meat damage; don't trigger if flatlined
  (do-game
    (new-game (default-corp [(qty "Scorched Earth" 3) (qty "Pup" 3)])
              (default-runner [(qty "I've Had Worse" 2) (qty "Sure Gamble" 3) (qty "Imp" 2)]))
    (core/gain state :runner :tag 1)
    (core/gain state :corp :credit 5)
    (starting-hand state :runner ["I've Had Worse"])
    (play-from-hand state :corp "Pup" "HQ")
    (core/rez state :corp (get-ice state :hq 0))
    (card-subroutine state :corp (get-ice state :hq 0) 0)
    (is (= 1 (count (:discard (get-runner)))))
    (is (= 3 (count (:hand (get-runner)))) "I've Had Worse triggered and drew 3 cards")
    (starting-hand state :runner ["I've Had Worse" "Imp" "Imp"])
    (play-from-hand state :corp "Scorched Earth")
    (is (= 0 (count (:hand (get-runner)))) "Runner has 0 cards in hand")
    (is (= :corp (:winner @state)) "Corp wins")
    (is (= "Flatline" (:reason @state)) "Win condition reports flatline")
    (is (= 4 (count (:discard (get-runner)))) "All 3 cards in Grip trashed by Scorched Earth")
    (is (= 3 (count (:deck (get-runner)))) "No cards drawn from I've Had Worse")))

(deftest ive-had-worse-apocalypse-hostile-infrastructure
  ;; I've Had Worse - Will save you if you apocalypse away a lot of cards vs Hostile Infrastructure
  (do-game
    (new-game (default-corp [(qty "Hostile Infrastructure" 1) (qty "Ice Wall" 2)])
              (default-runner [(qty "I've Had Worse" 3) (qty "Sure Gamble" 3) (qty "Apocalypse" 2)]))
    (starting-hand state :runner ["I've Had Worse" "Apocalypse"])
    (starting-hand state :corp ["Hostile Infrastructure" "Ice Wall" "Ice Wall"])
    (play-from-hand state :corp "Hostile Infrastructure" "New remote")
    (play-from-hand state :corp "Ice Wall" "New remote")
    (play-from-hand state :corp "Ice Wall" "New remote")
    (core/rez state :corp (get-content state :remote1 0))
    (take-credits state :corp)
    (run-empty-server state "HQ")
    (run-empty-server state "Archives")
    (run-empty-server state "R&D")
    (play-from-hand state :runner "Apocalypse")
    (is (not (= "Flatline" (:reason @state))) "Win condition does not report flatline")))

(deftest lawyer-up
  ;; Lawyer Up - Lose 2 tags and draw 3 cards
  (do-game
    (new-game (default-corp)
              (default-runner [(qty "Lawyer Up" 1) (qty "Sure Gamble" 3)]))
    (take-credits state :corp)
    (core/move state :runner (find-card "Sure Gamble" (:hand (get-runner))) :deck)
    (core/move state :runner (find-card "Sure Gamble" (:hand (get-runner))) :deck)
    (core/move state :runner (find-card "Sure Gamble" (:hand (get-runner))) :deck)
    (core/gain state :runner :tag 3)
    (play-from-hand state :runner "Lawyer Up")
    (is (= 3 (count (:hand (get-runner)))) "Drew 3 cards")
    (is (= 2 (:click (get-runner))) "Spent 2 clicks")
    (is (= 1 (:tag (get-runner))) "Lost 2 tags")))

(deftest leave-no-trace
  ;; Leave No Trace should derez ICE that was rezzed during the run
  (do-game
    (new-game (default-corp [(qty "Ice Wall" 2)])
              (default-runner [(qty "Leave No Trace" 1)]))
    (play-from-hand state :corp "Ice Wall" "HQ")
    (play-from-hand state :corp "Ice Wall" "HQ")
    (core/rez state :corp (get-ice state :hq 1))
    (take-credits state :corp)
    (play-from-hand state :runner "Leave No Trace")
    (prompt-choice :runner "HQ")
    (core/rez state :corp (get-ice state :hq 0))
    (run-successful state)
    (is (not (:rezzed (get-ice state :hq 0))) "Inner Ice Wall should not be rezzed")
    (is (:rezzed (get-ice state :hq 1)) "Outer Ice Wall should be rezzed still")))

(deftest leave-no-trace-does-not-derez-modified-ice
  ;; Leave No Trace should not derez ICE that has changed during a run
  (do-game
    (new-game (default-corp [(qty "Ice Wall" 1)])
              (default-runner [(qty "Leave No Trace" 1)]))
    (play-from-hand state :corp "Ice Wall" "HQ")
    (core/rez state :corp (get-ice state :hq 0))
    (take-credits state :corp)
    (is (:rezzed (get-ice state :hq 0)) "Ice Wall should be rezzed initially")
    (play-from-hand state :runner "Leave No Trace")
    (prompt-choice :runner "Server 1")
    (core/add-counter state :corp (get-ice state :hq 0) :advance-counter 1)
    (run-successful state)
    (is (= 1 (get-counters (get-ice state :hq 0) :advance-counter)))
    (is (:rezzed (get-ice state :hq 0)) "Ice Wall should still be rezzed")))

(deftest mad-dash
  ;; Mad Dash - Make a run. Move to score pile as 1 point if steal agenda.  Take 1 meat if not
  (do-game
    (new-game (default-corp [(qty "Project Atlas" 1)])
              (default-runner [(qty "Mad Dash" 3)]))
    (take-credits state :corp)
    (play-from-hand state :runner "Mad Dash")
    (prompt-choice :runner "Archives")
    (run-successful state)
    (is (= 2 (count (:discard (get-runner)))) "Took a meat damage")
    (play-from-hand state :runner "Mad Dash")
    (prompt-choice :runner "HQ")
    (run-successful state)
    (prompt-choice :runner "Steal")
    (is (= 2 (count (:scored (get-runner)))) "Mad Dash moved to score area")
    (is (= 3 (:agenda-point (get-runner))) "Mad Dash scored for 1 agenda point")))

(deftest making-an-entrance
  ;; Making an Entrance - Full test
  (do-game
    (new-game (default-corp)
              (default-runner [(qty "Making an Entrance" 2) (qty "Sure Gamble" 1) (qty "Desperado" 1)
                               (qty "Diesel" 1) (qty "Corroder" 1) (qty "Patron" 1)]))
    (starting-hand state :runner ["Making an Entrance"])
    (is (= 1 (count (:hand (get-runner)))))
    (take-credits state :corp)
    (play-from-hand state :runner "Making an Entrance")
    ;; trash cards
    (is (= 1 (count (:discard (get-runner)))))
    (prompt-choice :runner (find-card "Desperado" (:deck (get-runner))))
    (prompt-choice :runner (find-card "Diesel" (:deck (get-runner))))
    (is (= 3 (count (:discard (get-runner)))))
    (prompt-choice :runner "None")
    ;; start arranging
    (prompt-choice :runner (find-card "Making an Entrance" (:deck (get-runner))))
    (prompt-choice :runner (find-card "Sure Gamble" (:deck (get-runner))))
    (prompt-choice :runner (find-card "Corroder" (:deck (get-runner))))
    (prompt-choice :runner (find-card "Patron" (:deck (get-runner))))
    ;; try starting over
    (prompt-choice :runner "Start over")
    (prompt-choice :runner (find-card "Patron" (:deck (get-runner))))
    (prompt-choice :runner (find-card "Corroder" (:deck (get-runner))))
    (prompt-choice :runner (find-card "Sure Gamble" (:deck (get-runner))))
    (prompt-choice :runner (find-card "Making an Entrance" (:deck (get-runner)))) ;this is the top card on stack
    (prompt-choice :runner "Done")
    (is (= "Making an Entrance" (:title (first (:deck (get-runner))))))
    (is (= "Sure Gamble" (:title (second (:deck (get-runner))))))
    (is (= "Corroder" (:title (second (rest (:deck (get-runner)))))))
    (is (= "Patron" (:title (second (rest (rest (:deck (get-runner))))))))
    (core/draw state :runner)
    (is (= "Making an Entrance" (:title (first (:hand (get-runner))))))
    (is (= 1 (count (:hand (get-runner)))))
    (play-from-hand state :runner "Making an Entrance")
    (is (= 1 (count (:hand (get-runner)))) "Can only play on first click")))

(deftest mars-for-martians
  ;; Mars for Martians - Full test
  (do-game
    (new-game (default-corp)
              (default-runner [(qty "Mars for Martians" 1) (qty "Clan Vengeance" 1) (qty "Counter Surveillance" 1)
                               (qty "Jarogniew Mercs" 1) (qty "Sure Gamble" 3)]))
    (starting-hand state :runner ["Mars for Martians" "Clan Vengeance" "Counter Surveillance" "Jarogniew Mercs"])
    (take-credits state :corp)
    (play-from-hand state :runner "Clan Vengeance")
    (play-from-hand state :runner "Counter Surveillance")
    (play-from-hand state :runner "Jarogniew Mercs")
    (play-from-hand state :runner "Mars for Martians")
    (is (= 1 (:click (get-runner))) "Mars for Martians not played, priority event")
    (take-credits state :runner)
    (take-credits state :corp)
    (core/gain state :runner :tag 4)
    (is (= 5 (:tag (get-runner))) "+1 tag from Jarogniew Mercs")
    (is (= 1 (count (:hand (get-runner)))))
    (is (= 2 (:credit (get-runner))))
    (play-from-hand state :runner "Mars for Martians")
    (is (= 3 (count (:hand (get-runner)))) "3 clan resources, +3 cards but -1 for playing Mars for Martians")
    (is (= 7 (:credit (get-runner))) "5 tags, +5 credits")))

(deftest mobius
  ;; Mobius
  (do-game
    (new-game
      (default-corp)
      (default-runner [(qty "Möbius" 3)]))
    (starting-hand state :corp ["Hedge Fund"])
    (take-credits state :corp)
    (is (= 5 (:credit (get-runner))))
    (play-from-hand state :runner "Möbius")
    (core/no-action state :corp nil)
    (run-successful state)
    (is (= 5 (:credit (get-runner))))
    (prompt-choice :runner "OK")
    (prompt-choice :runner "Yes")
    (is (= [:rd] (get-in @state [:run :server])) "Second run on R&D triggered")
    (core/no-action state :corp nil)
    (run-successful state)
    (prompt-choice :runner "OK")
    (is (= 9 (:credit (get-runner))))
    (is (empty? (:prompt (get-runner))) "No prompt to run a third time")
    (is (not (:run @state)) "Run is over")
    (play-from-hand state :runner "Möbius")
    (run-jack-out state)
    (is (empty? (:prompt (get-runner))) "No option to run again on unsuccessful run")))

(deftest modded
  ;; Modded - Install a program or piece of hardware at a 3 credit discount
  (do-game
    (new-game (default-corp)
              (default-runner [(qty "Modded" 2)
                               (qty "HQ Interface" 1)
                               (qty "Nerve Agent" 1)
                               (qty "Earthrise Hotel" 1)]))
    (take-credits state :corp)
    (play-from-hand state :runner "Modded")
    (prompt-select :runner (find-card "Earthrise Hotel" (:hand (get-runner))))
    (is (empty? (get-in @state [:runner :rig :resource])) "Can't install resources with Modded")
    (prompt-select :runner (find-card "HQ Interface" (:hand (get-runner))))
    (is (= 1 (count (get-in @state [:runner :rig :hardware]))) "Installed HQ Interface")
    (is (= 4 (:credit (get-runner))) "Paid 1 credit instead of 4")
    (play-from-hand state :runner "Modded")
    (prompt-select :runner (find-card "Nerve Agent" (:hand (get-runner))))
    (is (= 1 (count (get-in @state [:runner :rig :program]))) "Installed Nerve Agent")
    (is (= 4 (:credit (get-runner))) "Paid 0 credits")))

(deftest noble-path
  ;; The Noble Path - Prevents damage during run
  (do-game
    (new-game (default-corp) (default-runner [(qty "The Noble Path" 1) (qty "Sure Gamble" 2)]))
    (let [hand-count #(count (:hand (get-runner)))]
      (starting-hand state :runner ["The Noble Path" "Sure Gamble"])
      (take-credits state :corp)

      ;; Play The Noble Path and confirm it trashes remaining cards in hand
      (is (= 2 (hand-count)) "Start with 2 cards")
      (play-from-hand state :runner "The Noble Path")
      (is (= 0 (hand-count)) "Playing Noble Path trashes the remaining cards in hand")

      ;; Put a card into hand so I can confirm it's not discarded by damage
      ;; Don't want to dealing with checking damage on a zero card hand
      (starting-hand state :runner ["Sure Gamble"])

      (core/damage state :runner :net 1)
      (is (= 1 (hand-count)) "Damage was prevented")

      ;; Finish the run and check that damage works again
      (prompt-choice :runner "HQ")
      (run-successful state)
      (prompt-choice :runner "OK")
      (core/damage state :runner :net 1)
      (is (= 0 (hand-count)) "Damage works again after run"))))

(deftest notoriety
  ;; Notoriety - Run all 3 central servers successfully and play to gain 1 agenda point
  (do-game
    (new-game (default-corp [(qty "Hedge Fund" 1)])
              (default-runner [(qty "Notoriety" 1)]))
    (play-from-hand state :corp "Hedge Fund")
    (take-credits state :corp)
    (run-empty-server state "Archives")
    (run-empty-server state "R&D")
    (run-empty-server state "HQ")
    (play-from-hand state :runner "Notoriety")
    (is (= 1 (count (:scored (get-runner)))) "Notoriety moved to score area")
    (is (= 1 (:agenda-point (get-runner))) "Notoriety scored for 1 agenda point")))

(deftest out-of-the-ashes
  ;; Out of the Ashes - ensure card works when played/trashed/milled
  (do-game
    (new-game (default-corp [(qty "Kala Ghoda Real TV" 1) (qty "Underway Renovation" 1)])
              (default-runner [(qty "Out of the Ashes" 6)]))
    (play-from-hand state :corp "Underway Renovation" "New remote")
    (take-credits state :corp)
    (play-from-hand state :runner "Out of the Ashes")
    (prompt-choice :runner "Archives")
    (is (:run @state))
    (run-successful state)
    (trash-from-hand state :runner "Out of the Ashes")
    (trash-from-hand state :runner "Out of the Ashes")
    (trash-from-hand state :runner "Out of the Ashes")
    (trash-from-hand state :runner "Out of the Ashes")
    (is (= 0 (count (:hand (get-runner)))))
    (is (= 5 (count (:discard (get-runner)))))
    (take-credits state :runner)
    (let [underway (get-content state :remote1 0)]
      (core/advance state :corp {:card (refresh underway)}))
    (is (= 6 (count (:discard (get-runner)))))
    (take-credits state :corp)
    ;; remove 5 Out of the Ashes from the game
    (dotimes [_ 5]
      (is (not (empty? (get-in @state [:runner :prompt]))))
      (prompt-choice :runner "Yes")
      (prompt-choice :runner "Archives")
      (is (:run @state))
      (run-successful state))
    (prompt-choice :runner "No")
    (is (= 1 (count (:discard (get-runner)))))
    (is (= 5 (count (:rfg (get-runner)))))
    (take-credits state :runner)
    (take-credits state :corp)
    ;; ensure that if you decline the rfg, game will still ask the next turn
    (is (not (empty? (get-in @state [:runner :prompt]))))
    (prompt-choice :runner "Yes")
    (prompt-choice :runner "Archives")
    (is (:run @state))
    (run-successful state)
    (is (= 0 (count (:discard (get-runner)))))
    (is (= 6 (count (:rfg (get-runner)))))))

(deftest political-graffiti
  ;; Political Graffiti - swapping with Turntable works / purging viruses restores points
  (do-game
    (new-game (default-corp [(qty "Breaking News" 1) (qty "Chronos Project" 1)])
              (default-runner [(qty "Turntable" 1) (qty "Political Graffiti" 1)]))
    (play-from-hand state :corp "Breaking News" "New remote")
    (score-agenda state :corp (get-content state :remote1 0))
    (is (= 1 (:agenda-point (get-corp))))
    (take-credits state :corp)
    (play-from-hand state :runner "Political Graffiti")
    (is (= [:archives] (get-in @state [:run :server])) "Run initiated on Archives")
    (run-successful state)
    (prompt-choice :runner "Replacement effect")
    (prompt-select :runner (find-card "Breaking News" (:scored (get-corp))))
    (is (= 0 (:agenda-point (get-corp))) "Political Dealings lowered agenda points by 1")
    (play-from-hand state :runner "Turntable")
    (run-empty-server state "HQ")
    (prompt-choice :runner "Steal")
    (let [tt (get-in @state [:runner :rig :hardware 0])]
      (prompt-choice :runner "Yes")
      (prompt-select :runner (find-card "Breaking News" (:scored (get-corp))))
      (is (= 1 (:agenda-point (get-corp))))
      (is (= 0 (:agenda-point (get-runner))))
      (take-credits state :runner)
      (core/purge state :corp)
      (is (= 1 (:agenda-point (get-corp))))
      (is (= 1 (:agenda-point (get-runner)))))))

(deftest political-graffiti-forfeit
  ;; Political Graffiti - forfeiting agenda with Political Graffiti does not refund double points
  ;; Regression test for issue #2765
  (do-game
    (new-game (default-corp [(qty "Hostile Takeover" 1) (qty "Sacrifice" 1)])
              (default-runner [(qty "Political Graffiti" 1)]))
    (play-from-hand state :corp "Hostile Takeover" "New remote")
    (score-agenda state :corp (get-content state :remote1 0))
    (is (= 1 (:agenda-point (get-corp))))
    (take-credits state :corp)
    (play-from-hand state :runner "Political Graffiti")
    (is (= [:archives] (get-in @state [:run :server])) "Run initiated on Archives")
    (run-successful state)
    (prompt-choice :runner "Replacement effect")
    (prompt-select :runner (find-card "Hostile Takeover" (:scored (get-corp))))
    (is (= 0 (:agenda-point (get-corp))) "Political Dealings lowered agenda points by 1")
    (take-credits state :runner)
    (play-from-hand state :corp "Sacrifice")
    (prompt-select :corp (get-scored state :corp 0))
    (is (= 0 (:agenda-point (get-corp))) "Forfeiting agenda did not refund extra agenda points ")
    (is (= 1 (count (:discard (get-runner)))) "Political Graffiti is in the Heap")))

(deftest power-to-the-people
  ;; Power to the People - Gain 7c the first time you access an agenda
  (do-game
    (new-game (default-corp [(qty "NAPD Contract" 1) (qty "Hostile Takeover" 1)])
              (default-runner [(qty "Power to the People" 1)]))
    (play-from-hand state :corp "NAPD Contract" "New remote")
    (take-credits state :corp)
    (core/lose state :runner :credit 2)
    (let [napd (get-content state :remote1 0)]
      (play-from-hand state :runner "Power to the People")
      (is (= 3 (:credit (get-runner))) "Can't afford to steal NAPD")
      (run-empty-server state "Server 1")
      (is (= 10 (:credit (get-runner))) "Gained 7c on access, can steal NAPD")
      (prompt-choice :runner "Yes")
      (is (= 2 (:agenda-point (get-runner))) "Stole agenda")
      (is (= 6 (:credit (get-runner))))
      (run-empty-server state "HQ")
      (prompt-choice :runner "Steal")
      (is (= 6 (:credit (get-runner))) "No credits gained from 2nd agenda access"))))

(deftest push-your-luck-correct-guess
  ;; Push Your Luck - Corp guesses correctly
  (do-game
    (new-game (default-corp)
              (default-runner [(qty "Push Your Luck" 1)]))
    (take-credits state :corp)
    (play-from-hand state :runner "Push Your Luck")
    (prompt-choice :corp "Odd")
    (prompt-choice :runner 3)
    (is (= 0 (:credit (get-runner))) "Corp guessed correctly")))

(deftest push-your-luck-incorrect-guess
  ;; Push Your Luck - Corp guesses incorrectly
  (do-game
    (new-game (default-corp)
              (default-runner [(qty "Push Your Luck" 1)]))
    (take-credits state :corp)
    (play-from-hand state :runner "Push Your Luck")
    (prompt-choice :corp "Even")
    (prompt-choice :runner 3)
    (is (= 6 (:credit (get-runner))) "Corp guessed incorrectly")))

(deftest pushing-the-envelope
  ;; Run. Add 2 strength to each installer breaker.
  (do-game
    (new-game (default-corp)
              (default-runner [(qty "Pushing the Envelope" 3) (qty "Corroder" 2) (qty "Atman" 1)]))
    (take-credits state :corp)
    (core/gain state :runner :credit 20)
    (core/gain state :runner :click 10)
    (core/draw state :runner)
    (play-from-hand state :runner "Corroder")
    (play-from-hand state :runner "Atman")
    (prompt-choice :runner 0)
    (let [atman (get-in @state [:runner :rig :program 1])
          corr (get-in @state [:runner :rig :program 0])]
      (is (= 0 (:current-strength (refresh atman))) "Atman 0 current strength")
      (is (= 2 (:current-strength (refresh corr))) "Corroder 2 current strength")
      (play-from-hand state :runner "Pushing the Envelope")
      (prompt-choice :runner "Archives")
      ; 3 cards in hand - no boost
      (is (= 0 (:current-strength (refresh atman))) "Atman 0 current strength")
      (is (= 2 (:current-strength (refresh corr))) "Corroder 2 current strength")
      (run-successful state)
      (play-from-hand state :runner "Pushing the Envelope")
      (prompt-choice :runner "Archives")
      (run-continue state)
      ; 2 cards in hand - boost
      (is (= 2 (:current-strength (refresh atman))) "Atman 2 current strength")
      (is (= 4 (:current-strength (refresh corr))) "Corroder 2 current strength")
      (run-successful state)
      (is (= 0 (:current-strength (refresh atman))) "Atman 0 current strength")
      (is (= 2 (:current-strength (refresh corr))) "Corroder 2 current strength"))))

(deftest queens-gambit
  ;; Check that Queen's Gambit prevents access of card #1542
  (do-game
    (new-game (default-corp [(qty "PAD Campaign" 2)])
              (default-runner [(qty "Queen's Gambit" 1)]))
    (play-from-hand state :corp "PAD Campaign" "New remote")
    (play-from-hand state :corp "PAD Campaign" "New remote")
    (take-credits state :corp)
    (play-from-hand state :runner "Queen's Gambit")
    (let [pad (get-content state :remote1 0)
          runner-creds (:credit (get-runner))]
      (prompt-choice :runner "3")
      (prompt-select :runner pad)
      (is (= (+ runner-creds 6) (:credit (get-runner))) "Gained 6 credits from Queen's Gambit")
      (is (= 3 (:advance-counter (refresh pad))) "3 advancement counters placed on PAD Campaign by Queen's Gambit")
      (is (not (core/can-access? state :runner (refresh pad))) "Cannot access PAD Campgain")
      (run-empty-server state "Server 1")
      (is (not (:run @state)) "Run ended since no cards could be accessed"))
    (let [other-pad (get-content state :remote2 0)]
      (is (core/can-access? state :runner other-pad)) "Not prevented from accessing other cards")
    (take-credits state :runner)
    (take-credits state :corp)
    (let [pad (get-content state :remote1 0)
          runner-creds (:credit (get-runner))]
      (run-empty-server state "Server 1")
      (is (core/can-access? state :runner (refresh pad)) "Can access PAD Campgain next turn")
      (prompt-choice :runner "Yes")
      (is (= (- runner-creds 4) (:credit (get-runner))) "Paid 4 credits to trash PAD Campaign"))))

;; Rebirth
(let [choose-runner (fn [name state prompt-map]
                      (let [kate-choice (some #(when (= name (:title %)) %) (:choices (prompt-map :runner)))]
                        (core/resolve-prompt state :runner {:card kate-choice})))

      akiko "Akiko Nisei: Head Case"
      kate "Kate \"Mac\" McCaffrey: Digital Tinker"
      kit "Rielle \"Kit\" Peddler: Transhuman"
      professor "The Professor: Keeper of Knowledge"
      jamie "Jamie \"Bzzz\" Micken: Techno Savant"
      chaos "Chaos Theory: Wünderkind"
      whizzard "Whizzard: Master Gamer"
      reina "Reina Roja: Freedom Fighter"]

  (deftest rebirth-kate
    ;; Rebirth - Kate's discount applies after rebirth
    (do-game
      (new-game (default-corp) (default-runner ["Magnum Opus" "Rebirth"]) {:start-as :runner})

      (play-from-hand state :runner "Rebirth")
      (is (= (first (prompt-titles :runner)) akiko) "List is sorted")
      (is (every?   #(some #{%} (prompt-titles :runner))
                    [kate kit]))
      (is (not-any? #(some #{%} (prompt-titles :runner))
                    [professor whizzard jamie]))

      (choose-runner kate state prompt-map)

      (is (= kate (-> (get-runner) :identity :title)))
      (is (= 1 (:link (get-runner))) "1 link")

      (is (empty? (:discard (get-runner))))
      (is (= "Rebirth" (-> (get-runner) :rfg first :title)))

      (is (changes-credits (get-runner) -4
        (play-from-hand state :runner "Magnum Opus")))))

  (deftest-pending rebirth-kate-twice
    ;; Rebirth - Kate's discount does not after rebirth if something already installed
    (do-game
      (new-game (default-corp) (default-runner ["Akamatsu Mem Chip" "Rebirth" "Clone Chip"]) {:start-as :runner})

      (play-from-hand state :runner "Clone Chip")
      (play-from-hand state :runner "Rebirth")
      (choose-runner kate state prompt-map)

      (is (changes-credits (get-corp) -1
        (play-from-hand state :runner "Akamatsu Mem Chip"))
        "Discount not applied for 2nd install")))

  (deftest rebirth-whizzard
    ;; Rebirth - Whizzard works after rebirth
    (do-game
      (new-game (default-corp ["Ice Wall"]) (make-deck reina ["Rebirth"]))
      (play-from-hand state :corp "Ice Wall" "R&D")
      (take-credits state :corp)

      (play-from-hand state :runner "Rebirth")
      (choose-runner whizzard state prompt-map)

      (card-ability state :runner (:identity (get-runner)) 0)
      (is (= 6 (:credit (get-runner))) "Took a Whizzard credit")

      (is (changes-credits (get-corp) -1
        (core/rez state :corp (get-ice state :rd 0)))
        "Reina is no longer active")))

  (deftest rebirth-lose-link
    ;; Rebirth - Lose link from ID
    (do-game
      (new-game (default-corp)
                (make-deck kate ["Rebirth" "Access to Globalsec"])
                {:start-as :runner})
      (play-from-hand state :runner "Access to Globalsec")
      (is (= 2 (:link (get-runner))) "2 link before rebirth")

      (play-from-hand state :runner "Rebirth")
      (choose-runner chaos state prompt-map)
      (is (= 1 (:link (get-runner))) "1 link after rebirth")))

  (deftest rebirth-gain-link
    ;; Rebirth - Gain link from ID
    (do-game
      (new-game (default-corp)
                (default-runner ["Rebirth" "Access to Globalsec"])
                {:start-as :runner})
      (play-from-hand state :runner "Access to Globalsec")
      (is (= 1 (:link (get-runner))) "1 link before rebirth")

      (play-from-hand state :runner "Rebirth")
      (choose-runner kate state prompt-map)
      (is (= 2 (:link (get-runner))) "2 link after rebirth"))))

(deftest reshape
  ;; Reshape - Swap 2 pieces of unrezzed ICE
  (do-game
    (new-game (default-corp [(qty "Vanilla" 2) (qty "Paper Wall" 1)])
              (default-runner [(qty "Reshape" 1)]))
    (play-from-hand state :corp "Paper Wall" "R&D")
    (play-from-hand state :corp "Vanilla" "HQ")
    (play-from-hand state :corp "Vanilla" "HQ")
    (core/rez state :corp (get-ice state :hq 0))
    (take-credits state :corp)
    (play-from-hand state :runner "Reshape")
    (prompt-select :runner (get-ice state :rd 0))
    (prompt-select :runner (get-ice state :hq 0))
    (is (:prompt (get-runner)) "Can't target rezzed Vanilla, prompt still open")
    (prompt-select :runner (get-ice state :hq 1))
    (is (empty? (:prompt (get-runner))))
    (is (= "Vanilla" (:title (get-ice state :rd 0))) "Vanilla swapped to R&D")
    (is (= "Paper Wall" (:title (get-ice state :hq 1))) "Paper Wall swapped to HQ outer position")))

(deftest retrieval-run
  ;; Retrieval Run - Run Archives successfully and install a program from Heap for free
  (do-game
    (new-game (default-corp)
              (default-runner [(qty "Retrieval Run" 1) (qty "Morning Star" 1)]))
    (take-credits state :corp)
    (trash-from-hand state :runner "Morning Star")
    (play-from-hand state :runner "Retrieval Run")
    (is (= [:archives] (get-in @state [:run :server])) "Run initiated on Archives")
    (run-successful state)
    (prompt-choice :runner "Replacement effect")
    (let [ms (first (:discard (get-runner)))]
      (prompt-choice :runner ms)
      (is (= "Morning Star" (:title (first (get-in @state [:runner :rig :program]))))
          "Morning Star installed")
      (is (= 2 (:credit (get-runner))) "Morning Star installed at no cost")
      (is (= 2 (:memory (get-runner))) "Morning Star uses 2 memory"))))

(deftest rigged-results
  ;; Rigged Results - success and failure
  (do-game
    (new-game (default-corp [(qty "Ice Wall" 1)])
              (default-runner [(qty "Rigged Results" 3)]))
    (play-from-hand state :corp "Ice Wall" "HQ")
    (take-credits state :corp)
    (play-from-hand state :runner "Rigged Results")
    (prompt-choice :runner "0")
    (prompt-choice :corp "0")
    (is (empty? (:prompt (get-runner))) "Rigged Results failed for runner")
    (is (empty? (:prompt (get-corp))) "Rigged Results failed for runner")
    (play-from-hand state :runner "Rigged Results")
    (prompt-choice :runner "2")
    (prompt-choice :corp "1")
    (prompt-select :runner (get-ice state :hq 0))
    (is (= [:hq] (:server (:run @state))) "Runner is running on HQ")
    (is (= 3 (:credit (get-runner))) "Rigged results spends credits")))

(deftest rip-deal
  ;; Rip Deal - replaces number of HQ accesses with heap retrieval
  (do-game
    (new-game (default-corp [(qty "Crisium Grid" 2)(qty "Vanilla" 2)])
              (default-runner [(qty "The Gauntlet" 1) (qty "Rip Deal" 1) (qty "Easy Mark" 2)]))
    (trash-from-hand state :runner "Easy Mark")
    (trash-from-hand state :runner "Easy Mark")
    (take-credits state :corp)
    (play-from-hand state :runner "Rip Deal")
    (run-successful state)
    (prompt-choice :runner "Replacement effect")
    (is (= "Choose 1 card(s) to move from the Heap to your Grip" (-> (get-runner) :prompt first :msg)))))

(deftest rip-deal-gauntlet
  ;; Rip Deal with Gauntlet #2942
  (do-game
    (new-game (default-corp [(qty "Crisium Grid" 2)(qty "Vanilla" 2)])
              (default-runner [(qty "The Gauntlet" 1) (qty "Rip Deal" 1) (qty "Easy Mark" 2)]))
    (trash-from-hand state :runner "Easy Mark")
    (trash-from-hand state :runner "Easy Mark")
    (play-from-hand state :corp "Vanilla" "HQ")
    (core/rez state :corp (get-ice state :hq 0))
    (take-credits state :corp)
    (core/gain state :runner :credit 4)
    (play-from-hand state :runner "The Gauntlet")
    (play-from-hand state :runner "Rip Deal")
    (run-successful state)
    (prompt-choice :runner 1)
    (prompt-choice :runner "Replacement effect")
    (is (= "Choose 2 card(s) to move from the Heap to your Grip" (-> (get-runner) :prompt first :msg)))))

(deftest rumor-mill
  ;; Rumor Mill - interactions with rez effects, additional costs, general event handlers, and trash-effects
  (do-game
    (new-game
      (default-corp [(qty "Project Atlas" 2)
                     (qty "Caprice Nisei" 1) (qty "Chairman Hiro" 1) (qty "Cybernetics Court" 1)
                     (qty "Elizabeth Mills" 1)
                     (qty "Ibrahim Salem" 1)
                     (qty "Housekeeping" 1)
                     (qty "Director Haas" 1)
                     (qty "Oberth Protocol" 1)])
      (default-runner [(qty "Rumor Mill" 1)]))
    (core/gain state :corp :credit 100 :click 100 :bad-publicity 1)
    (core/draw state :corp 100)
    (play-from-hand state :corp "Caprice Nisei" "New remote")
    (play-from-hand state :corp "Chairman Hiro" "New remote")
    (play-from-hand state :corp "Cybernetics Court" "New remote")
    (play-from-hand state :corp "Elizabeth Mills" "New remote")
    (play-from-hand state :corp "Project Atlas" "New remote")
    (play-from-hand state :corp "Ibrahim Salem" "New remote")
    (play-from-hand state :corp "Oberth Protocol" "New remote")
    (core/move state :corp (find-card "Director Haas" (:hand (get-corp))) :deck)
    (core/rez state :corp (get-content state :remote2 0))
    (core/rez state :corp (get-content state :remote3 0))
    (score-agenda state :corp (get-content state :remote5 0))
    (take-credits state :corp)
    (core/gain state :runner :credit 100 :click 100)
    (is (= 4 (get-in (get-corp) [:hand-size :mod])) "Corp has +4 hand size")
    (is (= -2 (get-in (get-runner) [:hand-size :mod])) "Runner has -2 hand size")

    (play-from-hand state :runner "Rumor Mill")

    ;; Additional costs to rez should NOT be applied
    (core/rez state :corp (get-content state :remote6 0))
    (is (= 1 (count (:scored (get-corp)))) "No agenda was auto-forfeit to rez Ibrahim Salem")

    ;; In-play effects
    (is (= 0 (get-in (get-corp) [:hand-size :mod])) "Corp has original hand size")
    (is (= 0 (get-in (get-runner) [:hand-size :mod])) "Runner has original hand size")

    ;; "When you rez" effects should not apply
    (core/rez state :corp (get-content state :remote4 0))
    (is (= 1 (:bad-publicity (get-corp))) "Corp still has 1 bad publicity")

    ;; Run events (Caprice)
    ;; Make sure Rumor Mill applies even if card is rezzed after RM is put in play.
    (core/rez state :corp (get-content state :remote1 0))
    (run-on state :remote1)
    (run-continue state)
    (is (empty? (:prompt (get-corp))) "Caprice prompt is not showing")
    (run-jack-out state)

    ;; Trashable execs
    (run-empty-server state :remote2)
    (prompt-choice :runner "Yes")
    (is (empty? (:scored (get-runner))) "Chairman Hiro not added to runner's score area")
    (run-jack-out state)
    (run-on state "R&D")
    (run-successful state)
    (prompt-choice :runner "Yes")
    (is (empty? (:scored (get-runner))) "Director Haas not added to runner's score area")
    (take-credits state :runner)

    ;; Trash RM, make sure everything works again
    (play-from-hand state :corp "Housekeeping")
    (is (= 4 (get-in (get-corp) [:hand-size :mod])) "Corp has +4 hand size")
    (is (= 0 (get-in (get-runner) [:hand-size :mod])) "Runner has +0 hand size")

    ;; Additional costs to rez should now be applied again
    (core/rez state :corp (get-content state :remote7 0))
    (prompt-select :corp (get-in (get-corp) [:scored 0]))
    (is (zero? (count (:scored (get-corp)))) "Agenda was auto-forfeit to rez Oberth")

    (core/derez state :corp (get-content state :remote4 0))
    (core/rez state :corp (get-content state :remote4 0))
    (is (= 0 (:bad-publicity (get-corp))) "Corp has 0 bad publicity")
    (card-ability state :corp (get-content state :remote4 0) 0) ; Elizabeth Mills, should show a prompt
    (is (:prompt (get-corp)) "Elizabeth Mills ability allowed")))

(deftest rumor-mill-street-peddler
  ;; Make sure Rumor Mill is not active when hosted on Peddler
  (do-game
    (new-game (default-corp [(qty "Jeeves Model Bioroids" 1)])
              (default-runner [(qty "Street Peddler" 1)
                               (qty "Rumor Mill" 3)]))
    (take-credits state :corp)
    (starting-hand state :runner ["Street Peddler"])
    (play-from-hand state :runner "Street Peddler")
    (take-credits state :runner)
    (play-from-hand state :corp "Jeeves Model Bioroids" "New remote")
    (let [jeeves (get-content state :remote1 0)]
      (core/rez state :corp jeeves)
      (card-ability state :corp jeeves 0)
      (is (= 3 (:click (get-corp))) "Corp has 3 clicks - Jeeves working ok"))))

(deftest scrubbed
  ;; First piece of ice encountered each turn has -2 Strength for remainder of the run
  (do-game
    (new-game (default-corp [(qty "Turing" 1)])
              (default-runner [(qty "Street Peddler" 1)
                               (qty "Scrubbed" 3)]))
    (starting-hand state :runner ["Street Peddler" "Scrubbed"])
    (play-from-hand state :corp "Turing" "HQ")
    (take-credits state :corp)
    (play-from-hand state :runner "Street Peddler")
    (let [turing (get-ice state :hq 0)]
      (core/rez state :corp turing)
      (is (= 2 (:current-strength (refresh turing))))
      (run-on state "HQ")
      (run-continue state)
      (is (= 2 (:current-strength (refresh turing))) "Scrubbed not active when on Peddler")
      (play-from-hand state :runner "Scrubbed")
      (run-on state "HQ")
      (run-continue state)
      (is (= 0 (:current-strength (refresh turing))) "Scrubbed reduces strength by 2")
      (run-successful state))))

(deftest singularity
  ;; Singularity - Run a remote; if successful, trash all contents at no cost
  (do-game
    (new-game (default-corp [(qty "Caprice Nisei" 1)
                             (qty "Breaker Bay Grid" 1)
                             (qty "Eve Campaign" 1)])
              (default-runner [(qty "Singularity" 1)]))
    (play-from-hand state :corp "Breaker Bay Grid" "New remote")
    (play-from-hand state :corp "Caprice Nisei" "Server 1")
    (play-from-hand state :corp "Eve Campaign" "Server 1")
    (take-credits state :corp)
    (play-from-hand state :runner "Singularity")
    (prompt-choice :runner "Server 1")
    (is (= 2 (:click (get-runner))) "Runner spends 2 clicks on double event")
    (is (= 1 (:credit (get-runner))) "Runner pays 4 credits for Singularity")
    (run-successful state)
    (is (= 3 (count (:discard (get-corp)))) "All 3 cards trashed from Server 1")
    (is (= 1 (:credit (get-runner))) "No credits paid for trashing")
    (is (nil? (get-in @state [:corp :servers :remote1 :content])) "Server 1 no longer exists")))

(deftest stimhack
  ;; Stimhack - Gain 9 temporary credits and take 1 brain damage after the run
  (do-game
    (new-game (default-corp [(qty "Eve Campaign" 1)])
              (default-runner [(qty "Stimhack" 1) (qty "Sure Gamble" 1)]))
    (take-credits state :corp)
    (play-from-hand state :runner "Stimhack")
    (prompt-choice :runner "HQ")
    (is (= [:hq] (get-in @state [:run :server])) "Run initiated on HQ")
    (run-successful state)
    (is (= 14 (:credit (get-runner))))
    (is (= 9 (:run-credit (get-runner))) "Gained 9 credits for use during the run")
    (prompt-choice :runner "Yes") ; choose to trash Eve
    (is (and (= 0 (count (:hand (get-corp))))
             (= 1 (count (:discard (get-corp)))))
        "Corp hand empty and Eve in Archives")
    (is (= 5 (:credit (get-runner))))
    (is (= 0 (count (:hand (get-runner)))) "Lost card from Grip to brain damage")
    (is (= 4 (core/hand-size state :runner)))
    (is (= 1 (:brain-damage (get-runner))))))

(deftest sure-gamble
  ;; Sure Gamble
  (do-game
    (new-game (default-corp) (default-runner [(qty "Sure Gamble" 1)]))
    (take-credits state :corp)
    (is (= 5 (:credit (get-runner))))
    (play-from-hand state :runner "Sure Gamble")
    (is (= 9 (:credit (get-runner))))))

;; Surge and virus counter flag tests
(deftest surge-valid-target
  ;; Add counters if target is a virus and had a counter added this turn
  (do-game
    (new-game (default-corp)
              (default-runner [(qty "Imp" 1) (qty "Surge" 1)]))
    (take-credits state :corp)
    (play-from-hand state :runner "Imp")
    (let [imp (get-in @state [:runner :rig :program 0])]
      (is (= 2 (get-counters imp :virus)) "Imp has 2 counters after install")
      (play-from-hand state :runner "Surge")
      (prompt-select :runner imp)
      (is (= 4 (get-counters (refresh imp) :virus)) "Imp has 4 counters after surge"))))

(deftest surge-target-not-virus
  ;; Don't fire surge if target is not a virus
  (do-game
    (new-game (default-corp)
              (default-runner [(qty "Security Testing" 1) (qty "Surge" 1)]))
    (take-credits state :corp)
    (play-from-hand state :runner "Security Testing")
    (let [st (get-in @state [:runner :rig :resource 0])]
      (play-from-hand state :runner "Surge")
      (prompt-select :runner st)
      (is (not (contains? st :counter)) "Surge does not fire on Security Testing"))))

(deftest surge-target-no-token-this-turn
  ;; Don't fire surge if target does not have virus counter flag set
  (do-game
    (new-game (default-corp)
              (default-runner [(qty "Imp" 1) (qty "Surge" 1)]))
    (take-credits state :corp)
    (play-from-hand state :runner "Imp")
    (let [imp (get-in @state [:runner :rig :program 0])]
      (is (= 2 (get-counters imp :virus)) "Imp has 2 counters after install")
      (take-credits state :runner 3)
      (take-credits state :corp)
      (play-from-hand state :runner "Surge")
      (prompt-select :runner imp)
      (is (= 2 (get-counters (refresh imp) :virus))
          "Surge does not fire on Imp turn after install"))))

(deftest surge-target-gorman-drip
  ;; Don't allow surging Gorman Drip, since it happens on the corp turn
  (do-game
    (new-game (default-corp)
              (default-runner [(qty "Gorman Drip v1" 1) (qty "Surge" 1)]))
    (take-credits state :corp)
    (play-from-hand state :runner "Gorman Drip v1")
    (let [gd (get-in @state [:runner :rig :program 0])]
      (is (= 0 (get-counters gd :virus)) "Gorman Drip starts without counters")
      (take-credits state :runner 3)
      (take-credits state :corp)
      (is (= 3 (get-counters (refresh gd) :virus))
          "Gorman Drip gains 3 counters after Corp clicks 3 times for credits")
      (play-from-hand state :runner "Surge")
      (prompt-select :runner gd)
      (is (= 3 (get-counters (refresh gd) :virus)) "Surge does not trigger on Gorman Drip"))))

(deftest system-outage
  ;; When Corp draws 1+ cards, it loses 1 if it is not the first time he or she has drawn cards this turn
  (do-game
    (new-game (default-corp [(qty "Turing" 10)])
              (default-runner [(qty "Street Peddler" 1)
                               (qty "System Outage" 3)]))
    (starting-hand state :corp [])
    (starting-hand state :runner ["Street Peddler" "System Outage"])
    (take-credits state :corp) ; corp at 8cr
    (play-from-hand state :runner "Street Peddler")
    (take-credits state :runner)
    (core/click-draw state :corp 1)
    (is (= 8 (:credit (get-corp))) "1st card drawn for free - System Outage on Peddler")
    (core/click-draw state :corp 1)
    (is (= 8 (:credit (get-corp))) "2nd card drawn for free - System Outage on Peddler")
    (take-credits state :corp) ; corp at 9cr
    (is (= 9 (:credit (get-corp))) "Corp at 9")
    (play-from-hand state :runner "System Outage")
    (take-credits state :runner)
    (core/click-draw state :corp 1)
    (is (= 8 (:credit (get-corp))) "1st card drawn cost 1cr - System Outage active")
    (core/click-draw state :corp 1)
    (is (= 7 (:credit (get-corp))) "2nd card drawn cost 1cr - System Outage active")))

(deftest test-run
  ;; Test Run - Programs hosted after install get returned to Stack. Issue #1081
  (do-game
    (new-game (default-corp [(qty "Wraparound" 1)])
              (default-runner [(qty "Test Run" 2) (qty "Morning Star" 1)
                               (qty "Knight" 1) (qty "Leprechaun" 1)]))
    (play-from-hand state :corp "Wraparound" "HQ")
    (let [wrap (get-ice state :hq 0)]
      (core/rez state :corp wrap)
      (take-credits state :corp)
      (core/gain state :runner :credit 5)
      (core/move state :runner (find-card "Morning Star" (:hand (get-runner))) :discard)
      (core/move state :runner (find-card "Knight" (:hand (get-runner))) :discard)
      (let [ms (find-card "Morning Star" (:discard (get-runner)))]
        (play-from-hand state :runner "Leprechaun")
        (play-from-hand state :runner "Test Run")
        (prompt-choice :runner "Heap")
        (prompt-choice :runner ms)
        (let [lep (get-in @state [:runner :rig :program 0])
              ms (get-in @state [:runner :rig :program 1])]
          (card-ability state :runner lep 1)
          (prompt-select :runner ms)
          (is (= "Morning Star" (:title (first (:hosted (refresh lep))))) "Morning Star hosted on Lep")
          (take-credits state :runner)
          (is (= "Morning Star" (:title (first (:deck (get-runner))))) "Morning Star returned to Stack from host")
          (take-credits state :corp)
          (let [kn (find-card "Knight" (:discard (get-runner)))]
            (play-from-hand state :runner "Test Run")
            (prompt-choice :runner "Heap")
            (prompt-choice :runner kn)
            (let [kn (get-in @state [:runner :rig :program 1])]
              (card-ability state :runner kn 0)
              (prompt-select :runner wrap)
              (is (= "Knight" (:title (first (:hosted (refresh wrap))))) "Knight hosted on Wraparound")
              (take-credits state :runner)
              (is (= "Knight" (:title (first (:deck (get-runner))))) "Knight returned to Stack from host ICE"))))))))

(deftest test-run-scavenge
  ;; Test Run - Make sure program remains installed if Scavenged
  (do-game
    (new-game (default-corp)
              (default-runner [(qty "Test Run" 1) (qty "Morning Star" 1)
                               (qty "Scavenge" 1) (qty "Inti" 1)]))
    (take-credits state :corp)
    (core/move state :runner (find-card "Morning Star" (:hand (get-runner))) :discard)
    (play-from-hand state :runner "Test Run")
    (let [ms (find-card "Morning Star" (:discard (get-runner)))]
      (prompt-choice :runner "Heap")
      (prompt-choice :runner ms)
      (is (= 2 (:credit (get-runner))) "Program installed for free")
      (let [ms (get-in @state [:runner :rig :program 0])]
        (play-from-hand state :runner "Scavenge")
        (prompt-select :runner ms)
        (prompt-select :runner (find-card "Morning Star" (:discard (get-runner))))
        (take-credits state :runner)
        (is (empty? (:deck (get-runner))) "Morning Star not returned to Stack")
        (is (= "Morning Star" (:title (get-in @state [:runner :rig :program 0]))) "Morning Star still installed")))))

(deftest the-makers-eye
  (do-game
    (new-game (default-corp [(qty "Quandary" 5)])
              (default-runner [(qty "The Maker's Eye" 1)]))
    (dotimes [_ 5] (core/move state :corp (first (:hand (get-corp))) :deck))
    (take-credits state :corp)
    (play-from-hand state :runner "The Maker's Eye")
    (is (= :rd (get-in @state [:run :server 0])))
    (run-successful state)
    (prompt-choice :runner "Card from deck")
    (is (= "You accessed Quandary" (-> (get-runner) :prompt first :msg)) "1st quandary")
    (prompt-choice :runner "OK")
    (prompt-choice :runner "Card from deck")
    (is (= "You accessed Quandary" (-> (get-runner) :prompt first :msg)) "2nd quandary")
    (prompt-choice :runner "OK")
    (prompt-choice :runner "Card from deck")
    (is (= "You accessed Quandary" (-> (get-runner) :prompt first :msg)) "3rd quandary")
    (prompt-choice :runner "OK")
    (is (not (:run @state)))))

(deftest the-price-of-freedom
  ;; The Price of Freedom - A connection must be trashed, the card is removed from game, then the corp can't advance cards next turn
  (do-game
    (new-game (default-corp [(qty "NAPD Contract" 1)])
              (default-runner [(qty "Kati Jones" 1) (qty "The Price of Freedom" 1)]))
    (play-from-hand state :corp "NAPD Contract" "New remote")
    (take-credits state :corp)
    (is (= 7 (:credit (get-corp))) "Corp has 7 credits (play NAPD + 2 clicks for credit")
    (play-from-hand state :runner "The Price of Freedom")
    (is (= 2 (count (get-in @state [:runner :hand]))) "The Price of Freedom could not be played because no connection is installed")
    (is (= 0 (count (get-in (get-runner) [:rig :resource]))) "Kati Jones is not installed")
    (play-from-hand state :runner "Kati Jones")
    (is (= 1 (count (get-in @state [:runner :rig :resource]))) "Kati Jones was installed")
    (play-from-hand state :runner "The Price of Freedom")
    (let [kj (get-resource state 0)]
      (prompt-select :runner kj)
      (is (= 0 (count (get-in @state [:runner :hand]))) "The Price of Freedom can be played because a connection is in play")
      (is (= 0 (count (get-in (get-runner) [:rig :resource]))) "Kati Jones was trashed wth The Price of Freedom")
      (is (= 1 (count (get-in (get-runner) [:discard]))) "The Price of Freedom was removed from game, and only Kati Jones is in the discard"))
    (take-credits state :runner)
    (let [napd (get-content state :remote1 0)]
      (core/advance state :corp {:card (refresh napd)})
      (is (= 7 (:credit (get-corp))) "NAPD contract could not be advanced because of The Price of Freedom")
      (take-credits state :corp)
      (is (= 10 (:credit (get-corp))) "Corp has 10 credits now (3 clicks for credit, no click charged for failed advancing)")
      (take-credits state :runner)
      (core/advance state :corp {:card (refresh napd)})
      (core/advance state :corp {:card (refresh napd)})
      (core/advance state :corp {:card (refresh napd)})
      (is (= 7 (:credit (get-corp))) "NAPD could be advanced (3 credits charged for advancing)"))))

(deftest tinkering
  ;; Tinkering - Add subtypes to ice
  (do-game
    (new-game
      (default-corp [(qty "Ice Wall" 1)])
      (default-runner [(qty "Tinkering" 1)]))
    (play-from-hand state :corp "Ice Wall" "HQ")
    (take-credits state :corp)
    (play-from-hand state :runner "Tinkering")
    (let [iwall (get-ice state :hq 0)]
      (prompt-select :runner iwall)
      (is (core/has-subtype? (refresh iwall) "Barrier") "Ice Wall has Barrier")
      (is (core/has-subtype? (refresh iwall) "Code Gate") "Ice Wall has Code Gate")
      (is (core/has-subtype? (refresh iwall) "Sentry") "Ice Wall has Sentry")
      (core/rez state :corp (refresh iwall))
      (is (core/has-subtype? (refresh iwall) "Barrier") "Ice Wall has Barrier")
      (is (core/has-subtype? (refresh iwall) "Code Gate") "Ice Wall has Code Gate")
      (is (core/has-subtype? (refresh iwall) "Sentry") "Ice Wall has Sentry")
      (take-credits state :runner)
      (is (core/has-subtype? (refresh iwall) "Barrier") "Ice Wall has Barrier")
      (is (not (core/has-subtype? (refresh iwall) "Code Gate")) "Ice Wall does not have Code Gate")
      (is (not (core/has-subtype? (refresh iwall) "Sentry")) "Ice Wall does not have Sentry"))))

(deftest traffic-jam
  ;; Traffic Jam - Increase adv requirement based on previously scored copies
  (do-game
    (new-game
      (default-corp [(qty "TGTBT" 3)])
      (default-runner [(qty "Traffic Jam" 1)]))
    (play-from-hand state :corp "TGTBT" "New remote")
    (score-agenda state :corp (get-content state :remote1 0))
    (play-from-hand state :corp "TGTBT" "New remote")
    (score-agenda state :corp (get-content state :remote2 0))
    (play-from-hand state :corp "TGTBT" "New remote")
    (take-credits state :corp)
    (let [tg (get-content state :remote3 0)]
      (play-from-hand state :runner "Traffic Jam")
      (take-credits state :runner)
      (core/gain state :corp :click 2)
      (advance state tg 3)
      (core/score state :corp {:card (refresh tg)})
      (is (= 2 (:agenda-point (get-corp))) "Last TGTBT not scored")
      (is (= 1 (count (get-content state :remote3))))
      (advance state (refresh tg) 1)
      (is (= 4 (:advance-counter (refresh tg))))
      (core/score state :corp {:card (refresh tg)})
      (is (= 2 (:agenda-point (get-corp))) "Not scored with 4 advancements")
      (advance state (refresh tg) 1)
      (is (= 5 (:advance-counter (refresh tg))))
      (core/score state :corp {:card (refresh tg)})
      (is (= 3 (:agenda-point (get-corp))) "Took 5 advancements to score"))))

(deftest unscheduled-maintenance
  ;; Unscheduled Maintenance - prevent Corp from installing more than 1 ICE per turn
  (do-game
    (new-game
      (default-corp [(qty "Vanilla" 2) (qty "Breaking News" 1)])
      (default-runner [(qty "Unscheduled Maintenance" 1)]))
    (play-from-hand state :corp "Breaking News" "New remote")
    (take-credits state :corp)
    (play-from-hand state :runner "Unscheduled Maintenance")
    (take-credits state :runner)
    (play-from-hand state :corp "Vanilla" "HQ")
    (is (= 1 (count (get-in @state [:corp :servers :hq :ices]))) "First ICE install of turn allowed")
    (play-from-hand state :corp "Vanilla" "R&D")
    (is (empty? (get-in @state [:corp :servers :rd :ices])) "Second ICE install of turn blocked")
    (score-agenda state :corp (get-content state :remote1 0))
    (play-from-hand state :corp "Vanilla" "R&D")
    (is (= 1 (count (get-in @state [:corp :servers :rd :ices]))) "Current trashed; second ICE install of turn allowed")))

(deftest vamp
  ;; Vamp - Run HQ and use replace access to pay credits to drain equal amount from Corp
  (do-game
    (new-game (default-corp) (default-runner [(qty "Vamp" 1) (qty "Sure Gamble" 3)]))
    (take-credits state :corp)
    (is (= 8 (:credit (get-corp))))
    (play-from-hand state :runner "Sure Gamble")
    (play-from-hand state :runner "Sure Gamble")
    (is (= 13 (:credit (get-runner))))
    (play-run-event state (find-card "Vamp" (:hand (get-runner))) :hq)
    (prompt-choice :runner "Replacement effect")
    (prompt-choice :runner 8)
    (is (= 1 (:tag (get-runner))) "Took 1 tag")
    (is (= 5 (:credit (get-runner))) "Paid 8 credits")
    (is (= 0 (:credit (get-corp))) "Corp lost all 8 credits")))

(deftest virus-counter-flag-on-enter
  ;; Set counter flag when virus card enters play with counters
  (do-game
    (new-game (default-corp) (default-runner [(qty "Surge" 1) (qty "Imp" 1) (qty "Crypsis" 1)]))
    (take-credits state :corp)
    (play-from-hand state :runner "Imp")
    (let [imp (get-in @state [:runner :rig :program 0])]
      (is (get-in imp [:added-virus-counter]) "Counter flag was not set on Imp"))))

(deftest virus-counter-flag-on-add-prop
  ;; Set counter flag when add-prop is called on a virus
  (do-game
    (new-game (default-corp)
              (default-runner [(qty "Crypsis" 1)]))
    (take-credits state :corp)
    (play-from-hand state :runner "Crypsis")
    (let [crypsis (get-in @state [:runner :rig :program 0])]
      (card-ability state :runner crypsis 2) ;click to add a virus counter
      (is (= 1 (get-counters (refresh crypsis) :virus)) "Crypsis added a virus token")
      (is (get-in (refresh crypsis) [:added-virus-counter])
          "Counter flag was set on Crypsis"))))

(deftest virus-counter-flag-clear-on-end-turn
  ;; Clear the virus counter flag at the end of each turn
  (do-game
    (new-game (default-corp)
              (default-runner [(qty "Crypsis" 1)]))
    (take-credits state :corp)
    (play-from-hand state :runner "Crypsis")
    (let [crypsis (get-in @state [:runner :rig :program 0])]
      (card-ability state :runner crypsis 2) ; click to add a virus counter
      (take-credits state :runner 2)
      (take-credits state :corp 1)
      (is (not (get-in (refresh crypsis) [:added-virus-counter]))
          "Counter flag was cleared on Crypsis"))))<|MERGE_RESOLUTION|>--- conflicted
+++ resolved
@@ -449,8 +449,6 @@
       (is (= 4 (:rec-counter (find-card "Cold Read" (get-in @state [:runner :play-area])))) "Cold Read has 4 counters")
       (run-successful state))))
 
-<<<<<<< HEAD
-
 (deftest compile-test
   ;; Compile - Make a run, and install a program for free which is shuffled back into stack
   ;; test name is weird because clojure.core/compile exists - can't see it being
@@ -480,7 +478,7 @@
     (let [num-in-deck (count (:deck (get-runner)))]
       (run-jack-out state)
       (is (= num-in-deck (count (:deck (get-runner)))) "No card was shuffled back into the stack"))))
-=======
+
 (deftest contaminate
   ;; Contaminate - add 3 virus counters to an installed runner card with no virus counters
   (do-game
@@ -524,8 +522,6 @@
       (prompt-select :runner (refresh fc))
       (is (= 3 (get-counters (refresh fc) :virus)) "Friday Chip has 3 counters after Contaminate")
       (is (= 0 (get-counters (refresh aum) :virus)) "Aumakua ends with 0 virus counters (not counting Hivemind)"))))
-
->>>>>>> 96f38dbd
 
 (deftest corporate-grant
   ;; Corporate "Grant" - First time runner installs a card, the corp loses 1 credit
