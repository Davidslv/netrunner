--- conflicted
+++ resolved
@@ -2523,39 +2523,32 @@
       (new-game (default-corp)
                 (default-runner ["Surge" "Imp" "Crypsis"]))
       (take-credits state :corp)
-<<<<<<< HEAD
-      (core/gain state :runner :credit 10)
-      (play-from-hand state :runner "Black Hat")
-      (prompt-choice  :corp 0)
-      (prompt-choice  :runner 4)
-      (run-on state :rd)
-      (run-successful state)
-      (prompt-choice :runner "Card from deck")
-      (prompt-choice :runner "No action")
-      (prompt-choice :runner "Card from deck")
-      (prompt-choice :runner "No action")
-      (prompt-choice :runner "Card from deck")))
-  (testing "Kitsune interaction"
-    (do-game
-     (new-game (default-corp [(qty "Kitsune" 10)])
-               (default-runner [(qty "Black Hat" 3)]))
-      (starting-hand state :corp ["Kitsune" "Kitsune" "Kitsune" "Kitsune" "Kitsune"])
-      (play-from-hand state :corp "Kitsune" "R&D")
-      (let [kitsune (get-ice state :rd 0)]
-        (core/rez state :corp kitsune)
-        (take-credits state :corp)
-        (core/gain state :runner :credit 10)
-        (play-from-hand state :runner "Black Hat")
-        (prompt-choice  :corp 0)
-        (prompt-choice :runner 4)
-        (run-on state :rd)
-        (card-subroutine state :corp kitsune 0)
-        (prompt-select :corp (find-card "Kitsune" (:hand (get-corp))))
-        (prompt-choice :runner "No action")
-        (prompt-choice :runner "Card from hand")
-        (prompt-choice :runner "No action")
-        (prompt-choice :runner "Card from hand")
-        (prompt-choice :runner "No action")))))
+      (play-from-hand state :runner "Imp")
+      (let [imp (get-in @state [:runner :rig :program 0])]
+        (is (get-in imp [:added-virus-counter]) "Counter flag was set on Imp"))))
+  (testing "Set counter flag when add-prop is called on a virus"
+    (do-game
+      (new-game (default-corp)
+                (default-runner ["Crypsis"]))
+      (take-credits state :corp)
+      (play-from-hand state :runner "Crypsis")
+      (let [crypsis (get-in @state [:runner :rig :program 0])]
+        (card-ability state :runner crypsis 2) ;click to add a virus counter
+        (is (= 1 (get-counters (refresh crypsis) :virus)) "Crypsis added a virus token")
+        (is (get-in (refresh crypsis) [:added-virus-counter])
+            "Counter flag was set on Crypsis"))))
+  (testing "Clear the virus counter flag at the end of each turn"
+    (do-game
+      (new-game (default-corp)
+                (default-runner ["Crypsis"]))
+      (take-credits state :corp)
+      (play-from-hand state :runner "Crypsis")
+      (let [crypsis (get-in @state [:runner :rig :program 0])]
+        (card-ability state :runner crypsis 2) ; click to add a virus counter
+        (take-credits state :runner 2)
+        (take-credits state :corp 1)
+        (is (not (get-in (refresh crypsis) [:added-virus-counter]))
+            "Counter flag was cleared on Crypsis")))))
 
 (deftest white-hat
   ;; White Hat
@@ -2570,32 +2563,4 @@
     (prompt-choice :runner 4)
     (prompt-card :runner (find-card "Ice Wall" (:hand (get-corp))))
     (prompt-card :runner (find-card "Enigma" (:hand (get-corp))))
-    (is (= #{"Ice Wall" "Enigma"} (->> (get-corp) :deck (map :title) (into #{}))))))
-=======
-      (play-from-hand state :runner "Imp")
-      (let [imp (get-in @state [:runner :rig :program 0])]
-        (is (get-in imp [:added-virus-counter]) "Counter flag was set on Imp"))))
-  (testing "Set counter flag when add-prop is called on a virus"
-    (do-game
-      (new-game (default-corp)
-                (default-runner ["Crypsis"]))
-      (take-credits state :corp)
-      (play-from-hand state :runner "Crypsis")
-      (let [crypsis (get-in @state [:runner :rig :program 0])]
-        (card-ability state :runner crypsis 2) ;click to add a virus counter
-        (is (= 1 (get-counters (refresh crypsis) :virus)) "Crypsis added a virus token")
-        (is (get-in (refresh crypsis) [:added-virus-counter])
-            "Counter flag was set on Crypsis"))))
-  (testing "Clear the virus counter flag at the end of each turn"
-    (do-game
-      (new-game (default-corp)
-                (default-runner ["Crypsis"]))
-      (take-credits state :corp)
-      (play-from-hand state :runner "Crypsis")
-      (let [crypsis (get-in @state [:runner :rig :program 0])]
-        (card-ability state :runner crypsis 2) ; click to add a virus counter
-        (take-credits state :runner 2)
-        (take-credits state :corp 1)
-        (is (not (get-in (refresh crypsis) [:added-virus-counter]))
-            "Counter flag was cleared on Crypsis")))))
->>>>>>> bfbecb9c
+    (is (= #{"Ice Wall" "Enigma"} (->> (get-corp) :deck (map :title) (into #{}))))))