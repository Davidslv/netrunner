--- conflicted
+++ resolved
@@ -2398,8 +2398,7 @@
     (play-from-hand state :runner "Environmental Testing")
     (play-from-hand state :runner "Fall Guy")
     (dotimes [_ 4] (play-from-hand state :runner "Ika"))
-    (card-ability state :runner (get-resource state 1) 0)
-    (click-prompt state :runner "Done")
+    (click-prompt state :runner "Fall Guy")
     (is (= 20 (:credit (get-runner))) "Got paid out twice")
     (is (= 2 (count (:discard (get-runner)))) "Env and fall guy both trashed")))
 
@@ -4459,28 +4458,22 @@
     (is (no-prompt? state :runner) "No more prompt")))
 
 (deftest net-mercur-prevention-prompt-issue-4464
-    ;; Prevention prompt. Issue #4464
-    (do-game
-      (new-game {:runner {:hand ["Feedback Filter" "Net Mercur"]
-                          :credits 10}})
-      (take-credits state :corp)
-      (play-from-hand state :runner "Feedback Filter")
-      (play-from-hand state :runner "Net Mercur")
-<<<<<<< HEAD
-      (let [nm (get-resource state 0)]
-        (core/add-counter state :runner (refresh nm) :credit 4)
-=======
-      (let [nm (get-resource state 0)
-            ff (get-hardware state 0)]
-        (core/add-counter state :runner (make-eid state) (refresh nm) :credit 4)
->>>>>>> 749a3c20
-        (damage state :corp :net 2)
-        (click-prompt state :runner "Feedback Filter (Net)")
-        (click-card state :runner nm)
-        (click-card state :runner nm)
-        (click-card state :runner nm)
-        (click-prompt state :runner "Pass priority")
-        (is (= 1 (get-counters (refresh nm) :credit)) "Net Mercur has lost 3 credits"))))
+  ;; Prevention prompt. Issue #4464
+  (do-game
+    (new-game {:runner {:hand ["Feedback Filter" "Net Mercur"]
+                        :credits 10}})
+    (take-credits state :corp)
+    (play-from-hand state :runner "Feedback Filter")
+    (play-from-hand state :runner "Net Mercur")
+    (let [nm (get-resource state 0)]
+      (core/add-counter state :runner (make-eid state) (refresh nm) :credit 4)
+      (damage state :corp :net 2)
+      (click-prompt state :runner "Feedback Filter (Net)")
+      (click-card state :runner nm)
+      (click-card state :runner nm)
+      (click-card state :runner nm)
+      (click-prompt state :runner "Pass priority")
+      (is (= 1 (get-counters (refresh nm) :credit)) "Net Mercur has lost 3 credits"))))
 
 (deftest network-exchange
   ;; ice install costs 1 more except for inner most
