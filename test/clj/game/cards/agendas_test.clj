--- conflicted
+++ resolved
@@ -4328,13 +4328,8 @@
                    (get-counters (refresh (get-content state :remote3 0)) :advancement) 1]
                   (click-prompt state :corp "New remote")
                   (click-prompt state :corp "Yes")
-<<<<<<< HEAD
-                  (click-card state :corp (get-content state :remote3 0))
-                  (is (last-n-log-contains? state 4 "reveal itself from Archives")))
-=======
                   (is (last-n-log-contains? state 3 "reveals Stoke the Embers in Server 3"))
                   (click-card state :corp (get-content state :remote3 0)))
->>>>>>> c4fdb634
         "Corp gained 2 credits (+1 from Hyobu because the agenda was revealed) and put 1 advancement counter on a card")))
 
 (deftest successful-field-test
