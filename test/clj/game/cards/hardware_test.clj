--- conflicted
+++ resolved
@@ -2206,7 +2206,6 @@
       (is (= 4 (count (:discard (get-runner)))) "Prevented 1 of 3 net damage; used facedown card")
       (is (last-n-log-contains? state 2 "Runner trashes 1 installed card \\(a facedown card\\) to use Heartbeat to prevent 1 damage\\.")))))
 
-<<<<<<< HEAD
 (deftest hermes
     (do-game
       (new-game {:corp {:deck ["Project Atlas" "Hostile Takeover" "PAD Campaign"]}
@@ -2230,7 +2229,7 @@
         1 (count (:hand (get-corp)))
         "PAD Campaign returned to hand"
         (click-card state :runner (get-content state :remote4 0)))))
-=======
+
 (deftest hermes-public-agenda
   (do-game
    (new-game {:runner {:hand ["Hermes"]}
@@ -2246,7 +2245,6 @@
    (is (= 0 (count (:hand (get-corp)))) "Hermes can not bounce Public agenda")
    (click-card state :runner (get-ice state :remote1 0))
    (is (= 1 (count (:hand (get-corp)))) "Hermes can bounce facedown ice")))
->>>>>>> 2a3cc6b5
 
 (deftest hijacked-router-run-on-archives
     ;; Run on Archives
