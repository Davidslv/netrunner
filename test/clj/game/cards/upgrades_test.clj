--- conflicted
+++ resolved
@@ -3996,7 +3996,6 @@
       (click-prompt state :corp "Server 1")
       (click-prompt state :corp "Gain 2 [Credits]"))))
 
-<<<<<<< HEAD
 (deftest tranquility-home-grid-asa-interaction
   (do-game
     (new-game {:corp {:id "Asa Group: Security Through Vigilance"
@@ -4027,7 +4026,7 @@
     (click-prompt state :corp "Draw 1 card")
     (click-card state :corp "Ice Wall")
     (click-prompt state :corp "New remote")))
-=======
+
 (deftest tucana-corp-scores
   (do-game
     (new-game {:corp {:deck ["Ice Wall" "Fire Wall"]
@@ -4065,7 +4064,6 @@
        (is (= ["Archives" "R&D" "HQ" "New remote"] (prompt-buttons :corp)) "Corp choices should not include original server as it's gone")
        (click-prompt state :corp "HQ")
        (is (= "Fire Wall" (:title (first (get-in @state [:corp :servers :hq :ices])))) "Fire Wall on HQ"))))
->>>>>>> 1c1acb75
 
 (deftest underway-grid
   ;; Underway Grid - prevent expose of cards in server
