--- conflicted
+++ resolved
@@ -700,16 +700,12 @@
     (click-prompt state :runner "No action")
     (run-empty-server state "HQ")
     (play-from-hand state :runner "Apocalypse")
-<<<<<<< HEAD
-    (is (= #{"Done" "Hostile Infrastructure" "Marilyn Campaign" "Calvin B4L3Y"}
-=======
     (is (= #{"Shuffle Marilyn Campaign into R&D" "Allow 3 cards to be trashed"}
            (into #{} (prompt-titles :corp)))
         "Corp only has the marilyn interrupt")
     (click-prompt state :corp "Shuffle Marilyn Campaign into R&D")
-    (is (= #{"Hostile Infrastructure""Calvin B4L3Y"}
->>>>>>> ce0ae3dd
-           (into #{} (prompt-titles :corp)))
+    (is (= #{"Done" "Hostile Infrastructure""Calvin B4L3Y"}
+           (into #{} (prompt-buttons :corp)))
         "Corp has the simultaneous prompt")
     (click-prompt state :corp "Calvin B4L3Y")
     (click-prompt state :corp "Yes")))
