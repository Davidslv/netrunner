--- conflicted
+++ resolved
@@ -7,11 +7,8 @@
             [game.core :as core]
             [game.core.card :refer [make-cid get-card rezzed? active? get-counters]]
             [game.utils :as utils :refer [server-card]]
-<<<<<<< HEAD
             [game.core.eid :as eid]
-=======
             [game.utils-test :refer [click-prompt]]
->>>>>>> 20f6662d
             [jinteki.cards :refer [all-cards]]
             [jinteki.utils :as jutils]))
 
