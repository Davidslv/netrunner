crypto = require('crypto')
http = require('http')

express = require('express')
app = express()
server = http.createServer(app)

async = require('async')
bcrypt = require('bcrypt')
bodyParser = require('body-parser')
session = require('express-session')
MongoStore = require('connect-mongo')(session)
cookieParser = require('cookie-parser')
cors = require('cors')
favicon = require('serve-favicon')
jwt = require('jsonwebtoken')
methodOverride = require('method-override')
moment = require('moment')
cache = require('memory-cache')
mongoskin = require('mongoskin')
Trello = require('node-trello')
uuid = require('node-uuid')
nodemailer = require('nodemailer')
passport = require('passport')
LocalStrategy = require('passport-local').Strategy
io = require('socket.io')(server)
stylus = require('stylus')
zmq = require('zmq')

config = require('./config')

# MongoDB connection
appName = 'netrunner'
mongoUrl = process.env['MONGO_URL'] || "mongodb://127.0.0.1:27017/netrunner"
db = mongoskin.db(mongoUrl)

# Game lobby
games = {}
lobbyUpdate = false
lobbyUpdates = {"create" : {}, "update" : {}, "delete" : {}}

swapSide = (side) ->
  if side is "Corp" then "Runner" else "Corp"

refreshLobby = (type, gameid) ->
  lobbyUpdate = true
  if type is "delete"
    lobbyUpdates[type][gameid] = "0"
  else
    lobbyUpdates[type][gameid] = games[gameid]

removePlayer = (socket) ->
  game = games[socket.gameid]
  if game
    for player, i in game.players
      if player.id is socket.id
        game.players.splice(i, 1)
        break
    for spectator, i in game.spectators
      if spectator.id is socket.id
        game.spectators.splice(i, 1)
        break
    if game.players.length is 1
      requester.send(JSON.stringify({action: "finaluser-add", user: game.players[0], gameid: socket.gameid}))
    if game.players.length is 0 and game.spectators.length is 0
      # Store the list of player sockets for the game before we delete the game
      stats.sockets = []
      for player in game.endingPlayers
        stats.sockets.push(player.id)
      delete games[socket.gameid]
      requester.send(JSON.stringify({action: "remove", gameid: socket.gameid}))
      refreshLobby("delete", socket.gameid)
      # Send a message to players telling browser to pull updated stats
      for id in stats.sockets
        stats.to(id).emit("netrunner", {channel: 'stats', msg: 'updatestats'})
    else
      refreshLobby("update", socket.gameid)
    socket.leave(socket.gameid)
    socket.gameid = false

  for k, v of games
    if (not v.started or v.players.length < 2) and (new Date() - v.date) > 3600000
      delete games[k]
      refreshLobby("delete", v.gameid)

rejoinGame = (socket, gameid, user, options) ->
  game = games[gameid]
  if game and game.started and game.players.length < 2
    side = if game.players.length is 1 then swapSide(game.players[0].side) else "Corp"
    user.id = socket.id
    game.players.push(user)
    # Replace the game end player list with the new list
    game.endingPlayers = game.players.slice(0)
    socket.join(gameid)
    socket.gameid = gameid
    socket.emit("netrunner", {type: "game", gameid: gameid})
    refreshLobby("update", gameid)
    requester.send(JSON.stringify({action: "finaluser-del", gameid: socket.gameid}))

joinGame = (socket, gameid, options) ->
  game = games[gameid]
  if game and game.players.length < 2
    side = if game.players.length is 1 then swapSide(game.players[0].side) else "Corp"
    game.players.push({user: socket.request.user, id: socket.id, side: side, options: options})
    socket.join(gameid)
    socket.gameid = gameid
    socket.emit("netrunner", {type: "game", gameid: gameid})
    refreshLobby("update", gameid)

getUsername = (socket) ->
  ((socket.request || {}).user || {}).username

users_blocked_from_game = (game) ->
  blocked_users = []
  for user in game.players
    if user.options['blocked-users']
      for blocked in user.options['blocked-users']
        blocked_users.push(blocked)
  blocked_users

user_allowed_in_game = (username, game) ->
  not_allowed = username in users_blocked_from_game(game)
  not not_allowed

# ZeroMQ
clojure_hostname = process.env['CLOJURE_HOST'] || "127.0.0.1"
requester_connected = false
requester = zmq.socket('req')
requester.on 'connect', (fd, ep) ->
  requester_connected = true
  db.collection("cards").find().sort(_id: 1).toArray (err, data) ->
    requester.send(JSON.stringify({action: "initialize", cards: data}))

requester.on 'close', (fd,ep) ->
  requester_connected = false
requester.on 'disconnect', (fd,ep) ->
  requester_connected = false

requester.monitor(500, 0)
requester.connect("tcp://#{clojure_hostname}:1043")

sendGameResponse = (game, response) ->
  diffs = response.runnerdiff

  for player in game.players
    socket = io.sockets.connected[player.id]
    if player.side is "Corp"
      # The response will either have a diff or a state. we don't actually send both,
      # whichever is null will not be sent over the socket.
      lobby.to(player.id).emit("netrunner", {type: response.action,\
                                             diff: response.corpdiff, \
                                             state: response.corpstate})
    else if player.side is "Runner"
      lobby.to(player.id).emit("netrunner", {type: response.action, \
                                             diff: response.runnerdiff, \
                                             state: response.runnerstate})
  for spect in game.spectators
    lobby.to(spect.id).emit("netrunner", {type: response.action,\
                                          diff: response.spectdiff, \
                                          state: response.spectstate})

requester.on 'message', (data) ->
  response = JSON.parse(data)
  if response.action is "remove"
    if response.state
      winningDeck = response.state["winning-deck-id"]
      losingDeck = response.state["losing-deck-id"]
      winner = response.state["winning-user"]
      loser = response.state["losing-user"]
      winningSide = response.state.winner
      losingSide = response.state.loser
      room = response.state.room
      finalUser = response.state["final-user"]
      g = {
        winner: response.state.winner
        reason: response.state.reason
        endDate: response.state["end-time"]
        turn: response.state.turn
        runnerAgenda: response.state.runner["agenda-point"]
        corpAgenda: response.state.corp["agenda-point"]
      }
      # Handle Deck Statistics
      if response.state[winningSide]
        if response.state[winningSide].options.deckstats is "always"
          db.collection('decks').update {_id: mongoskin.helper.toObjectID(winningDeck)}, {$inc: {"stats.games" : 1, "stats.wins" : 1}}, (err) ->
            throw err if err
        else if response.state[winningSide].options.deckstats is "competitive" and room is "competitive"
          db.collection('decks').update {_id: mongoskin.helper.toObjectID(winningDeck)}, {$inc: {"stats.games" : 1, "stats.wins" : 1}}, (err) ->
            throw err if err
        if response.state[losingSide].options.deckstats is "always"
          db.collection('decks').update {_id: mongoskin.helper.toObjectID(losingDeck)}, {$inc: {"stats.games" : 1, "stats.loses" : 1}}, (err) ->
            throw err if err
        else if response.state[losingSide].options.deckstats is "competitive" and room is "competitive"
          db.collection('decks').update {_id: mongoskin.helper.toObjectID(losingDeck)}, {$inc: {"stats.games" : 1, "stats.loses" : 1}}, (err) ->
            throw err if err

      # Handle Game Statistics
      if winningSide
        if winningSide is "corp"
          if response.state[winningSide].options.gamestats is "always"
            db.collection('users').update {username: winner}, {$inc: {"stats.games-completed" : 1, "stats.games-completed-corp" : 1, "stats.wins": 1, "stats.wins-corp" : 1}}, (err) ->
              throw err if err
          else if response.state[winningSide].options.gamestats is "competitive" and room is "competitive"
            db.collection('users').update {username: winner}, {$inc: {"stats.games-completed" : 1, "stats.games-completed-corp" : 1, "stats.wins": 1, "stats.wins-corp" : 1}}, (err) ->
              throw err if err
          else
            db.collection('users').update {username: winner}, {$inc: {"stats.games-completed" : 1, "stats.games-completed-corp" : 1}}, (err) ->
              throw err if err
          if response.state[losingSide].options.gamestats is "always"
            db.collection('users').update {username: loser}, {$inc: {"stats.games-completed" : 1, "stats.games-completed-runner" : 1, "stats.loses": 1, "stats.loses-runner" : 1}}, (err) ->
              throw err if err
          else if response.state[losingSide].options.gamestats is "competitive" and room is "competitive"
            db.collection('users').update {username: loser}, {$inc: {"stats.games-completed" : 1, "stats.games-completed-runner" : 1, "stats.loses": 1, "stats.loses-runner" : 1}}, (err) ->
              throw err if err
          else
            db.collection('users').update {username: loser}, {$inc: {"stats.games-completed" : 1, "stats.games-completed-runner" : 1}}, (err) ->
              throw err if err
        else if winningSide is "runner"
          if response.state[winningSide].options.gamestats is "always"
            db.collection('users').update {username: winner}, {$inc: {"stats.games-completed" : 1, "stats.games-completed-runner" : 1, "stats.wins": 1, "stats.wins-runner" : 1}}, (err) ->
              throw err if err
          else if response.state[winningSide].options.gamestats is "competitive" and room is "competitive"
            db.collection('users').update {username: winner}, {$inc: {"stats.games-completed" : 1, "stats.games-completed-runner" : 1, "stats.wins": 1, "stats.wins-runner" : 1}}, (err) ->
              throw err if err
          else
            db.collection('users').update {username: winner}, {$inc: {"stats.games-completed" : 1, "stats.games-completed-runner" : 1}}, (err) ->
              throw err if err
          if response.state[losingSide].options.gamestats is "always"
            db.collection('users').update {username: loser}, {$inc: {"stats.games-completed" : 1, "stats.games-completed-corp" : 1, "stats.loses": 1, "stats.loses-corp" : 1}}, (err) ->
              throw err if err
          else if response.state[losingSide].options.gamestats is "competitive" and room is "competitive"
            db.collection('users').update {username: loser}, {$inc: {"stats.games-completed" : 1, "stats.games-completed-corp" : 1, "stats.loses": 1, "stats.loses-corp" : 1}}, (err) ->
              throw err if err
          else
            db.collection('users').update {username: loser}, {$inc: {"stats.games-completed" : 1, "stats.games-completed-corp" : 1}}, (err) ->
              throw err if err
      else if finalUser
        if finalUser.side is "corp"
          db.collection('users').update {username: finalUser.username}, {$inc: {"stats.games-completed" : 1, "stats.games-completed-corp" : 1}}, (err) ->
            throw err if err
        if finalUser.side is "runner"
          db.collection('users').update {username: finalUser.username}, {$inc: {"stats.games-completed" : 1, "stats.games-completed-runner" : 1}}, (err) ->
            throw err if err
      db.collection('gamestats').update {gameid: response.gameid}, {$set: g}, (err) ->
        throw err if err
  else
    if (games[response.gameid])
      sendGameResponse(games[response.gameid], response)

# Socket.io
io.set("heartbeat timeout", 30000)
io.use (socket, next) ->
  if socket.handshake.query.token
    jwt.verify socket.handshake.query.token, config.salt, (err, user) ->
      user = Object.assign({}, user)
      delete user.exp
      delete user.iat
      socket.request.user = user unless err
      next()
  else
    next()

stats = io.of('/stats').on 'connection', (socket) ->
  socket.on 'netrunner', (msg) ->
    stats.emit('netrunner', msg)

chat = io.of('/chat').on 'connection', (socket) ->
  socket.on 'netrunner', (msg) ->
    if socket.request.user
      msg.date = new Date()
      msg.username = socket.request.user.username
      msg.emailhash = socket.request.user.emailhash
      chat.emit('netrunner', msg)
      db.collection('messages').insert msg, (err, result) ->

lobby = io.of('/lobby').on 'connection', (socket) ->
  socket.emit("netrunner", {type: "games", games: games})

  socket.on 'disconnect', () ->
    gid = socket.gameid
    game = games[gid]
    if game
      if game.started and game.players.length > 1
        requester.send(JSON.stringify({action: "notification", gameid: gid, text: "#{getUsername(socket)} disconnected."}))
      removePlayer(socket)

  socket.on 'netrunner', (msg, fn) ->
    switch msg.action
      when "create"
        gameid = uuid.v1()
        game =
          date: new Date()
          gameid: gameid
          title: msg.title.substring(0,30)
          allowspectator: msg.allowspectator
          spectatorhands: msg.spectatorhands
          mutespectators: false
          password: if msg.password then crypto.createHash('md5').update(msg.password).digest('hex') else ""
          room: msg.room
          players: [{user: socket.request.user, id: socket.id, side: msg.side, options: msg.options}]
          spectators: []
        games[gameid] = game
        socket.join(gameid)
        socket.gameid = gameid
        socket.emit("netrunner", {type: "game", gameid: gameid})
        refreshLobby("create", gameid)

      when "leave-lobby"
        gid = socket.gameid
        removePlayer(socket)
        if socket.request.user
          socket.broadcast.to(gid).emit('netrunner', {type: "say", user: "__system__", text: "#{getUsername(socket)} left the game."})

      when "leave-game"
        gid = socket.gameid
        game = games[gid]
        if game
          if game.players.length > 1
            requester.send(JSON.stringify({action: "notification", gameid: gid, text: "#{getUsername(socket)} left the game."}))
          removePlayer(socket)

      when "concede"
        requester.send(JSON.stringify(msg))

      when "join"
        game = games[msg.gameid]

        unless game
          fn("invalid game")
          return

        unless socket.request.user
          fn("invalid user")
          return

        unless user_allowed_in_game(getUsername(socket), game)
          fn("not allowed")
          return

        if not game.password or game.password.length is 0 or (msg.password and crypto.createHash('md5').update(msg.password).digest('hex') is game.password)
          fn("join ok")
          joinGame(socket, msg.gameid, msg.options)
          socket.broadcast.to(msg.gameid).emit 'netrunner',
            type: "say"
            user: "__system__"
            notification: "ting"
            text: "#{getUsername(socket)} joined the game."
        else
          fn("invalid password")

      when "watch"
        game = games[msg.gameid]

        unless game
<<<<<<< HEAD
          fn("invalid game")
          return

        unless socket.request.user
          fn("invalid user")
=======
          fn("unknown game")
          return

        unless game.allowspectator
          fn("not allowed")
>>>>>>> 038da2cd
          return

        unless user_allowed_in_game(getUsername(socket), game)
          fn("not allowed")
          return

        if not game.password or game.password.length is 0 or (msg.password and crypto.createHash('md5').update(msg.password).digest('hex') is game.password)
          if game
            fn("watch ok")
            game.spectators.push({user: socket.request.user, id: socket.id})
            socket.join(msg.gameid)
            socket.gameid = msg.gameid
            socket.emit("netrunner", {type: "game", gameid: msg.gameid, started: game.started})
            refreshLobby("update", msg.gameid)
            if game.started
              requester.send(JSON.stringify({action: "notification", gameid: msg.gameid, text: "#{getUsername(socket)} joined the game as a spectator."}))
            else
              socket.broadcast.to(msg.gameid).emit 'netrunner',
                type: "say"
                user: "__system__"
                text: "#{getUsername(socket)} joined the game as a spectator."
        else
          fn("invalid password")

      when "rejoin"
        game = games[msg.gameid]
        if game and game.started and game.players.length == 1
          in_game = game.originalPlayers.filter (p) -> p.user._id == socket.request.user._id
          if in_game.length > 0
            rejoinGame(socket, msg.gameid, in_game[0], null)
            requester.send(JSON.stringify({action: "rejoin", user: socket.request.user, gameid: socket.gameid, text: "#{socket.request.user.username} rejoined the game."}))

      when "mute-spectators"
        game = games[msg.gameid]
        if game
          game.mutespectators = msg.mutestate
          refreshLobby("update", msg.gameid)
          sendLobby()
          if game.mutespectators
            str = "muted"
          else
            str = "unmuted"
          text = "#{getUsername(socket)} #{str} spectators."
          if game.started
            requester.send(JSON.stringify({action: "notification", gameid: msg.gameid, text: text}))
          else
            socket.broadcast.to(msg.gameid).emit 'netrunner',
              type: "say"
              user: "__system__"
              text: text

      when "reconnect"
        game = games[msg.gameid]
        if game and game.started
          joinGame(socket, msg.gameid, null)
          requester.send(JSON.stringify({action: "notification", gameid: socket.gameid, text: "#{getUsername(socket)} reconnected."}))

      when "say"
        game = games[msg.gameid]
        unless user_allowed_in_game(getUsername(socket), game)
          fn("not allowed")
          return

        lobby.to(msg.gameid).emit("netrunner", {type: "say", user: socket.request.user, text: msg.text})

      when "swap"
        for player in games[socket.gameid].players
          player.side = swapSide(player.side)
          player.deck = null
        updateMsg = {"update" : {}}
        updateMsg["update"][socket.gameid] = games[socket.gameid]
        lobby.to(msg.gameid).emit('netrunner', {type: "games", gamesdiff: updateMsg})
        refreshLobby("update", msg.gameid)

      when "deck"
        game = games[socket.gameid]
        if game and game.players
          for player in game.players
            if player.user.username is getUsername(socket)
              player.deck = msg.deck
              break
          updateMsg = {"update" : {}}
          updateMsg["update"][socket.gameid] = games[socket.gameid]
          lobby.to(msg.gameid).emit('netrunner', {type: "games", gamesdiff: updateMsg})

      when "start"
        if !requester_connected
          lobby.to(msg.gameid).emit 'netrunner',
            type: "say"
            user: "__system__"
            notification: "ting"
            text: "Unable to connect to game server, please try again."
          lobby.to(msg.gameid).emit 'netrunner',
            type: "lobby-notification"
            text: "Unable to start game. Please try again."
            severity: "error"
        else
          game = games[socket.gameid]
          if game
            if game.players.length is 2
              corp = if game.players[0].side is "Corp" then game.players[0] else game.players[1]
              runner = if game.players[0].side is "Runner" then game.players[0] else game.players[1]
              g = {
                gameid: socket.gameid
                startDate: (new Date()).toISOString()
                title: game.title
                room: game.room
                corp: corp.user.username
                runner: runner.user.username
                corpIdentity: if corp.deck then corp.deck.identity.title else null
                runnerIdentity: if runner.deck then runner.deck.identity.title else null
              }
              db.collection('gamestats').insert g, (err, data) ->
                console.log(err) if err
              db.collection('users').update {username: corp.user.username}, {$inc: {"stats.games-started" : 1, "stats.games-started-corp" : 1}}, (err) ->
                console.log(err) if err
              db.collection('users').update {username: runner.user.username}, {$inc: {"stats.games-started" : 1, "stats.games-started-runner" : 1}}, (err) ->
                console.log(err) if err
            game.started = true
            game.originalPlayers = game.players.slice(0)
            game.endingPlayers = game.players.slice(0)
            msg = games[socket.gameid]
            msg.action = "start"
            msg.gameid = socket.gameid
            requester.send(JSON.stringify(msg))
            for player in game.players
              player.faction = if player.deck then player.deck.identity.faction else null
              player.identity = if player.deck then player.deck.identity.title else null
              delete player.deck
            refreshLobby("update", msg.gameid)

      when "do"
        if msg.command == "say"
          game = games[socket.gameid]
          if game and msg.side == "spectator" and game.mutespectators
            return
        try
          msg.user = socket.request.user
          requester.send(JSON.stringify(msg))
        catch err
          console.log(err)

sendLobby = () ->
  if lobby and lobbyUpdate
    lobby.emit('netrunner', {type: "games", gamesdiff: lobbyUpdates})
    lobbyUpdate = false
    lobbyUpdates["create"] = {}
    lobbyUpdates["update"] = {}
    lobbyUpdates["delete"] = {}

setInterval(sendLobby, 1000)

# Express config
app.use favicon(__dirname + "/resources/public/img/jinteki.ico")
app.set 'port', 1042
app.set 'ipaddr', "0.0.0.0"
app.use methodOverride() # provide PUT DELETE
app.use cookieParser()
app.use bodyParser.urlencoded(extended: false)
app.use (req, res, next) ->
  bodyParser.json() req, res, (err) ->
    if err then console.log(err)
    next()
app.use session
  secret: config.salt
  saveUninitialized: false
  resave: false
  store: new MongoStore(url: mongoUrl)
  cookie: { maxAge: 2592000000 } # 30 days
app.use passport.initialize()
app.use passport.session()
app.use stylus.middleware({src: __dirname + '/src', dest: __dirname + '/resources/public'})
app.use express.static(__dirname + '/resources/public')

# load version info from database
db.collection('config').findOne (err, config) ->
  if err || config == null
      console.log('Creating config information in database')
      db.createCollection('config')
      db.collection('config').insert {version: process.env['APP_VERSION'] || "0.1.0"}, (err) ->
        if err
          console.log('Could not create config in database')
        else
          app.locals.version = config && config.version || process.env['APP_VERSION'] || "0.1.0"
          console.log('App version ' + app.locals.version)
  else
    app.locals.version = config && config.version || process.env['APP_VERSION'] || "0.1.0"
    console.log('App version ' + app.locals.version)

# Auth
passport.use new LocalStrategy (username, password, done) ->
  db.collection('users').findOne {username: RegExp("^#{username}$", "i")}, (err, user) ->
    return done(err) if err or not user
    bcrypt.compare password, user.password, (err, valid) ->
      return done(err) if err
      return done(null, false) if not valid
      if not user.options then user.options = {}
      done(null, {username: user.username, emailhash: user.emailhash, _id: user._id,\
        isadmin: user.isadmin, options: user.options})

passport.serializeUser (user, done) ->
  done(null, user._id) if user

passport.deserializeUser (id, done) ->
  db.collection('users').findById id, (err, user) ->
    console.log err if err
    if not user.options then user.options = {}
    done(err, {username: user.username, emailhash: user.emailhash, _id: user._id, special: user.special,\
      isadmin: user.isadmin, options: user.options, stats: user.stats})

# Routes
app.options('*', cors())

app.post '/login', passport.authenticate('local'), (req, res) ->
  db.collection('users').update {username: req.user.username}, {$set: {lastConnection: new Date()}}, (err) ->
    throw err if err
    res.status(200).json({user: req.user})

app.get '/logout', (req, res) ->
  req.logout()
  res.redirect('/')

app.post '/register', (req, res, next) ->
  if req.body.username.length > 20
    res.status(423).send({message: 'Usernames are limited to 20 characters'})
  else
    db.collection('users').findOne username: new RegExp("^#{req.body.username}$", "i"), (err, user) ->
      if user
        res.status(422).send({message: 'Username taken'})
      else
        email = req.body.email.trim().toLowerCase()
        db.collection('users').findOne email: new RegExp("^#{email}$", "i"), (err, user) ->
          if user
            res.status(424).send({message: 'Email already used'})
          else
            req.body.emailhash = crypto.createHash('md5').update(email).digest('hex')
            req.body.registrationDate = new Date()
            req.body.lastConnection = new Date()
            hashPassword req.body.password, (err, hash) ->
              req.body.password = hash
              db.collection('users').insert req.body, (err) ->
                if err
                  res.send("error: #{err}")
                else
                  req.login req.body, (err) ->
                    if err
                      next(err)
                    else
                      db.collection('decks').find({username: '__demo__'}).toArray (err, demoDecks) ->
                        throw err if err
                        for deck in demoDecks
                          delete deck._id
                          deck.username = req.body.username
                        if demoDecks.length > 0
                          db.collection('decks').insert demoDecks, (err, newDecks) ->
                            throw err if err
                            res.status(200).json({user: req.user, decks: newDecks})
                        else
                          res.status(200).json({user: req.user, decks: []})

app.post '/forgot', (req, res) ->
  async.waterfall [
    (done) ->
      crypto.randomBytes 20, (err, buf) ->
        token = buf.toString('hex')
        done(err, token)
    (token, done) ->
      db.collection('users').findOne { email: req.body.email }, (err, user) ->
        if (!user)
          res.status(421).send({message: 'No account with that email address exists.'})
        else
          # 1 hour expiration
          resetPasswordToken = token
          resetPasswordExpires = Date.now() + 3600000

          db.collection('users').update { email: req.body.email }, {$set: {resetPasswordToken: resetPasswordToken, resetPasswordExpires: resetPasswordExpires}}, (err) ->
            throw err if err
            done(err, token, user)
            # res.status(200).send({message: 'Password reset sent.'})
    (token, user, done) ->
      smtpTransport = nodemailer.createTransport {
        service: 'SendGrid',
        auth: {
          user: process.env['SENDGRID_USER'] || "",
          pass: process.env['SENDGRID_PASSWORD'] || ""
        }
      }
      mailOptions = {
        from: 'support@jinteki.net',
        to: user.email,
        subject: 'Jinteki Password Reset',
        text: 'You are receiving this because you (or someone else) have requested the reset of the password for your account.\n\n' +
          'Please click on the following link, or paste this into your browser to complete the process:\n\n' +
          'http://' + req.headers.host + '/reset/' + token + '\n\n' +
          'If you did not request this, please ignore this email and your password will remain unchanged.\n'
      }
      smtpTransport.sendMail mailOptions, (err, response) ->
        throw err if err
        res.status(200).send({message: 'An e-mail has been sent to ' + user.email + ' with further instructions.'})
  ]

app.get '/check/:username', (req, res) ->
  db.collection('users').findOne username: req.params.username, (err, user) ->
    if user
      res.status(422).send({message: 'Username taken'})
    else
      res.status(200).send({message: 'OK'})

app.get '/reset/:token', (req, res) ->
  db.collection('users').findOne resetPasswordToken: req.params.token, resetPasswordExpires: { $gt: Date.now() } , (err, user) ->
    if (!user)
      #req.flash 'error', 'Password reset token is invalid or has expired.'
      return res.redirect('/forgot')
    if user
      db.collection('users').update {username: user.username}, {$set: {lastConnection: new Date()}}, (err) ->
      token = jwt.sign(user, config.salt, {expiresIn: '6h'})
    res.render('reset.pug', { user: req.user })

app.post '/reset/:token', (req, res) ->
  async.waterfall [
    (done) ->
      db.collection('users').findOne resetPasswordToken: req.params.token, resetPasswordExpires: { $gt: Date.now() }, (err, user) ->
        if (!user)
          # req.flash('error', 'Password reset token is invalid or has expired.');
          return res.redirect('back');

        # To be implemented: checking password == confirm
        # if (req.body.password != req.body.confirm)
        #   res.status(412).send({message: 'Password does not match Confirm'})

        hashPassword req.body.password, (err, hash) ->
          password = hash
          resetPasswordToken = undefined;
          resetPasswordExpires = undefined

          db.collection('users').update { username: user.username }, {$set: {password: password, resetPasswordToken: resetPasswordToken, resetPasswordExpires: resetPasswordExpires}}, (err) ->
            req.logIn user, (err) ->
              done(err, user)
    (user, done) ->
      smtpTransport = nodemailer.createTransport {
        service: 'SendGrid',
        auth: {
          user: process.env['SENDGRID_USER'] || "",
          pass: process.env['SENDGRID_PASSWORD'] || ""
        }
      }
      mailOptions = {
        to: user.email,
        from: 'passwordreset@jinteki.net',
        subject: 'Your password has been changed',
        text: 'Hello,\n\n' +
          'This is a confirmation that the password for your account ' + user.email + ' has just been changed.\n'
      }
      smtpTransport.sendMail mailOptions, (err) ->
        # req.flash 'success', 'Success! Your password has been changed.'
        throw err if err
        done(err)
  ], (err) ->
    throw err if err
    res.redirect('/')

app.post '/update-profile', (req, res) ->
  if req.user
    db.collection('users').update {username: req.user.username}, {$set: {options: {background: req.body.background,\
      'show-alt-art': req.body['show-alt-art'], 'blocked-users': req.body['blocked-users'], \
      'alt-arts': req.body['alt-arts'], deckstats: req.body['deckstats'], gamestats: req.body['gamestats']}}},
      (err) ->
        console.log(err) if err
        res.status(200).send({message: 'OK', background: req.body.background, \
          altarts: req.body['alt-arts'], \
          blockedusers: req.body['blocked-users'], \
          deckstats: req.body['deckstats'], gamestats: req.body['gamestats']})
  else
    res.status(401).send({message: 'Unauthorized'})

app.post '/user/clearstats', (req, res) ->
  if req.user
    db.collection('users').update {username: req.user.username}, {$unset: {stats: ""}}, \
      (err) ->
        console.log(err) if err
        res.status(200).send({message: 'OK'})
  else
    res.status(401).send({message: 'Unauthorized'})

app.get '/user', (req, res) ->
  if req.user
    db.collection('users').find({username: req.user.username}).toArray (err, data) ->
      throw err if err
      res.status(200).json(data)
  else
    res.status(401).send({message: 'Unauthorized'})

hashPassword = (password, cb) ->
  bcrypt.hash password, 10, cb

app.get '/messages/:channel', (req, res) ->
  db.collection('messages').find({channel: req.params.channel}).sort(date: -1).limit(100).toArray (err, data) ->
    throw err if err
    res.status(200).json(data.reverse())

app.get '/data/decks', (req, res) ->
  if req.user
    db.collection('decks').find({username: req.user.username}).toArray (err, data) ->
      throw err if err
      res.status(200).json(data)
  else
    db.collection('decks').find({username: "__demo__"}).toArray (err, data) ->
      throw err if err
      delete deck._id for deck in data
      res.status(200).json(data)

app.post '/data/decks', (req, res) ->
  deck = req.body
  sanitized_cards = deck.cards.map (entry) ->
    sanitized_entries = {}
    for k, v of entry
      sanitized_entries[k] = v if k in ["qty", "card", "id", "art"]
    sanitized_entries
  deck.cards = sanitized_cards
  if req.user
    deck.username = req.user.username
    if deck._id
      id = deck._id
      delete deck._id
      db.collection('decks').update {_id: mongoskin.helper.toObjectID(id)}, {$set: deck}, (err) ->
        console.log(err) if err
        res.status(200).send({message: 'OK'})
    else
      db.collection('decks').insert deck, (err, data) ->
        console.log(err) if err
        res.status(200).send(data.ops[0])
  else
    res.status(401).send({message: 'Unauthorized'})

app.post '/data/decks/clearstats', (req, res) ->
  deck = req.body
  if req.user
    deck.username = req.user.username
    if deck._id
      id = deck._id
      delete deck._id
      db.collection('decks').update {_id: mongoskin.helper.toObjectID(id)}, deck, (err) ->
        console.log(err) if err
        res.status(200).send({message: 'OK'})
    else
      res.status(401).send({message: 'Deck ID does not exist'})
  else
    res.status(401).send({message: 'Unauthorized'})

app.post '/data/decks/delete', (req, res) ->
  deck = req.body
  if req.user
    db.collection('decks').remove {_id: mongoskin.helper.toObjectID(deck._id), username: req.user.username}, (err) ->
      res.status(200).send({message: 'OK'})
  else
    res.status(401).send({message: 'Unauthorized'})

app.get '/data/donators', (req, res) ->
  db.collection('donators').find({}).sort({amount: -1}).toArray (err, data) ->
    if data
      res.status(200).json(d.username or d.name for d in data)
    else
      res.status(200).json([])
    throw err if err

app.get '/data/news', (req, res) ->
  if process.env['TRELLO_API_KEY']
    cached = cache.get('news')
    if not cached
      t = new Trello(process.env['TRELLO_API_KEY'])
      t.get '/1/lists/5668b498ced988b1204cae9a/cards', {filter : 'open', fields : 'dateLastActivity,name,labels'}, (err, data) ->
        throw err if err
        data = ({title: d.name, date: d.date = moment(d.dateLastActivity).format("MM/DD/YYYY HH:mm")} \
          for d in data when d.labels.length == 0)
        cache.put('news', data, 60000) # 60 seconds timeout
        res.status(200).json(data)
    else
      res.status(200).json(cached)
  else
    res.status(200).json([{date: '01/01/2015 00:00', title: 'Get a Trello API Key and set your environment variable TRELLO_API_KEY to see announcements'}])

app.get '/data/:collection', (req, res) ->
  if req.params.collection != 'users' && req.params.collection != 'games'
    db.collection(req.params.collection).find().sort(_id: 1).toArray (err, data) ->
      throw err if err
      delete d._id for d in data
      res.status(200).json(data)
  else
    res.status(401).send({message: 'Unauthorized'})

app.get '/data/:collection/:field/:value', (req, res) ->
  if req.params.collection != 'users' && req.params.collection != 'games'
    filter = {}
    filter[req.params.field] = req.params.value
    db.collection(req.params.collection).find(filter).toArray (err, data) ->
      console.error(err) if err
      delete d._id for d in data
      res.status(200).json(data)
  else
    res.status(401).send({message: 'Unauthorized'})

app.get '/admin/announce', (req, res) ->
  if req.user and req.user.isadmin
    res.render('announce.pug', {user : req.user})
  else
    res.status(401).send({message: 'Unauthorized'})

app.post '/admin/announce', (req, res) ->
  if req.user and req.user.isadmin
    requester.send(JSON.stringify({action: "alert", command: req.body.message}))
    res.status(200).send({text: req.body.message, result: "ok"})
  else
    res.status(401).send({message: 'Unauthorized'})

app.get '/admin/init', (req, res) ->
  if req.user and req.user.isadmin
    db.collection("cards").find().sort(_id: 1).toArray (err, data) ->
      requester.send(JSON.stringify({action: "initialize", cards: data}))
      res.status(200).send({result: "ok"})
  else
    res.status(401).send({message: 'Unauthorized'})

app.get '/admin/version', (req, res) ->
  if req.user and req.user.isadmin
    res.render('version.pug', {user : req.user, version: app.locals.version})
  else
    res.status(401).send({message: 'Unauthorized'})

app.post '/admin/version', (req, res) ->
  if req.user and req.user.isadmin
    app.locals.version = req.body.version
    db.collection('config').update {}, {$set: {version: req.body.version}}, (err) ->
      res.status(200).send({text: req.body.version, result: "ok"})
  else
    res.status(401).send({message: 'Unauthorized'})

env = process.env['NODE_ENV'] || 'development'

if env == 'development'
  console.log "Dev environment"
  app.get '/*', (req, res) ->
    if req.user
      db.collection('users').update {username: req.user.username}, {$set: {lastConnection: new Date()}}, (err) ->
      token = jwt.sign(req.user, config.salt)
    res.render('index.pug', { user: req.user, env: 'dev', token: token, version: app.locals.version})

if env == 'production'
  console.log "Prod environment"
  app.get '/*', (req, res) ->
    if req.user
      db.collection('users').update {username: req.user.username}, {$set: {lastConnection: new Date()}}, (err) ->
      token = jwt.sign(req.user, config.salt, {expiresIn: '6h'})
    res.render('index.pug', { user: req.user, env: 'prod', token: token, version: app.locals.version})

# Server
terminate = () ->
  process.exit(1)
  console.log("#{Date(Date.now())}: Node server stopped.")

process.on('exit', terminate)

for signal in ['SIGHUP', 'SIGINT', 'SIGQUIT', 'SIGILL', 'SIGTRAP', 'SIGABRT',
               'SIGBUS', 'SIGFPE', 'SIGUSR1', 'SIGSEGV', 'SIGUSR2', 'SIGTERM']
  process.on(signal, terminate)

process.on 'uncaughtException', (err) ->
  console.log(err.stack)

server.listen app.get('port'), app.get('ipaddr'), ->
  console.log(new Date().toString() + ": Express server listening on port " + app.get('port'))<|MERGE_RESOLUTION|>--- conflicted
+++ resolved
@@ -352,19 +352,15 @@
         game = games[msg.gameid]
 
         unless game
-<<<<<<< HEAD
           fn("invalid game")
           return
 
         unless socket.request.user
           fn("invalid user")
-=======
-          fn("unknown game")
           return
 
         unless game.allowspectator
           fn("not allowed")
->>>>>>> 038da2cd
           return
 
         unless user_allowed_in_game(getUsername(socket), game)
