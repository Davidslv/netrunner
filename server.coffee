--- conflicted
+++ resolved
@@ -468,7 +468,6 @@
     throw err if err
     res.redirect('/')
 
-<<<<<<< HEAD
 app.post '/update-profile', (req, res) ->
   if req.user
     db.collection('users').update {username: req.user.username}, {$set: {background: req.body.background}}, (err) ->
@@ -476,10 +475,9 @@
       res.send {message: 'OK', background: req.body.background}, 200
   else
     res.send {message: 'Unauthorized'}, 401
-=======
+
 hashPassword = (password, cb) ->
     bcrypt.hash password, 10, cb
->>>>>>> 616ecc35
 
 app.get '/messages/:channel', (req, res) ->
   db.collection('messages').find({channel: req.params.channel}).sort(date: -1).limit(100).toArray (err, data) ->
