(ns game.core
  (:require [game.utils :refer [remove-once has? merge-costs zone make-cid to-keyword capitalize
                                costs-to-symbol vdissoc distinct-by]]
            [game.macros :refer [effect req msg]]
            [clojure.string :refer [split-lines split join]]))

(declare cards)

(def game-states (atom {}))

(defn card-def [card]
  (when-let [title (:title card)]
    (cards (.replace title "'" ""))))

(defn say [state side {:keys [user text]}]
  (let [author (or user (get-in @state [side :user]))]
    (swap! state update-in [:log] #(conj % {:user author :text text}))))

(defn system-msg [state side text]
  (let [username (get-in @state [side :user :username])]
    (say state side {:user "__system__" :text (str username " " text ".")})))

(declare prompt! forfeit trigger-event handle-end-run trash update-advancement-cost update-all-advancement-costs
         update-all-ice update-ice-strength update-breaker-strength all-installed)

(defn pay [state side card & args]
  (let [costs (merge-costs (remove #(or (nil? %) (= % [:forfeit])) args))
        forfeit-cost (some #{[:forfeit] :forfeit} args)
        scored (get-in @state [side :scored])]
    (when (and (every? #(>= (- (get-in @state [side (first %)]) (last %)) 0) costs)
               (or (not forfeit-cost) (not (empty? scored))))
      (when forfeit-cost
           (if (= (count scored) 1)
             (forfeit state side (first scored))
             (prompt! state side card "Choose an Agenda to forfeit" scored
                      {:effect (effect (forfeit target))})))
      (not (doseq [c costs]
             (when (= (first c) :click)
               (trigger-event state side (if (= side :corp) :corp-spent-click :runner-spent-click) nil)
               (swap! state assoc-in [side :register :spent-click] true))
             (swap! state update-in [side (first c)] #(- (or % 0) (last c))))))))

(defn gain [state side & args]
  (doseq [r (partition 2 args)]
    (swap! state update-in [side (first r)] #(+ (or % 0) (last r)))))

(defn lose [state side & args]
  (doseq [r (partition 2 args)]
    (trigger-event state side (if (= side :corp) :corp-loss :runner-loss) r)
    (if (= (last r) :all)
      (swap! state assoc-in [side (first r)] 0)
      (swap! state update-in [side (first r)] #(max (- (or % 0) (last r)) 0)))))

(defn register-events [state side events card]
  (doseq [e events]
    (swap! state update-in [:events (first e)] #(conj % {:ability (last e) :card card}))))

(defn unregister-events [state side card]
  (doseq [e (:events (card-def card))]
    (swap! state update-in [:events (first e)]
           #(remove (fn [effect] (= (get-in effect [:card :cid]) (:cid card))) %))))

(defn desactivate
  ([state side card] (desactivate state side card nil))
  ([state side card keep-counter]
   (let [c (dissoc card :current-strength :abilities :rezzed :special)
         c (if (= (:side c) "Runner") (dissoc c :installed :counter) c)
         c (if keep-counter c (dissoc c :counter :advance-counter))]
     (when-let [leave-effect (:leave-play (card-def card))]
       (when (or (= (:side card) "Runner") (:rezzed card))
         (leave-effect state side card nil)))
     (when-let [prevent (:prevent (card-def card))]
       (doseq [[ptype pvec] prevent]
         (doseq [psub pvec]
           (swap! state update-in [:prevent ptype psub] (fn [pv] (remove #(= (:cid %) (:cid card)) pv))))))
     (unregister-events state side card)
     (when-let [mu (:memoryunits card)]
       (gain state :runner :memory mu))
     c)))

(defn get-card [state {:keys [cid zone side host] :as card}]
  (if zone
    (if host
      (let [h (get-card state host)]
        (some #(when (= cid (:cid %)) %) (:hosted h)))
      (some #(when (= cid (:cid %)) %)
            (get-in @state (cons (to-keyword side) (map to-keyword zone)))))
    card))

(defn update! [state side {:keys [type zone cid host] :as card}]
  (if (= type "Identity")
    (when (= side (to-keyword (:side card)))
      (swap! state assoc-in [side :identity] card))
    (if-let [h (get-card state host)]
      (let [[head tail] (split-with #(not= (:cid %) cid) (:hosted h))]
        (update! state side (assoc h :hosted (vec (concat head [card] (rest tail))))))
      (let [z (cons (to-keyword (:side card)) zone)
            [head tail] (split-with #(not= (:cid %) cid) (get-in @state z))]
        (when-not (empty? tail)
          (swap! state assoc-in z (vec (concat head [card] (rest tail)))))))))

(defn move-zone [state side server to]
  (let [from-zone (cons side (if (sequential? server) server [server]))
        to-zone (cons side (if (sequential? to) to [to]))]
    (swap! state assoc-in to-zone (concat (get-in @state to-zone)
                                          (zone to (get-in @state from-zone))))
    (swap! state assoc-in from-zone [])))

(defn move
  ([state side card to] (move state side card to nil))
  ([state side {:keys [zone cid host installed] :as card} to front]
   (let [zone (if host (map to-keyword (:zone host)) zone)]
     (when (and card (or host
                         (some #(when (= cid (:cid %)) %) (get-in @state (cons :runner (vec zone))))
                         (some #(when (= cid (:cid %)) %) (get-in @state (cons :corp (vec zone))))))
       (doseq [h (:hosted card)]
         (trash state side (update-in h [:zone] #(map to-keyword %))))
       (let [dest (if (sequential? to) (vec to) [to])
             c (if (and (= side :corp) (= (first dest) :discard) (:rezzed card))
                 (assoc card :seen true) card)
             c (if (and (or installed (#{:servers :scored :current} (first zone)))
                        (#{:hand :deck :discard} (first dest)))
                 (desactivate state side c) c)
             moved-card (assoc c :zone dest :host nil :hosted nil)]
         (if front
           (swap! state update-in (cons side dest) #(cons moved-card (vec %)))
           (swap! state update-in (cons side dest) #(conj (vec %) moved-card)))
         (doseq [s [:runner :corp]]
           (if host
             (when-let [host-card (some #(when (= (:cid host) (:cid %)) %)
                                        (get-in @state (cons s (vec zone))))]
               (update! state side (update-in host-card [:hosted]
                                              (fn [coll] (remove-once #(not= (:cid %) cid) coll)))))
             (swap! state update-in (cons s (vec zone))
                    (fn [coll] (remove-once #(not= (:cid %) cid) coll)))))
         (let [z (vec (cons :corp (butlast zone)))
               n (last z)]
           (when (and (number? n)
                      (empty? (get-in @state (conj z :content)))
                      (empty? (get-in @state (conj z :ices))))
             (when-let [run (:run @state)]
               (when (= (last (:server run)) n)
                 (handle-end-run state side)))
             (swap! state update-in [:corp :servers :remote] vdissoc n)
             (swap! state assoc-in [:corp :servers :remote]
                    (vec (map-indexed
                          (fn [i s]
                            (if (< i n) s
                                {:content (vec (for [c (:content s)]
                                                 (update-in c [:zone] #(assoc (vec %) 2 i))))
                                 :ices (vec (for [c (:ices s)]
                                              (update-in c [:zone] #(assoc (vec %) 2 i))))}))
                          (get-in @state [:corp :servers :remote]))))
             (doseq [s (drop n (get-in @state [:corp :servers :remote]))
                     c (concat (:content s) (:ices s))]
               (when (:rezzed c)
                 (when-let [events (:events (card-def c))]
                   (unregister-events state side c)
                   (register-events state side events c))))))
         (trigger-event state side :card-moved card moved-card)
         moved-card)))))

(defn draw
  ([state side] (draw state side 1))
  ([state side n]
     (let [drawn (zone :hand (take n (get-in @state [side :deck])))]
       (swap! state update-in [side :hand] #(concat % drawn)))
     (swap! state update-in [side :deck] (partial drop n))
     (trigger-event state side (if (= side :corp) :corp-draw :runner-draw) n)))

(defn mill
  ([state side] (mill state side 1))
  ([state side n]
     (let [milled (zone :discard (take n (get-in @state [side :deck])))]
       (swap! state update-in [side :discard] #(concat % milled)))
     (swap! state update-in [side :deck] (partial drop n))))

(declare resolve-ability)

(defn show-prompt
  ([state side card msg choices f] (show-prompt state side card msg choices f nil))
  ([state side card msg choices f priority]
   (let [prompt (if (string? msg) msg (msg state side card nil))]
     (when (or (:number choices) (#{:credit :counter} choices) (> (count choices) 0))
       (swap! state update-in [side :prompt]
              (if priority
                #(cons {:msg prompt :choices choices :effect f :card card} (vec %))
                #(conj (vec %) {:msg prompt :choices choices :effect f :card card})))))))

(defn resolve-psi [state side card psi bet]
  (swap! state assoc-in [:psi side] bet)
  (let [opponent (if (= side :corp) :runner :corp)]
    (when-let [opponent-bet (get-in @state [:psi opponent])]
      (lose state opponent :credit opponent-bet)
      (system-msg state opponent (str "spends " opponent-bet " [Credits]"))
      (lose state side :credit bet)
      (system-msg state side (str "spends " bet " [Credits]"))
      (trigger-event state side :psi-game nil)
      (when-let [ability (if (= bet opponent-bet) (:equal psi) (:not-equal psi))]
        (resolve-ability state (:side card) ability card nil)))))

(defn psi-game [state side card psi]
  (swap! state assoc :psi {})
  (doseq [s [:corp :runner]]
    (show-prompt state s card (str "Choose an amount to spend for " (:title card))
                 (map #(str % " [Credits]") (range (min 3 (inc (get-in @state [s :credit])))))
                 #(resolve-psi state s card psi (Integer/parseInt (first (split % #" ")))))))

(defn prompt!
  ([state side card msg choices ability] (prompt! state side card msg choices ability nil))
  ([state side card msg choices ability priority]
    (show-prompt state side card msg choices #(resolve-ability state side ability card [%]) priority)))

(defn optional-ability [state side card msg ability targets]
  (show-prompt state side card msg ["Yes" "No"] #(if (= % "Yes")
                                                   (resolve-ability state side ability card targets)
                                                   (when-let [no-msg (:no-msg ability)]
                                                     (system-msg state side (:no-msg ability))))))

(defn resolve-trace [state side boost]
  (let [runner (:runner @state)
        {:keys [strength ability card]} (:trace @state)]
    (system-msg state :runner (str " spends " boost " [Credits] to increase link strength to "
                                   (+ (:link runner) boost)))
    (let [succesful (> strength (+ (:link runner) boost))
          ability (if succesful ability (:unsuccessful ability))]
      (resolve-ability state :corp ability card [strength (+ (:link runner) boost)])
      (trigger-event state :corp (if succesful :successful-trace :unsuccessful-trace)))
    (when-let [kicker (:kicker ability)]
      (when (>= strength (:min kicker))
        (resolve-ability state :corp kicker card [strength (+ (:link runner) boost)])))))

(defn init-trace [state side card {:keys [base] :as ability} boost]
  (let [base (if (fn? base) (base state side card nil) base) s (+ base boost)]
    (system-msg state :corp (str "uses " (:title card) " to initiate a trace with strength "
                                 s " (" base " + " boost " [Credits])"))
    (show-prompt state :runner card (str "Boost link strength?") :credit #(resolve-trace state side %))
    (swap! state assoc :trace {:strength s :ability ability :card card})
    (trigger-event state side :trace nil)))

(defn resolve-select [state side]
  (let [selected (get-in @state [side :selected 0])
        cards (map #(dissoc % :selected) (:cards selected))
        curprompt (first (get-in @state [side :prompt]))]
    (when-not (empty? cards)
      (doseq [card cards]
        (update! state side card))
      (resolve-ability state side (:ability selected) (:card curprompt) cards))
    (swap! state update-in [side :selected] #(vec (rest %)))
    (swap! state update-in [side :prompt] (fn [pr] (filter #(not= % curprompt) pr)))))

(defn show-select
  ([state side card ability] (show-select state side card ability nil))
  ([state side card ability priority]
   (let [ability (update-in ability [:choices :max] #(if (fn? %) (% state side card nil) %))]
     (swap! state update-in [side :selected]
            #(conj (vec %) {:ability (dissoc ability :choices) :req (get-in ability [:choices :req])
                            :max (get-in ability [:choices :max])}))
     (show-prompt state side card
                  (if-let [msg (:prompt ability)]
                    msg
                    (if-let [m (get-in ability [:choices :max])]
                      (str "Select up to " m " targets for " (:title card))
                      (str "Select a target for " (:title card))))
                  ["Done"] (fn [choice] (resolve-select state side)) priority))))

(defn resolve-ability [state side {:keys [counter-cost advance-counter-cost cost effect msg req once
                                          once-key optional prompt choices end-turn player psi trace
                                          not-distinct priority] :as ability}
                       {:keys [title cid counter advance-counter] :as card} targets]
  (when ability
    (when (and optional
               (not (get-in @state [(:once optional) (or (:once-key optional) cid)]))
               (or (not (:req optional)) ((:req optional) state side card targets)))
      (optional-ability state (or (:player optional) side) card (:prompt optional) optional targets))
    (when (and psi (or (not (:req psi)) ((:req psi) state side card targets)))
      (psi-game state side card psi))
    (when (and trace (or (not (:req trace)) ((:req trace) state side card targets)))
      (show-prompt state :corp card "Boost trace strength?" :credit
                   #(init-trace state :corp card trace %)))
    (when (and (not (get-in @state [once (or once-key cid)]))
               (or (not req) (req state side card targets)))
      (if choices
        (if (map? choices)
          (if (:req choices)
            (show-select state (or player side) card ability priority)
            (let [n ((:number choices) state side card targets)]
              (prompt! state (or player side) card prompt {:number n} (dissoc ability :choices))))
          (let [cs (if-not (fn? choices)
                     choices
                     (let [cards (choices state side card targets)]
                             (if not-distinct
                               cards (distinct-by :title cards))))]
            (prompt! state (or player side) card prompt cs (dissoc ability :choices) priority)))
        (when (and (or (not counter-cost) (<= counter-cost (or counter 0)))
                   (or (not advance-counter-cost) (<= advance-counter-cost (or advance-counter 0)))
                   (apply pay (concat [state side card] cost)))
          (let [c (-> card
                      (update-in [:advance-counter] #(- (or % 0) (or advance-counter-cost 0)))
                      (update-in [:counter] #(- (or % 0) (or counter-cost 0))))]
            (when (or counter-cost advance-counter-cost)
              (update! state side c)
              (when (= (:type card) "Agenda") (trigger-event state side :agenda-counter-spent card)))
            (when msg
              (let [desc (if (string? msg) msg (msg state side card targets))]
                (system-msg state (to-keyword (:side card))
                            (str "uses " title (when desc (str " to " desc))))))
            (when effect (effect state side c targets))
            (when end-turn
              (swap! state update-in [side :register :end-turn]
                     #(conj % {:ability end-turn :card card :targets targets}))))
          (when once (swap! state assoc-in [once (or once-key cid)] true)))))))

(defn handle-end-run [state side]
  (if-not (empty? (get-in @state [:runner :prompt]))
    (swap! state assoc-in [:run :ended] true)
    (do (let [server (get-in @state [:run :server])]
          (trigger-event state side :run-ends (first server))
          (when (get-in @state [:run :successful])
            (trigger-event state side :successful-run-ends (first server)))
          (when (get-in @state [:run :unsuccessful])
            (trigger-event state side :unsuccessful-run-ends (first server)))
          (update-all-ice state side)
          (doseq [p (filter #(has? % :subtype "Icebreaker") (all-installed state :runner))]
            (update! state side (update-in (get-card state p) [:pump] dissoc :all-run))
            (update! state side (update-in (get-card state p) [:pump] dissoc :encounter ))
            (update-breaker-strength state side p))
          (let [run-effect (get-in @state [:run :run-effect])]
            (when-let [end-run-effect (:end-run run-effect)]
              (resolve-ability state side end-run-effect (:card run-effect) [(first server)]))))
        (swap! state assoc :run nil))))

(defn add-prop [state side card key n]
  (update! state side (update-in card [key] #(+ (or % 0) n)))
  (if (= key :advance-counter)
    (do (trigger-event state side :advance (get-card state card))
        (when (and (#{"ICE"} (:type card)) (:rezzed card)) (update-ice-strength state side card)))
    (trigger-event state side :counter-added (get-card state card))))

(defn set-prop [state side card & args]
  (update! state side (apply assoc (cons card args))))

(defn resolve-prompt [state side {:keys [choice card] :as args}]
  (let [prompt (first (get-in @state [side :prompt]))
        choice (if (= (:choices prompt) :credit)
                 (min choice (get-in @state [side :credit]))
                 choice)]
    (when (= (:choices prompt) :credit)
      (pay state side card :credit choice))
    (when (= (:choices prompt) :counter)
      (add-prop state side (:card prompt) :counter (- choice)))
    (swap! state update-in [side :prompt] (fn [pr] (filter #(not= % prompt) pr)))
    ((:effect prompt) (or choice card))
    (when (empty? (get-in @state [:runner :prompt]))
      (when-let [run (:run @state)]
        (when (:ended run)
          (handle-end-run state :runner)))
      (swap! state dissoc :access))))

(defn trash-no-cost [state side]
  (when-let [card (:card (first (get-in @state [side :prompt])))]
    (trash state side card)
    (swap! state update-in [side :prompt] rest)
    (when-let [run (:run @state)]
      (when (and (:ended run) (empty? (get-in @state [:runner :prompt])) )
        (handle-end-run state :runner)))))

(defn select [state side {:keys [card] :as args}]
  (let [r (get-in @state [side :selected 0 :req])]
    (when (or (not r) (r card))
      (let [c (assoc card :selected (not (:selected card)))]
        (update! state side c)
        (if (:selected c)
          (swap! state update-in [side :selected 0 :cards] #(conj % c))
          (swap! state update-in [side :selected 0 :cards]
                 (fn [coll] (remove-once #(not= (:cid %) (:cid card)) coll))))
        (let [selected (get-in @state [side :selected 0])]
          (when (= (count (:cards selected)) (or (:max selected) 1))
            (resolve-select state side)))))))

(defn trigger-event [state side event & targets]
  (doseq [{:keys [ability] :as e} (get-in @state [:events event])]
    (when-let [card (get-card state (:card e))]
      (when (or (not (:req ability)) ((:req ability) state side card targets))
        (resolve-ability state side ability card targets))))
  (swap! state update-in [:turn-events] #(cons [event targets] %)))

(defn card-init [state side card]
  (let [cdef (card-def card)
        abilities (if (:recurring cdef)
                    (conj (:abilities cdef) {:msg "Take 1 [Recurring Credits]"})
                    (:abilities cdef))
        abilities (for [ab abilities]
                    (assoc (select-keys ab [:cost :pump :breaks])
                      :label (or (:label ab) (and (string? (:msg ab)) (capitalize (:msg ab))) "")))
        c (merge card (:data cdef) {:abilities abilities})
        c (if-let [r (:recurring cdef)]
            (if (number? r) (assoc c :rec-counter r) c) c)]
    (when-let [recurring (:recurring cdef)]
      (let [r (if (number? recurring)
                (effect (set-prop card :rec-counter recurring))
                recurring)]
        (register-events state side
                         {(if (= side :corp) :corp-turn-begins :runner-turn-begins)
                          {:effect r}} c)))
    (when-let [prevent (:prevent cdef)]
      (doseq [[ptype pvec] prevent]
        (doseq [psub pvec]
          (swap! state update-in [:prevent ptype psub] #(conj % card)))))
    (update! state side c)
    (when-let [events (:events cdef)]
      (register-events state side events c))
    (resolve-ability state side cdef c nil)
    (get-card state c)))

(defn ice-strength-bonus [state side n]
  (swap! state update-in [:bonus :ice-strength] (fnil #(+ % n) 0)))

(defn ice-strength [state side {:keys [strength] :as card}]
  (-> (if-let [strfun (:strength-bonus (card-def card))]
              (+ strength (strfun state side card nil))
              strength)
      (+ (or (get-in @state [:bonus :ice-strength]) 0))))

(defn update-ice-strength [state side ice]
  (let [ice (get-card state ice) oldstren (or (:current-strength ice) (:strength ice))]
    (when (:rezzed ice)
      (swap! state update-in [:bonus] dissoc :ice-strength)
      (trigger-event state side :pre-ice-strength ice)
      (update! state side (assoc ice :current-strength (ice-strength state side ice)))
      (trigger-event state side :ice-strength-changed (get-card state ice) oldstren))))

(defn update-ice-in-server [state side server]
  (doseq [ice (:ices server)] (update-ice-strength state side ice) ))

(defn update-all-ice [state side]
  (doseq [central `(:archives :rd :hq)]
    (update-ice-in-server state side (get-in @state [:corp :servers central])))
  (doseq [remote (get-in @state [:corp :servers :remote])]
    (update-ice-in-server state side remote)))

(defn rez-cost-bonus [state side n]
  (swap! state update-in [:bonus :cost] (fnil #(+ % n) 0)))

(defn rez-cost [state side {:keys [cost] :as card}]
  (if (nil? cost)
    nil
    (-> (if-let [rezfun (:rez-cost-bonus (card-def card))]
          (+ cost (rezfun state side card nil))
          cost)
        (+ (or (get-in @state [:bonus :cost]) 0))
        (max 0))))

(defn trash-cost-bonus [state side n]
  (swap! state update-in [:bonus :trash] (fnil #(+ % n) 0)))

(defn trash-cost [state side {:keys [trash] :as card}]
  (if (nil? trash)
    nil
    (-> trash
        (+ (or (get-in @state [:bonus :trash]) 0))
        (max 0))))

(defn install-cost-bonus [state side n]
  (swap! state update-in [:bonus :install-cost] (fnil #(+ % n) 0)))

(defn install-cost [state side {:keys [cost] :as card}]
  (-> cost
      (+ (or (get-in @state [:bonus :install-cost]) 0))
      (max 0)))

(defn damage-count [state side dtype n {:keys [unpreventable unboostable] :as args}]
  (-> n
      (+ (or (when (not unboostable) (get-in @state [:damage :damage-bonus dtype])) 0))
      (- (or (when (not unpreventable) (get-in @state [:damage :damage-prevent dtype])) 0))
      (max 0)))

(defn damage-bonus [state side dtype n]
  (swap! state update-in [:damage :damage-bonus dtype] (fnil #(+ % n) 0)))

(defn damage-prevent [state side dtype n]
  (swap! state update-in [:damage :damage-prevent dtype] (fnil #(+ % n) 0)))

(defn flatline [state]
  (system-msg state :runner "is flatlined"))

(defn resolve-damage [state side type n {:keys [unpreventable unboostable card] :as args}]
  (let [hand (get-in @state [:runner :hand])]
       (when (< (count hand) n)
             (flatline state))
       (when (= type :brain)
             (swap! state update-in [:runner :brain-damage] #(+ % n))
             (swap! state update-in [:runner :max-hand-size] #(- % n)))
       (doseq [c (take n (shuffle hand))]
              (trash state side c {:unpreventable true :cause type} type))
       (trigger-event state side :damage type card)))

(defn damage
  ([state side type n] (damage state side type n nil))
  ([state side type n {:keys [unpreventable unboostable card] :as args}]
    (swap! state update-in [:damage :damage-bonus] dissoc type)
    (swap! state update-in [:damage :damage-prevent] dissoc type)
    (trigger-event state side :pre-damage type card)
    (let [n (damage-count state side type n args)]
         (let [prevent (get-in @state [:prevent :damage type])]
              (if (and (not unpreventable) prevent (> (count prevent) 0))
                (do (system-msg state :runner "has the option to prevent damage")
                    (show-prompt
                      state :runner nil (str "Prevent any of the " n " " (name type) " damage?") ["Done"]
                      (fn [choice]
                          (let [prevent (get-in @state [:damage :damage-prevent type])]
                               (system-msg state :runner
                                           (if prevent
                                             (str "prevents " (if (= prevent Integer/MAX_VALUE) "all" prevent )
                                                  " " (name type) " damage")
                                             "will not prevent damage"))
                               (resolve-damage state side type (max 0 (- n (or prevent 0))) args)))))
                (resolve-damage state side type n args))))))

(defn shuffle! [state side kw]
  (swap! state update-in [side kw] shuffle))

(defn change [state side {:keys [key delta]}]
  (let [kw (to-keyword key)]
    (swap! state update-in [side kw] (partial + delta))
    (system-msg state side
                (str "sets " (.replace key "-" " ") " to " (get-in @state [side kw])
                     " (" (if (> delta 0) (str "+" delta) delta) ")"))))

(defn create-deck [deck]
  (shuffle (mapcat #(map (fn [card]
                           (let [c (assoc card :cid (make-cid))]
                             (if-let [init (:init (card-def c))] (merge c init) c)))
                         (repeat (:qty %) (:card %)))
                   (:cards deck))))

(defn init-game [{:keys [players gameid] :as game}]
  (let [corp (some #(when (= (:side %) "Corp") %) players)
        runner (some #(when (= (:side %) "Runner") %) players)
        corp-deck (create-deck (:deck corp))
        runner-deck (create-deck (:deck runner))
        corp-identity (or (get-in corp [:deck :identity]) {:side "Corp" :type "Identity"})
        runner-identity (or (get-in runner [:deck :identity]) {:side "Runner" :type "Identity"})
        state (atom
               {:gameid gameid :log [] :active-player :runner :end-turn true
                :corp {:user (:user corp) :identity corp-identity
                       :deck (zone :deck (drop 5 corp-deck))
                       :hand (zone :hand (take 5 corp-deck))
                       :discard [] :scored [] :rfg [] :play-area []
                       :servers {:hq {} :rd{} :archives {} :remote []}
                       :click 0 :credit 5 :bad-publicity 0 :agenda-point 0 :max-hand-size 5
                       :click-per-turn 3 :agenda-point-req 7 :keep false}
                :runner {:user (:user runner) :identity runner-identity
                         :deck (zone :deck (drop 5 runner-deck))
                         :hand (zone :hand (take 5 runner-deck))
                         :discard [] :scored [] :rfg [] :play-area []
                         :rig {:program [] :resource [] :hardware []}
                         :click 0 :credit 5 :memory 4 :link 0 :tag 0 :agenda-point 0 :max-hand-size 5
                         :hq-access 1 :rd-access 1
                         :brain-damage 0 :click-per-turn 4 :agenda-point-req 7 :keep false}})]
    (card-init state :corp corp-identity)
    (card-init state :runner runner-identity)
    (swap! game-states assoc gameid state)))

(def reset-value
  {:corp {:credit 5 :bad-publicity 0 :max-hand-size 5}
   :runner {:credit 5 :link 0 :memory 4 :max-hand-size 5}})

(defn shuffle-into-deck [state side & args]
  (let [player (side @state)
        deck (shuffle (reduce concat (:deck player) (for [p args] (zone :deck (p player)))))]
    (swap! state assoc-in [side :deck] deck))
  (doseq [p args]
    (swap! state assoc-in [side p] [])))

(defn mulligan [state side args]
  (shuffle-into-deck state side :hand)
  (draw state side 5)
  (let [card (get-in @state [side :identity])]
    (when-let [cdef (card-def card)]
      (when-let [mul (:mulligan cdef)]
        (mul state side card nil))))
  (swap! state assoc-in [side :keep] true)
  (system-msg state side "takes a mulligan")
  (trigger-event state side :pre-first-turn))

(defn keep-hand [state side args]
  (swap! state assoc-in [side :keep] true)
  (system-msg state side "keeps his or her hand")
  (trigger-event state side :pre-first-turn))

(defn gain-agenda-point [state side n]
  (gain state side :agenda-point n)
  (when (>= (get-in @state [side :agenda-point]) (get-in @state [side :agenda-point-req]))
    (system-msg state side "wins the game")))

(defn resolve-trash [state side {:keys [zone type] :as card} {:keys [unpreventable cause] :as args} & targets]
  (let [cdef (card-def card)
        moved-card (move state (to-keyword (:side card)) card :discard false)]
    (when-let [trash-effect (:trash-effect cdef)]
      (resolve-ability state side trash-effect moved-card (cons cause targets)))))

(defn trash-resource [state side args]
  (when (pay state side nil :click 1 :credit 2)
    (resolve-ability state side
                     {:prompt "Choose a resource to trash"
                      :choices {:req #(= (:type %) "Resource")}
                      :effect (effect (trash target))} nil nil)))

(defn trash-prevent [state side type n]
  (swap! state update-in [:trash :trash-prevent type] (fnil #(+ % n) 0)))

(defn trash
  ([state side {:keys [zone type] :as card}] (trash state side card nil))
  ([state side {:keys [zone type] :as card} {:keys [unpreventable cause] :as args} & targets]
    (let [ktype (keyword (clojure.string/lower-case type))]
      (when (and (not unpreventable) (not= cause :ability-cost))
        (swap! state update-in [:trash :trash-prevent] dissoc ktype))
      (when (not= (last zone) :current)
        (apply trigger-event state side :trash card cause targets))
      (let [prevent (get-in @state [:prevent :trash ktype])]
        (if (and (not unpreventable) (not= cause :ability-cost) (> (count prevent) 0))
          (do
            (system-msg state :runner "has the option to prevent trash effects")
            (show-prompt
              state :runner nil (str "Prevent the trashing of " (:title card) "?") ["Done"]
              (fn [choice]
                (if-let [prevent (get-in @state [:trash :trash-prevent ktype])]
                  (do
                    (system-msg state :runner (str "prevents the trashing of " (:title card)))
                    (swap! state update-in [:trash :trash-prevent] dissoc ktype))
                  (do
                    (system-msg state :runner (str "will not prevent the trashing of " (:title card)))
                    (apply resolve-trash state side card args targets))))))
          (apply resolve-trash state side card args targets))))))

(defn trash-cards [state side cards]
  (doseq [c cards] (trash state side c)))

(defn all-installed [state side]
  (if (= side :runner)
    (let [installed (flatten (for [t [:program :hardware :resource]] (get-in @state [:runner :rig t])))]
      (concat installed (filter #(:installed %) (mapcat :hosted installed))))
    (let [servers (->> (:corp @state) :servers seq flatten)]
      (concat (mapcat :content servers) (mapcat :ices servers)))))

(defn breaker-strength-bonus [state side n]
  (swap! state update-in [:bonus :breaker-strength] (fnil #(+ % n) 0)))

(defn breaker-strength [state side {:keys [strength] :as card}]
  (if (nil? strength)
    nil
    (-> (if-let [strfun (:strength-bonus (card-def card))]
          (+ strength (strfun state side card nil))
          strength)
        (+ (or (get-in card [:pump :encounter]) 0)
           (or (get-in card [:pump :all-run]) 0)
           (or (get-in @state [:bonus :breaker-strength]) 0)))))

(defn update-breaker-strength [state side breaker]
  (let [breaker (get-card state breaker) oldstren (or (:current-strength breaker) (:strength breaker))]
    (swap! state update-in [:bonus] dissoc :breaker-strength)
    (trigger-event state side :pre-breaker-strength breaker)
    (update! state side (assoc breaker :current-strength (breaker-strength state side breaker)))
    (trigger-event state side :breaker-strength-changed (get-card state breaker) oldstren)))

(defn pump
  ([state side card n] (pump state side card n :encounter))
  ([state side {:keys [strength current-strength] :as card} n duration]
    (update! state side (update-in card [:pump duration] (fnil #(+ % n) 0)))
    (update-breaker-strength state side (get-card state card))))

(defn score [state side args]
  (let [card (or (:card args) args)]
    (when (>= (:advance-counter card) (or (:current-cost card) (:advancementcost card)))
      (let [moved-card (move state :corp card :scored)
            c (card-init state :corp moved-card)]
        (system-msg state :corp (str "scores " (:title c) " and gains " (:agendapoints c)
                                    " agenda point" (when (> (:agendapoints c) 1) "s")))
        (swap! state update-in [:corp :register :scored-agenda] #(+ (or % 0) (:agendapoints c)))
        (gain-agenda-point state :corp (:agendapoints c))
        (set-prop state :corp c :advance-counter 0)
        (when-let [current (first (get-in @state [:runner :current]))]
          (say state side {:user "__system__" :text (str (:title current) " is trashed.")})
          (trash state side current))
        (trigger-event state :corp :agenda-scored (assoc c :advance-counter 0))))))

(defn steal [state side card]
  (let [c (move state :runner card :scored)]
    (resolve-ability state :runner (:stolen (card-def c)) c nil)
    (system-msg state :runner (str "steals " (:title c) " and gains " (:agendapoints c)
                                   " agenda point" (when (> (:agendapoints c) 1) "s")))
    (swap! state update-in [:runner :register :stole-agenda] #(+ (or % 0) (:agendapoints c)))
    (gain-agenda-point state :runner (:agendapoints c))
    (set-prop state :runner c :advance-counter 0)
    (when-let [current (first (get-in @state [:corp :current]))]
      (say state side {:user "__system__" :text (str (:title current) " is trashed.")})
      (trash state side current))
    (trigger-event state :runner :agenda-stolen c)))

(defn card->server [state card]
  (let [z (:zone card)]
       (if (= (second z) :remote)
         (nth (get-in @state [:corp :servers :remote]) (nth z 2))
         (get-in @state [:corp :servers (second z)]))))

(defn server->zone [state server]
  (if (sequential? server)
    (vec (cons :servers server))
    (case server
      "HQ" [:servers :hq]
      "R&D" [:servers :rd]
      "Archives" [:servers :archives]
      "New remote" [:servers :remote (count (get-in @state [:corp :servers :remote]))]
      [:servers :remote (-> (split server #" ") last Integer/parseInt)])))

(defn run
  ([state side server] (run state side server nil nil))
  ([state side server run-effect card]
     (when-not (get-in @state [:runner :register :cannot-run])
       (let [s (cond
                (= server "HQ") [:hq]
                (= server "R&D") [:rd]
                (= server "Archives") [:archives]
                (keyword? server) [server]
                :else [:remote (-> (split server #" ") last Integer/parseInt)])
             ices (get-in @state (concat [:corp :servers] s [:ices]))]
         (swap! state assoc :per-run nil
                :run {:server s :position (count ices) :ices ices :access-bonus 0
                      :run-effect (assoc run-effect :card card)})
         (swap! state update-in [:runner :register :made-run] #(conj % (first s)))
         (trigger-event state :runner :run s)))))

(defn handle-access [state side cards]
  (swap! state assoc :access true)
  (doseq [c cards]
    (swap! state update-in [:bonus] dissoc :trash)
    (let [cdef (card-def c)
          c (assoc c :seen true)]
      (when-let [name (:title c)]
        (when-let [access-effect (:access cdef)]
          (resolve-ability state (to-keyword (:side c)) access-effect c nil))
        (when (not= (:zone c) [:discard])
          (trigger-event state side :pre-trash c)
          (if-let [trash-cost (trash-cost state side c)]
            (let [card (assoc c :seen true)]
              (optional-ability state :runner card (str "Pay " trash-cost "[Credits] to trash " name "?")
                                {:cost [:credit trash-cost]
                                 :effect (effect (trash card)
                                                 (system-msg (str "pays " trash-cost " [Credits] to trash "
                                                                  (:title card))))} nil))
            (when-not (= (:type c) "Agenda")
              (prompt! state :runner c (str "You accessed " (:title c)) ["OK"] {}))))
        (when (= (:type c) "Agenda")
          (if-let [cost (:steal-cost (card-def c))]
            (optional-ability state :runner c (str "Pay " (costs-to-symbol cost) " to steal " name "?")
                              {:cost cost
                               :effect (effect (system-msg (str "pays " (costs-to-symbol cost)
                                                                " to steal " (:title c)))
                                               (steal c))} nil)
            (when (or (not (:steal-req cdef)) ((:steal-req cdef) state :runner c nil))
              (steal state :runner c))))
        (trigger-event state side :access c)))))

(defn max-access [state side n]
  (swap! state assoc-in [:run :max-access] n))

(defn access-count [state side kw]
  (let [run (:run @state)
        accesses (+ (get-in @state [:runner kw]) (:access-bonus run))]
    (if-let [max-access (:max-access run)]
      (min max-access accesses) accesses)))

(defmulti access (fn [state side server] (first server)))

(defmethod access :hq [state side server]
  (concat (take (access-count state side :hq-access) (shuffle (get-in @state [:corp :hand])))
          (get-in @state [:corp :servers :hq :content])))

(defmethod access :rd [state side server]
  (concat (take (access-count state side :rd-access) (get-in @state [:corp :deck]))
          (get-in @state [:corp :servers :rd :content])))

(defmethod access :archives [state side server]
  (swap! state update-in [:corp :discard] #(map (fn [c] (assoc c :seen true)) %))
  (concat (get-in @state [:corp :discard]) (get-in @state [:corp :servers :archives :content])))

(defmethod access :remote [state side server]
  (get-in @state [:corp :servers :remote (last server) :content]))

(defn access-bonus [state side n]
  (swap! state update-in [:run :access-bonus] #(+ % n)))

(defn do-access [state side server]
  (let [cards (access state side server)]
    (when-not (or (= (get-in @state [:run :max-access]) 0) (empty? cards))
      (if (= (first server) :rd)
        (let [n (count cards)]
          (system-msg state side (str "accesses " n " card" (when (> n 1) "s"))))
        (system-msg state side (str "accesses " (join ", "(map :title cards)))))
      (handle-access state side cards)))
  (handle-end-run state side))

(defn replace-access [state side ability card]
  (resolve-ability state side ability card nil)
  (handle-end-run state side))

(defn successful-run [state side args]
  (when-let [successful-run-effect (get-in @state [:run :run-effect :successful-run])]
    (resolve-ability state side successful-run-effect (:card successful-run-effect) nil))
  (let [server (get-in @state [:run :server])]
    (swap! state update-in [:runner :register :successful-run] #(conj % (first server)))
    (swap! state assoc-in [:run :successful] true)
    (trigger-event state side :successful-run (first server))
    (let [card (get-in @state [:run :run-effect :card])]
      (if-let [replace-effect (get-in @state [:run :run-effect :replace-access])]
        (if (:mandatory replace-effect)
          (replace-access state side replace-effect card)
          (swap! state update-in [side :prompt]
                 (fn [p]
                   (conj (vec p) {:msg "Use Run ability instead of accessing cards?"
                                  :choices ["Run ability" "Access"]
                                  :effect #(if (= % "Run ability")
                                             (replace-access state side replace-effect card)
                                             (do-access state side server))}))))
        (do-access state side server)))))

(defn end-run [state side]
  (let [server (first (get-in @state [:run :server]))]
    (swap! state update-in [:runner :register :unsuccessful-run] #(conj % server))
    (swap! state assoc-in [:run :unsuccessful] true)
    (trigger-event state side :unsuccessful-run)
    (handle-end-run state side)))

(defn no-action [state side args]
  (swap! state assoc-in [:run :no-action] true)
  (system-msg state side "has no further action")
  (when-let [pos (get-in @state [:run :position])]
    (when-let [ice (when (and pos (> pos 0)) (get-card state (nth (get-in @state [:run :ices]) (dec pos))))]
      (when (:rezzed ice)
        (trigger-event state side :encounter-ice ice)
        (update-ice-strength state side ice)
        (let [stren (:current-strength (get-card state ice))]
          (system-msg state :runner (str "encounters " (:title ice) " at strength " stren)))))))

(defn continue [state side args]
  (when (get-in @state [:run :no-action])
    (when-let [pos (get-in @state [:run :position])]
      (do (if-let [ice (when (and pos (> pos 0)) (get-card state (nth (get-in @state [:run :ices]) (dec pos))))]
            (trigger-event state side :pass-ice ice)
            (trigger-event state side :pass-ice nil))
          (update-ice-in-server state side (get-in @state (concat [:corp :servers] (get-in @state [:run :server]))))))
    (swap! state update-in [:run :position] dec)
    (swap! state assoc-in [:run :no-action] false)
    (system-msg state side "continues the run")
    (let [pos (get-in @state [:run :position])]
      (when (> (count (get-in @state [:run :ices])) 0)
        (update-ice-strength state side (nth (get-in @state [:run :ices]) pos)))
      (when (> pos 0)
        (let [ice (get-card state (nth (get-in @state [:run :ices]) (dec pos)))]
          (trigger-event state side :approach-ice ice))))
          ; update icebreaker with abilities

    (doseq [p (filter #(has? % :subtype "Icebreaker") (all-installed state :runner))]
      (update! state side (update-in (get-card state p) [:pump] dissoc :encounter))
      (update-breaker-strength state side p))))

(defn play-ability [state side {:keys [card ability targets] :as args}]
  (let [cdef (card-def card)
        abilities (:abilities cdef)
        ab (if (= ability (count abilities))
             {:msg "take 1 [Recurring Credits]" :req (req (> (:rec-counter card) 0))
              :effect (effect (add-prop card :rec-counter -1) (gain :credit 1))}
             (get-in cdef [:abilities ability]))]
    (resolve-ability state side ab card targets)))

(defn start-turn [state side args]
  (system-msg state side (str "started his or her turn"))
  (swap! state assoc :active-player side :per-turn nil :end-turn false)
  (swap! state assoc-in [side :register] nil)
  (swap! state assoc-in [side :click] (get-in @state [side :click-per-turn]))
  (trigger-event state side (if (= side :corp) :corp-turn-begins :runner-turn-begins))
  (when (= side :corp) (do (draw state :corp) (update-all-advancement-costs state side))))

(defn end-turn [state side args]
  (let [max-hand-size (get-in @state [side :max-hand-size])]
    (when (<= (count (get-in @state [side :hand])) max-hand-size)
      (system-msg state side (str "is ending his or her turn"))
      (if (= side :runner)
        (do (when (< (get-in @state [:runner :max-hand-size]) 0)
              (flatline state))
            (trigger-event state side :runner-turn-ends))
        (trigger-event state side :corp-turn-ends))
      (doseq [a (get-in @state [side :register :end-turn])]
        (resolve-ability state side (:ability a) (:card a) (:targets a)))
      (swap! state assoc :end-turn true)
      (swap! state dissoc :turn-events))))

(defn purge [state side]
  (let [rig-cards (apply concat (vals (get-in @state [:runner :rig])))
        hosted-cards (filter :installed (mapcat :hosted rig-cards))
        hosted-on-ice (->> (get-in @state [:corp :servers]) seq flatten (mapcat :ices) (mapcat :hosted))]
    (doseq [card (concat rig-cards hosted-cards hosted-on-ice)]
      (when (or (has? card :subtype "Virus") (= (:counter-type card) "Virus"))
        (set-prop state :runner card :counter 0))))
  (trigger-event state side :purge))

(defn get-virus-counters [state side card]
   (let [hiveminds (filter #(= (:title %) "Hivemind") (get-in @state [:runner :rig :program]))]
        (reduce + (map :counter (cons card hiveminds)))))

(defn play-instant
  ([state side card] (play-instant state side card nil))
  ([state side {:keys [title] :as card} {:keys [targets extra-cost no-additional-cost]}]
     (let [cdef (card-def card)
           additional-cost (if (has? card :subtype "Double")
                             (concat (:additional-cost cdef) [:click 1])
                             (:additional-cost cdef))]
       (when (and (if-let [req (:req cdef)]
                    (req state side card targets) true)
                  (not (and (has? card :subtype "Priority")
                            (get-in @state [side :register :spent-click])))
                  (pay state side card :credit (:cost card) extra-cost
                       (when-not no-additional-cost additional-cost)))
         (let [c (move state side (assoc card :seen true) :play-area)]
           (system-msg state side (str "plays " title))
           (trigger-event state side (if (= side :corp) :play-operation :play-event) c)
           (resolve-ability state side cdef card nil)
           (if (has? c :subtype "Current")
             (do (doseq [s [:corp :runner]]
                   (when-let [current (first (get-in @state [s :current]))]
                     (say state side {:user "__system__" :text (str (:title current) " is trashed.")})
                     (trash state side current)))
                 (let [moved-card (move state side (first (get-in @state [side :play-area])) :current)]
                   (card-init state side moved-card)))
             (move state side (first (get-in @state [side :play-area])) :discard)))))))

(defn in-play? [state card]
  (let [dest (when (= (:side card) "Runner")
               (get-in @state [:runner :rig (to-keyword (:type card))]))]
    (some #(= (:title %) (:title card)) dest)))

(defn host [state side card {:keys [zone cid host] :as target}]
  (doseq [s [:runner :corp]]
    (if host
      (when-let [host-card (some #(when (= (:cid host) (:cid %)) %)
                                 (get-in @state (cons s (vec (map to-keyword (:zone host))))))]
        (update! state side (update-in host-card [:hosted]
                                       (fn [coll] (remove-once #(not= (:cid %) cid) coll)))))
      (swap! state update-in (cons s (vec zone))
             (fn [coll] (remove-once #(not= (:cid %) cid) coll)))))
  (swap! state update-in (cons side (vec zone)) (fn [coll] (remove-once #(not= (:cid %) cid) coll)))
  (let [c (assoc target :host (update-in card [:zone] #(map to-keyword %)))]
    (update! state side (update-in card [:hosted] #(conj % c)))
    c))

(defn runner-install
  ([state side card] (runner-install state side card nil))
  ([state side {:keys [title type cost memoryunits uniqueness] :as card}
    {:keys [extra-cost no-cost host-card] :as params}]
    (swap! state update-in [:bonus] dissoc :install-cost)
    (trigger-event state side :pre-install card)
    (if-let [hosting (and (not host-card) (:hosting (card-def card)))]
      (resolve-ability state side
                       {:choices hosting
                        :effect (effect (runner-install card (assoc params :host-card target)))} card nil)
      (let [cost (if no-cost 0 (install-cost state side card))]
        (when (and (or (not uniqueness) (not (in-play? state card)))
                   (if-let [req (:req (card-def card))]
                     (req state side card nil) true)
                   (pay state side card :credit cost (when memoryunits [:memory memoryunits]) extra-cost))
          (let [c (if host-card
                    (host state side host-card card)
                    (move state side card [:rig (to-keyword type)]))
                installed-card (card-init state side (assoc c :installed true))]
            (system-msg state side (str "installs " title
                                        (when host-card (str " on " (:title host-card)))
                                        (when no-cost " at no cost")))
            (trigger-event state side :runner-install installed-card)
            (when (has? c :subtype "Icebreaker") (update-breaker-strength state side c))))))))

(defn server-list [state card]
  (let [remotes (cons "New remote" (for [i (range (count (get-in @state [:corp :servers :remote])))]
                                     (str "Server " i)))]
    (if (#{"Asset" "Agenda"} (:type card))
        remotes
        (concat ["HQ" "R&D" "Archives"] remotes))))

(defn rez
  ([state side card] (rez state side card nil))
  ([state side card {:keys [no-cost] :as args}]
     (swap! state update-in [:bonus] dissoc :cost)
     (trigger-event state side :pre-rez card)
     (when (or (#{"Asset" "ICE" "Upgrade"} (:type card)) (:install-rezzed (card-def card)))
       (let [cdef (card-def card) cost (rez-cost state side card)]
         (when (or no-cost (pay state side card :credit cost (:additional-cost cdef)))
           (card-init state side (assoc card :rezzed true))
           (system-msg state side (str "rez " (:title card) (when no-cost " at no cost")))
           (when (#{"ICE"} (:type card)) (update-ice-strength state side card))
           (trigger-event state side :rez card))))))

(defn corp-install
  ([state side card server] (corp-install state side card server nil))
  ([state side card server {:keys [extra-cost no-install-cost rezzed] :as args}]
     (if-not server
       (prompt! state side card (str "Choose a server to install " (:title card))
                (server-list state card) {:effect (effect (corp-install card target args))})
       (do (when (= server "New remote")
             (trigger-event state side :server-created card))
           (let [cdef (card-def card)
                 c (assoc card :advanceable (:advanceable cdef))
                 slot (conj (server->zone state server) (if (= (:type c) "ICE") :ices :content))
                 dest-zone (get-in @state (cons :corp slot))
                 install-cost (if (and (= (:type c) "ICE") (not no-install-cost))
                                (count dest-zone) 0)]
             (when (and (not (and (has? c :subtype "Region")
                                  (some #(has? % :subtype "Region") dest-zone)))
                        (pay state side card extra-cost :credit install-cost))
               (when (#{"Asset" "Agenda"} (:type c))
                 (when-let [prev-card (some #(when (#{"Asset" "Agenda"} (:type %)) %) dest-zone)]
                   (system-msg state side (str "trashes " (if (:rezzed prev-card)
                                                            (:title prev-card) "a card") " in " server))
                   (trash state side prev-card)))
               (let [card-name (if (or rezzed (:rezzed c) (= (:install-state cdef) :face-up)) (:title card) "a card")]
                 (if (> install-cost 0)
                   (system-msg state side (str "pays " install-cost " [Credits] to install "
                                               card-name " in " server))
                   (system-msg state side (str "installs " card-name " in " server))))
               (let [moved-card (move state side c slot)]
                 (trigger-event state side :corp-install moved-card)
                 (when (= (:type c) "Agenda")
                   (update-advancement-cost state side moved-card))
                 (when (or rezzed (= (:install-state cdef) :rezzed))
                   (rez state side moved-card {:no-cost true}))
                 (when (= (:install-state cdef) :face-up)
                   (do (card-init state side (assoc (get-card state moved-card) :rezzed true))
                       (resolve-ability state side cdef (get-card state moved-card) nil))))))))))

(defn play [state side {:keys [card server]}]
  (case (:type card)
    ("Event" "Operation") (play-instant state side card {:extra-cost [:click 1]})
    ("Hardware" "Resource" "Program") (runner-install state side card {:extra-cost [:click 1]})
    ("ICE" "Upgrade" "Asset" "Agenda") (corp-install state side card server {:extra-cost [:click 1]}))
  (trigger-event state side :play card))

(defn derez [state side card]
  (system-msg state side (str "derez " (:title card)))
  (update! state :corp (desactivate state :corp card true))
  (when-let [derez-effect (:derez-effect (card-def card))]
    (resolve-ability state side derez-effect (get-card state card) nil))
  (trigger-event state side :derez card))

(defn advancement-cost-bonus [state side n]
  (swap! state update-in [:bonus :advancement-cost] (fnil #(+ % n) 0)))

(defn advancement-cost [state side {:keys [advancementcost] :as card}]
  (if (nil? advancementcost)
    nil
    (-> (if-let [costfun (:advancement-cost-bonus (card-def card))]
          (+ advancementcost (costfun state side card nil))
          advancementcost)
        (+ (or (get-in @state [:bonus :advancement-cost]) 0))
        (max 0))))

(defn update-all-advancement-costs [state side]
  (doseq [ag (->> (mapcat :content (flatten (seq (get-in @state [:corp :servers]))))
                  (filter #(= (:type %) "Agenda")))]
    (update-advancement-cost state side ag)))

(defn update-advancement-cost [state side agenda]
  (swap! state update-in [:bonus] dissoc :advancement-cost)
  (trigger-event state side :pre-advancement-cost agenda)
  (update! state side (assoc agenda :current-cost (advancement-cost state side agenda))))

(defn advance [state side {:keys [card]}]
  (when (pay state side card :click 1 :credit 1)
    (system-msg state side "advances a card")
    (update-advancement-cost state side card)
    (add-prop state side (get-card state card) :advance-counter 1)))

(defn forfeit [state side card]
  (system-msg state side (str "forfeit " (:title card)))
  (gain state side :agenda-point (- (:agendapoints card)))
  (move state :corp card :rfg))

(defn expose [state side target]
  (system-msg state side (str "exposes " (:title target)))
  (when-let [ability (:expose (card-def target))]
    (resolve-ability state side ability target nil))
  (trigger-event state side :expose target))

(defn prevent-run [state side]
  (swap! state assoc-in [:runner :register :cannot-run] true))

(defn prevent-jack-out [state side]
  (swap! state assoc-in [:run :cannot-jack-out] true))

(defn move-card [state side {:keys [card server]}]
  (let [c (update-in card [:zone] #(map to-keyword %))
        label (if (or (= (:side c) "Runner") (:rezzed c) (:seen c)
                      (= (last (:zone c)) :deck))
                (:title c) "a card")
        s (if (#{"HQ" "R&D" "Archives"} server) :corp :runner)]
    (case server
      ("Heap" "Archives")
      (do (trash state s c)
          (system-msg state side (str "trashes " label)))
      ("HQ" "Grip")
      (do (move state s (dissoc c :seen :rezzed) :hand false)
          (system-msg state side (str "moves " label " to " server)))
      ("Stack" "R&D")
      (do (move state s (dissoc c :seen :rezzed) :deck true)
          (system-msg state side (str "moves " label " to the top of " server)))
      nil)))

(defn click-run [state side {:keys [server] :as args}]
  (when (and (not (get-in @state [:runner :register :cannot-run])) (pay state :runner nil :click 1))
    (system-msg state :runner (str "makes a run on " server))
    (run state side server)))

(defn click-draw [state side args]
  (when (pay state side nil :click 1)
    (system-msg state side "spends [Click] to draw a card")
    (draw state side)
    (trigger-event state side (if (= side :corp) :corp-click-draw :runner-click-draw))))

(defn click-credit [state side args]
  (when (pay state side nil :click 1)
    (system-msg state side "spends [Click] to gain 1 [Credits]")
    (gain state side :credit 1)
    (trigger-event state side (if (= side :corp) :corp-click-credit :runner-click-credit))))

(defn do-purge [state side args]
  (when (pay state side nil :click 3)
    (system-msg state side "purges viruses")
    (purge state side)))

(defn remove-tag [state side args]
  (when (pay state side nil :click 1 :credit 2 :tag 1)
    (system-msg state side "spend [Click] and 2 [Credits] to remove 1 tag")))

(defn jack-out [state side args]
  (end-run state side)
  (system-msg state side "jacks out")
  (trigger-event state side :jack-out))

(defn shuffle-deck [state side {:keys [close] :as args}]
  (swap! state update-in [side :deck] shuffle)
  (if close
    (system-msg state side "stops looking at his deck and shuffles it")
    (system-msg state side "shuffles his deck")))

<<<<<<< HEAD
(defn auto-pump [state side args]
  (let [run (:run @state) card (get-card state (:card args))
        current-ice (when (and run (> (or (:position run) 0) 0)) (get-card state ((:ices run) (dec (:position run)))))
        pumpabi (some #(when (:pump %) %) (:abilities (card-def card)))
        pumpcst (when pumpabi ((inc (.indexOf (:cost pumpabi) :credit)) (:cost pumpabi)))
        strdif (when current-ice (max 0 (- (or (:current-strength current-ice) (:strength current-ice))
                         (or (:current-strength card) (:strength card)))))
        pumpnum (when strdif (int (Math/ceil (/ strdif (:pump pumpabi)))))]
    (when (and pumpnum pumpcst (>= (get-in @state [:runner :credit]) (* pumpnum pumpcst)))
      (dotimes [n pumpnum] (resolve-ability state side (dissoc pumpabi :msg) (get-card state card) nil))
      (system-msg state side (str "increases the strength of " (:title card) " to "
                                  (:current-strength (get-card state card)))))))
=======
(defn turn-events [state side ev]
  (mapcat #(rest %) (filter #(= ev (first %)) (:turn-events @state))))

(defn first-event [state side ev]
  (empty? (turn-events state side ev)))
>>>>>>> 770ca5c0

(load "cards")<|MERGE_RESOLUTION|>--- conflicted
+++ resolved
@@ -1150,7 +1150,6 @@
     (system-msg state side "stops looking at his deck and shuffles it")
     (system-msg state side "shuffles his deck")))
 
-<<<<<<< HEAD
 (defn auto-pump [state side args]
   (let [run (:run @state) card (get-card state (:card args))
         current-ice (when (and run (> (or (:position run) 0) 0)) (get-card state ((:ices run) (dec (:position run)))))
@@ -1163,12 +1162,10 @@
       (dotimes [n pumpnum] (resolve-ability state side (dissoc pumpabi :msg) (get-card state card) nil))
       (system-msg state side (str "increases the strength of " (:title card) " to "
                                   (:current-strength (get-card state card)))))))
-=======
 (defn turn-events [state side ev]
   (mapcat #(rest %) (filter #(= ev (first %)) (:turn-events @state))))
 
 (defn first-event [state side ev]
   (empty? (turn-events state side ev)))
->>>>>>> 770ca5c0
 
 (load "cards")