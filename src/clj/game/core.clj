(ns game.core
  (:require [game.utils :refer [remove-once has? merge-costs zone make-cid to-keyword capitalize
                                costs-to-symbol vdissoc distinct-by abs String->Num safe-split
<<<<<<< HEAD
                                dissoc-in cancellable card-is?]]
=======
                                dissoc-in cancellable side-str]]
>>>>>>> cb8638af
            [game.macros :refer [effect req msg]]
            [clojure.string :refer [split-lines split join]]
            [clojure.core.match :refer [match]]))

(declare cards)

(def game-states (atom {}))

(defn card-def [card]
  (when-let [title (:title card)]
    (cards (.replace title "'" ""))))

;Detect special card conditions from the card definition
;These definitions are intended to remain immutable, and should be used
;for things like Architect being untrashable while installed (i.e. conditions inherent to the card).
;TODO: add a register for mutable state card flags, separate from this
(defn flag? [card flag value]
  (let [cdef (card-def card)]
    (= value (get-in cdef [:flags flag]))
    ))

(defn untrashable-while-rezzed? [card]
  (and
    (flag? card :untrashable-while-rezzed true)
    (and (contains? card :rezzed) (get-in card [:rezzed]))
    ))

(declare parse-command)

(defn say [state side {:keys [user text]}]
  (let [author (or user (get-in @state [side :user]))]
    (if-let [command (parse-command text)]
      (when (and (not= side nil) (not= side :spectator))
        (do (command state side)
            (swap! state update-in [:log] #(conj % {:user nil :text (str "[!]" (:username author) " uses a command: " text)}))))
      (swap! state update-in [:log] #(conj % {:user author :text text})))))

(defn system-msg
  ([state side text] (system-msg state side text nil))
  ([state side text {:keys [hr]}]
   (let [username (get-in @state [side :user :username])]
    (say state side {:user "__system__" :text (str username " " text "." (when hr "[hr]"))}))))

;Display a message related to a rules enforcement on a given card.
;Example: Architect cannot be trashed while installed.
(defn enforce-msg [state card text]
  (say state nil {:user (get-in card [:title]) :text (str (:title card) " " text ".")})
  )

(declare prompt! forfeit trigger-event handle-end-run trash update-advancement-cost update-all-advancement-costs
         update! get-card update-all-ice update-ice-strength update-breaker-strength all-installed resolve-steal-events)

(defn can-pay? [state side & args]
  (let [costs (merge-costs (remove #(or (nil? %) (= % [:forfeit])) args))
        forfeit-cost (some #{[:forfeit] :forfeit} args)
        scored (get-in @state [side :scored])]
    (if (and (every? #(or (>= (- (get-in @state [side (first %)]) (last %)) 0)
                          (= (first %) :memory)) ;; memoryunits may be negative
                     costs)
             (or (not forfeit-cost) (not (empty? scored))))
      {:costs costs, :forfeit-cost forfeit-cost, :scored scored})))

(defn build-spend-msg
  ([cost-str verb] (build-spend-msg cost-str verb nil))
  ([cost-str verb verb2]
    (if (or (not (instance? String cost-str))
            (= "" cost-str))
      (str (or verb2 (str verb "s")) " ")
      (str "spends " cost-str " to " verb " "))))

(defn cost-names [value attr]
  (when (> value 0)
    (case attr
      :credit (str value " [$]")
      :click  (->> "[Click]" repeat (take value) (apply str))
      nil)))

(defn deduce [state side [attr value]]
  (swap! state update-in [side attr] (if (= attr :memory)
                                       #(- % value) ;; memoryunits may be negative
                                       #(max 0 (- % value))))
  (when (and (= attr :credit) (= side :runner) (get-in @state [:runner :run-credit]))
    (swap! state update-in [:runner :run-credit] #(max 0 (- % value))))
  (when-let [cost-name (cost-names value attr)]
    cost-name))

(defn pay [state side card & args]
  (when-let [{:keys [costs forfeit-cost scored]} (apply can-pay? state side args)]
    (when forfeit-cost
         (if (= (count scored) 1)
           (forfeit state side (first scored))
           (prompt! state side card "Choose an Agenda to forfeit" scored
                    {:effect (effect (forfeit target))})))
    (->> costs (map #(do
                       (when (= (first %) :click)
                         (trigger-event state side (if (= side :corp) :corp-spent-click :runner-spent-click) nil)
                         (swap! state assoc-in [side :register :spent-click] true))
                       (deduce state side %)))
                (filter some?)
                (interpose " and ")
                (apply str))))

(defn gain [state side & args]
  (doseq [r (partition 2 args)]
    (swap! state update-in [side (first r)] #(+ (or % 0) (last r)))))

(defn lose [state side & args]
  (doseq [r (partition 2 args)]
    (trigger-event state side (if (= side :corp) :corp-loss :runner-loss) r)
    (if (= (last r) :all)
      (swap! state assoc-in [side (first r)] 0)
      (deduce state side r))))

;Register a flag for the current run only
;end-run clears this register, preventing state pollution between runs
;Example: Blackmail flags the current run as not allowing rezzing of ICE
(defn register-run-flag! [state side card flag condition]
  (let [stack (get-in @state [:stack :current-run flag])]
      (swap! state assoc-in [:stack :current-run flag] (conj stack {:card card :condition condition})
      ))
  )

;Execute all conditions for the given run flag
;The resulting collection is expected to be empty if nothing is blocking the action
;If the collection has any contents, the flag is considered to be false
; (consider it as something has flagged the action as not being allowed)
(defn run-flag? [state side card flag]
  (empty?
  (for [
        condition (get-in @state [:stack :current-run flag])
          :let [result ((:condition condition) state side card)]
          :when (not result)
        ]
    [result])))

;Clear the current run register
(defn clear-run-register! [state]
  (swap! state assoc-in [:stack :current-run] nil)
  )

(defn register-turn-flag! [state side card flag condition]
  (let [stack (get-in @state [:stack :current-turn flag])]
    (swap! state assoc-in [:stack :current-turn flag] (conj stack {:card card :condition condition})
           ))
  )

(defn turn-flag? [state side card flag]
  (empty?
    (for [
          condition (get-in @state [:stack :current-turn flag])
          :let [result ((:condition condition) state side card)]
          :when (not result)
          ]
      [result])))

(defn clear-turn-register! [state]
  (swap! state assoc-in [:stack :current-turn] nil)
  )

(defn register-suppress [state side events card]
  (doseq [e events]
    (swap! state update-in [:suppress (first e)] #(conj % {:ability (last e) :card card}))))

(defn register-events [state side events card]
  (doseq [e events]
    (swap! state update-in [:events (first e)] #(conj % {:ability (last e) :card card})))
  (register-suppress state side (:suppress (card-def card)) card))

(defn unregister-suppress [state side card]
  (doseq [e (:suppress (card-def card))]
    (swap! state update-in [:suppress (first e)]
           #(remove (fn [effect] (= (get-in effect [:card :cid]) (:cid card))) %))))

(defn unregister-events [state side card]
  (doseq [e (:events (card-def card))]
    (swap! state update-in [:events (first e)]
           #(remove (fn [effect] (= (get-in effect [:card :cid]) (:cid card))) %)))
  (unregister-suppress state side card))

(defn desactivate
  ([state side card] (desactivate state side card nil))
  ([state side card keep-counter]
   (let [c (dissoc card :current-strength :abilities :rezzed :special :added-virus-counter)
         c (if (and (= (:side c) "Runner") (not= (last (:zone c)) :facedown))
             (dissoc c :installed :facedown :counter :rec-counter :pump :named-target) c)
         c (if keep-counter c (dissoc c :counter :rec-counter :advance-counter))]
     (when-let [leave-effect (:leave-play (card-def card))]
       (when (or (and (= (:side card) "Runner") (:installed card) (not (:facedown card)))
                 (:rezzed card)
                 (= (first (:zone card)) :current)
                 (not (empty? (filter #(= (:cid card) (:cid %)) (get-in @state [:corp :scored])))))
         (leave-effect state side card nil)))
     (when-let [prevent (:prevent (card-def card))]
       (doseq [[ptype pvec] prevent]
         (doseq [psub pvec]
           (swap! state update-in [:prevent ptype psub] (fn [pv] (remove #(= (:cid %) (:cid card)) pv))))))
     (unregister-events state side card)
     (when (and (:memoryunits card) (:installed card) (not (:facedown card)))
       (gain state :runner :memory (:memoryunits card)))
     c)))

(defn get-nested-host [state card]
  (if (:host card) (recur state (:host card)) card))

(defn update-hosted! [state side {:keys [cid] :as card}]
  (if-let [h (get-card state (:host card))]
    (recur state side (let [[head tail] (split-with #(not= (:cid %) cid) (:hosted h))]
                        (assoc h :hosted (vec (concat head [card] (rest tail))))))
    (when-not (:host card)
      (update! state side card))))

(defn remove-from-host [state side {:keys [cid] :as card}]
  (let [host-card (get-card state (:host card))]
    (update-hosted! state side (update-in host-card [:hosted] (fn [coll] (remove-once #(not= (:cid %) cid) coll))))))

(defn get-card-hosted [state {:keys [cid zone side host] :as card}]
  (let [root-host (get-card state (get-nested-host state card))
        helper (fn search [card target]
                 (if (nil? card)
                   nil
                   (if-let [c (some #(when (= (:cid %) (:cid target)) %) (:hosted card))]
                     c
                     (some #(when-let [s (search % target)] s) (:hosted card)))))]
    (helper root-host card)))

(defn get-card [state {:keys [cid zone side host type] :as card}]
  (if (= type "Identity")
    (get-in @state [(to-keyword side) :identity])
    (if zone
      (if host
        (get-card-hosted state card)
        (some #(when (= cid (:cid %)) %)
              (get-in @state (cons (to-keyword side) (map to-keyword zone)))))
      card)))

(defn update! [state side {:keys [type zone cid host] :as card}]
  (if (= type "Identity")
    (when (= side (to-keyword (:side card)))
      (swap! state assoc-in [side :identity] card))
    (if host
      (update-hosted! state side card)
      (let [z (cons (to-keyword (:side card)) zone)
            [head tail] (split-with #(not= (:cid %) cid) (get-in @state z))]
        (when-not (empty? tail)
          (swap! state assoc-in z (vec (concat head [card] (rest tail)))))))))

(defn remote->name [zone]
  (let [kw (if (keyword? zone) zone (last zone))
        s (str kw)]
    (if (.startsWith s ":remote")
      (let [num (last (split s #":remote"))]
        (str "Server " num)))))

(defn central->name [zone]
  (case (if (keyword? zone) zone (last zone))
    :hq "HQ"
    :rd "R&D"
    :archives "Archives"
    nil))

(defn zone->name [zone]
  (or (central->name zone)
      (remote->name zone)))

(defn is-remote? [zone]
  (not (nil? (remote->name zone))))

(defn is-central? [zone]
  (not (is-remote? zone)))

(defn central->zone [zone]
  (case (if (keyword? zone) zone (last zone))
    :discard [:servers :archives]
    :hand [:servers :hq]
    :deck [:servers :rd]
    nil))

(defn get-remotes [state]
  (filter #(-> % first is-remote?) (get-in state [:corp :servers])))

(defn get-remote-names [state]
  (->> state get-remotes (map (comp zone->name first)) sort))

(defn server-list [state card]
  (let [remotes (cons "New remote" (get-remote-names @state))]
    (if (#{"Asset" "Agenda"} (:type card))
        remotes
        (concat ["HQ" "R&D" "Archives"] remotes))))

(defn move-zone [state side server to]
  (let [from-zone (cons side (if (sequential? server) server [server]))
        to-zone (cons side (if (sequential? to) to [to]))]
    (swap! state assoc-in to-zone (concat (get-in @state to-zone)
                                          (zone to (get-in @state from-zone))))
    (swap! state assoc-in from-zone [])))

(defn move
  ([state side card to] (move state side card to nil))
  ([state side {:keys [zone cid host installed] :as card} to {:keys [front keep-server-alive] :as options}]
   (let [zone (if host (map to-keyword (:zone host)) zone)]
     (when (and card (or host
                         (some #(when (= cid (:cid %)) %) (get-in @state (cons :runner (vec zone))))
                         (some #(when (= cid (:cid %)) %) (get-in @state (cons :corp (vec zone)))))
                (not (seq (get-in @state [side :locked zone]))))
       (doseq [h (:hosted card)]
         (trash state side (dissoc (update-in h [:zone] #(map to-keyword %)) :facedown) {:unpreventable true}))
       (let [dest (if (sequential? to) (vec to) [to])
             c (if (and (= side :corp) (= (first dest) :discard) (:rezzed card))
                 (assoc card :seen true) card)
             c (if (and (or installed host (#{:servers :scored :current} (first zone)))
                        (#{:hand :deck :discard} (first dest))
                        (not (:facedown c)))
                 (desactivate state side c) c)
             c (if (= dest [:rig :facedown]) (assoc c :facedown true :installed true) (dissoc c :facedown))
             moved-card (assoc c :zone dest :host nil :hosted nil :previous-zone (:zone c))
             moved-card (if (and (:facedown moved-card) (:installed moved-card))
                          (desactivate state side moved-card) moved-card)
             moved-card (if (and (= side :corp) (#{:hand :deck} (first dest)))
                          (dissoc moved-card :seen) moved-card)]
         (if front
           (swap! state update-in (cons side dest) #(cons moved-card (vec %)))
           (swap! state update-in (cons side dest) #(conj (vec %) moved-card)))
         (doseq [s [:runner :corp]]
           (if host
             (remove-from-host state side card)
             (swap! state update-in (cons s (vec zone)) (fn [coll] (remove-once #(not= (:cid %) cid) coll)))))
         (let [z (vec (cons :corp (butlast zone)))]
           (when (and (not keep-server-alive)
                      (is-remote? z)
                      (empty? (get-in @state (conj z :content)))
                      (empty? (get-in @state (conj z :ices))))
             (when-let [run (:run @state)]
               (when (= (last (:server run)) (last z))
                 (handle-end-run state side)))
             (swap! state dissoc-in z)))
         (trigger-event state side :card-moved card moved-card)
         moved-card)))))

(defn win [state side reason]
  (system-msg state side "wins the game")
  (swap! state assoc :winner side :reason reason :end-time (java.util.Date.)))

(defn draw
  ([state side] (draw state side 1))
  ([state side n]
   (when (and (= side :corp) (> n (count (get-in @state [:corp :deck]))))
     (system-msg state side "is decked")
     (win state :runner "Decked"))
   (let [active-player (get-in @state [:active-player])]
     (when-not (get-in @state [active-player :register :cannot-draw])
       (let [drawn (zone :hand (take n (get-in @state [side :deck])))]
         (swap! state update-in [side :hand] #(concat % drawn)))
       (swap! state update-in [side :deck] (partial drop n))
       (trigger-event state side (if (= side :corp) :corp-draw :runner-draw) n)))))

(defn mill
  ([state side] (mill state side 1))
  ([state side n]
     (let [milled (zone :discard (take n (get-in @state [side :deck])))]
       (swap! state update-in [side :discard] #(concat % milled)))
     (swap! state update-in [side :deck] (partial drop n))))

(declare resolve-ability)

(defn show-prompt
  ([state side card msg choices f] (show-prompt state side card msg choices f nil))
  ([state side card msg choices f {:keys [priority prompt-type show-discard cancel-effect] :as args}]
  (let [prompt (if (string? msg) msg (msg state side card nil))]
     (when (or (:number choices) (#{:credit :counter} choices) (> (count choices) 0))
       (swap! state update-in [side :prompt]
              (if priority
                #(cons {:msg prompt :choices choices :effect f :card card
                        :prompt-type prompt-type :show-discard show-discard :cancel-effect cancel-effect} (vec %))
                #(conj (vec %) {:msg prompt :choices choices :effect f :card card
                                :prompt-type prompt-type :show-discard show-discard :cancel-effect cancel-effect})))))))

(defn resolve-psi [state side card psi bet]
  (swap! state assoc-in [:psi side] bet)
  (let [opponent (if (= side :corp) :runner :corp)]
    (when-let [opponent-bet (get-in @state [:psi opponent])]
      (lose state opponent :credit opponent-bet)
      (system-msg state opponent (str "spends " opponent-bet " [Credits]"))
      (lose state side :credit bet)
      (system-msg state side (str "spends " bet " [Credits]"))
      (trigger-event state side :psi-game nil)
      (when-let [ability (if (= bet opponent-bet) (:equal psi) (:not-equal psi))]
        (resolve-ability state (:side card) ability card nil)))))

(defn psi-game [state side card psi]
  (swap! state assoc :psi {})
  (doseq [s [:corp :runner]]
    (show-prompt state s card (str "Choose an amount to spend for " (:title card))
                 (map #(str % " [Credits]") (range (min 3 (inc (get-in @state [s :credit])))))
                 #(resolve-psi state s card psi (Integer/parseInt (first (split % #" ")))))))

(defn prompt!
  ([state side card msg choices ability] (prompt! state side card msg choices ability nil))
  ([state side card msg choices ability {:keys [priority prompt-type cancel-effect] :as args}]
    (show-prompt state side card msg choices #(resolve-ability state side ability card [%])
                 (if cancel-effect (assoc args :cancel-effect #(cancel-effect state side card [%]))
                                   args))))

(defn optional-ability [state side card msg ability targets]
  (show-prompt state side card msg ["Yes" "No"] #(if (= % "Yes")
                                                   (when-let [yes-ability (:yes-ability ability)]
                                                     (resolve-ability state side yes-ability card targets))
                                                   (when-let [no-ability (:no-ability ability)]
                                                     (resolve-ability state side no-ability card targets)))))

(defn resolve-trace [state side boost]
  (let [runner (:runner @state)
        {:keys [strength ability card]} (:trace @state)]
    (system-msg state :runner (str " spends " boost " [Credits] to increase link strength to "
                                   (+ (:link runner) boost)))
    (let [succesful (> strength (+ (:link runner) boost))
          ability (if succesful ability (:unsuccessful ability))]
      (resolve-ability state :corp ability card [strength (+ (:link runner) boost)])
      (trigger-event state :corp (if succesful :successful-trace :unsuccessful-trace)))
    (when-let [kicker (:kicker ability)]
      (when (>= strength (:min kicker))
        (resolve-ability state :corp kicker card [strength (+ (:link runner) boost)])))))

(defn init-trace [state side card {:keys [base] :as ability} boost]
  (trigger-event state side :pre-init-trace card)
  (let [bonus (or (get-in @state [:bonus :trace]) 0)
        base (if (fn? base) (base state side card nil) base)
        total (+ base boost bonus)]
    (system-msg state :corp (str "uses " (:title card)
                                 " to initiate a trace with strength " total
                                 " (" base
                                 (when (> bonus 0) (str " + " bonus " bonus"))
                                 " + " boost " [Credits]) (" (:msg ability) ")"))
    (swap! state update-in [:bonus] dissoc :trace)
    (show-prompt state :runner card (str "Boost link strength?") :credit #(resolve-trace state side %))
    (swap! state assoc :trace {:strength total :ability ability :card card})
    (trigger-event state side :trace nil)))

(defn resolve-select [state side]
  (let [selected (get-in @state [side :selected 0])
        cards (map #(dissoc % :selected) (:cards selected))
        curprompt (first (get-in @state [side :prompt]))]
    (when-not (empty? cards)
      (doseq [card cards]
        (update! state side card))
      (resolve-ability state side (:ability selected) (:card curprompt) cards))
    (swap! state update-in [side :selected] #(vec (rest %)))
    (swap! state update-in [side :prompt] (fn [pr] (filter #(not= % curprompt) pr)))))

(defn show-select
  ([state side card ability] (show-select state side card ability nil))
  ([state side card ability {:keys [priority] :as args}]
   (let [ability (update-in ability [:choices :max] #(if (fn? %) (% state side card nil) %))]
     (swap! state update-in [side :selected]
            #(conj (vec %) {:ability (dissoc ability :choices) :req (get-in ability [:choices :req])
                            :max (get-in ability [:choices :max])}))
     (show-prompt state side card
                  (if-let [msg (:prompt ability)]
                    msg
                    (if-let [m (get-in ability [:choices :max])]
                      (str "Select up to " m " targets for " (:title card))
                      (str "Select a target for " (:title card))))
                  ["Done"] (fn [choice] (resolve-select state side))
                  (assoc args :prompt-type :select :show-discard (:show-discard ability))))))

(defn corp-trace-prompt [state card trace]
  (show-prompt state :corp card "Boost trace strength?" :credit
               #(init-trace state :corp card trace %)))

(defn resolve-ability [state side {:keys [counter-cost advance-counter-cost cost effect msg req once
                                          once-key optional prompt choices end-turn player psi trace
                                          not-distinct priority cancel-effect] :as ability}
                       {:keys [title cid counter advance-counter] :as card} targets]
  (when ability
    (when (and optional
               (not (get-in @state [(:once optional) (or (:once-key optional) cid)]))
               (or (not (:req optional)) ((:req optional) state side card targets)))
      (optional-ability state (or (:player optional) side) card (:prompt optional) optional targets))
    (when (and psi (or (not (:req psi)) ((:req psi) state side card targets)))
      (psi-game state side card psi))
    (when (and trace (or (not (:req trace)) ((:req trace) state side card targets)))
      (corp-trace-prompt state card trace))
    (when (and (not (get-in @state [once (or once-key cid)]))
               (or (not req) (req state side card targets)))
      (if choices
        (if (map? choices)
          (if (:req choices)
            (show-select state (or player side) card ability {:priority priority})
            (let [n ((:number choices) state side card targets)]
              (prompt! state (or player side) card prompt {:number n} (dissoc ability :choices)
                       {:priority priority :cancel-effect cancel-effect})))
          (let [cs (if-not (fn? choices)
                     choices
                     (let [cards (choices state side card targets)]
                             (if not-distinct
                               cards (distinct-by :title cards))))]
            (prompt! state (or player side) card prompt cs (dissoc ability :choices)
                     {:priority priority :cancel-effect cancel-effect})))
        (when (and (or (not counter-cost) (<= counter-cost (or counter 0)))
                   (or (not advance-counter-cost) (<= advance-counter-cost (or advance-counter 0))))
          (when-let [cost-str (apply pay (concat [state side card] cost))]
            (let [c (-> card
                        (update-in [:advance-counter] #(- (or % 0) (or advance-counter-cost 0)))
                        (update-in [:counter] #(- (or % 0) (or counter-cost 0))))]
              (when (or counter-cost advance-counter-cost)
                (update! state side c)
                (when (= (:type card) "Agenda") (trigger-event state side :agenda-counter-spent card)))
              (when msg
                (let [desc (if (string? msg) msg (msg state side card targets))]
                  (system-msg state (to-keyword (:side card))
                              (str (build-spend-msg cost-str "use")
                                   title (when desc (str " to " desc))))))
              (when effect (effect state side c targets))
              (when end-turn
                (swap! state update-in [side :register :end-turn]
                       #(conj % {:ability end-turn :card card :targets targets}))))
            (when once (swap! state assoc-in [once (or once-key cid)] true))))))))

(defn handle-end-run [state side]
  (if-not (empty? (get-in @state [:runner :prompt]))
    (swap! state assoc-in [:run :ended] true)
    (do (let [server (get-in @state [:run :server])]
          (swap! state assoc-in [:run :ending] true)
          (trigger-event state side :run-ends (first server))
          (when (get-in @state [:run :successful])
            (trigger-event state side :successful-run-ends (first server)))
          (when (get-in @state [:run :unsuccessful])
            (trigger-event state side :unsuccessful-run-ends (first server)))
          (update-all-ice state side)
          (doseq [p (filter #(has? % :subtype "Icebreaker") (all-installed state :runner))]
            (update! state side (update-in (get-card state p) [:pump] dissoc :all-run))
            (update! state side (update-in (get-card state p) [:pump] dissoc :encounter ))
            (update-breaker-strength state side p))
          (let [run-effect (get-in @state [:run :run-effect])]
            (when-let [end-run-effect (:end-run run-effect)]
              (resolve-ability state side end-run-effect (:card run-effect) [(first server)]))))
        (swap! state update-in [:runner :credit] - (get-in @state [:runner :run-credit]))
        (swap! state assoc-in [:runner :run-credit] 0)
        (swap! state assoc :run nil)
        (clear-run-register! state))))


(defn add-prop
  ([state side card key n] (add-prop state side card key n nil))
  ([state side card key n {:keys [placed] :as args}]
   (let [updated-card (if
                        (has? card :subtype "Virus")
                        (assoc card :added-virus-counter true)
                        card
                        )]
     (update! state side (update-in updated-card [key] #(+ (or % 0) n)))
     (if (= key :advance-counter)
       (do (when (and (#{"ICE"} (:type updated-card)) (:rezzed updated-card)) (update-ice-strength state side updated-card))
           (when (not placed)
             (trigger-event state side :advance (get-card state updated-card))))
       (trigger-event state side :counter-added (get-card state updated-card)))
     )))

(defn set-prop [state side card & args]
  (update! state side (apply assoc (cons card args))))

(defn resolve-prompt [state side {:keys [choice card] :as args}]
  (let [prompt (first (get-in @state [side :prompt]))
        choice (if (= (:choices prompt) :credit)
                 (min choice (get-in @state [side :credit]))
                 choice)]
    (if (not= choice "Cancel")
      (do (when (= (:choices prompt) :credit)
            (pay state side card :credit choice))
          (when (= (:choices prompt) :counter)
            (add-prop state side (:card prompt) :counter (- choice)))
          ((:effect prompt) (or choice card)))
      (when (:cancel-effect prompt)
        ((:cancel-effect prompt) choice)))
    (swap! state update-in [side :prompt] (fn [pr] (filter #(not= % prompt) pr)))
    (when (empty? (get-in @state [:runner :prompt]))
      (when-let [run (:run @state)]
        (when (:ended run)
          (handle-end-run state :runner)))
      (swap! state dissoc :access))))

(defn trash-no-cost [state side]
  (when-let [card (:card (first (get-in @state [side :prompt])))]
    (when (= (:type card) "Agenda") ; trashing before the :access events actually fire; fire them manually
      (resolve-steal-events state side card))
    (trash state side card)
    (swap! state update-in [side :prompt] rest)
    (when-let [run (:run @state)]
      (when (and (:ended run) (empty? (get-in @state [:runner :prompt])) )
        (handle-end-run state :runner)))))

(defn select [state side {:keys [card] :as args}]
  (let [r (get-in @state [side :selected 0 :req])]
    (when (or (not r) (r card))
      (let [c (assoc card :selected (not (:selected card)))]
        (update! state side c)
        (if (:selected c)
          (swap! state update-in [side :selected 0 :cards] #(conj % c))
          (swap! state update-in [side :selected 0 :cards]
                 (fn [coll] (remove-once #(not= (:cid %) (:cid card)) coll))))
        (let [selected (get-in @state [side :selected 0])]
          (when (= (count (:cards selected)) (or (:max selected) 1))
            (resolve-select state side)))))))

(defn trigger-suppress [state side event & targets]
  (reduce #(or %1 ((:req (:ability %2)) state side (:card %2) targets)) false (get-in @state [:suppress event])))

(defn trigger-event [state side event & targets]
  (doseq [{:keys [ability] :as e} (get-in @state [:events event])]
    (when-let [card (get-card state (:card e))]
      (when (and (not (apply trigger-suppress state side event (cons card targets)))
                 (or (not (:req ability)) ((:req ability) state side card targets)))
        (resolve-ability state side ability card targets))))
  (swap! state update-in [:turn-events] #(cons [event targets] %)))

(defn card-init
  ([state side card] (card-init state side card true))
  ([state side card resolve]
  (let [cdef (card-def card)
        abilities (if (:recurring cdef)
                    (conj (:abilities cdef) {:msg "Take 1 [Recurring Credits]"})
                    (:abilities cdef))
        abilities (for [ab abilities]
                    (assoc (select-keys ab [:cost :pump :breaks])
                      :label (or (:label ab) (and (string? (:msg ab)) (capitalize (:msg ab))) "")))
        c (merge card (:data cdef) {:abilities abilities})
        c (if-let [r (:recurring cdef)]
            (if (number? r) (assoc c :rec-counter r) c) c)]
    (when-let [recurring (:recurring cdef)]
      (let [r (if (number? recurring)
                (effect (set-prop card :rec-counter recurring))
                recurring)]
        (register-events state side
                         {(if (= side :corp) :corp-turn-begins :runner-turn-begins)
                          {:effect r}} c)))
    (when-let [prevent (:prevent cdef)]
      (doseq [[ptype pvec] prevent]
        (doseq [psub pvec]
          (swap! state update-in [:prevent ptype psub] #(conj % card)))))
    (update! state side c)
    (when-let [events (:events cdef)]
      (register-events state side events c))
    (when resolve
      (resolve-ability state side cdef c nil))
    (get-card state c))))

(defn ice-strength-bonus [state side n]
  (swap! state update-in [:bonus :ice-strength] (fnil #(+ % n) 0)))

(defn ice-strength [state side {:keys [strength] :as card}]
  (-> (if-let [strfun (:strength-bonus (card-def card))]
              (+ strength (strfun state side card nil))
              strength)
      (+ (or (get-in @state [:bonus :ice-strength]) 0))))

(defn update-ice-strength [state side ice]
  (let [ice (get-card state ice) oldstren (or (:current-strength ice) (:strength ice))]
    (when (:rezzed ice)
      (swap! state update-in [:bonus] dissoc :ice-strength)
      (trigger-event state side :pre-ice-strength ice)
      (update! state side (assoc ice :current-strength (ice-strength state side ice)))
      (trigger-event state side :ice-strength-changed (get-card state ice) oldstren))))

(defn update-ice-in-server [state side server]
  (doseq [ice (:ices server)] (update-ice-strength state side ice) ))

(defn update-all-ice [state side]
  (doseq [server (get-in @state [:corp :servers])]
    (update-ice-in-server state side (second server))))

(defn rez-cost-bonus [state side n]
  (swap! state update-in [:bonus :cost] (fnil #(+ % n) 0)))

(defn init-trace-bonus [state side n]
  (swap! state update-in [:bonus :trace] (fnil #(+ % n) 0)))

(defn rez-cost [state side {:keys [cost] :as card}]
  (if (nil? cost)
    nil
    (-> (if-let [rezfun (:rez-cost-bonus (card-def card))]
          (+ cost (rezfun state side card nil))
          cost)
        (+ (or (get-in @state [:bonus :cost]) 0))
        (max 0))))

(defn trash-cost-bonus [state side n]
  (swap! state update-in [:bonus :trash] (fnil #(+ % n) 0)))

(defn trash-cost [state side {:keys [trash] :as card}]
  (if (nil? trash)
    nil
    (-> trash
        (+ (or (get-in @state [:bonus :trash]) 0))
        (max 0))))

(defn install-cost-bonus [state side n]
  (swap! state update-in [:bonus :install-cost] #(merge-costs (concat % n))))

(defn install-cost [state side card all-cost]
  (vec (map #(if (keyword? %) % (max % 0))
            (-> (concat (get-in @state [:bonus :install-cost]) all-cost
                        (when-let [instfun (:install-cost-bonus (card-def card))] (instfun state side card nil)))
            merge-costs flatten))))

(defn modified-install-cost
  ([state side card] (modified-install-cost state side card nil))
  ([state side card additional]
    (trigger-event state side :pre-install card)
    (let [cost (install-cost state side card (merge-costs (concat additional [:credit (:cost card)])))]
      (swap! state update-in [:bonus] dissoc :install-cost)
      cost)))

(defn damage-count [state side dtype n {:keys [unpreventable unboostable] :as args}]
  (-> n
      (+ (or (when (not unboostable) (get-in @state [:damage :damage-bonus dtype])) 0))
      (- (or (when (not unpreventable) (get-in @state [:damage :damage-prevent dtype])) 0))
      (max 0)))

(defn damage-bonus [state side dtype n]
  (swap! state update-in [:damage :damage-bonus dtype] (fnil #(+ % n) 0)))

(defn damage-prevent [state side dtype n]
  (swap! state update-in [:damage :damage-prevent dtype] (fnil #(+ % n) 0)))

(defn damage-defer [state side dtype n]
  (swap! state assoc-in [:damage :defer-damage dtype] n )
)

(defn get-defer-damage [state side dtype {:keys [unpreventable] :as args}]
  (when (not unpreventable) (get-in @state [:damage :defer-damage dtype]))
)

(defn flatline [state]
  (system-msg state :runner "is flatlined")
  (win state :corp "Flatline"))

(defn resolve-damage [state side type n {:keys [unpreventable unboostable card] :as args}]
  (swap! state update-in [:damage :defer-damage] dissoc type)
  (trigger-event state side :pre-resolve-damage type card n)
  (let [n (if (get-defer-damage state side type args) 0 n)]
    (let [hand (get-in @state [:runner :hand])]
         (when (< (count hand) n)
               (flatline state))
         (when (= type :brain)
               (swap! state update-in [:runner :brain-damage] #(+ % n))
               (swap! state update-in [:runner :max-hand-size] #(- % n)))
         (doseq [c (take n (shuffle hand))]
                (trash state side c {:unpreventable true :cause type} type))
         (trigger-event state side :damage type card))))

(defn damage
  ([state side type n] (damage state side type n nil))
  ([state side type n {:keys [unpreventable unboostable card] :as args}]
    (swap! state update-in [:damage :damage-bonus] dissoc type)
    (swap! state update-in [:damage :damage-prevent] dissoc type)
    (trigger-event state side :pre-damage type card)
    (let [n (damage-count state side type n args)]
         (let [prevent (get-in @state [:prevent :damage type])]
              (if (and (not unpreventable) prevent (> (count prevent) 0))
                (do (system-msg state :runner "has the option to prevent damage")
                    (show-prompt
                      state :runner nil (str "Prevent any of the " n " " (name type) " damage?") ["Done"]
                      (fn [choice]
                          (let [prevent (get-in @state [:damage :damage-prevent type])]
                               (system-msg state :runner
                                           (if prevent
                                             (str "prevents " (if (= prevent Integer/MAX_VALUE) "all" prevent )
                                                  " " (name type) " damage")
                                             "will not prevent damage"))
                               (resolve-damage state side type (max 0 (- n (or prevent 0))) args)))))
                (resolve-damage state side type n args))))))

(defn shuffle! [state side kw]
  (swap! state update-in [side kw] shuffle))

(defn change [state side {:keys [key delta]}]
  (let [kw (to-keyword key)]
    (if (< delta 0)
      (deduce state side [kw (- delta)])
      (swap! state update-in [side kw] (partial + delta)))
    (system-msg state side
                (str "sets " (.replace key "-" " ") " to " (get-in @state [side kw])
                     " (" (if (> delta 0) (str "+" delta) delta) ")"))))

(defn create-deck [deck]
  (shuffle (mapcat #(map (fn [card]
                           (let [c (assoc card :cid (make-cid))
                                 c (dissoc c :setname :text :_id :influence :number :influencelimit
                                           :faction :factioncost)]
                             (if-let [init (:init (card-def c))] (merge c init) c)))
                         (repeat (:qty %) (:card %)))
                   (:cards deck))))

(defn make-rid [state]
  (get-in (swap! state update-in [:rid] inc) [:rid]))

(defn init-game [{:keys [players gameid] :as game}]
  (let [corp (some #(when (= (:side %) "Corp") %) players)
        runner (some #(when (= (:side %) "Runner") %) players)
        corp-deck (create-deck (:deck corp))
        runner-deck (create-deck (:deck runner))
        corp-identity (assoc (or (get-in corp [:deck :identity]) {:side "Corp" :type "Identity"}) :cid (make-cid))
        runner-identity (assoc (or (get-in runner [:deck :identity]) {:side "Runner" :type "Identity"}) :cid (make-cid))
        state (atom
               {:gameid gameid :log [] :active-player :runner :end-turn true
                :rid 0 :turn 0
                :corp {:user (:user corp) :identity corp-identity
                       :deck (zone :deck (drop 5 corp-deck))
                       :hand (zone :hand (take 5 corp-deck))
                       :discard [] :scored [] :rfg [] :play-area []
                       :servers {:hq {} :rd{} :archives {}}
                       :click 0 :credit 5 :bad-publicity 0 :agenda-point 0 :max-hand-size 5
                       :click-per-turn 3 :agenda-point-req 7 :keep false}
                :runner {:user (:user runner) :identity runner-identity
                         :deck (zone :deck (drop 5 runner-deck))
                         :hand (zone :hand (take 5 runner-deck))
                         :discard [] :scored [] :rfg [] :play-area []
                         :rig {:program [] :resource [] :hardware []}
                         :click 0 :credit 5 :run-credit 0 :memory 4 :link 0 :tag 0 :agenda-point 0 :max-hand-size 5
                         :hq-access 1 :rd-access 1 :tagged 0
                         :brain-damage 0 :click-per-turn 4 :agenda-point-req 7 :keep false}})]
    (card-init state :corp corp-identity)
    (card-init state :runner runner-identity)
    (swap! game-states assoc gameid state)))

(def reset-value
  {:corp {:credit 5 :bad-publicity 0 :max-hand-size 5}
   :runner {:credit 5 :run-credit 0 :link 0 :memory 4 :max-hand-size 5}})

(defn concede [state side args]
  (system-msg state side "concedes")
  (win state (if (= side :corp) :runner :corp) "Concede"))

(defn shuffle-into-deck [state side & args]
  (let [player (side @state)
        zones (filter #(not (seq (get-in @state [side :locked %]))) args)
        deck (shuffle (reduce concat (:deck player) (for [p zones] (zone :deck (p player)))))]
    (swap! state assoc-in [side :deck] deck)
    (doseq [p zones]
      (swap! state assoc-in [side p] []))))

(defn mulligan [state side args]
  (shuffle-into-deck state side :hand)
  (draw state side 5)
  (let [card (get-in @state [side :identity])]
    (when-let [cdef (card-def card)]
      (when-let [mul (:mulligan cdef)]
        (mul state side card nil))))
  (swap! state assoc-in [side :keep] true)
  (system-msg state side "takes a mulligan")
  (trigger-event state side :pre-first-turn))

(defn keep-hand [state side args]
  (swap! state assoc-in [side :keep] true)
  (system-msg state side "keeps their hand")
  (trigger-event state side :pre-first-turn))

(defn gain-agenda-point [state side n]
  (gain state side :agenda-point n)
  (when (>= (get-in @state [side :agenda-point]) (get-in @state [side :agenda-point-req]))
    (win state side "Agenda")))

(defn tag-prevent [state side n]
  (swap! state update-in [:tag :tag-prevent] (fnil #(+ % n) 0)))

(defn tag-count [state side n {:keys [unpreventable unboostable] :as args}]
  (-> n
      (+ (or (when (not unboostable) (get-in @state [:tag :tag-bonus])) 0))
      (- (or (when (not unpreventable) (get-in @state [:tag :tag-prevent])) 0))
      (max 0)))

(defn resolve-tag [state side n args]
  (when (pos? n)
    (gain state :runner :tag n)
    (trigger-event state side :runner-gain-tag n)))

(defn tag-runner
  ([state side n] (tag-runner state side n nil))
  ([state side n {:keys [unpreventable unboostable card] :as args}]
    (swap! state update-in [:tag] dissoc :tag-bonus :tag-prevent)
    (trigger-event state side :pre-tag card)
    (let [n (tag-count state side n args)]
      (let [prevent (get-in @state [:prevent :tag :all])]
        (if (and (pos? n) (not unpreventable) (pos? (count prevent)))
          (do (system-msg state :runner "has the option to avoid tags")
              (show-prompt
                state :runner nil (str "Avoid any of the " n " tags?") ["Done"]
                (fn [choice]
                  (let [prevent (get-in @state [:tag :tag-prevent])]
                    (system-msg state :runner
                                (if prevent
                                  (str "avoids " (if (= prevent Integer/MAX_VALUE) "all" prevent)
                                       (if (< 1 prevent) " tags" " tag"))
                                  "will not avoid tags"))
                    (resolve-tag state side (max 0 (- n (or prevent 0))) args)))))
          (resolve-tag state side n args))))))


(defn resolve-trash [state side {:keys [zone type] :as card} {:keys [unpreventable cause keep-server-alive] :as args} & targets]
  (let [cdef (card-def card)
        moved-card (move state (to-keyword (:side card)) card :discard {:keep-server-alive keep-server-alive})]
    (when-let [trash-effect (:trash-effect cdef)]
      (resolve-ability state side trash-effect moved-card (cons cause targets)))))

(defn tag-remove-bonus [state side n]
  (swap! state update-in [:runner :tag-remove-bonus] (fnil #(+ % n) 0)))

(defn trash-resource-bonus [state side n]
  (swap! state update-in [:corp :trash-cost-bonus] (fnil #(+ % n) 0)))

(defn trash-resource [state side args]
  (let [trash-cost (max 0 (- 2 (or (get-in @state [:corp :trash-cost-bonus]) 0)))]
    (when-let [cost-str (pay state side nil :click 1 :credit trash-cost)]
      (resolve-ability state side
                       {:prompt "Choose a resource to trash"
                        :choices {:req #(= (:type %) "Resource")}
                        :effect (effect (trash target)
                                        (system-msg (str (build-spend-msg cost-str "trash")
                                                         (:title target))))} nil nil))))

(defn trash-prevent [state side type n]
  (swap! state update-in [:trash :trash-prevent type] (fnil #(+ % n) 0)))

(defn trash
  ([state side {:keys [zone type] :as card}] (trash state side card nil))
  ([state side {:keys [zone type] :as card} {:keys [unpreventable cause] :as args} & targets]
   (when (not (some #{:discard} zone))
     (if (untrashable-while-rezzed? card)
       (enforce-msg state card "cannot be trashed while installed")
       ;Card is not enforced untrashable
       (let [ktype (keyword (clojure.string/lower-case type))]
          (when (and (not unpreventable) (not= cause :ability-cost))
            (swap! state update-in [:trash :trash-prevent] dissoc ktype))
          (when (not= (last zone) :current)
            (apply trigger-event state side (keyword (str (name side) "-trash")) card cause targets))
          (let [prevent (get-in @state [:prevent :trash ktype])]
            (if (and (not unpreventable) (not= cause :ability-cost) (> (count prevent) 0))
              (do
                (system-msg state :runner "has the option to prevent trash effects")
                (show-prompt
                  state :runner nil (str "Prevent the trashing of " (:title card) "?") ["Done"]
                  (fn [choice]
                    (if-let [prevent (get-in @state [:trash :trash-prevent ktype])]
                      (do
                        (system-msg state :runner (str "prevents the trashing of " (:title card)))
                        (swap! state update-in [:trash :trash-prevent] dissoc ktype))
                      (do
                        (system-msg state :runner (str "will not prevent the trashing of " (:title card)))
                        (apply resolve-trash state side card args targets))))))
              (apply resolve-trash state side card args targets))))))))

(defn trash-cards [state side cards]
  (doseq [c cards] (trash state side c)))

(defn all-installed [state side]
  (if (= side :runner)
    (let [installed (flatten (for [t [:program :hardware :resource]] (get-in @state [:runner :rig t])))]
      (concat installed (filter #(:installed %) (mapcat :hosted installed))))
    (let [servers (->> (:corp @state) :servers seq flatten)]
      (concat (mapcat :content servers) (mapcat :ices servers)))))

(defn breaker-strength-bonus [state side n]
  (swap! state update-in [:bonus :breaker-strength] (fnil #(+ % n) 0)))

(defn breaker-strength [state side {:keys [strength] :as card}]
  (if (nil? strength)
    nil
    (-> (if-let [strfun (:strength-bonus (card-def card))]
          (+ strength (strfun state side card nil))
          strength)
        (+ (or (get-in card [:pump :encounter]) 0)
           (or (get-in card [:pump :all-run]) 0)
           (or (get-in @state [:bonus :breaker-strength]) 0)))))

(defn update-breaker-strength [state side breaker]
  (let [breaker (get-card state breaker) oldstren (or (:current-strength breaker) (:strength breaker))]
    (swap! state update-in [:bonus] dissoc :breaker-strength)
    (trigger-event state side :pre-breaker-strength breaker)
    (update! state side (assoc breaker :current-strength (breaker-strength state side breaker)))
    (trigger-event state side :breaker-strength-changed (get-card state breaker) oldstren)))

(defn pump
  ([state side card n] (pump state side card n :encounter))
  ([state side {:keys [strength current-strength] :as card} n duration]
    (update! state side (update-in card [:pump duration] (fnil #(+ % n) 0)))
    (update-breaker-strength state side (get-card state card))))

(defn get-agenda-points [state side card]
  (let [base-points (:agendapoints card)
        runner-fn (:agendapoints-runner (card-def card))
        corp-fn (:agendapoints-corp (card-def card))]
    (if (and (= side :runner) (not (nil? runner-fn)))
      (runner-fn state side card nil)
        (if (and (= side :corp) (not  (nil? corp-fn)))
          (corp-fn state side card nil)
          base-points)
  ))
)

(defn score [state side args]
  (let [card (or (:card args) args)]
    (when (and (empty? (filter #(= (:cid card) (:cid %)) (get-in @state [:corp :register :cannot-score])))
               (>= (:advance-counter card) (or (:current-cost card) (:advancementcost card))))
      (let [moved-card (move state :corp card :scored)
            c (card-init state :corp moved-card)
            points (get-agenda-points state :corp c)]
        (system-msg state :corp (str "scores " (:title c) " and gains " points
                                    " agenda point" (when (> points 1) "s")))
        (swap! state update-in [:corp :register :scored-agenda] #(+ (or % 0) points))
        (gain-agenda-point state :corp points)
        (set-prop state :corp c :advance-counter 0)
        (trigger-event state :corp :agenda-scored (assoc c :advance-counter 0))
        (when-let [current (first (get-in @state [:runner :current]))]
          (say state side {:user "__system__" :text (str (:title current) " is trashed.")})
          (trash state side current))))))

(defn as-agenda [state side card n]
  (move state side (assoc card :agendapoints n) :scored)
  (gain-agenda-point state side n))

(defn steal [state side card]
  (let [c (move state :runner (dissoc card :advance-counter) :scored)
        points (get-agenda-points state :runner c)]
    (resolve-ability state :runner (:stolen (card-def c)) c nil)
    (system-msg state :runner (str "steals " (:title c) " and gains " points
                                   " agenda point" (when (> points 1) "s")))
    (swap! state update-in [:runner :register :stole-agenda] #(+ (or % 0) points))
    (gain-agenda-point state :runner points)
    (when-let [current (first (get-in @state [:corp :current]))]
      (say state side {:user "__system__" :text (str (:title current) " is trashed.")})
      (trash state side current))
    (trigger-event state :runner :agenda-stolen c)))

(defn card->server [state card]
  (let [z (:zone card)]
    (get-in @state [:corp :servers (second z)])))

(defn server->zone [state server]
  (if (sequential? server)
    (vec (cons :servers server))
    (case server
      "HQ" [:servers :hq]
      "R&D" [:servers :rd]
      "Archives" [:servers :archives]
      "New remote" [:servers (keyword (str "remote" (make-rid state)))]
      [:servers (->> (split server #" ") last (str "remote") keyword)])))

(defn gain-run-credits [state side n]
  (swap! state update-in [:runner :run-credit] + n)
  (gain state :runner :credit n))

(defn update-run-ice [state side]
  (when (get-in @state [:run])
    (let [s (get-in @state [:run :server])
          ices (get-in @state (concat [:corp :servers] s [:ices]))]
      (swap! state assoc-in [:run :ices] ices))))

(defn run
  ([state side server] (run state side server nil nil))
  ([state side server run-effect card]
     (when-not (get-in @state [:runner :register :cannot-run])
       (let [s [(if (keyword? server) server (last (server->zone state server)))]
             ices (get-in @state (concat [:corp :servers] s [:ices]))]
         (swap! state assoc :per-run nil
                :run {:server s :position (count ices) :ices ices :access-bonus 0
                      :run-effect (assoc run-effect :card card)})
         (gain-run-credits state side (get-in @state [:corp :bad-publicity]))
         (swap! state update-in [:runner :register :made-run] #(conj % (first s)))
         (trigger-event state :runner :run s)))))

(defn access-cost-bonus [state side costs]
  (swap! state update-in [:bonus :access-cost] #(merge-costs (concat % costs))))

(defn access-cost [state side card]
  (-> (if-let [costfun (:access-cost-bonus (card-def card))]
        (costfun state side card nil)
        nil)
      (concat (get-in @state [:bonus :access-cost]))
      merge-costs flatten vec))

(defn steal-cost-bonus [state side costs]
  (swap! state update-in [:bonus :steal-cost] #(merge-costs (concat % costs))))

(defn steal-cost [state side card]
  (-> (if-let [costfun (:steal-cost-bonus (card-def card))]
        (costfun state side card nil)
        nil)
      (concat (get-in @state [:bonus :steal-cost]))
      merge-costs flatten vec))

(defn resolve-steal-events [state side c]
  (let [cdef (card-def c)]
    (when-let [access-effect (:access cdef)]
      (resolve-ability state (to-keyword (:side c)) access-effect c nil))
    (trigger-event state side :access c)))

(defn resolve-steal [state side c]
  (let [cdef (card-def c)]
    (resolve-steal-events state side c)
    (when (or (not (:steal-req cdef)) ((:steal-req cdef) state :runner c nil))
      (steal state :runner c))))

(defn handle-access [state side cards]
  (swap! state assoc :access true)
  (doseq [c cards]
    (swap! state update-in [:bonus] dissoc :trash)
    (swap! state update-in [:bonus] dissoc :steal-cost)
    (swap! state update-in [:bonus] dissoc :access-cost)
    (trigger-event state side :pre-access-card c)
    (let [acost (access-cost state side c)]
      (if (or (empty? acost) (pay state side c acost))
        (let [cdef (card-def c)
              c (assoc c :seen true)]
          (when-let [name (:title c)]
            (if (= (:type c) "Agenda")
              (do (trigger-event state side :pre-steal-cost c)
                  (if (not (get-in @state [:runner :register :cannot-steal]))
                    (let [cost (steal-cost state side c)]
                      (if (pos? (count cost))
                        (optional-ability state :runner c (str "Pay " (costs-to-symbol cost) " to steal " name "?")
                                          {:yes-ability
                                            {:effect (req (if (can-pay? state side cost)
                                                            (do (pay state side nil cost)
                                                                (system-msg state side (str "pays " (costs-to-symbol cost)
                                                                                      " to steal " (:title c)))
                                                                (resolve-steal state side c))
                                                            (resolve-steal-events state side c)))}
                                           :no-ability {:effect (effect (resolve-steal-events c))}} nil)
                        (resolve-ability state :runner
                                         {:prompt (str "You access " (:title c)) :choices ["Steal"]
                                          :effect (req (resolve-steal state :runner c))} c nil)))
                    (do (resolve-steal-events state side c)
                        (prompt! state :runner c (str "You accessed but cannot steal " (:title c)) ["OK"] {}))))
              (do (when-let [access-effect (:access cdef)]
                    (resolve-ability state (to-keyword (:side c)) access-effect c nil))
                  (trigger-event state side :access c)
                  (trigger-event state side :pre-trash c)
                  (when (not= (:zone c) [:discard])
                    (if-let [trash-cost (trash-cost state side c)]
                      (let [card (assoc c :seen true)]
                        (if (and (get-in @state [:runner :register :force-trash])
                                 (can-pay? state :runner :credit trash-cost))
                          (resolve-ability state :runner {:cost [:credit trash-cost]
                                                          :effect (effect (trash card)
                                                                          (system-msg (str "is forced to pay " trash-cost
                                                                                           " [Credits] to trash " (:title card))))} card nil)
                          (optional-ability state :runner card (str "Pay " trash-cost "[Credits] to trash " name "?")
                                            {:yes-ability {:cost [:credit trash-cost]
                                                           :effect (effect (trash card)
                                                                           (system-msg (str "pays " trash-cost " [Credits] to trash "
                                                                                            (:title card))))}} nil)))
                      (prompt! state :runner c (str "You accessed " (:title c)) ["OK"] {})))))))
        (prompt! state :runner nil "You can't pay the cost to access this card" ["OK"] {})))))

(defn max-access [state side n]
  (swap! state assoc-in [:run :max-access] n))

(defn access-count [state side kw]
  (let [run (:run @state)
        accesses (+ (get-in @state [:runner kw]) (:access-bonus run))]
    (if-let [max-access (:max-access run)]
      (min max-access accesses) accesses)))

(defn get-server-type [zone]
  (or (#{:hq :rd :archives} zone) :remote))

(defmulti access (fn [state side server] (get-server-type (first server))))
(defmulti choose-access (fn [cards server] (get-server-type (first server))))

(defn access-helper-remote [cards]
  {:prompt "Click a card to access it. You must access all cards in this server."
   :choices {:req #(some (fn [c] (= (:cid %) (:cid c))) cards)}
   :effect (req (handle-access state side [target])
                (when (< 1 (count cards))
                  (resolve-ability state side (access-helper-remote (filter #(not= (:cid %) (:cid target)) cards))
                                   card nil)))})

(defmethod choose-access :remote [cards server]
  {:effect (req (if (>= 1 (count cards))
                  (handle-access state side cards)
                  (resolve-ability state side (access-helper-remote cards) card nil)))})

(defn access-helper-hq [cards]
  {:prompt "Select a card to access."
   :choices (concat (when (some #(= (first (:zone %)) :hand) cards) ["Card from hand"])
                    (map #(if (:rezzed %) (:title %) "Unrezzed upgrade in HQ")
                         (filter #(= (last (:zone %)) :content) cards)))
   :effect (req (case target
                "Unrezzed upgrade in HQ"
                  ; accessing an unrezzed upgrade
                  (let [unrezzed (filter #(and (= (last (:zone %)) :content) (not (:rezzed %))) cards)]
                    (if (= 1 (count unrezzed))
                      ; only one unrezzed upgrade; access it and continue
                      (do (system-msg state side (str "accesses " (:title (first unrezzed))))
                          (handle-access state side unrezzed)
                          (when (< 1 (count cards))
                            (resolve-ability
                              state side (access-helper-hq (filter #(not= (:cid %) (:cid (first unrezzed))) cards))
                              card nil)))
                    ; more than one unrezzed upgrade. allow user to select with mouse.
                    (resolve-ability state side
                                     {:prompt "Choose an upgrade in HQ to access."
                                      :choices {:req #(= (second (:zone %)) :hq)}
                                      :effect (effect (system-msg (str "accesses " (:title target)))
                                                      (handle-access [target])
                                                      (resolve-ability (access-helper-hq
                                                                         (remove-once #(not= (:cid %) (:cid target))
                                                                                      cards)) card nil))} card nil)))
                  ; accessing a card in hand or a rezzed upgade
                  "Card from hand"
                  (do (system-msg state side (str "accesses " (:title (first cards))))
                      (handle-access state side [(first cards)])
                      (when (< 1 (count cards))
                        (resolve-ability state side (access-helper-hq (rest cards)) card nil)))
                  ; accessing a rezzed upgrade
                  (do (system-msg state side (str "accesses " target))
                      (handle-access state side [(some #(when (= (:title %) target) %) cards)])
                      (when (< 1 (count cards))
                        (resolve-ability state side (access-helper-hq
                                                      (remove-once #(not= (:title %) target) cards)) card nil)))))})

(defmethod choose-access :hq [cards server]
  {:effect (req (if (pos? (count cards))
                  (if (= 1 (count cards))
                    (do (when (pos? (count cards)) (system-msg state side (str "accesses " (:title (first cards)))))
                      (handle-access state side cards))
                    (resolve-ability state side (access-helper-hq cards) card nil))))})

(defn access-helper-rd [cards]
  {:prompt "Select a card to access."
   :choices (concat (when (some #(= (first (:zone %)) :deck) cards) ["Card from deck"])
                    (map #(if (:rezzed %) (:title %) "Unrezzed upgrade in R&D")
                         (filter #(= (last (:zone %)) :content) cards)))
   :effect (req (case target
                  "Unrezzed upgrade in R&D"
                  ; accessing an unrezzed upgrade
                  (let [unrezzed (filter #(and (= (last (:zone %)) :content) (not (:rezzed %))) cards)]
                    (if (= 1 (count unrezzed))
                      ; only one unrezzed upgrade; access it and continue
                      (do (handle-access state side unrezzed)
                          (when (< 1 (count cards))
                            (resolve-ability
                              state side (access-helper-rd (filter #(not= (:cid %) (:cid (first unrezzed))) cards))
                              card nil)))
                      ; more than one unrezzed upgrade. allow user to select with mouse.
                      (resolve-ability state side
                                       {:prompt "Choose an upgrade in R&D to access."
                                        :choices {:req #(= (second (:zone %)) :rd)}
                                        :effect (effect (handle-access [target])
                                                        (resolve-ability (access-helper-rd
                                                                           (remove-once #(not= (:cid %) (:cid target))
                                                                                        cards)) card nil))} card nil)))
                  ; accessing a card in deck or a rezzed upgade
                  "Card from deck"
                  (do (handle-access state side [(first cards)])
                      (when (< 1 (count cards))
                        (resolve-ability state side (access-helper-rd (rest cards)) card nil)))
                  ; accessing a rezzed upgrade
                  (do (handle-access state side [(some #(when (= (:title %) target) %) cards)])
                      (when (< 1 (count cards))
                        (resolve-ability state side (access-helper-rd
                                                      (remove-once #(not= (:title %) target) cards)) card nil)))))})

(defmethod choose-access :rd [cards server]
  {:effect (req (if (pos? (count cards))
                  (if (= 1 (count cards))
                    (handle-access state side cards)
                    (resolve-ability state side (access-helper-rd cards) card nil))))})

(defn access-helper-archives [cards]
  {:prompt "Select a card to access. You must access all cards."
   :choices (map #(if (= (last (:zone %)) :content)
                   (if (:rezzed %) (:title %) "Unrezzed upgrade in Archives")
                   (:title %)) cards)
   :effect (req (case target
                  "Unrezzed upgrade in Archives"
                  ; accessing an unrezzed upgrade
                  (let [unrezzed (filter #(and (= (last (:zone %)) :content) (not (:rezzed %))) cards)]
                    (if (= 1 (count unrezzed))
                      ; only one unrezzed upgrade; access it and continue
                      (do (system-msg state side (str "accesses " (:title (first unrezzed))))
                          (handle-access state side unrezzed)
                          (when (< 1 (count cards))
                            (resolve-ability
                              state side (access-helper-archives (filter #(not= (:cid %) (:cid (first unrezzed))) cards))
                              card nil)))
                    ; more than one unrezzed upgrade. allow user to select with mouse.
                      (resolve-ability state side
                                       {:prompt "Choose an upgrade in Archives to access."
                                        :choices {:req #(= (second (:zone %)) :archives)}
                                        :effect (effect (system-msg (str "accesses " (:title target)))
                                                        (handle-access [target])
                                                        (resolve-ability (access-helper-archives
                                                                           (remove-once #(not= (:cid %) (:cid target))
                                                                                        cards)) card nil))} card nil)))
                  ; accessing a rezzed upgrade, or a card in archives
                  (do (system-msg state side (str "accesses " target))
                      (handle-access state side [(some #(when (= (:title %) target) %) cards)])
                      (when (< 1 (count cards))
                        (resolve-ability state side (access-helper-archives
                                                      (remove-once #(not= (:title %) target) cards)) card nil)))))})

(defmethod choose-access :archives [cards server]
  {:effect (req (let [; only include agendas and cards with an :access ability whose :req is true
                      ; (or don't have a :req, or have an :optional with no :req, or :optional with a true :req.)
                      cards (filter #(let [cdef (card-def %)]
                                      (or (= (:type %) "Agenda") (= (last (:zone %)) :content)
                                          (and (:access cdef) (not (get-in cdef [:access :optional]))
                                               (or (not (get-in cdef [:access :req]))
                                                   ((get-in cdef [:access :req]) state side % nil)))
                                          (and (get-in cdef [:access :optional])
                                               (or (not (get-in cdef [:access :optional :req]))
                                                   ((get-in cdef [:access :optional :req]) state side % nil)))))
                                    cards)]
                  (if (pos? (count cards))
                    (if (= 1 (count cards))
                      (do (when (pos? (count cards)) (system-msg state side (str "accesses " (:title (first cards)))))
                          (handle-access state side cards))
                      (resolve-ability state side (access-helper-archives cards) card nil)))))})

(defmethod access :hq [state side server]
  (concat (take (access-count state side :hq-access) (shuffle (get-in @state [:corp :hand])))
          (get-in @state [:corp :servers :hq :content])))

(defmethod access :rd [state side server]
  (concat (take (access-count state side :rd-access) (get-in @state [:corp :deck]))
          (get-in @state [:corp :servers :rd :content])))

(defmethod access :archives [state side server]
  (swap! state update-in [:corp :discard] #(map (fn [c] (assoc c :seen true)) %))
  (concat (get-in @state [:corp :discard]) (get-in @state [:corp :servers :archives :content])))

(defmethod access :remote [state side server]
  (let [contents (get-in @state [:corp :servers (first server) :content])]
    (concat contents (mapcat :hosted contents))))

(defn access-bonus [state side n]
  (swap! state update-in [:run :access-bonus] #(+ % n)))

(defn do-access [state side server]
  (trigger-event state side :pre-access (first server))
  (let [cards (access state side server)]
    (when-not (or (= (get-in @state [:run :max-access]) 0) (empty? cards))
      (if (= (first server) :rd)
        (let [n (count cards)]
          (system-msg state side (str "accesses " n " card" (when (> n 1) "s")))))
      (resolve-ability state side (choose-access cards server) nil nil)))
  (handle-end-run state side))

(defn replace-access [state side ability card]
  (resolve-ability state side ability card nil)
  (handle-end-run state side))

(defn register-successful-run [state side server]
  (swap! state update-in [:runner :register :successful-run] #(conj % (first server)))
  (swap! state assoc-in [:run :successful] true)
  (trigger-event state side :successful-run (first server)))

(defn successful-run [state side args]
  (when-let [successful-run-effect (get-in @state [:run :run-effect :successful-run])]
    (resolve-ability state side successful-run-effect (:card successful-run-effect) nil))
  (let [server (get-in @state [:run :server])]
    (register-successful-run state side server)
    (let [run-effect (get-in @state [:run :run-effect])
          r (:req run-effect)
          card (:card run-effect)
          replace-effect (:replace-access run-effect)]
      (if (and replace-effect
               (or (not r) (r state side card [(first server)])))
        (if (:mandatory replace-effect)
          (replace-access state side replace-effect card)
          (swap! state update-in [side :prompt]
                 (fn [p]
                   (conj (vec p) {:msg "Use Run ability instead of accessing cards?"
                                  :choices ["Run ability" "Access"]
                                  :effect #(if (= % "Run ability")
                                             (replace-access state side replace-effect card)
                                             (do-access state side server))}))))
        (do-access state side server)))))

(defn end-run [state side]
  (let [server (first (get-in @state [:run :server]))]
    (swap! state update-in [:runner :register :unsuccessful-run] #(conj % server))
    (swap! state assoc-in [:run :unsuccessful] true)
    (trigger-event state side :unsuccessful-run)
    (handle-end-run state side)))

(defn no-action [state side args]
  (swap! state assoc-in [:run :no-action] true)
  (system-msg state side "has no further action")
  (trigger-event state side :no-action)
  (when-let [pos (get-in @state [:run :position])]
    (when-let [ice (when (and pos (> pos 0)) (get-card state (nth (get-in @state [:run :ices]) (dec pos))))]
      (when (:rezzed ice)
        (trigger-event state side :encounter-ice ice)
        (update-ice-strength state side ice)))))

(defn continue [state side args]
  (when (get-in @state [:run :no-action])
    (when-let [pos (get-in @state [:run :position])]
      (do (if-let [ice (when (and pos (> pos 0)) (get-card state (nth (get-in @state [:run :ices]) (dec pos))))]
            (trigger-event state side :pass-ice ice)
            (trigger-event state side :pass-ice nil))
          (update-ice-in-server state side (get-in @state (concat [:corp :servers] (get-in @state [:run :server]))))))
    (swap! state update-in [:run :position] dec)
    (swap! state assoc-in [:run :no-action] false)
    (system-msg state side "continues the run")
    (let [pos (get-in @state [:run :position])]
      (when (> (count (get-in @state [:run :ices])) 0)
        (update-ice-strength state side (nth (get-in @state [:run :ices]) pos)))
      (when (> pos 0)
        (let [ice (get-card state (nth (get-in @state [:run :ices]) (dec pos)))]
          (trigger-event state side :approach-ice ice))))
    (doseq [p (filter #(has? % :subtype "Icebreaker") (all-installed state :runner))]
      (update! state side (update-in (get-card state p) [:pump] dissoc :encounter))
      (update-breaker-strength state side p))))

(defn play-ability [state side {:keys [card ability targets] :as args}]
  (let [cdef (card-def card)
        abilities (:abilities cdef)
        ab (if (= ability (count abilities))
             {:msg "take 1 [Recurring Credits]" :req (req (> (:rec-counter card) 0))
              :effect (effect (add-prop card :rec-counter -1) (gain :credit 1))}
             (get-in cdef [:abilities ability]))
        cost (:cost ab)]
    (when (or (nil? cost)
              (apply can-pay? state side cost))
        (when-let [activatemsg (:activatemsg ab)] (system-msg state side activatemsg))
        (resolve-ability state side ab card targets))))

(defn turn-message [state side start-of-turn]
  (let [pre (if start-of-turn "started" "is ending")
        hand (if (= side :runner) "their Grip" "HQ")
        cards (count (get-in @state [side :hand]))
        credits (get-in @state [side :credit])
        text (str pre " their turn " (:turn @state) " with " credits " [Credit] and " cards " cards in " hand)]
    (system-msg state side text {:hr (not start-of-turn)})))

(defn start-turn [state side args]
  (when (= side :corp)
    (swap! state update-in [:turn] inc))
  (turn-message state side true)
  (swap! state assoc :active-player side :per-turn nil :end-turn false)
  (swap! state assoc-in [side :register] nil)
  (swap! state assoc-in [side :click] (get-in @state [side :click-per-turn]))
  (trigger-event state side (if (= side :corp) :corp-turn-begins :runner-turn-begins))
  (when (= side :corp)
    (do (draw state :corp)
        (update-all-advancement-costs state side))))

(defn end-turn [state side args]
  (let [max-hand-size (get-in @state [side :max-hand-size])]
    (when (<= (count (get-in @state [side :hand])) max-hand-size)
      (turn-message state side false)
      (if (= side :runner)
        (do (when (< (get-in @state [:runner :max-hand-size]) 0)
              (flatline state))
            (trigger-event state side :runner-turn-ends))
        (trigger-event state side :corp-turn-ends))
      (doseq [a (get-in @state [side :register :end-turn])]
        (resolve-ability state side (:ability a) (:card a) (:targets a)))
      (let [rig-cards (apply concat (vals (get-in @state [:runner :rig])))
            hosted-cards (filter :installed (mapcat :hosted rig-cards))
            hosted-on-ice (->> (get-in @state [:corp :servers]) seq flatten (mapcat :ices) (mapcat :hosted))]
        (doseq [card (concat rig-cards hosted-cards hosted-on-ice)]
          ;Clear the added-virus-counter flag for each virus in play.
          ;We do this even on the corp's turn to prevent shenanigans with something like Gorman Drip and Surge
          (when (has? card :subtype "Virus")
            (set-prop state :runner card :added-virus-counter false))))
      (swap! state assoc :end-turn true)
      (clear-turn-register! state)
      (swap! state dissoc :turn-events))))

(defn purge [state side]
  (trigger-event state side :pre-purge)
  (let [rig-cards (apply concat (vals (get-in @state [:runner :rig])))
        hosted-cards (filter :installed (mapcat :hosted rig-cards))
        hosted-on-ice (->> (get-in @state [:corp :servers]) seq flatten (mapcat :ices) (mapcat :hosted))]
    (doseq [card (concat rig-cards hosted-cards hosted-on-ice)]
      (when (or (has? card :subtype "Virus") (= (:counter-type card) "Virus"))
        (set-prop state :runner card :counter 0)))
    (update-all-ice state side))
  (trigger-event state side :purge))

(defn get-virus-counters [state side card]
  (let [hiveminds (filter #(= (:title %) "Hivemind") (all-installed state :runner))]
    (reduce + (map #(get % :counter 0) (cons card hiveminds)))))

(defn play-instant
  ([state side card] (play-instant state side card nil))
  ([state side {:keys [title] :as card} {:keys [targets extra-cost no-additional-cost]}]
    (when (not (seq (get-in @state [side :locked (-> card :zone first)])))
     (let [cdef (card-def card)
           additional-cost (if (and (has? card :subtype "Double")
                                    (not (get-in @state [side :register :double-ignore-additional])))
                             (concat (:additional-cost cdef) [:click 1])
                             (:additional-cost cdef))]
       (when (and (if-let [req (:req cdef)]
                    (req state side card targets) true)
                  (not (and (has? card :subtype "Current")
                            (get-in @state [side :register :cannot-play-current])))
                  (not (and (has? card :subtype "Priority")
                            (get-in @state [side :register :spent-click]))))
         (when-let [cost-str (pay state side card :credit (:cost card) extra-cost
                              (when-not no-additional-cost additional-cost))]
           (let [c (move state side (assoc card :seen true) :play-area)]
             (system-msg state side (str (build-spend-msg cost-str "play") title))
             (trigger-event state side (if (= side :corp) :play-operation :play-event) c)
             (if (has? c :subtype "Current")
               (do (doseq [s [:corp :runner]]
                     (when-let [current (first (get-in @state [s :current]))]
                       (say state side {:user "__system__" :text (str (:title current) " is trashed.")})
                       (trash state side current)))
                   (let [moved-card (move state side (first (get-in @state [side :play-area])) :current)]
                     (card-init state side moved-card)))
               (do (resolve-ability state side cdef card nil)
                   (when-let [c (some #(when (= (:cid %) (:cid card)) %) (get-in @state [side :play-area]))]
                     (move state side c :discard)))))))))))

(defn in-play? [state card]
  (let [dest (when (= (:side card) "Runner")
               (get-in @state [:runner :rig (to-keyword (:type card))]))]
    (some #(= (:title %) (:title card)) dest)))

(defn assoc-host-zones [card]
  (let [card (update-in card [:zone] #(map to-keyword %))]
    (if (:host card)
      (assoc card :host (assoc-host-zones (:host card)))
      card)))

(defn host
  ([state side card target] (host state side card target nil))
  ([state side card {:keys [zone cid host installed] :as target} {:keys [facedown] :as options}]
   (when (not= cid (:cid card))
     (when installed
       (unregister-events state side target))
     (doseq [s [:runner :corp]]
       (if host
         (when-let [host-card (some #(when (= (:cid host) (:cid %)) %)
                                    (get-in @state (cons s (vec (map to-keyword (:zone host))))))]
           (update! state side (update-in host-card [:hosted]
                                          (fn [coll] (remove-once #(not= (:cid %) cid) coll)))))
         (swap! state update-in (cons s (vec zone))
                (fn [coll] (remove-once #(not= (:cid %) cid) coll)))))
     (swap! state update-in (cons side (vec zone)) (fn [coll] (remove-once #(not= (:cid %) cid) coll)))
     (let [card (assoc-host-zones card)
           c (assoc target :host (dissoc card :hosted)
                           :facedown facedown
                           :zone '(:onhost) ;; hosted cards should not be in :discard or :hand etc
                           :previous-zone (:zone target))]
       (update! state side (update-in card [:hosted] #(conj % c)))
       (when-let [events (:events (card-def target))]
         (when installed
           (register-events state side events c)))
       (when (and installed (:recurring (card-def c)))
         (card-init state side c false))
       (when-let [events (:events (card-def target))]
         (when (and installed (:recurring (card-def c)))
           (unregister-events state side target)
           (register-events state side events c)))
       c))))

(defn is-tagged? [state]
  (or (> (get-in state [:runner :tag]) 0)
      (> (get-in state [:runner :tagged]) 0)))

(defn runner-install
  ([state side card] (runner-install state side card nil))
  ([state side {:keys [title type cost memoryunits uniqueness ] :as card}
    {:keys [extra-cost no-cost host-card facedown custom-message] :as params}]
   (when (not (seq (get-in @state [side :locked (-> card :zone first)])))
     (if-let [hosting (and (not host-card) (not facedown) (:hosting (card-def card)))]
       (resolve-ability state side
                        {:choices hosting
                         :effect (effect (runner-install card (assoc params :host-card target)))} card nil)
       (do
         (trigger-event state side :pre-install card)
         (let [cost (install-cost state side card
                                  (concat extra-cost (when (and (not no-cost) (not facedown)) [:credit cost])
                                          (when (and memoryunits (not facedown)) [:memory memoryunits])))]
           (when (and (or (not uniqueness) (not (in-play? state card)) facedown)
                      (if-let [req (:req (card-def card))]
                        (or facedown (req state side card nil)) true))
             (when-let [cost-str (pay state side card cost)]
               (let [c (if host-card
                         (host state side host-card card)
                         (move state side card [:rig (if facedown :facedown (to-keyword type))]))
                     installed-card (if facedown
                                      (update! state side (assoc c :installed true))
                                      (card-init state side (assoc c :installed true) true))]
                 (if facedown
                   (system-msg state side "installs a card facedown")
                 (if custom-message
                   (system-msg state side custom-message)
                   (system-msg state side (str (build-spend-msg cost-str "install") title
                                            (when host-card (str " on " (:title host-card)))
                                            (when no-cost " at no cost")))))
                 ;Apply added-virus-counter flag for this turn if the card enters play with a counter
                 (if (and
                       (contains? installed-card :counter)
                       (contains? installed-card :subtype)
                       (has? card :subtype "Virus")
                       (> (:counter installed-card) 0))
                   (update! state side (assoc installed-card :added-virus-counter true))
                   )
                 (trigger-event state side :runner-install installed-card)
                 (when (has? c :subtype "Icebreaker") (update-breaker-strength state side c))))))
         (when (has? card :type "Resource") (swap! state assoc-in [:runner :register :installed-resource] true))
         (swap! state update-in [:bonus] dissoc :install-cost))))))

(defn can-rez?
  ([state side card] (can-rez? state side card nil))
  ([state side card {:as args}]
   (and
     (run-flag? state side card :can-rez)
     (turn-flag? state side card :can-rez))))

(defn rez
  ([state side card] (rez state side card nil))
  ([state side card {:keys [no-cost] :as args}]
   (if (can-rez? state side card)
     (do
     (trigger-event state side :pre-rez card)
     (when (or (#{"Asset" "ICE" "Upgrade"} (:type card)) (:install-rezzed (card-def card)))
       (trigger-event state side :pre-rez-cost card)
       (let [cdef (card-def card) cost (rez-cost state side card)]
         (when-let [cost-str (or no-cost (pay state side card :credit cost (:additional-cost cdef)))]
           (card-init state side (assoc card :rezzed true))
           (doseq [h (:hosted card)]
             (update! state side (-> h
                                     (update-in [:zone] #(map to-keyword %))
                                     (update-in [:host :zone] #(map to-keyword %)))))
           (system-msg state side (str (build-spend-msg cost-str "rez" "rezzes")
                                       (:title card) (when no-cost " at no cost")))
           (when (#{"ICE"} (:type card))
             (update-ice-strength state side card)
             (update-run-ice state side))
           (trigger-event state side :rez card))))
     (swap! state update-in [:bonus] dissoc :cost)))))

(defn corp-install
  ([state side card server] (corp-install state side card server nil))
  ([state side card server {:keys [extra-cost no-install-cost install-state] :as args}]
     (if-not server
       (prompt! state side card (str "Choose a server to install " (:title card))
                (server-list state card) {:effect (effect (corp-install card target args))})
       (do (when (= server "New remote")
             (trigger-event state side :server-created card))
           (let [cdef (card-def card)
                 c (dissoc (assoc card :advanceable (:advanceable cdef)) :seen)
                 slot (conj (server->zone state server) (if (= (:type c) "ICE") :ices :content))
                 dest-zone (get-in @state (cons :corp slot))
                 install-cost (if (and (= (:type c) "ICE") (not no-install-cost))
                                (count dest-zone) 0)
                 install-state (or install-state (:install-state cdef))]
             (when (not (and (has? c :subtype "Region")
                             (some #(has? % :subtype "Region") dest-zone)))
               (when-let [cost-str (pay state side card extra-cost :credit install-cost)]
                 (when (#{"Asset" "Agenda"} (:type c))
                   (when-let [prev-card (some #(when (#{"Asset" "Agenda"} (:type %)) %) dest-zone)]
                     (system-msg state side (str "trashes " (if (:rezzed prev-card)
                                                              (:title prev-card) "a card") " in " server))
                     (trash state side prev-card {:keep-server-alive true})))
                 (let [is-ice (= (:type c) "ICE")
                       card-name (if (or (= :rezzed-no-cost install-state) (= :face-up install-state) (:rezzed c))
                                   (:title card) (if is-ice "ice" "a card"))]
                   (system-msg state side (str (build-spend-msg cost-str "install")
                                                card-name (if is-ice " protecting " " in ") server)))
                 (let [moved-card (move state side c slot)]
                   (trigger-event state side :corp-install moved-card)
                   (when (= (:type c) "Agenda")
                     (update-advancement-cost state side moved-card))
                   (when (= install-state :rezzed-no-cost)
                     (rez state side moved-card {:no-cost true}))
                   (when (= install-state :rezzed)
                     (rez state side moved-card))
                   (when (= install-state :face-up)
                     (card-init state side (assoc (get-card state moved-card) :rezzed true :seen true) false))))))))))

(defn play [state side {:keys [card server]}]
  (case (:type card)
    ("Event" "Operation") (play-instant state side card {:extra-cost [:click 1]})
    ("Hardware" "Resource" "Program") (runner-install state side card {:extra-cost [:click 1]})
    ("ICE" "Upgrade" "Asset" "Agenda") (corp-install state side card server {:extra-cost [:click 1]}))
  (trigger-event state side :play card))

(defn derez [state side card]
  (system-msg state side (str "derezzes " (:title card)))
  (update! state :corp (desactivate state :corp card true))
  (when-let [derez-effect (:derez-effect (card-def card))]
    (resolve-ability state side derez-effect (get-card state card) nil))
  (trigger-event state side :derez card))

(defn advancement-cost-bonus [state side n]
  (swap! state update-in [:bonus :advancement-cost] (fnil #(+ % n) 0)))

(defn advancement-cost [state side {:keys [advancementcost] :as card}]
  (if (nil? advancementcost)
    nil
    (-> (if-let [costfun (:advancement-cost-bonus (card-def card))]
          (+ advancementcost (costfun state side card nil))
          advancementcost)
        (+ (or (get-in @state [:bonus :advancement-cost]) 0))
        (max 0))))

(defn update-all-advancement-costs [state side]
  (doseq [ag (->> (mapcat :content (flatten (seq (get-in @state [:corp :servers]))))
                  (filter #(= (:type %) "Agenda")))]
    (update-advancement-cost state side ag)))

(defn update-advancement-cost [state side agenda]
  (swap! state update-in [:bonus] dissoc :advancement-cost)
  (trigger-event state side :pre-advancement-cost agenda)
  (update! state side (assoc agenda :current-cost (advancement-cost state side agenda))))

(defn advance [state side {:keys [card]}]
  (when (pay state side card :click 1 :credit 1)
    (system-msg state side "advances a card")
    (update-advancement-cost state side card)
    (add-prop state side (get-card state card) :advance-counter 1)))

(defn forfeit [state side card]
  (let [c (desactivate state side card)]
    (system-msg state side (str "forfeits " (:title c)))
    (gain-agenda-point state side (- (get-agenda-points state side c)))
    (move state :corp c :rfg)))

(defn expose [state side target]
  (system-msg state side
              (str "exposes " (:title target)
                   (if (= (last (:zone target)) :ices) " protecting " " in ")
                   (zone->name (second (:zone target)))))
  (when-let [ability (:expose (card-def target))]
    (resolve-ability state side ability target nil))
  (trigger-event state side :expose target))

(defn prevent-run [state side]
  (swap! state assoc-in [:runner :register :cannot-run] true))

(defn prevent-draw [state side]
  (swap! state assoc-in [:runner :register :cannot-draw] true))

(defn prevent-jack-out [state side]
  (swap! state assoc-in [:run :cannot-jack-out] true))

(defn prevent-steal [state side]
  (swap! state assoc-in [:runner :register :cannot-steal] true))

(defn prevent-current [state side]
  (swap! state assoc-in [:runner :register :cannot-play-current] true))

(defn lock-zone [state side cid tside tzone]
  (swap! state update-in [tside :locked tzone] #(conj % cid)))

(defn release-zone [state side cid tside tzone]
  (swap! state update-in [tside :locked tzone] #(remove #{cid} %)))

(defn name-zone [side zone]
  (match (into [] zone)
    [:hand] (if (= side "Runner") "Grip" "HQ")
    [:discard] (if (= side "Runner") "Heap" "Archives")
    [:deck] (if (= side "Runner") "Stack" "R&D")
    [:rig _] "Rig"
    [:servers :hq _] "HQ Server"
    [:servers :rd _] "R&D Server"
    [:servers :archives _] "Archives Server"
    [:servers :remote id _] (str "Remote Server " id)
    :else nil))

(defn corp-install-msg [card]
  (str "install " (if (:seen card) (:title card) "an unseen card") " from " (name-zone :corp (:zone card))))

(defn move-card [state side {:keys [card server]}]
  (let [c (update-in card [:zone] #(map to-keyword %))
        last-zone (last (:zone c))
        src (name-zone (:side c) (:zone c))
        from-str (if (nil? src) nil (str " from their " src))
        label (if (and (not (= last-zone :play-area))
                       (not (and (= (:side c)  "Runner") (= last-zone :hand) (= server "Grip")))
                       (or (and (= (:side c)  "Runner") (not (:facedown c)))
                           (:rezzed c)
                           (:seen c)
                           (= last-zone :deck)))
                (:title c) "a card")
        s (if (#{"HQ" "R&D" "Archives"} server) :corp :runner)]
    (if (= src server) nil
      (case server
        ("Heap" "Archives")
        (do (trash state s c {:unpreventable true})
            (system-msg state side (str "trashes " label from-str)))
        ("HQ" "Grip")
        (do (move state s (dissoc c :seen :rezzed) :hand)
            (system-msg state side (str "moves " label from-str " to " server)))
        ("Stack" "R&D")
        (do (move state s (dissoc c :seen :rezzed) :deck {:front true})
            (system-msg state side (str "moves " label from-str " to the top of " server)))
        nil))))

(defn click-run [state side {:keys [server] :as args}]
  (when (and (not (get-in @state [:runner :register :cannot-run])) (can-pay? state :runner nil :click 1))
    (system-msg state :runner (str "makes a run on " server))
    (run state side server)
    (pay state :runner nil :click 1)))

(defn click-draw [state side args]
  (when (and (not (get-in @state [side :register :cannot-draw])) (pay state side nil :click 1))
    (system-msg state side "spends [Click] to draw a card")
    (draw state side)
    (trigger-event state side (if (= side :corp) :corp-click-draw :runner-click-draw))))

(defn click-credit [state side args]
  (when (pay state side nil :click 1)
    (system-msg state side "spends [Click] to gain 1 [Credits]")
    (gain state side :credit 1)
    (trigger-event state side (if (= side :corp) :corp-click-credit :runner-click-credit))))

(defn do-purge [state side args]
  (when (pay state side nil :click 3)
    (system-msg state side "purges viruses")
    (purge state side)))

(defn remove-tag [state side args]
  (let [remove-cost (max 0 (- 2 (or (get-in @state [:runner :tag-remove-bonus]) 0)))]
    (when-let [cost-str (pay state side nil :click 1 :credit remove-cost :tag 1)]
      (system-msg state side (build-spend-msg cost-str "remove 1 Tag")))))

(defn jack-out [state side args]
  (end-run state side)
  (system-msg state side "jacks out")
  (trigger-event state side :jack-out))

(defn shuffle-deck [state side {:keys [close] :as args}]
  (swap! state update-in [side :deck] shuffle)
  (if close
    (system-msg state side "stops looking at their deck and shuffles it")
    (system-msg state side "shuffles their deck")))

(defn auto-pump [state side args]
  (let [run (:run @state) card (get-card state (:card args))
        current-ice (when (and run (> (or (:position run) 0) 0)) (get-card state ((:ices run) (dec (:position run)))))
        pumpabi (some #(when (:pump %) %) (:abilities (card-def card)))
        pumpcst (when pumpabi (second (drop-while #(and (not= % :credit) (not= % "credit")) (:cost pumpabi))))
        strdif (when current-ice (max 0 (- (or (:current-strength current-ice) (:strength current-ice))
                         (or (:current-strength card) (:strength card)))))
        pumpnum (when strdif (int (Math/ceil (/ strdif (:pump pumpabi)))))]
    (when (and pumpnum pumpcst (>= (get-in @state [:runner :credit]) (* pumpnum pumpcst)))
      (dotimes [n pumpnum] (resolve-ability state side (dissoc pumpabi :msg) (get-card state card) nil))
      (system-msg state side (str "spends " (* pumpnum pumpcst) " [Credits] to increase the strength of "
                                  (:title card) " to " (:current-strength (get-card state card)))))))

(defn turn-events [state side ev]
  (mapcat #(rest %) (filter #(= ev (first %)) (:turn-events @state))))

(defn first-event [state side ev]
  (empty? (turn-events state side ev)))

(defn ice-index [state ice]
  (first (keep-indexed #(when (= (:cid %2) (:cid ice)) %1) (get-in @state (cons :corp (:zone ice))))))

(defn copy-events [state side dest source]
  (let [source-def (card-def source)
        source-events (if (:events source-def) (:events source-def) {})
        dest-card (merge dest {:events source-events})]
          (update! state side dest-card)
          (register-events state side (:events dest-card) dest-card)
        ))


(defn copy-abilities [state side dest source]
  (let [source-def (card-def source)
        source-abilities (if (:abilities source-def) (:abilities source-def) ())
        ; i think this just copies some bare minimum of info, and relies on the card-def to supply the actual data. We may have to copy the entire thing and conj {:dynamic :something} into it so we handle it as a full dynamic ability
        source-abilities (for [ab source-abilities]
                    (assoc (select-keys ab [:cost :pump :breaks])
                      :label (or (:label ab) (and (string? (:msg ab)) (capitalize (:msg ab))) "")
                      :dynamic :copy))
        dest-card (merge dest {:abilities source-abilities :source source})]
          (update! state side dest-card)
        ))

; I'm making the assumption that we only copy effects if there is a :leave-play effect, as these are persistent effects as opposed to a one-time scored effect.
; think Mandatory Upgrades vs. Improved Tracers
(defn copy-leave-play-effects [state side dest source]
  (let [source-def (card-def source)]
    (if-let [source-leave-play (:leave-play source-def)]
      (let [source-effect (:effect source-def)
            dest-card (merge dest {:source-leave-play source})]
        (if (not (nil? source-effect)) (source-effect state side source nil))
        (update! state side dest-card))
      )))

(defn fire-leave-play-effects [state side card]
  (if-let [source-leave-play (:source-leave-play card)]
    (let [source-def (card-def source-leave-play)
          leave-effect (:leave-play source-def)]
          (if (not (nil? leave-effect)) (leave-effect state side card nil))
      )))

(defn parse-command [text]
  (let [[command & args] (split text #" ");"
        value (if-let [n (String->Num (first args))] n 1)
        num   (if-let [n (-> args first (safe-split #"#") second String->Num)] (dec n) 0)]
    (when (<= (count args) 1)
      (case command
        "/draw"       #(draw %1 %2 (max 0 value))
        "/credit"     #(swap! %1 assoc-in [%2 :credit] (max 0 value))
        "/click"      #(swap! %1 assoc-in [%2 :click] (max 0 value))
        "/memory"     #(swap! %1 assoc-in [%2 :memory] value)
        "/tag"        #(swap! %1 assoc-in [%2 :tag] (max 0 value))
        "/bp"         #(swap! %1 assoc-in [%2 :bad-publicity] (max 0 value))
        "/link"       #(swap! %1 assoc-in [%2 :link] (max 0 value))
        "/handsize"   #(swap! %1 assoc-in [%2 :max-hand-size] (max 0 value))
        "/take-meat"  #(when (= %2 :runner) (damage %1 %2 :meat  (max 0 value)))
        "/take-net"   #(when (= %2 :runner) (damage %1 %2 :net   (max 0 value)))
        "/take-brain" #(when (= %2 :runner) (damage %1 %2 :brain (max 0 value)))
        "/psi"        #(when (= %2 :corp) (psi-game %1 %2
                                 {:title "/psi command" :side %2}
                                 {:equal  {:msg "resolve equal bets effect"}
                                  :not-equal {:msg "resolve unequal bets effect"}}))
        "/trace"      #(when (= %2 :corp)
                             (corp-trace-prompt %1
                                                {:title "/trace command" :side %2}
                                                {:base (max 0 value)
                                                 :msg "resolve successful trace effect"}))
        "/card-info"  #(resolve-ability %1 %2 {:effect (effect (system-msg (str "shows card-info: " target)))
                                               :choices {:req (fn [t] (= (:side t) (side-str %2)))}}
                                        {:title "/card-info command"} nil)
        "/counter"    #(resolve-ability %1 %2 {:effect (effect (set-prop target :counter value)
                                                               (system-msg (str "sets counters on " (if (:seen target) (:title target) "an unseen card") " to " value )))
                                                 :choices {:req (fn [t] (= (:side t) (side-str %2)))}}
                                          {:title "/counter command"} nil)
        "/adv-counter" #(resolve-ability %1 %2
                                         {:effect (effect (set-prop target :advance-counter value)
                                                          (system-msg (str "sets advancement counters on " (if (:seen target) (:title target) "an unseen card") " to " value )))
                                          :choices {:req (fn [t] (= (:side t) (side-str %2)))}}
                                        {:title "/adv-counter command"} nil)
        "/jack-out"   #(when (= %2 :runner) (jack-out %1 %2 nil))
        "/discard"    #(move %1 %2 (nth (get-in @%1 [%2 :hand]) num nil) :discard)
        "/deck"       #(move %1 %2 (nth (get-in @%1 [%2 :hand]) num nil) :deck {:front true})
        nil
    ))))

(load "cards")<|MERGE_RESOLUTION|>--- conflicted
+++ resolved
@@ -1,11 +1,7 @@
 (ns game.core
   (:require [game.utils :refer [remove-once has? merge-costs zone make-cid to-keyword capitalize
                                 costs-to-symbol vdissoc distinct-by abs String->Num safe-split
-<<<<<<< HEAD
-                                dissoc-in cancellable card-is?]]
-=======
-                                dissoc-in cancellable side-str]]
->>>>>>> cb8638af
+                                dissoc-in cancellable card-is? side-str]]
             [game.macros :refer [effect req msg]]
             [clojure.string :refer [split-lines split join]]
             [clojure.core.match :refer [match]]))
