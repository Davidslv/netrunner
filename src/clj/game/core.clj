--- conflicted
+++ resolved
@@ -257,15 +257,9 @@
                      (let [cards (choices state side card targets)]
                              (if not-distinct
                                cards (distinct-by :title cards))))]
-<<<<<<< HEAD
             (prompt! state (or player side) card prompt cs (dissoc ability :choices))))
         (when (and (or (not counter-cost) (<= counter-cost (or counter 0)))
                    (or (not advance-counter-cost) (<= advance-counter-cost (or advance-counter 0)))
-=======
-            (prompt! state (or player side) card prompt cs (dissoc ability :choices) priority)))
-        (when (and (or (not counter-cost) (<= counter-cost counter))
-                   (or (not advance-counter-cost) (<= advance-counter-cost advance-counter))
->>>>>>> d224d84f
                    (apply pay (concat [state side card] cost)))
           (let [c (-> card
                       (update-in [:advance-counter] #(- (or % 0) (or advance-counter-cost 0)))
