(ns game.core
  (:require [game.utils :refer [remove-once has? merge-costs zone make-cid to-keyword capitalize
                                costs-to-symbol vdissoc distinct-by]]
            [game.macros :refer [effect req msg]]
            [clojure.string :refer [split-lines split join]]))

(declare cards)

(def game-states (atom {}))

(defn card-def [card]
  (when-let [title (:title card)]
    (cards (.replace title "'" ""))))

(defn say [state side {:keys [user text]}]
  (let [author (or user (get-in @state [side :user]))]
    (swap! state update-in [:log] #(conj % {:user author :text text}))))

(defn system-msg [state side text]
  (let [username (get-in @state [side :user :username])]
    (say state side {:user "__system__" :text (str username " " text ".")})))

<<<<<<< HEAD
(declare prompt! forfeit trigger-event handle-end-run trash update-advancement-cost update-all-advancement-costs
         update-ice-strength update-breaker-strength)
=======
(declare prompt! forfeit trigger-event handle-end-run trash update-advancement-cost update-all-advancement-costs)
>>>>>>> f2ada8a2

(defn pay [state side card & args]
  (let [costs (merge-costs (remove #(or (nil? %) (= % [:forfeit])) args))
        forfeit-cost (some #{[:forfeit] :forfeit} args)
        scored (get-in @state [side :scored])]
    (when (and (every? #(>= (- (get-in @state [side (first %)]) (last %)) 0) costs)
               (or (not forfeit-cost) (not (empty? scored))))
      (when forfeit-cost
           (if (= (count scored) 1)
             (forfeit state side (first scored))
             (prompt! state side card "Choose an Agenda to forfeit" scored
                      {:effect (effect (forfeit target))})))
      (not (doseq [c costs]
             (when (= (first c) :click)
               (trigger-event state side (if (= side :corp) :corp-spent-click :runner-spent-click) nil)
               (swap! state assoc-in [side :register :spent-click] true))
             (swap! state update-in [side (first c)] #(- (or % 0) (last c))))))))

(defn gain [state side & args]
  (doseq [r (partition 2 args)]
    (swap! state update-in [side (first r)] #(+ (or % 0) (last r)))))

(defn lose [state side & args]
  (doseq [r (partition 2 args)]
    (trigger-event state side (if (= side :corp) :corp-loss :runner-loss) r)
    (if (= (last r) :all)
      (swap! state assoc-in [side (first r)] 0)
      (swap! state update-in [side (first r)] #(max (- (or % 0) (last r)) 0)))))

(defn register-events [state side events card]
  (doseq [e events]
    (swap! state update-in [:events (first e)] #(conj % {:ability (last e) :card card}))))

(defn unregister-events [state side card]
  (doseq [e (:events (card-def card))]
    (swap! state update-in [:events (first e)]
           #(remove (fn [effect] (= (get-in effect [:card :cid]) (:cid card))) %))))

(defn desactivate
  ([state side card] (desactivate state side card nil))
  ([state side card keep-counter]
   (let [c (dissoc card :counter :current-strength :abilities :rezzed :special)
         c (if keep-counter c (dissoc c :advance-counter))]
     (when-let [leave-effect (:leave-play (card-def card))]
       (when (or (= (:side card) "Runner") (:rezzed card))
         (leave-effect state side card nil)))
     (when-let [prevent (:prevent (card-def card))]
       (doseq [[ptype pvec] prevent]
         (doseq [psub pvec]
           (swap! state update-in [:prevent ptype psub] (fn [pv] (remove #(= (:cid %) (:cid card)) pv))))))
     (unregister-events state side card)
     (when-let [mu (:memoryunits card)]
       (gain state :runner :memory mu))
     c)))

(defn get-card [state {:keys [cid zone side host] :as card}]
  (if zone
    (if host
      (let [h (get-card state host)]
        (some #(when (= cid (:cid %)) %) (:hosted h)))
      (some #(when (= cid (:cid %)) %)
            (get-in @state (cons (to-keyword side) (map to-keyword zone)))))
    card))

(defn update! [state side {:keys [type zone cid host] :as card}]
  (if (= type "Identity")
    (when (= side (to-keyword (:side card)))
      (swap! state assoc-in [side :identity] card))
    (if-let [h (get-card state host)]
      (let [[head tail] (split-with #(not= (:cid %) cid) (:hosted h))]
        (update! state side (assoc h :hosted (vec (concat head [card] (rest tail))))))
      (let [z (cons (to-keyword (:side card)) zone)
            [head tail] (split-with #(not= (:cid %) cid) (get-in @state z))]
        (when-not (empty? tail)
          (swap! state assoc-in z (vec (concat head [card] (rest tail)))))))))

(defn move-zone [state side server to]
  (let [from-zone (cons side (if (sequential? server) server [server]))
        to-zone (cons side (if (sequential? to) to [to]))]
    (swap! state assoc-in to-zone (concat (get-in @state to-zone)
                                          (zone to (get-in @state from-zone))))
    (swap! state assoc-in from-zone [])))

(defn move
  ([state side card to] (move state side card to nil))
  ([state side {:keys [zone cid host] :as card} to front]
   (let [zone (if host (map to-keyword (:zone host)) zone)]
     (when (and card (or host
                         (some #(when (= cid (:cid %)) %) (get-in @state (cons :runner (vec zone))))
                         (some #(when (= cid (:cid %)) %) (get-in @state (cons :corp (vec zone))))))
       (doseq [h (:hosted card)]
         (trash state side (update-in h [:zone] #(map to-keyword %))))
       (let [dest (if (sequential? to) (vec to) [to])
             c (if (and (= side :corp) (= (first dest) :discard) (:rezzed card))
                 (assoc card :seen true) card)
             c (if (and (#{:servers :rig :scored :current} (first zone))
                        (#{:hand :deck :discard} (first dest)))
                 (desactivate state side c) c)
             moved-card (assoc c :zone dest :host nil :hosted nil)]
         (if front
           (swap! state update-in (cons side dest) #(cons moved-card (vec %)))
           (swap! state update-in (cons side dest) #(conj (vec %) moved-card)))
         (doseq [s [:runner :corp]]
           (if host
             (when-let [host-card (some #(when (= (:cid host) (:cid %)) %)
                                        (get-in @state (cons s (vec zone))))]
               (update! state side (update-in host-card [:hosted]
                                              (fn [coll] (remove-once #(not= (:cid %) cid) coll)))))
             (swap! state update-in (cons s (vec zone))
                    (fn [coll] (remove-once #(not= (:cid %) cid) coll)))))
         (let [z (vec (cons :corp (butlast zone)))
               n (last z)]
           (when (and (number? n)
                      (empty? (get-in @state (conj z :content)))
                      (empty? (get-in @state (conj z :ices))))
             (when-let [run (:run @state)]
               (when (= (last (:server run)) n)
                 (handle-end-run state side)))
             (swap! state update-in [:corp :servers :remote] vdissoc n)
             (swap! state assoc-in [:corp :servers :remote]
                    (vec (map-indexed
                          (fn [i s]
                            (if (< i n) s
                                {:content (vec (for [c (:content s)]
                                                 (update-in c [:zone] #(assoc (vec %) 2 i))))
                                 :ices (vec (for [c (:ices s)]
                                              (update-in c [:zone] #(assoc (vec %) 2 i))))}))
                          (get-in @state [:corp :servers :remote]))))
             (doseq [s (drop n (get-in @state [:corp :servers :remote]))
                     c (concat (:content s) (:ices s))]
               (when (:rezzed c)
                 (when-let [events (:events (card-def c))]
                   (unregister-events state side c)
                   (register-events state side events c))))))
         (trigger-event state side :card-moved card moved-card)
         moved-card)))))

(defn draw
  ([state side] (draw state side 1))
  ([state side n]
     (let [drawn (zone :hand (take n (get-in @state [side :deck])))]
       (swap! state update-in [side :hand] #(concat % drawn)))
     (swap! state update-in [side :deck] (partial drop n))
     (trigger-event state side (if (= side :corp) :corp-draw :runner-draw) n)))

(defn mill
  ([state side] (mill state side 1))
  ([state side n]
     (let [milled (zone :discard (take n (get-in @state [side :deck])))]
       (swap! state update-in [side :discard] #(concat % milled)))
     (swap! state update-in [side :deck] (partial drop n))))

(declare resolve-ability)

(defn show-prompt
  ([state side card msg choices f] (show-prompt state side card msg choices f nil))
  ([state side card msg choices f priority]
   (let [prompt (if (string? msg) msg (msg state side card nil))]
     (when (or (:number choices) (#{:credit :counter} choices) (> (count choices) 0))
       (swap! state update-in [side :prompt]
              (if priority
                #(cons {:msg prompt :choices choices :effect f :card card} (vec %))
                #(conj (vec %) {:msg prompt :choices choices :effect f :card card})))))))

(defn resolve-psi [state side card psi bet]
  (swap! state assoc-in [:psi side] bet)
  (let [opponent (if (= side :corp) :runner :corp)]
    (when-let [opponent-bet (get-in @state [:psi opponent])]
      (lose state opponent :credit opponent-bet)
      (system-msg state opponent (str "spends " opponent-bet " [Credits]"))
      (lose state side :credit bet)
      (system-msg state side (str "spends " bet " [Credits]"))
      (trigger-event state side :psi-game nil)
      (when-let [ability (if (= bet opponent-bet) (:equal psi) (:not-equal psi))]
        (resolve-ability state (:side card) ability card nil)))))

(defn psi-game [state side card psi]
  (swap! state assoc :psi {})
  (doseq [s [:corp :runner]]
    (show-prompt state s card (str "Choose an amount to spend for " (:title card))
                 (map #(str % " [Credits]") (range (min 3 (inc (get-in @state [s :credit])))))
                 #(resolve-psi state s card psi (Integer/parseInt (first (split % #" ")))))))

(defn prompt!
  ([state side card msg choices ability] (prompt! state side card msg choices ability nil))
  ([state side card msg choices ability priority]
    (show-prompt state side card msg choices #(resolve-ability state side ability card [%]) priority)))

(defn optional-ability [state side card msg ability targets]
  (show-prompt state side card msg ["Yes" "No"] #(if (= % "Yes")
                                                   (resolve-ability state side ability card targets)
                                                   (when-let [no-msg (:no-msg ability)]
                                                     (system-msg state side (:no-msg ability))))))

(defn resolve-trace [state side boost]
  (let [runner (:runner @state)
        {:keys [strength ability card]} (:trace @state)]
    (system-msg state :runner (str " spends " boost " [Credits] to increase link strength to "
                                   (+ (:link runner) boost)))
    (let [succesful (> strength (+ (:link runner) boost))
          ability (if succesful ability (:unsuccessful ability))]
      (resolve-ability state :corp ability card [strength (+ (:link runner) boost)])
      (trigger-event state :corp (if succesful :successful-trace :unsuccessful-trace)))
    (when-let [kicker (:kicker ability)]
      (when (>= strength (:min kicker))
        (resolve-ability state :corp kicker card [strength (+ (:link runner) boost)])))))

(defn init-trace [state side card {:keys [base] :as ability} boost]
  (let [base (if (fn? base) (base state side card nil) base) s (+ base boost)]
    (system-msg state :corp (str "uses " (:title card) " to initiate a trace with strength "
                                 s " (" base " + " boost " [Credits])"))
    (show-prompt state :runner card (str "Boost link strength?") :credit #(resolve-trace state side %))
    (swap! state assoc :trace {:strength s :ability ability :card card})
    (trigger-event state side :trace nil)))

(defn resolve-select [state side]
  (let [selected (get-in @state [side :selected 0])
        cards (map #(dissoc % :selected) (:cards selected))
        curprompt (first (get-in @state [side :prompt]))]
    (when-not (empty? cards)
      (doseq [card cards]
        (update! state side card))
      (resolve-ability state side (:ability selected) (:card curprompt) cards))
    (swap! state update-in [side :selected] #(vec (rest %)))
    (swap! state update-in [side :prompt] (fn [pr] (filter #(not= % curprompt) pr)))))

(defn show-select
  ([state side card ability] (show-select state side card ability nil))
  ([state side card ability priority]
   (let [ability (update-in ability [:choices :max] #(if (fn? %) (% state side card nil) %))]
     (swap! state update-in [side :selected]
            #(conj (vec %) {:ability (dissoc ability :choices) :req (get-in ability [:choices :req])
                            :max (get-in ability [:choices :max])}))
     (show-prompt state side card
                  (if-let [msg (:prompt ability)]
                    msg
                    (if-let [m (get-in ability [:choices :max])]
                      (str "Select up to " m " targets for " (:title card))
                      (str "Select a target for " (:title card))))
                  ["Done"] (fn [choice] (resolve-select state side)) priority))))

(defn resolve-ability [state side {:keys [counter-cost advance-counter-cost cost effect msg req once
                                          once-key optional prompt choices end-turn player psi trace
                                          not-distinct priority] :as ability}
                       {:keys [title cid counter advance-counter] :as card} targets]
  (when ability
    (when (and optional
               (not (get-in @state [(:once optional) (or (:once-key optional) cid)]))
               (or (not (:req optional)) ((:req optional) state side card targets)))
      (optional-ability state (or (:player optional) side) card (:prompt optional) optional targets))
    (when (and psi (or (not (:req psi)) ((:req psi) state side card targets)))
      (psi-game state side card psi))
    (when (and trace (or (not (:req trace)) ((:req trace) state side card targets)))
      (show-prompt state :corp card "Boost trace strength?" :credit
                   #(init-trace state :corp card trace %)))
    (when (and (not (get-in @state [once (or once-key cid)]))
               (or (not req) (req state side card targets)))
      (if choices
        (if (map? choices)
          (if (:req choices)
            (show-select state (or player side) card ability priority)
            (let [n ((:number choices) state side card targets)]
              (prompt! state (or player side) card prompt {:number n} (dissoc ability :choices))))
          (let [cs (if-not (fn? choices)
                     choices
                     (let [cards (choices state side card targets)]
                             (if not-distinct
                               cards (distinct-by :title cards))))]
            (prompt! state (or player side) card prompt cs (dissoc ability :choices) priority)))
        (when (and (or (not counter-cost) (<= counter-cost (or counter 0)))
                   (or (not advance-counter-cost) (<= advance-counter-cost (or advance-counter 0)))
                   (apply pay (concat [state side card] cost)))
          (let [c (-> card
                      (update-in [:advance-counter] #(- (or % 0) (or advance-counter-cost 0)))
                      (update-in [:counter] #(- (or % 0) (or counter-cost 0))))]
            (when (or counter-cost advance-counter-cost)
              (update! state side c)
              (when (= (:type card) "Agenda") (trigger-event state side :agenda-counter-spent card)))
            (when msg
              (let [desc (if (string? msg) msg (msg state side card targets))]
                (system-msg state (to-keyword (:side card))
                            (str "uses " title (when desc (str " to " desc))))))
            (when effect (effect state side c targets))
            (when end-turn
              (swap! state update-in [side :register :end-turn]
                     #(conj % {:ability end-turn :card card :targets targets}))))
          (when once (swap! state assoc-in [once (or once-key cid)] true)))))))

(defn handle-end-run [state side]
  (if-not (empty? (get-in @state [:runner :prompt]))
    (swap! state assoc-in [:run :ended] true)
    (do (let [server (get-in @state [:run :server])]
          (trigger-event state side :run-ends (first server))
          (when (get-in @state [:run :successful])
            (trigger-event state side :successful-run-ends (first server)))
          (when (get-in @state [:run :unsuccessful])
            (trigger-event state side :unsuccessful-run-ends (first server)))
          (doseq [p (get-in @state [:runner :rig :program])]
            (when (:current-strength p)
              (do (update! state side (update-in (get-card state p) [:pump] dissoc :all-run))
                  (update-breaker-strength state side p))))
          (let [run-effect (get-in @state [:run :run-effect])]
            (when-let [end-run-effect (:end-run run-effect)]
              (resolve-ability state side end-run-effect (:card run-effect) [(first server)]))))
        (swap! state assoc :run nil))))

(defn add-prop [state side card key n]
  (update! state side (update-in card [key] #(+ (or % 0) n)))
  (if (= key :advance-counter)
    (do (trigger-event state side :advance (get-card state card))
        (when (and (#{"ICE"} (:type card)) (:rezzed card)) (update-ice-strength state side card)))
    (trigger-event state side :counter-added (get-card state card))))

(defn set-prop [state side card & args]
  (update! state side (apply assoc (cons card args))))

(defn resolve-prompt [state side {:keys [choice card] :as args}]
  (let [prompt (first (get-in @state [side :prompt]))
        choice (if (= (:choices prompt) :credit)
                 (min choice (get-in @state [side :credit]))
                 choice)]
    (when (= (:choices prompt) :credit)
      (pay state side card :credit choice))
    (when (= (:choices prompt) :counter)
      (add-prop state side (:card prompt) :counter (- choice)))
    (swap! state update-in [side :prompt] (fn [pr] (filter #(not= % prompt) pr)))
    ((:effect prompt) (or choice card))
    (when (empty? (get-in @state [:runner :prompt]))
      (when-let [run (:run @state)]
        (when (:ended run)
          (handle-end-run state :runner)))
      (swap! state dissoc :access))))

(defn trash-no-cost [state side]
  (when-let [card (:card (first (get-in @state [side :prompt])))]
    (trash state side card)
    (swap! state update-in [side :prompt] rest)
    (when-let [run (:run @state)]
      (when (and (:ended run) (empty? (get-in @state [:runner :prompt])) )
        (handle-end-run state :runner)))))

(defn select [state side {:keys [card] :as args}]
  (let [r (get-in @state [side :selected 0 :req])]
    (when (or (not r) (r card))
      (let [c (assoc card :selected (not (:selected card)))]
        (update! state side c)
        (if (:selected c)
          (swap! state update-in [side :selected 0 :cards] #(conj % c))
          (swap! state update-in [side :selected 0 :cards]
                 (fn [coll] (remove-once #(not= (:cid %) (:cid card)) coll))))
        (let [selected (get-in @state [side :selected 0])]
          (when (= (count (:cards selected)) (or (:max selected) 1))
            (resolve-select state side)))))))

(defn trigger-event [state side event & targets]
  (doseq [{:keys [ability] :as e} (get-in @state [:events event])]
    (when-let [card (get-card state (:card e))]
      (when (or (not (:req ability)) ((:req ability) state side card targets))
        (resolve-ability state side ability card targets)))))

(defn card-init [state side card]
  (let [cdef (card-def card)
        abilities (if (:recurring cdef)
                    (conj (:abilities cdef) {:msg "Take 1 [Recurring Credits]"})
                    (:abilities cdef))
        abilities (for [ab abilities]
                    (or (:label ab) (and (string? (:msg ab)) (capitalize (:msg ab))) ""))
        data (if-let [recurring (:recurring cdef)]
               (assoc (:data cdef) :counter recurring)
               (:data cdef))
        c (merge card data {:abilities abilities})]
    (when-let [recurring (:recurring cdef)]
      (register-events state side
                       {(if (= side :corp) :corp-turn-begins :runner-turn-begins)
                        {:effect (effect (set-prop card :counter recurring))}} c))
    (when-let [prevent (:prevent cdef)]
      (doseq [[ptype pvec] prevent]
        (doseq [psub pvec]
          (swap! state update-in [:prevent ptype psub] #(conj % card)))))
    (update! state side c)
    (when-let [events (:events cdef)]
      (register-events state side events c))
    (resolve-ability state side cdef c nil)
    (get-card state c)))

(defn ice-strength-bonus [state side n]
  (swap! state update-in [:bonus :ice-strength] (fnil #(+ % n) 0)))

(defn ice-strength [state side {:keys [strength] :as card}]
  (-> (if-let [strfun (:strength-bonus (card-def card))]
              (+ strength (strfun state side card nil))
              strength)
      (+ (or (get-in @state [:bonus :ice-strength]) 0))))

(defn update-ice-strength [state side ice]
  (let [ice (get-card state ice) oldstren (or (:current-strength ice) (:strength ice))]
    (when (:rezzed ice)
      (swap! state update-in [:bonus] dissoc :ice-strength)
      (trigger-event state side :pre-ice-strength ice)
      (update! state side (assoc ice :current-strength (ice-strength state side ice)))
      (trigger-event state side :ice-strength-changed (get-card state ice) oldstren))))

(defn update-ice-in-server [state side server]
  (doseq [ice (:ices server)] (update-ice-strength state side ice) ))

(defn update-all-ice [state side]
  (doseq [central `(:archives :rd :hq)]
    (update-ice-in-server state side (get-in @state [:corp :servers central])))
  (doseq [remote (get-in @state [:corp :servers :remote])]
    (update-ice-in-server state side remote)))

(defn rez-cost-bonus [state side n]
  (swap! state update-in [:bonus :cost] (fnil #(+ % n) 0)))

(defn rez-cost [state side {:keys [cost] :as card}]
  (if (nil? cost)
    nil
    (-> cost
        (+ (or (get-in @state [:bonus :cost]) 0))
        (max 0))))

(defn trash-cost-bonus [state side n]
  (swap! state update-in [:bonus :trash] (fnil #(+ % n) 0)))

(defn trash-cost [state side {:keys [trash] :as card}]
  (if (nil? trash)
    nil
    (-> trash
        (+ (or (get-in @state [:bonus :trash]) 0))
        (max 0))))

(defn install-cost-bonus [state side n]
  (swap! state update-in [:bonus :install-cost] (fnil #(+ % n) 0)))

(defn install-cost [state side {:keys [cost] :as card}]
  (-> cost
      (+ (or (get-in @state [:bonus :install-cost]) 0))
      (max 0)))

(defn damage-count [state side dtype n {:keys [unpreventable unboostable] :as args}]
  (-> n
      (+ (or (when (not unboostable) (get-in @state [:damage :damage-bonus dtype])) 0))
      (- (or (when (not unpreventable) (get-in @state [:damage :damage-prevent dtype])) 0))
      (max 0)))

(defn damage-bonus [state side dtype n]
  (swap! state update-in [:damage :damage-bonus dtype] (fnil #(+ % n) 0)))

(defn damage-prevent [state side dtype n]
  (swap! state update-in [:damage :damage-prevent dtype] (fnil #(+ % n) 0)))

(defn flatline [state]
  (system-msg state :runner "is flatlined"))

(defn resolve-damage [state side type n {:keys [unpreventable unboostable card] :as args}]
  (let [hand (get-in @state [:runner :hand])]
       (when (< (count hand) n)
             (flatline state))
       (when (= type :brain)
             (swap! state update-in [:runner :brain-damage] #(+ % n))
             (swap! state update-in [:runner :max-hand-size] #(- % n)))
       (doseq [c (take n (shuffle hand))]
              (trash state side c {:unpreventable true :cause type} type))
       (trigger-event state side :damage type card)))

(defn damage
  ([state side type n] (damage state side type n nil))
  ([state side type n {:keys [unpreventable unboostable card] :as args}]
    (swap! state update-in [:damage :damage-bonus] dissoc type)
    (swap! state update-in [:damage :damage-prevent] dissoc type)
    (trigger-event state side :pre-damage type card)
    (let [n (damage-count state side type n args)]
         (let [prevent (get-in @state [:prevent :damage type])]
              (if (and (not unpreventable) prevent (> (count prevent) 0))
                (do (system-msg state :runner "has the option to prevent damage")
                    (show-prompt
                      state :runner nil (str "Prevent any of the " n " " (name type) " damage?") ["Done"]
                      (fn [choice]
                          (let [prevent (get-in @state [:damage :damage-prevent type])]
                               (system-msg state :runner
                                           (if prevent
                                             (str "prevents " (if (= prevent Integer/MAX_VALUE) "all" prevent )
                                                  " " (name type) " damage")
                                             "will not prevent damage"))
                               (resolve-damage state side type (max 0 (- n (or prevent 0))) args)))))
                (resolve-damage state side type n args))))))

(defn shuffle! [state side kw]
  (swap! state update-in [side kw] shuffle))

(defn change [state side {:keys [key delta]}]
  (let [kw (to-keyword key)]
    (swap! state update-in [side kw] (partial + delta))
    (system-msg state side
                (str "sets " (.replace key "-" " ") " to " (get-in @state [side kw])
                     " (" (if (> delta 0) (str "+" delta) delta) ")"))))

(defn create-deck [deck]
  (shuffle (mapcat #(map (fn [card]
                           (let [c (assoc card :cid (make-cid))]
                             (if-let [init (:init (card-def c))] (merge c init) c)))
                         (repeat (:qty %) (:card %)))
                   (:cards deck))))

(defn init-game [{:keys [players gameid] :as game}]
  (let [corp (some #(when (= (:side %) "Corp") %) players)
        runner (some #(when (= (:side %) "Runner") %) players)
        corp-deck (create-deck (:deck corp))
        runner-deck (create-deck (:deck runner))
        corp-identity (or (get-in corp [:deck :identity]) {:side "Corp" :type "Identity"})
        runner-identity (or (get-in runner [:deck :identity]) {:side "Runner" :type "Identity"})
        state (atom
               {:gameid gameid :log [] :active-player :runner :end-turn true
                :corp {:user (:user corp) :identity corp-identity
                       :deck (zone :deck (drop 5 corp-deck))
                       :hand (zone :hand (take 5 corp-deck))
                       :discard [] :scored [] :rfg [] :play-area []
                       :servers {:hq {} :rd{} :archives {} :remote []}
                       :click 0 :credit 5 :bad-publicity 0 :agenda-point 0 :max-hand-size 5
                       :click-per-turn 3 :agenda-point-req 7 :keep false}
                :runner {:user (:user runner) :identity runner-identity
                         :deck (zone :deck (drop 5 runner-deck))
                         :hand (zone :hand (take 5 runner-deck))
                         :discard [] :scored [] :rfg [] :play-area []
                         :rig {:program [] :resource [] :hardware []}
                         :click 0 :credit 5 :memory 4 :link 0 :tag 0 :agenda-point 0 :max-hand-size 5
                         :hq-access 1 :rd-access 1
                         :brain-damage 0 :click-per-turn 4 :agenda-point-req 7 :keep false}})]
    (card-init state :corp corp-identity)
    (card-init state :runner runner-identity)
    (swap! game-states assoc gameid state)))

(def reset-value
  {:corp {:credit 5 :bad-publicity 0 :max-hand-size 5}
   :runner {:credit 5 :link 0 :memory 4 :max-hand-size 5}})

(defn shuffle-into-deck [state side & args]
  (let [player (side @state)
        deck (shuffle (reduce concat (:deck player) (for [p args] (zone :deck (p player)))))]
    (swap! state assoc-in [side :deck] deck))
  (doseq [p args]
    (swap! state assoc-in [side p] [])))

(defn mulligan [state side args]
  (shuffle-into-deck state side :hand)
  (draw state side 5)
  (let [card (get-in @state [side :identity])]
    (when-let [cdef (card-def card)]
      (when-let [mul (:mulligan cdef)]
        (mul state side card nil))))
  (swap! state assoc-in [side :keep] true)
  (system-msg state side "takes a mulligan"))

(defn keep-hand [state side args]
  (swap! state assoc-in [side :keep] true)
  (system-msg state side "keeps his or her hand"))

(defn gain-agenda-point [state side n]
  (gain state side :agenda-point n)
  (when (>= (get-in @state [side :agenda-point]) (get-in @state [side :agenda-point-req]))
    (system-msg state side "wins the game")))

(defn resolve-trash [state side {:keys [zone type] :as card} {:keys [unpreventable cause] :as args} & targets]
  (let [cdef (card-def card)
        moved-card (move state (to-keyword (:side card)) card :discard false)]
    (when-let [trash-effect (:trash-effect cdef)]
      (resolve-ability state side trash-effect moved-card (cons cause targets)))))

(defn trash-resource [state side args]
  (when (pay state side nil :click 1 :credit 2)
    (resolve-ability state side
                     {:prompt "Choose a resource to trash"
                      :choices {:req #(= (:type %) "Resource")}
                      :effect (effect (trash target))} nil nil)))

(defn trash-prevent [state side type n]
  (swap! state update-in [:trash :trash-prevent type] (fnil #(+ % n) 0)))

(defn trash
  ([state side {:keys [zone type] :as card}] (trash state side card nil))
  ([state side {:keys [zone type] :as card} {:keys [unpreventable cause] :as args} & targets]
    (let [ktype (keyword (clojure.string/lower-case type))]
      (when (and (not unpreventable) (not= cause :ability-cost))
        (swap! state update-in [:trash :trash-prevent] dissoc ktype))
      (when (not= (last zone) :current)
        (apply trigger-event state side :trash card cause targets))
      (let [prevent (get-in @state [:prevent :trash ktype])]
        (if (and (not unpreventable) (not= cause :ability-cost) (> (count prevent) 0))
          (do
            (system-msg state :runner "has the option to prevent trash effects")
            (show-prompt
              state :runner nil (str "Prevent the trashing of " (:title card) "?") ["Done"]
              (fn [choice]
                (if-let [prevent (get-in @state [:trash :trash-prevent ktype])]
                  (do
                    (system-msg state :runner (str "prevents the trashing of " (:title card)))
                    (swap! state update-in [:trash :trash-prevent] dissoc ktype))
                  (do
                    (system-msg state :runner (str "will not prevent the trashing of " (:title card)))
                    (apply resolve-trash state side card args targets))))))
          (apply resolve-trash state side card args targets))))))

(defn trash-cards [state side cards]
  (doseq [c cards] (trash state side c)))

(defn breaker-strength-bonus [state side n]
  (swap! state update-in [:bonus :breaker-strength] (fnil #(+ % n) 0)))

(defn breaker-strength [state side {:keys [strength] :as card}]
  ;(.println System/out (str (:title card) " strength " strength "; encounter " (get-in card [:pump :encounter])
  ;                          "all-run " (get-in card [:pump :all-run])
  ;                          "bonus " (get-in @state [:bonus :breaker-strength])))
  (if (nil? strength)
    nil
    (-> (if-let [strfun (:strength-bonus (card-def card))]
          (+ strength (strfun state side card nil))
          strength)
        (+ (or (get-in card [:pump :encounter]) 0)
           (or (get-in card [:pump :all-run]) 0)
           (or (get-in @state [:bonus :breaker-strength]) 0)))))

(defn update-breaker-strength [state side breaker]
  ;(.println System/out (pr-str breaker))
  (let [breaker (get-card state breaker) oldstren (or (:current-strength breaker) (:strength breaker))]
    ;(.println System/out (pr-str "AFTER " breaker))
    (swap! state update-in [:bonus] dissoc :breaker-strength)
    (trigger-event state side :pre-breaker-strength breaker)
    (update! state side (assoc breaker :current-strength (breaker-strength state side breaker)))
    ;(.println System/out (pr-str "AFTER222 " (get-card state breaker)))
    (trigger-event state side :breaker-strength-changed (get-card state breaker) oldstren)))

(defn pump
  ([state side card n] (pump state side card n :encounter))
  ([state side {:keys [strength current-strength] :as card} n duration]
    (update! state side (update-in card [:pump duration] (fnil #(+ % n) 0)))
    (update-breaker-strength state side (get-card state card))))

(defn score [state side args]
  (let [card (or (:card args) args)]
    (when (>= (:advance-counter card) (or (:current-cost card) (:advancementcost card)))
      (let [moved-card (move state :corp card :scored)
            c (card-init state :corp moved-card)]
        (system-msg state :corp (str "scores " (:title c) " and gains " (:agendapoints c)
                                    " agenda point" (when (> (:agendapoints c) 1) "s")))
        (swap! state update-in [:corp :register :scored-agenda] #(+ (or % 0) (:agendapoints c)))
        (gain-agenda-point state :corp (:agendapoints c))
        (set-prop state :corp c :advance-counter 0)
        (when-let [current (first (get-in @state [:runner :current]))]
          (say state side {:user "__system__" :text (str (:title current) " is trashed.")})
          (trash state side current))
        (trigger-event state :corp :agenda-scored (assoc c :advance-counter 0))))))

(defn steal [state side card]
  (let [c (move state :runner card :scored)]
    (resolve-ability state :runner (:stolen (card-def c)) c nil)
    (system-msg state :runner (str "steals " (:title c) " and gains " (:agendapoints c)
                                   " agenda point" (when (> (:agendapoints c) 1) "s")))
    (swap! state update-in [:runner :register :stole-agenda] #(+ (or % 0) (:agendapoints c)))
    (gain-agenda-point state :runner (:agendapoints c))
    (set-prop state :runner c :advance-counter 0)
    (when-let [current (first (get-in @state [:corp :current]))]
      (say state side {:user "__system__" :text (str (:title current) " is trashed.")})
      (trash state side current))
    (trigger-event state :runner :agenda-stolen c)))

(defn card->server [state card]
  (let [z (:zone card)]
       (if (= (second z) :remote)
         (nth (get-in @state [:corp :servers :remote]) (nth z 2))
         (get-in @state [:corp :servers (second z)]))))

(defn server->zone [state server]
  (if (sequential? server)
    (vec (cons :servers server))
    (case server
      "HQ" [:servers :hq]
      "R&D" [:servers :rd]
      "Archives" [:servers :archives]
      "New remote" [:servers :remote (count (get-in @state [:corp :servers :remote]))]
      [:servers :remote (-> (split server #" ") last Integer/parseInt)])))

(defn run
  ([state side server] (run state side server nil nil))
  ([state side server run-effect card]
     (when-not (get-in @state [:runner :register :cannot-run])
       (let [s (cond
                (= server "HQ") [:hq]
                (= server "R&D") [:rd]
                (= server "Archives") [:archives]
                (keyword? server) [server]
                :else [:remote (-> (split server #" ") last Integer/parseInt)])
             ices (get-in @state (concat [:corp :servers] s [:ices]))]
         (swap! state assoc :per-run nil
                :run {:server s :position (count ices) :ices ices :access-bonus 0
                      :run-effect (assoc run-effect :card card)})
         (swap! state update-in [:runner :register :made-run] #(conj % (first s)))
         (trigger-event state :runner :run s)))))

(defn handle-access [state side cards]
  (swap! state assoc :access true)
  (doseq [c cards]
    (swap! state update-in [:bonus] dissoc :trash)
    (let [cdef (card-def c)
          c (assoc c :seen true)]
      (when-let [name (:title c)]
        (when-let [access-effect (:access cdef)]
          (resolve-ability state (to-keyword (:side c)) access-effect c nil))
        (when (not= (:zone c) [:discard])
          (trigger-event state side :pre-trash c)
          (if-let [trash-cost (trash-cost state side c)]
            (let [card (assoc c :seen true)]
              (optional-ability state :runner card (str "Pay " trash-cost "[Credits] to trash " name "?")
                                {:cost [:credit trash-cost]
                                 :effect (effect (trash card)
                                                 (system-msg (str "pays " trash-cost " [Credits] to trash "
                                                                  (:title card))))} nil))
            (when-not (= (:type c) "Agenda")
              (prompt! state :runner c (str "You accessed " (:title c)) ["OK"] {}))))
        (when (= (:type c) "Agenda")
          (if-let [cost (:steal-cost (card-def c))]
            (optional-ability state :runner c (str "Pay " (costs-to-symbol cost) " to steal " name "?")
                              {:cost cost
                               :effect (effect (system-msg (str "pays " (costs-to-symbol cost)
                                                                " to steal " (:title c)))
                                               (steal c))} nil)
            (when (or (not (:steal-req cdef)) ((:steal-req cdef) state :runner c nil))
              (steal state :runner c))))
        (trigger-event state side :access c)))))

(defn max-access [state side n]
  (swap! state assoc-in [:run :max-access] n))

(defn access-count [state side kw]
  (let [run (:run @state)
        accesses (+ (get-in @state [:runner kw]) (:access-bonus run))]
    (if-let [max-access (:max-access run)]
      (min max-access accesses) accesses)))

(defmulti access (fn [state side server] (first server)))

(defmethod access :hq [state side server]
  (concat (take (access-count state side :hq-access) (shuffle (get-in @state [:corp :hand])))
          (get-in @state [:corp :servers :hq :content])))

(defmethod access :rd [state side server]
  (concat (take (access-count state side :rd-access) (get-in @state [:corp :deck]))
          (get-in @state [:corp :servers :rd :content])))

(defmethod access :archives [state side server]
  (swap! state update-in [:corp :discard] #(map (fn [c] (assoc c :seen true)) %))
  (concat (get-in @state [:corp :discard]) (get-in @state [:corp :servers :archives :content])))

(defmethod access :remote [state side server]
  (get-in @state [:corp :servers :remote (last server) :content]))

(defn access-bonus [state side n]
  (swap! state update-in [:run :access-bonus] #(+ % n)))

(defn do-access [state side server]
  (let [cards (access state side server)]
    (when-not (or (zero? (get-in @state [:run :max-access])) (empty? cards))
      (if (= (first server) :rd)
        (let [n (count cards)]
          (system-msg state side (str "accesses " n " card" (when (> n 1) "s"))))
        (system-msg state side (str "accesses " (join ", "(map :title cards)))))
      (handle-access state side cards)))
  (handle-end-run state side))

(defn replace-access [state side ability card]
  (resolve-ability state side ability card nil)
  (handle-end-run state side))

(defn successful-run [state side args]
  (when-let [successful-run-effect (get-in @state [:run :run-effect :successful-run])]
    (resolve-ability state side successful-run-effect (:card successful-run-effect) nil))
  (let [server (get-in @state [:run :server])]
    (swap! state update-in [:runner :register :successful-run] #(conj % (first server)))
    (swap! state assoc-in [:run :successful] true)
    (trigger-event state side :successful-run (first server))
    (let [card (get-in @state [:run :run-effect :card])]
      (if-let [replace-effect (get-in @state [:run :run-effect :replace-access])]
        (if (:mandatory replace-effect)
          (replace-access state side replace-effect card)
          (swap! state update-in [side :prompt]
                 (fn [p]
                   (conj (vec p) {:msg "Use Run ability instead of accessing cards?"
                                  :choices ["Run ability" "Access"]
                                  :effect #(if (= % "Run ability")
                                             (replace-access state side replace-effect card)
                                             (do-access state side server))}))))
        (do-access state side server)))))

(defn end-run [state side]
  (let [server (first (get-in @state [:run :server]))]
    (swap! state update-in [:runner :register :unsuccessful-run] #(conj % server))
    (swap! state assoc-in [:run :unsuccessful] true)
    (update-all-ice state side)
    (trigger-event state side :unsuccessful-run)
    (handle-end-run state side)))

(defn no-action [state side args]
  (swap! state assoc-in [:run :no-action] true)
  (system-msg state side "has no further action")
  (when-let [pos (get-in @state [:run :position])]
    (when-let [ice (when (and pos (> pos 0)) (get-card state (nth (get-in @state [:run :ices]) (dec pos))))]
      (when (:rezzed ice)
        (trigger-event state side :encounter-ice ice)
        (update-ice-strength state side ice)
        (let [stren (:current-strength (get-card state ice))]
          (system-msg state :runner (str "encounters " (:title ice) " at strength " stren)))))))

(defn continue [state side args]
  (when (get-in @state [:run :no-action])
    (when-let [pos (get-in @state [:run :position])]
      (when-let [ice (when (and pos (> pos 0)) (get-card state (nth (get-in @state [:run :ices]) (dec pos))))]
        (trigger-event state side :pass-ice ice)
        (update-ice-in-server state side (card->server state ice))))
    (swap! state update-in [:run :position] dec)
    (swap! state assoc-in [:run :no-action] false)
    (doseq [p (get-in @state [:runner :rig :program])]
      (when (:current-strength p)
        (do (update! state side (update-in (get-card state p) [:pump] dissoc :encounter))
            (update-breaker-strength state side p))))
    (system-msg state side "continues the run")
    (let [pos (get-in @state [:run :position])]
      (when (> (count (get-in @state [:run :ices])) 0)
        (update-ice-strength state side (nth (get-in @state [:run :ices]) pos)))
      (when (> pos 0)
        (let [ice (get-card state (nth (get-in @state [:run :ices]) (dec pos)))]
          (trigger-event state side :approach-ice ice))))))

(defn play-ability [state side {:keys [card ability targets] :as args}]
  (let [cdef (card-def card)
        abilities (:abilities cdef)
        ab (if (= ability (count abilities))
             {:msg "take 1 [Recurring Credits]" :counter-cost 1 :effect (effect (gain :credit 1))}
             (get-in cdef [:abilities ability]))]
    (resolve-ability state side ab card targets)))

(defn start-turn [state side args]
  (system-msg state side (str "started his or her turn"))
  (swap! state assoc :active-player side :per-turn nil :end-turn false)
  (swap! state assoc-in [side :register] nil)
  (swap! state assoc-in [side :click] (get-in @state [side :click-per-turn]))
  (trigger-event state side (if (= side :corp) :corp-turn-begins :runner-turn-begins))
  (when (= side :corp) (do (draw state :corp) (update-all-advancement-costs state side))))

(defn end-turn [state side args]
  (let [max-hand-size (get-in @state [side :max-hand-size])]
    (when (<= (count (get-in @state [side :hand])) max-hand-size)
      (system-msg state side (str "is ending his or her turn"))
      (if (= side :runner)
        (do (when (< (get-in @state [:runner :max-hand-size]) 0)
              (flatline state))
            (trigger-event state side :runner-turn-ends))
        (trigger-event state side :corp-turn-ends))
      (doseq [a (get-in @state [side :register :end-turn])]
        (resolve-ability state side (:ability a) (:card a) (:targets a)))
      (swap! state assoc :end-turn true))))

(defn purge [state side]
  (doseq [card (concat (get-in @state [:runner :rig :program])
                       (get-in @state [:runner :rig :resource])
                       (get-in @state [:runner :rig :hardware])
                       (->> (get-in @state [:corp :servers]) seq flatten (mapcat :ices) (mapcat :hosted)))]
    (when (or (has? card :subtype "Virus") (= (:counter-type card) "Virus"))
      (set-prop state :runner card :counter 0)))
  (trigger-event state side :purge))

(defn get-virus-counters [state side card]
   (let [hiveminds (filter #(= (:title %) "Hivemind") (get-in @state [:runner :rig :program]))]
        (reduce + (map :counter (cons card hiveminds)))))

(defn play-instant
  ([state side card] (play-instant state side card nil))
  ([state side {:keys [title] :as card} {:keys [targets extra-cost no-additional-cost]}]
     (let [cdef (card-def card)
           additional-cost (if (has? card :subtype "Double")
                             (concat (:additional-cost cdef) [:click 1])
                             (:additional-cost cdef))]
       (when (and (if-let [req (:req cdef)]
                    (req state side card targets) true)
                  (not (and (has? card :subtype "Priority")
                            (get-in @state [side :register :spent-click])))
                  (pay state side card :credit (:cost card) extra-cost
                       (when-not no-additional-cost additional-cost)))
         (let [c (move state side (assoc card :seen true) :play-area)]
           (system-msg state side (str "plays " title))
           (trigger-event state side (if (= side :corp) :play-operation :play-event) c)
           (resolve-ability state side cdef card nil)
           (if (has? c :subtype "Current")
             (do (doseq [s [:corp :runner]]
                   (when-let [current (first (get-in @state [s :current]))]
                     (say state side {:user "__system__" :text (str (:title current) " is trashed.")})
                     (trash state side current)))
                 (let [moved-card (move state side (first (get-in @state [side :play-area])) :current)]
                   (card-init state side moved-card)))
             (move state side (first (get-in @state [side :play-area])) :discard)))))))

(defn in-play? [state card]
  (let [dest (when (= (:side card) "Runner")
               (get-in @state [:runner :rig (to-keyword (:type card))]))]
    (some #(= (:title %) (:title card)) dest)))

(defn host [state side card {:keys [zone cid host] :as target}]
  (doseq [s [:runner :corp]]
    (if host
      (when-let [host-card (some #(when (= (:cid host) (:cid %)) %)
                                 (get-in @state (cons s (vec (map to-keyword (:zone host))))))]
        (update! state side (update-in host-card [:hosted]
                                       (fn [coll] (remove-once #(not= (:cid %) cid) coll)))))
      (swap! state update-in (cons s (vec zone))
             (fn [coll] (remove-once #(not= (:cid %) cid) coll)))))
  (swap! state update-in (cons side (vec zone)) (fn [coll] (remove-once #(not= (:cid %) cid) coll)))
  (let [c (assoc target :host (update-in card [:zone] #(map to-keyword %)))]
    (update! state side (update-in card [:hosted] #(conj % c)))
    c))

(defn runner-install
  ([state side card] (runner-install state side card nil))
  ([state side {:keys [title type cost memoryunits uniqueness] :as card}
    {:keys [extra-cost no-cost host-card] :as params}]
    (swap! state update-in [:bonus] dissoc :install-cost)
    (trigger-event state side :pre-install card)
    (if-let [hosting (and (not host-card) (:hosting (card-def card)))]
      (resolve-ability state side
                       {:choices hosting
                        :effect (effect (runner-install card (assoc params :host-card target)))} card nil)
      (let [cost (if no-cost 0 (install-cost state side card))]
        (when (and (or (not uniqueness) (not (in-play? state card)))
                   (if-let [req (:req (card-def card))]
                     (req state side card nil) true)
                   (pay state side card :credit cost (when memoryunits [:memory memoryunits]) extra-cost))
          (let [c (if host-card
                    (host state side host-card card)
                    (move state side card [:rig (to-keyword type)]))
                installed-card (card-init state side c)]
            (system-msg state side (str "installs " title
                                        (when host-card (str " on " (:title host-card)))
                                        (when no-cost " at no cost")))
            (trigger-event state side :runner-install installed-card)
            (when (has? c :subtype "Icebreaker") (update-breaker-strength state side c))))))))

(defn server-list [state card]
  (let [remotes (cons "New remote" (for [i (range (count (get-in @state [:corp :servers :remote])))]
                                     (str "Server " i)))]
    (if (#{"Asset" "Agenda"} (:type card))
        remotes
        (concat ["HQ" "R&D" "Archives"] remotes))))

(defn rez
  ([state side card] (rez state side card nil))
  ([state side card {:keys [no-cost] :as args}]
     (swap! state update-in [:bonus] dissoc :cost)
     (trigger-event state side :pre-rez card)
     (when (or (#{"Asset" "ICE" "Upgrade"} (:type card)) (:install-rezzed (card-def card)))
       (let [cdef (card-def card) cost (rez-cost state side card)]
         (when (or no-cost (pay state side card :credit cost (:additional-cost cdef)))
           (card-init state side (assoc card :rezzed true))
           (system-msg state side (str "rez " (:title card) (when no-cost " at no cost")))
           (when (#{"ICE"} (:type card)) (update-ice-strength state side card))
           (trigger-event state side :rez card))))))

(defn corp-install
  ([state side card server] (corp-install state side card server nil))
  ([state side card server {:keys [extra-cost no-install-cost rezzed] :as args}]
     (if-not server
       (prompt! state side card (str "Choose a server to install " (:title card))
                (server-list state card) {:effect (effect (corp-install card target args))})
       (do (when (= server "New remote")
             (trigger-event state side :server-created card))
           (let [cdef (card-def card)
                 c (assoc card :advanceable (:advanceable cdef))
                 slot (conj (server->zone state server) (if (= (:type c) "ICE") :ices :content))
                 dest-zone (get-in @state (cons :corp slot))
                 install-cost (if (and (= (:type c) "ICE") (not no-install-cost))
                                (count dest-zone) 0)]
             (when (and (not (and (has? c :subtype "Region")
                                  (some #(has? % :subtype "Region") dest-zone)))
                        (pay state side card extra-cost :credit install-cost))
               (when (#{"Asset" "Agenda"} (:type c))
                 (when-let [prev-card (some #(when (#{"Asset" "Agenda"} (:type %)) %) dest-zone)]
                   (system-msg state side (str "trashes " (if (:rezzed prev-card)
                                                            (:title prev-card) "a card") " in " server))
                   (trash state side prev-card)))
               (let [card-name (if (or rezzed (:rezzed c) (= (:install-state cdef) :face-up)) (:title card) "a card")]
                 (if (> install-cost 0)
                   (system-msg state side (str "pays " install-cost " [Credits] to install "
                                               card-name " in " server))
                   (system-msg state side (str "installs " card-name " in " server))))
               (let [moved-card (move state side c slot)]
                 (trigger-event state side :corp-install moved-card)
                 (when (= (:type c) "Agenda")
                   (update-advancement-cost state side moved-card))
                 (when (or rezzed (= (:install-state cdef) :rezzed))
                   (rez state side moved-card {:no-cost true}))
                 (when (= (:install-state cdef) :face-up)
                   (do (card-init state side (assoc (get-card state moved-card) :rezzed true))
                       (resolve-ability state side cdef (get-card state moved-card) nil))))))))))

(defn play [state side {:keys [card server]}]
  (case (:type card)
    ("Event" "Operation") (play-instant state side card {:extra-cost [:click 1]})
    ("Hardware" "Resource" "Program") (runner-install state side card {:extra-cost [:click 1]})
    ("ICE" "Upgrade" "Asset" "Agenda") (corp-install state side card server {:extra-cost [:click 1]}))
  (trigger-event state side :play card))

(defn derez [state side card]
  (system-msg state side (str "derez " (:title card)))
  (update! state :corp (desactivate state :corp card true))
  (when-let [derez-effect (:derez-effect (card-def card))]
    (resolve-ability state side derez-effect (get-card state card) nil))
  (trigger-event state side :derez card))

(defn advancement-cost-bonus [state side n]
  (swap! state update-in [:bonus :advancement-cost] (fnil #(+ % n) 0)))

(defn advancement-cost [state side {:keys [advancementcost] :as card}]
  (if (nil? advancementcost)
    nil
    (-> (if-let [costfun (:advancement-cost-bonus (card-def card))]
          (+ advancementcost (costfun state side card nil))
          advancementcost)
        (+ (or (get-in @state [:bonus :advancement-cost]) 0))
        (max 0))))

(defn update-all-advancement-costs [state side]
  (doseq [ag (->> (mapcat :content (flatten (seq (get-in @state [:corp :servers]))))
                  (filter #(= (:type %) "Agenda")))]
    (update-advancement-cost state side ag)))

(defn update-advancement-cost [state side agenda]
  (swap! state update-in [:bonus] dissoc :advancement-cost)
  (trigger-event state side :pre-advancement-cost agenda)
  (update! state side (assoc agenda :current-cost (advancement-cost state side agenda))))

(defn advance [state side {:keys [card]}]
  (when (pay state side card :click 1 :credit 1)
    (system-msg state side "advances a card")
    (update-advancement-cost state side card)
    (add-prop state side (get-card state card) :advance-counter 1)))

(defn forfeit [state side card]
  (system-msg state side (str "forfeit " (:title card)))
  (gain state side :agenda-point (- (:agendapoints card)))
  (move state :corp card :rfg))

(defn expose [state side target]
  (system-msg state side (str "exposes " (:title target)))
  (when-let [ability (:expose (card-def target))]
    (resolve-ability state side ability target nil))
  (trigger-event state side :expose target))

(defn prevent-run [state side]
  (swap! state assoc-in [:runner :register :cannot-run] true))

(defn prevent-jack-out [state side]
  (swap! state assoc-in [:run :cannot-jack-out] true))

(defn move-card [state side {:keys [card server]}]
  (let [c (update-in card [:zone] #(map to-keyword %))
        label (if (or (= (:side c) "Runner") (:rezzed c) (:seen c)
                      (= (last (:zone c)) :deck))
                (:title c) "a card")
        s (if (#{"HQ" "R&D" "Archives"} server) :corp :runner)]
    (case server
      ("Heap" "Archives")
      (do (trash state s c)
          (system-msg state side (str "trashes " label)))
      ("HQ" "Grip")
      (do (move state s (dissoc c :seen :rezzed) :hand false)
          (system-msg state side (str "moves " label " to " server)))
      ("Stack" "R&D")
      (do (move state s (dissoc c :seen :rezzed) :deck true)
          (system-msg state side (str "moves " label " to the top of " server)))
      nil)))

(defn click-run [state side {:keys [server] :as args}]
  (when (and (not (get-in @state [:runner :register :cannot-run])) (pay state :runner nil :click 1))
    (system-msg state :runner (str "makes a run on " server))
    (run state side server)))

(defn click-draw [state side args]
  (when (pay state side nil :click 1)
    (system-msg state side "spends [Click] to draw a card")
    (draw state side)
    (trigger-event state side (if (= side :corp) :corp-click-draw :runner-click-draw))))

(defn click-credit [state side args]
  (when (pay state side nil :click 1)
    (system-msg state side "spends [Click] to gain 1 [Credits]")
    (gain state side :credit 1)
    (trigger-event state side (if (= side :corp) :corp-click-credit :runner-click-credit))))

(defn do-purge [state side args]
  (when (pay state side nil :click 3)
    (system-msg state side "purges viruses")
    (purge state side)))

(defn remove-tag [state side args]
  (when (pay state side nil :click 1 :credit 2 :tag 1)
    (system-msg state side "spend [Click] and 2 [Credits] to remove 1 tag")))

(defn jack-out [state side args]
  (end-run state side)
  (system-msg state side "jacks out")
  (trigger-event state side :jack-out))

(defn shuffle-deck [state side {:keys [close] :as args}]
  (swap! state update-in [side :deck] shuffle)
  (if close
    (system-msg state side "stops looking at his deck and shuffles it")
    (system-msg state side "shuffles his deck")))

(load "cards")<|MERGE_RESOLUTION|>--- conflicted
+++ resolved
@@ -20,12 +20,8 @@
   (let [username (get-in @state [side :user :username])]
     (say state side {:user "__system__" :text (str username " " text ".")})))
 
-<<<<<<< HEAD
 (declare prompt! forfeit trigger-event handle-end-run trash update-advancement-cost update-all-advancement-costs
          update-ice-strength update-breaker-strength)
-=======
-(declare prompt! forfeit trigger-event handle-end-run trash update-advancement-cost update-all-advancement-costs)
->>>>>>> f2ada8a2
 
 (defn pay [state side card & args]
   (let [costs (merge-costs (remove #(or (nil? %) (= % [:forfeit])) args))
