--- conflicted
+++ resolved
@@ -313,13 +313,8 @@
              :effect (effect (gain-bad-publicity :corp 1))}}
 
    "Corporate Sales Team"
-<<<<<<< HEAD
-   (let [e {:effect (req (when (pos? (get-in card [:counter :credit] 0))
+   (let [e {:effect (req (when (pos? (get-counters card :credit))
                            (gain-credits state :corp 1)
-=======
-   (let [e {:effect (req (when (pos? (get-counters card :credit))
-                           (gain state :corp :credit 1)
->>>>>>> bf4a46d5
                            (system-msg state :corp (str "uses Corporate Sales Team to gain 1 [Credits]"))
                            (add-counter state side card :credit -1)))}]
      {:effect (effect (add-counter card :credit 10))
@@ -808,15 +803,9 @@
    "Oaktown Renovation"
    {:install-state :face-up
     :events {:advance {:req (req (= (:cid card) (:cid target)))
-<<<<<<< HEAD
-                       :msg (msg "gain " (if (>= (:advance-counter (get-card state card)) 5) "3" "2") " [Credits]")
+                       :msg (msg "gain " (if (>= (get-counters (get-card state card) :advancement) 5) "3" "2") " [Credits]")
                        :effect (req (gain-credits state side
-                                          (if (>= (:advance-counter (get-card state card)) 5) 3 2)))}}}
-=======
-                       :msg (msg "gain " (if (>= (get-counters (get-card state card) :advancement) 5) "3" "2") " [Credits]")
-                       :effect (req (gain state side :credit
                                           (if (>= (get-counters (get-card state card) :advancement) 5) 3 2)))}}}
->>>>>>> bf4a46d5
 
    "Obokata Protocol"
    {:steal-cost-bonus (req [:net-damage 4])}
@@ -1121,13 +1110,8 @@
          remove-credits {:optional {:req (req (pos? (get-counters card :credit)))
                                     :prompt "Gain 3 [Credits] from SSL Endorsement?"
                                     :yes-ability
-<<<<<<< HEAD
-                                    {:effect (req (when (pos? (get-in card [:counter :credit] -1))
+                                    {:effect (req (when (pos? (get-counters card :credit))
                                                     (gain-credits state :corp 3)
-=======
-                                    {:effect (req (when (pos? (get-counters card :credit))
-                                                    (gain state :corp :credit 3)
->>>>>>> bf4a46d5
                                                     (system-msg state :corp (str "uses SSL Endorsement to gain 3 [Credits]"))
                                                     (add-counter state side card :credit -3)))}}}]
      {:effect add-credits
