--- conflicted
+++ resolved
@@ -1747,7 +1747,6 @@
    :agendapoints-corp (req (+ 2 (get-counters card :agenda)))})
 
 (defcard "Project Ingatan"
-<<<<<<< HEAD
   (project-agenda-helper
     {:mode :computed}
     {:events [{:event :corp-turn-ends
@@ -1767,24 +1766,6 @@
                :effect (req (corp-install state side eid target nil {:ignore-all-cost true
                                                                      :msg-keys {:install-source card
                                                                                 :display-origin true}}))}]}))
-=======
-  (project-agenda {:mode :computed})
-  {:events [{:event :corp-turn-ends
-             :cost [(->c :agenda 1)]
-             :req (req (can-pay? state side eid card nil [(->c :agenda 1)]))
-             :interactive (req true)
-             :label "Install a card from Archives"
-             :prompt "Install a card from Archives"
-             :show-discard true
-             :change-in-game-state {:silent true
-                                    :req (req (some #(or (not (:seen %))
-                                                         (not (operation? %)))
-                                                    (:discard corp)))}
-             :choices {:req (req (and (not (operation? target))
-                                      (in-discard? target)))}
-             :async true
-             :effect (req (corp-install state side eid target nil))}]})
->>>>>>> 9edf204f
 
 (defcard "Project Kusanagi"
   project-agenda
