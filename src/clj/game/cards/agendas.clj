(ns game.cards.agendas
  (:require [game.core :refer :all]
            [game.utils :refer :all]
            [jinteki.utils :refer :all]
            [clojure.string :as string]
            [clojure.set :as clj-set]))

(defn ice-boost-agenda [subtype]
  (letfn [(count-ice [corp]
            (reduce (fn [c server]
                      (+ c (count (filter #(and (has-subtype? % subtype)
                                                (rezzed? %))
                                          (:ices server)))))
                    0
                    (flatten (seq (:servers corp)))))]
    {:on-score {:msg (msg "gain " (count-ice corp) " [Credits]")
                :interactive (req true)
                :async true
                :effect (effect (gain-credits eid (count-ice corp)))}
     :constant-effects [{:type :ice-strength
                         :req (req (has-subtype? target subtype))
                         :value 1}]}))

;; Card definitions

(defcard "15 Minutes"
  {:abilities [{:cost [:click 1]
                :msg "shuffle 15 Minutes into R&D"
                :label "Shuffle 15 Minutes into R&D"
                :effect (effect (move :corp card :deck nil)
                                (shuffle! :corp :deck)
                                (update-all-agenda-points))}]
   :flags {:has-abilities-when-stolen true}})

(defcard "Above the Law"
  {:on-score
   {:interactive (req true)
    :prompt "Choose a resource to trash"
    :req (req (some #(and (installed? %)
                          (resource? %))
                    (all-active-installed state :runner)))
    :choices {:card #(and (installed? %)
                          (resource? %))}
    :msg (msg "trash " (card-str state target))
    :async true
    :effect (effect (trash eid target))}})

(defcard "Accelerated Beta Test"
  (letfn [(abt [titles choices]
            {:async true
             :prompt (str "The top 3 cards of R&D: " titles)
             :choices (concat (filter ice? choices) ["Done"])
             :effect (req (if (= target "Done")
                            (do (unregister-events state side card)
                                (trash-cards state side eid choices {:unpreventable true}))
                            (wait-for (corp-install state side target nil
                                                    {:ignore-all-cost true
                                                     :install-state :rezzed-no-cost})
                                      (let [choices (remove-once #(= target %) choices)]
                                        (cond
                                          ;; Shuffle ends the ability
                                          (get-in (get-card state card) [:special :shuffle-occurred])
                                          (do (unregister-events state side card)
                                              (trash-cards state side eid choices {:unpreventable true}))
                                          ;; There are still ice left
                                          (seq (filter ice? choices))
                                          (continue-ability
                                            state side (abt titles choices) card nil)
                                          ;; Trash what's left
                                          :else
                                          (do (unregister-events state side card)
                                              (trash-cards state side eid choices {:unpreventable true})))))))})
          (suffer [titles choices]
            {:prompt (str "The top 3 cards of R&D: " titles
                          ". None are ice. Say goodbye!")
             :choices ["I have no regrets"]
             :async true
             :effect (effect (system-msg (str "trashes " (quantify (count choices) "card")))
                             (trash-cards eid choices {:unpreventable true}))})]
    {:on-score
     {:interactive (req true)
      :optional
      {:prompt "Look at the top 3 cards of R&D?"
       :yes-ability
       {:async true
        :msg "look at the top 3 cards of R&D"
        :effect (req (register-events
                       state side card
                       [{:event :corp-shuffle-deck
                         :effect (effect (update! (assoc-in card [:special :shuffle-occurred] true)))}])
                  (let [choices (take 3 (:deck corp))
                        titles (string/join ", " (map :title choices))]
                    (continue-ability
                      state side
                      (if (seq (filter ice? choices))
                        (abt titles choices)
                        (suffer titles choices))
                      card nil)))}}}}))

(defcard "Advanced Concept Hopper"
  {:events
   [{:event :run
     :req (req (first-event? state side :run))
     :player :corp
     :once :per-turn
     :async true
     :waiting-prompt "Corp to choose an option"
     :prompt "Use Advanced Concept Hopper to draw 1 card or gain 1 [Credits]?"
     :choices ["Draw 1 card" "Gain 1 [Credits]" "No action"]
     :effect (req (case target
                    "Gain 1 [Credits]"
                    (do (system-msg state :corp (str "uses Advanced Concept Hopper to gain 1 [Credits]"))
                        (gain-credits state :corp eid 1))
                    "Draw 1 card"
                    (do (system-msg state :corp (str "uses Advanced Concept Hopper to draw 1 card"))
                        (draw state :corp eid 1 nil))
                    "No action"
                    (do (system-msg state :corp (str "doesn't use Advanced Concept Hopper"))
                        (effect-completed state side eid))))}]})

(defcard "Ancestral Imager"
  {:events [{:event :jack-out
             :msg "do 1 net damage"
             :async true
             :effect (effect (damage eid :net 1 {:card card}))}]})

(defcard "AR-Enhanced Security"
  {:events [{:event :runner-trash
             :async true
             :interactive (req true)
             :once-per-instance true
             :req (req (and (some #(corp? (:card %)) targets)
                            (first-event? state side :runner-trash
                                          (fn [targets] (some #(corp? (:card %)) targets)))))
             :msg "give the Runner a tag"
             :effect (effect (gain-tags eid 1))}]})

(defcard "Architect Deployment Test"
  {:on-score
   {:interactive (req true)
    :async true
    :msg "look at the top 5 cards of R&D"
    :prompt (msg "The top cards of R&D are (top->bottom) " (string/join ", " (map :title (take 5 (:deck corp)))))
    :choices ["OK"]
    :effect (effect (continue-ability
                      {:prompt "Install a card?"
                       :choices (cancellable (filter corp-installable-type? (take 5 (:deck corp))))
                       :async true
                       :effect (effect (corp-install eid target nil
                                                     {:ignore-all-cost true
                                                      :install-state :rezzed-no-rez-cost}))
                       :cancel-effect (effect (system-msg "does not install any of the top 5 cards")
                                              (effect-completed eid))}
                      card nil))}})

(defcard "Armed Intimidation"
  {:on-score
   {:player :runner
    :async true
    :waiting-prompt "Runner to choose an option"
    :prompt "Choose Armed Intimidation score effect"
    :choices ["Suffer 5 meat damage" "Take 2 tags"]
    :effect (req (case target
                   "Suffer 5 meat damage"
                   (do (system-msg state :runner "chooses to suffer 5 meat damage from Armed Intimidation")
                       (damage state :runner eid :meat 5 {:card card :unboostable true}))
                   "Take 2 tags"
                   (do (system-msg state :runner "chooses to take 2 tags from Armed Intimidation")
                       (gain-tags state :runner eid 2 {:card card}))
                   ; else
                   (effect-completed state side eid)))}})

(defcard "Armored Servers"
  {:on-score {:effect (effect (add-counter card :agenda 1))
              :silent (req true)}
   :abilities [{:cost [:agenda 1]
                :req (req run)
                :label "increase cost to break subroutines or jack out"
                :msg "make the Runner trash a card from their grip to jack out or break subroutines for the remainder of the run"
                :effect (effect (register-floating-effect
                                  card
                                  {:type :break-sub-additional-cost
                                   :duration :end-of-run
                                   :value (req (repeat (count (:broken-subs (second targets))) [:trash-from-hand 1]))})
                                (register-floating-effect
                                  card
                                  {:type :jack-out-additional-cost
                                   :duration :end-of-run
                                   :value [:trash-from-hand 1]}))}]})

(defcard "AstroScript Pilot Program"
  {:on-score {:effect (effect (add-counter card :agenda 1))
              :silent (req true)}
   :abilities [{:cost [:agenda 1]
                :label "place 1 advancement counter"
                :msg (msg "place 1 advancement token on " (card-str state target))
                :choices {:card can-be-advanced?}
                :effect (effect (add-prop target :advance-counter 1 {:placed true}))}]})

(defcard "Award Bait"
  {:flags {:rd-reveal (req true)}
   :access {:async true
            :req (req (not-empty (filter #(can-be-advanced? %) (all-installed state :corp))))
            :waiting-prompt "Corp to choose an option"
            :prompt "How many advancement tokens?"
            :choices ["0" "1" "2"]
            :effect (effect (continue-ability
                              (let [c (str->int target)]
                                {:choices {:card can-be-advanced?}
                                 :msg (msg "place " (quantify c "advancement token")
                                           " on " (card-str state target))
                                 :effect (effect (add-prop :corp target :advance-counter c {:placed true}))})
                              card nil))}})

(defcard "Bacterial Programming"
  (letfn [(hq-step [remaining to-trash to-hq]
            {:async true
             :prompt "Choose a card to move to HQ"
             :choices (conj (vec remaining) "Done")
             :effect (req (if (= "Done" target)
                            (wait-for (trash-cards state :corp to-trash {:unpreventable true})
                                      (doseq [h to-hq]
                                        (move state :corp h :hand))
                                      (if (seq remaining)
                                        (continue-ability state :corp (reorder-choice :corp (vec remaining)) card nil)
                                        (do (system-msg state :corp
                                                        (str "uses Bacterial Programming to add " (count to-hq)
                                                             " cards to HQ, discard " (count to-trash)
                                                             ", and arrange the top cards of R&D"))
                                            (effect-completed state :corp eid))))
                            (continue-ability state :corp (hq-step
                                                            (clj-set/difference (set remaining) (set [target]))
                                                            to-trash
                                                            (conj to-hq target)) card nil)))})
          (trash-step [remaining to-trash]
            {:async true
             :prompt "Choose a card to discard"
             :choices (conj (vec remaining) "Done")
             :effect (req (if (= "Done" target)
                            (continue-ability state :corp (hq-step remaining to-trash '()) card nil)
                            (continue-ability state :corp (trash-step
                                                            (clj-set/difference (set remaining) (set [target]))
                                                            (conj to-trash target)) card nil)))})]
    (let [arrange-rd
          {:interactive (req true)
           :optional
           {:waiting-prompt "Corp to make a decision"
            :prompt "Arrange top 7 cards of R&D?"
            :yes-ability
            {:async true
             :effect (req (let [c (take 7 (:deck corp))]
                            (when (:access @state)
                              (swap! state assoc-in [:run :shuffled-during-access :rd] true))
                            (continue-ability state :corp (trash-step c '()) card nil)))}}}]
      {:on-score arrange-rd
       :stolen arrange-rd})))

(defcard "Bellona"
  {:steal-cost-bonus (req [:credit 5])
   :on-score {:async true
              :msg "gain 5 [Credits]"
              :effect (effect (gain-credits :corp eid 5))}})

(defcard "Better Citizen Program"
  {:events [{:event :play-event
             :optional
             {:player :corp
              :req (req (and (has-subtype? (:card context) "Run")
                             (first-event? state :runner :play-event #(has-subtype? (:card (first %)) "Run"))
                             (no-event? state :runner :runner-install #(has-subtype? (:card (first %)) "Icebreaker"))))
              :waiting-prompt "Corp to choose an option"
              :prompt "Give the runner 1 tag?"
              :yes-ability
              {:async true
               :msg "give the Runner a tag for playing a run event"
               :effect (effect (gain-tags :corp eid 1))}}}
            {:event :runner-install
             :silent (req true)
             :optional
             {:player :corp
              :req (req (and (not (:facedown context))
                             (has-subtype? (:card context) "Icebreaker")
                             (first-event? state :runner :runner-install #(has-subtype? (:card (first %)) "Icebreaker"))
                             (no-event? state :runner :play-event #(has-subtype? (:card (first %)) "Run"))))
              :waiting-prompt "Corp to choose an option"
              :prompt "Give the runner 1 tag?"
              :yes-ability
              {:async true
               :msg "give the Runner a tag for installing an icebreaker"
               :effect (effect (gain-tags :corp eid 1))}}}]})

(defcard "Bifrost Array"
  {:on-score
   {:optional
    {:req (req (seq (filter #(not= (:title %) "Bifrost Array") (:scored corp))))
     :prompt "Trigger the ability of a scored agenda?"
     :yes-ability
     {:prompt "Choose an agenda to trigger its \"when scored\" ability"
      :choices {:card #(and (agenda? %)
                            (not= (:title %) "Bifrost Array")
                            (in-scored? %)
                            (when-scored? %))}
      :msg (msg "trigger the \"when scored\" ability of " (:title target))
      :async true
      :effect (effect (continue-ability (:on-score (card-def target)) target nil))}}}})

(defcard "Brain Rewiring"
  {:on-score
   {:optional
    {:waiting-prompt "Corp to make a decision"
     :prompt "Pay credits to add random cards from Runner's Grip to the bottom of their Stack?"
     :yes-ability
     {:prompt "How many credits do you want to pay?"
      :choices {:number (req (min (:credit corp)
                                  (count (:hand runner))))}
      :async true
      :effect (req (if (pos? target)
                     (wait-for
                       (pay state :corp card :credit target)
                       (let [from (take target (shuffle (:hand runner)))]
                         (doseq [c from]
                           (move state :runner c :deck))
                         (system-msg state side (str "uses Brain Rewiring to pay " target
                                                     " [Credits] and add " target
                                                     " cards from the Runner's Grip"
                                                     " to the bottom of their Stack."
                                                     " The Runner draws 1 card"))
                         (draw state :runner eid 1 nil)))
                     (effect-completed state side eid)))}}}})

(defcard "Braintrust"
  {:on-score {:effect (effect (add-counter card :agenda (quot (- (get-counters (:card context) :advancement) 3) 2)))
              :silent (req true)}
   :constant-effects [{:type :rez-cost
                       :req (req (ice? target))
                       :value (req (- (get-counters card :agenda)))}]})

(defcard "Breaking News"
  {:on-score {:async true
              :silent (req true)
              :msg "give the Runner 2 tags"
              :effect (effect (gain-tags :corp eid 2))}
   :events (let [event {:unregister-once-resolved true
                        :req (effect (first-event? :agenda-scored #(same-card? card (:card (first %)))))
                        :msg "make the Runner lose 2 tags"
                        :effect (effect (lose :runner :tag 2))}]
             [(assoc event :event :corp-turn-ends)
              (assoc event :event :runner-turn-ends)])})

(defcard "Broad Daylight"
  (letfn [(add-counters [state side card eid]
            (add-counter state :corp card :agenda (count-bad-pub state))
            (effect-completed state side eid))]
    {:on-score
     {:optional
      {:prompt "Take 1 bad publicity?"
       :async true
       :yes-ability {:async true
                     :effect (req (wait-for (gain-bad-publicity state :corp 1)
                                            (system-msg state :corp "used Broad Daylight to take 1 bad publicity")
                                            (add-counters state side card eid)))}
       :no-ability {:async true
                    :effect (effect (add-counters card eid))}}}
     :abilities [{:cost [:click 1 :agenda 1]
                  :async true
                  :label "Do 2 meat damage"
                  :once :per-turn
                  :msg "do 2 meat damage"
                  :effect (effect (damage eid :meat 2 {:card card}))}]}))

(defcard "CFC Excavation Contract"
  (letfn [(bucks [state]
            (->> (all-active-installed state :corp)
                 (filter #(has-subtype? % "Bioroid"))
                 (count)
                 (* 2)))]
    {:on-score
     {:async true
      :msg (msg "gain " (bucks state) " [Credits]")
      :effect (effect (gain-credits :corp eid (bucks state)))}}))

(defcard "Character Assassination"
  {:on-score
   {:prompt "Choose a resource to trash"
    :choices {:card #(and (installed? %)
                          (resource? %))}
    :msg (msg "trash " (:title target))
    :interactive (req true)
    :async true
    :effect (effect (trash eid target {:unpreventable true}))}})

(defcard "Chronos Project"
  {:on-score
   {:req (req (not (zone-locked? state :runner :discard)))
    :msg "remove all cards in the Runner's Heap from the game"
    :interactive (req true)
    :effect (effect (move-zone :runner :discard :rfg))}})

(defcard "City Works Project"
  (letfn [(meat-damage [s c] (+ 2 (get-counters (get-card s c) :advancement)))]
    {:install-state :face-up
     :access {:req (req installed)
              :msg (msg "do " (meat-damage state card) " meat damage")
              :async true
              :effect (effect (damage eid :meat (meat-damage state card) {:card card}))}}))

(defcard "Clone Retirement"
  {:on-score {:msg "remove 1 bad publicity"
              :effect (effect (lose-bad-publicity 1))
              :silent (req true)}
   :stolen {:msg "force the Corp to take 1 bad publicity"
            :effect (effect (gain-bad-publicity :corp 1))}})

(defcard "Corporate Oversight A"
  {:on-score
   {:interactive (req true)
    :optional
    {:prompt "Search R&D for a piece of ice to install protecting a remote server?"
     :yes-ability
     {:async true
      :effect (effect
                (continue-ability
                  (if (not-empty (filter ice? (:deck corp)))
                    {:async true
                     :prompt "Choose a piece of ice"
                     :choices (req (filter ice? (:deck corp)))
                     :effect
                     (effect
                       (continue-ability
                         (let [chosen-ice target]
                           {:async true
                            :prompt (str "Choose a server to install " (:title chosen-ice) " on")
                            :choices (filter #(not (#{"HQ" "Archives" "R&D"} %))
                                             (corp-install-list state chosen-ice))
                            :effect (effect (shuffle! :deck)
                                            (corp-install eid chosen-ice target
                                                          {:ignore-all-cost true
                                                           :install-state :rezzed-no-rez-cost}))})
                         card nil))}
                    {:prompt "You have no ice in R&D"
                     :choices ["Carry on!"]
                     :prompt-type :bogus
                     :effect (effect (shuffle! :deck))})
                  card nil))}}}})

(defcard "Corporate Oversight B"
  {:on-score
   {:interactive (req true)
    :optional
    {:prompt "Search R&D for a piece of ice to install protecting a central server?"
     :yes-ability
     {:async true
      :effect (effect
                (continue-ability
                  (if (not-empty (filter ice? (:deck corp)))
                    {:async true
                     :prompt "Choose a piece of ice"
                     :choices (req (filter ice? (:deck corp)))
                     :effect
                     (effect
                       (continue-ability
                         (let [chosen-ice target]
                           {:async true
                            :prompt (str "Choose a server to install " (:title chosen-ice) " on")
                            :choices (filter #(#{"HQ" "Archives" "R&D"} %)
                                             (corp-install-list state chosen-ice))
                            :effect (effect (shuffle! :deck)
                                            (corp-install eid chosen-ice target
                                                          {:ignore-all-cost true
                                                           :install-state :rezzed-no-rez-cost}))})
                         card nil))}
                    {:prompt "You have no ice in R&D"
                     :choices ["Carry on!"]
                     :prompt-type :bogus
                     :effect (effect (shuffle! :deck))})
                  card nil))}}}})

(defcard "Corporate Sales Team"
  (let [e {:req (req (pos? (get-counters card :credit)))
           :msg "gain 1 [Credits]"
           :async true
           :effect (req (add-counter state side card :credit -1)
                        (gain-credits state :corp eid 1))}]
    {:on-score {:effect (effect (add-counter card :credit 10))
                :silent (req true)}
     :events [(assoc e :event :runner-turn-begins)
              (assoc e :event :corp-turn-begins)]}))

(defcard "Corporate War"
  {:on-score
   {:msg (msg (if (> (:credit corp) 6) "gain 7 [Credits]" "lose all credits"))
    :interactive (req true)
    :async true
    :effect (req (if (> (:credit corp) 6)
                   (gain-credits state :corp eid 7)
                   (lose-credits state :corp eid :all)))}})

(defcard "Crisis Management"
  (let [ability {:req (req tagged)
                 :async true
                 :label "Do 1 meat damage (start of turn)"
                 :once :per-turn
                 :msg "do 1 meat damage"
                 :effect (effect (damage eid :meat 1 {:card card}))}]
    {:events [(assoc ability :event :corp-turn-begins)]
     :abilities [ability]}))

(defcard "Cyberdex Sandbox"
  {:on-score {:optional
              {:prompt "Purge virus counters with Cyberdex Sandbox?"
               :yes-ability {:msg (msg "purge virus counters")
                             :effect (effect (purge))}}}
   :events [{:event :purge
             :req (req (first-event? state :corp :purge))
             :once :per-turn
             :msg "gain 4 [Credits]"
             :async true
             :effect (req (gain-credits state :corp eid 4))}]})

(defcard "Dedicated Neural Net"
  {:events [{:event :successful-run
             :interactive (req true)
             :psi {:req (req (= :hq (target-server context)))
                   :once :per-turn
                   :not-equal {:effect (effect (register-floating-effect
                                                 card
                                                 {:type :corp-choose-hq-access
                                                  :duration :end-of-access
                                                  :value true})
                                               (effect-completed eid))}}}]})

(defcard "Degree Mill"
  {:steal-cost-bonus (req [:shuffle-installed-to-stack 2])})

(defcard "Director Haas' Pet Project"
  (letfn [(install-ability [server-name n]
            {:prompt "Choose a card to install"
             :show-discard true
             :choices {:card #(and (corp? %)
                                   (not (operation? %))
                                   (or (in-hand? %)
                                       (in-discard? %)))}
             :msg (msg (corp-install-msg target)
                       (when (zero? n)
                         ", creating a new remote server")
                       ", ignoring all install costs")
             :async true
             :effect (req (wait-for (corp-install state side target server-name {:ignore-all-cost true})
                                    (continue-ability state side
                                                      (when (< n 2)
                                                        (install-ability (last (get-remote-names state)) (inc n)))
                                                      card nil)))})]
    {:on-score
     {:optional
      {:prompt "Install cards in a new remote server?"
       :yes-ability (install-ability "New remote" 0)}}}))

(defcard "Divested Trust"
  {:events
   [{:event :agenda-stolen
     :async true
     :interactive (req true)
     :effect (req (if (:winner @state)
                    (effect-completed state side eid)
                    (let [card (find-latest state card)
                          stolen-agenda (find-latest state (:card context))
                          title (:title stolen-agenda)
                          prompt (str "Forfeit Divested Trust to add " title
                                      " to HQ and gain 5 [Credits]?")
                          message (str "add " title " to HQ and gain 5 [Credits]")
                          agenda-side (if (in-runner-scored? state side stolen-agenda)
                                        :runner :corp)
                          card-side (if (in-runner-scored? state side card)
                                      :runner :corp)]
                      (continue-ability
                        state side
                        {:optional
                         {:waiting-prompt "Corp to choose an option"
                          :prompt prompt
                          :yes-ability
                          {:msg message
                           :async true
                           :effect (req (wait-for (forfeit state card-side card)
                                                  (move state side stolen-agenda :hand)
                                                  (update-all-agenda-points state side)
                                                  (gain-credits state side eid 5)))}}}
                        card nil))))}]})

(defcard "Domestic Sleepers"
  {:agendapoints-corp (req (if (pos? (get-counters card :agenda)) 1 0))
   :abilities [{:cost [:click 3]
                :msg "place 1 agenda counter on Domestic Sleepers"
                :effect (effect (add-counter card :agenda 1)
                                (update-all-agenda-points)
                                (check-win-by-agenda))}]})

(defcard "Eden Fragment"
  {:constant-effects [{:type :ignore-install-cost
                       :req (req (and (ice? target)
                                      (->> (turn-events state side :corp-install)
                                           (map #(:card (first %)))
                                           (filter ice?)
                                           empty?)))
                       :value true}]
   :events [{:event :corp-install
             :req (req (and (ice? target)
                            (->> (turn-events state side :corp-install)
                                 (map #(:card (first %)))
                                 (filter ice?)
                                 empty?)))
             :msg "ignore the install cost of the first piece of ice this turn"}]})

(defcard "Efficiency Committee"
  {:on-score {:silent (req true)
              :effect (effect (add-counter card :agenda 3))}
   :abilities [{:cost [:click 1 :agenda 1]
                :effect (effect (gain :click 2)
                                (register-turn-flag!
                                  card :can-advance
                                  (fn [state side card]
                                    ((constantly false)
                                     (toast state :corp "Cannot advance cards this turn due to Efficiency Committee." "warning")))))
                :keep-open :while-agenda-tokens-left
                :msg "gain [Click][Click]"}]})

(defcard "Elective Upgrade"
  {:on-score {:silent (req true)
              :effect (effect (add-counter card :agenda 2))}
   :abilities [{:cost [:click 1 :agenda 1]
                :once :per-turn
                :effect (effect (gain :click 2))
                :msg "gain [Click][Click]"}]})

(defcard "Encrypted Portals"
  (ice-boost-agenda "Code Gate"))

(defcard "Escalate Vitriol"
  {:abilities [{:label "Gain 1 [Credit] for each Runner tag"
                :cost [:click 1]
                :once :per-turn
                :msg (msg "gain " (count-tags state) " [Credits]")
                :async true
                :effect (effect (gain-credits eid (count-tags state)))}]})

(defcard "Executive Retreat"
  {:on-score {:effect (effect (add-counter card :agenda 1)
                              (shuffle-into-deck :hand))
              :interactive (req true)}
   :abilities [{:cost [:click 1 :agenda 1]
                :msg "draw 5 cards"
                :keep-open :while-agenda-tokens-left
                :effect (effect (draw 5))}]})

(defcard "Explode-a-palooza"
  {:flags {:rd-reveal (req true)}
   :access {:optional
            {:waiting-prompt "Corp to choose an option"
             :prompt "Gain 5 [Credits] with Explode-a-palooza ability?"
             :yes-ability
             {:msg "gain 5 [Credits]"
              :async true
              :effect (effect (gain-credits :corp eid 5))}}}})

(defcard "False Lead"
  {:abilities [{:req (req (<= 2 (:click runner)))
                :label "runner loses [Click][Click]"
                :msg "force the Runner to lose [Click][Click]"
                :cost [:forfeit-self]
                :effect (effect (lose :runner :click 2))}]})

(defcard "Fetal AI"
  {:flags {:rd-reveal (req true)}
   :access {:async true
            :req (req (not (in-discard? card)))
            :msg "do 2 net damage"
            :effect (effect (damage eid :net 2 {:card card}))}
   :steal-cost-bonus (req [:credit 2])})

(defcard "Firmware Updates"
  {:on-score {:silent (req true)
              :effect (effect (add-counter card :agenda 3))}
   :abilities [{:cost [:agenda 1]
                :label "place 1 advancement counter"
                :choices {:card #(and (ice? %)
                                      (can-be-advanced? %))}
                :req (req (pos? (get-counters card :agenda)))
                :msg (msg "place 1 advancement token on " (card-str state target))
                :once :per-turn
                :effect (effect (add-prop target :advance-counter 1 {:placed true}))}]})

(defcard "Flower Sermon"
  {:on-score {:silent (req true)
              :effect (effect (add-counter card :agenda 5))}
   :abilities [{:cost [:agenda 1]
                :label "reveal and draw"
                :once :per-turn
                :msg (msg "reveal " (:title (first (:deck corp))) " and draw 2 cards")
                :async true
                :waiting-prompt "Corp to make a decision"
                :effect (req (wait-for
                               (reveal state side (first (:deck corp)))
                               (wait-for
                                 (draw state side 2 nil)
                                 (continue-ability
                                   state side
                                   {:req (req (pos? (count (:hand corp))))
                                    :prompt "Choose a card in HQ to move to the top of R&D"
                                    :msg "add 1 card in HQ to the top of R&D"
                                    :choices {:card #(and (in-hand? %)
                                                          (corp? %))}
                                    :effect (effect (move target :deck {:front true})
                                                    (effect-completed eid))}
                                   card nil))))}]})

(defcard "Fly on the Wall"
  {:on-score {:msg "give the runner 1 tag"
              :async true
              :effect (req (gain-tags state :runner eid 1))}})

(defcard "Genetic Resequencing"
  {:on-score {:choices {:card in-scored?}
              :msg (msg "add 1 agenda counter on " (:title target))
              :effect (effect (add-counter target :agenda 1)
                              (update-all-agenda-points))
              :silent (req true)}})

(defcard "Geothermal Fracking"
  {:on-score {:effect (effect (add-counter card :agenda 2))
              :silent (req true)}
   :abilities [{:cost [:click 1 :agenda 1]
                :msg "gain 7 [Credits] and take 1 bad publicity"
                :async true
                :keep-open :while-agenda-tokens-left
                :effect (req (wait-for (gain-credits state side 7)
                                       (gain-bad-publicity state side eid 1)))}]})

(defcard "Gila Hands Arcology"
  {:abilities [{:cost [:click 2]
                :msg "gain 3 [Credits]"
                :async true
                :keep-open :while-2-clicks-left
                :effect (effect (gain-credits eid 3))}]})

(defcard "Glenn Station"
  {:abilities [{:label "Host a card from HQ on Glenn Station"
                :req (req (and (not-empty (:hand corp))
                               (empty? (filter corp? (:hosted card)))))
                :cost [:click 1]
                :msg "host a card from HQ"
                :prompt "Choose a card to host on Glenn Station"
                :choices {:card #(and (corp? %) (in-hand? %))}
                :effect (effect (host card target {:facedown true}))}
               {:label "Add a card on Glenn Station to HQ"
                :req (req (not-empty (filter corp? (:hosted card))))
                :cost [:click 1]
                :msg "add a hosted card to HQ"
                :prompt "Choose a card on Glenn Station"
                :choices {:all true
                          :req (req (let [hosted-corp-cards
                                          (->> (:hosted card)
                                               (filter corp?)
                                               (map :cid)
                                               (into #{}))]
                                      (hosted-corp-cards (:cid target))))}
                :effect (effect (move target :hand))}]})

(defcard "Global Food Initiative"
  {:agendapoints-runner (req 2)})

(defcard "Government Contracts"
  {:abilities [{:cost [:click 2]
                :async true
                :keep-open :while-2-clicks-left
                :effect (effect (gain-credits eid 4))
                :msg "gain 4 [Credits]"}]})

(defcard "Government Takeover"
  {:abilities [{:cost [:click 1]
                :async true
                :keep-open :while-clicks-left
                :effect (effect (gain-credits eid 3))
                :msg "gain 3 [Credits]"}]})

(defcard "Graft"
  (letfn [(graft [n] {:prompt "Choose a card to add to HQ with Graft"
                      :async true
                      :choices (req (cancellable (:deck corp) :sorted))
                      :msg (msg "add " (:title target) " to HQ from R&D")
                      :cancel-effect (req (shuffle! state side :deck)
                                          (system-msg state side (str "shuffles R&D"))
                                          (effect-completed state side eid))
                      :effect (req (move state side target :hand)
                                   (if (< n 3)
                                     (continue-ability state side (graft (inc n)) card nil)
                                     (do (shuffle! state side :deck)
                                         (system-msg state side (str "shuffles R&D"))
                                         (effect-completed state side eid))))})]
    {:on-score
     {:async true
      :msg "add up to 3 cards from R&D to HQ"
      :effect (effect (continue-ability (graft 1) card nil))}}))

(defcard "Hades Fragment"
  {:flags {:corp-phase-12 (req (and (not-empty (get-in @state [:corp :discard]))
                                    (is-scored? state :corp card)))}
   :abilities [{:prompt "Choose a card to add to the bottom of R&D"
                :label "add card to bottom of R&D"
                :show-discard true
                :choices {:card #(and (corp? %)
                                      (in-discard? %))}
                :effect (effect (move target :deck))
                :msg (msg "add "
                          (if (:seen target)
                            (:title target)
                            "a card")
                          " to the bottom of R&D")}]})

(defcard "Helium-3 Deposit"
  {:on-score
   {:async true
    :interactive (req true)
    :prompt "How many power counters?"
    :choices ["0" "1" "2"]
    :effect (req (let [c (str->int target)]
                   (continue-ability
                     state side
                     {:choices {:card #(pos? (get-counters % :power))}
                      :msg (msg "add " c " power counters on " (:title target))
                      :effect (effect (add-counter target :power c))}
                     card nil)))}})

(defcard "High-Risk Investment"
  {:on-score {:effect (effect (add-counter card :agenda 1))
              :silent (req true)}
   :abilities [{:cost [:click 1 :agenda 1]
                :label "gain credits"
                :msg (msg "gain " (:credit runner) " [Credits]")
                :async true
                :keep-open :while-agenda-tokens-left
                :effect (effect (gain-credits eid (:credit runner)))}]})

(defcard "Hollywood Renovation"
  {:install-state :face-up
   :events [{:event :advance
             :async true
             :req (req (same-card? card target))
             :effect (req (let [n (if (>= (get-counters (get-card state card) :advancement) 6) 2 1)]
                            (continue-ability
                              state side
                              {:choices {:card #(and (not (same-card? % card))
                                                     (can-be-advanced? %))}
                               :msg (msg "place " (quantify n "advancement token")
                                         " on " (card-str state target))
                               :effect (effect (add-prop :corp target :advance-counter n {:placed true}))}
                              card nil)))}]})

(defcard "Hostile Takeover"
  {:on-score {:msg "gain 7 [Credits] and take 1 bad publicity"
              :async true
              :effect (req (wait-for (gain-credits state side 7)
                                     (gain-bad-publicity state :corp eid 1)))
              :interactive (req true)}})

(defcard "House of Knives"
  {:on-score {:effect (effect (add-counter card :agenda 3))
              :silent (req true)}
   :abilities [{:cost [:agenda 1]
                :msg "do 1 net damage"
                :req (req (:run @state))
                :once :per-run
                :effect (effect (damage eid :net 1 {:card card}))}]})

(defcard "Hyperloop Extension"
  (let [he {:async true
            :effect (req (system-msg state side (str "uses Hyperloop Extension to gain 3 [Credits]"))
                         (gain-credits state :corp eid 3))}]
    {:on-score he
     :stolen he}))

(defcard "Ikawah Project"
  {:steal-cost-bonus (req [:credit 2 :click 1])})

(defcard "Illicit Sales"
  {:on-score
   {:async true
    :effect (req (wait-for (resolve-ability
                             state side
                             {:optional
                              {:prompt "Take 1 bad publicity from Illicit Sales?"
                               :yes-ability {:msg "take 1 bad publicity"
                                             :effect (effect (gain-bad-publicity :corp 1))}}}
                             card nil)
                           (let [n (* 3 (count-bad-pub state))]
                             (system-msg state side (str "gains " n " [Credits] from Illicit Sales"))
                             (gain-credits state side eid n))))}})

(defcard "Improved Protein Source"
  (let [ability {:async true
                 :interactive (req true)
                 :msg "make the Runner gain 4 [Credits]"
                 :effect (effect (gain-credits :runner eid 4))}]
    {:on-score ability
     :stolen ability}))

(defcard "Improved Tracers"
  {:on-score {:silent (req true)
              :effect (req (update-all-ice state side))}
   :swapped {:effect (req (update-all-ice state side))}
   :constant-effects [{:type :ice-strength
                       :req (req (has-subtype? target "Tracer"))
                       :value 1}]
   :events [{:event :pre-init-trace
             :req (req (and (has-subtype? target "Tracer")
                            (= :subroutine (:source-type (second targets)))))
             :effect (effect (init-trace-bonus 1))}]})

(defcard "Jumon"
  {:events
   [{:event :corp-turn-ends
     :req (req (some #(and (= (last (get-zone %)) :content)
                           (is-remote? (second (get-zone %))))
                     (all-installed state :corp)))
     :prompt "Choose a card to place 2 advancement tokens on"
     :player :corp
     :choices {:card #(and (= (last (get-zone %)) :content)
                           (is-remote? (second (get-zone %))))}
     :msg (msg "place 2 advancement token on " (card-str state target))
     :effect (effect (add-prop :corp target :advance-counter 2 {:placed true}))}]})

(defcard "Labyrinthine Servers"
  {:on-score {:silent (req true)
              :effect (effect (add-counter card :power 2))}
   :interactions {:prevent [{:type #{:jack-out}
                             :req (req (pos? (get-counters card :power)))}]}
   :abilities [{:req (req (:run @state))
                :cost [:power 1]
                :msg "prevent the Runner from jacking out"
                :effect (effect (jack-out-prevent))}]})

(defcard "License Acquisition"
  {:on-score {:interactive (req true)
              :prompt "Choose an asset or upgrade to install from Archives or HQ"
              :show-discard true
              :choices {:card #(and (corp? %)
                                    (or (asset? %) (upgrade? %))
                                    (or (in-hand? %) (in-discard? %)))}
              :msg (msg "install and rez " (:title target) ", ignoring all costs")
              :async true
              :effect (effect (corp-install eid target nil {:install-state :rezzed-no-cost}))}})

(defcard "Longevity Serum"
  {:on-score
   {:prompt "Choose any number of cards in HQ to trash"
    :choices {:max (req (count (:hand corp)))
              :card #(and (corp? %)
                          (in-hand? %))}
    :msg (msg "trash " (quantify (count targets) "card") " in HQ")
    :async true
    :cancel-effect (req (system-msg state :corp "chooses not to trash any cards in HQ with Longevity Serum")
                        (shuffle-into-rd-effect state side eid card 3)
                        (effect-completed state side eid))
    :effect (req (wait-for (trash-cards state side targets {:unpreventable true})
                           (shuffle-into-rd-effect state side eid card 3)
                           (effect-completed state side eid)))}})

(defcard "Luminal Transubstantiation"
  {:on-score
   {:silent (req true)
    :effect (req (gain state :corp :click 3)
                 (register-turn-flag!
                   state side card :can-score
                   (fn [state side card]
                     ((constantly false)
                      (toast state :corp "Cannot score cards this turn due to Luminal Transubstantiation." "warning")))))}})

(defcard "Mandatory Seed Replacement"
  (letfn [(msr [] {:prompt "Choose two pieces of ice to swap positions"
                   :choices {:card #(and (installed? %)
                                         (ice? %))
                             :max 2}
                   :async true
                   :effect (req (if (= (count targets) 2)
                                  (do (swap-ice state side (first targets) (second targets))
                                      (system-msg state side
                                                  (str "swaps the position of "
                                                       (card-str state (first targets))
                                                       " and "
                                                       (card-str state (second targets))))
                                      (continue-ability state side (msr) card nil))
                                  (do (system-msg state :corp (str "has finished rearranging ice"))
                                      (effect-completed state side eid))))})]
    {:on-score {:async true
                :msg "rearrange any number of ice"
                :effect (effect (continue-ability (msr) card nil))}}))

(defcard "Mandatory Upgrades"
  {:on-score {:msg "gain an additional [Click] per turn"
              :silent (req true)
              :effect (req (gain state :corp :click-per-turn 1))}
   :swapped {:msg "gain an additional [Click] per turn"
             :effect (req (when (= (:active-player @state) :corp)
                            (gain state :corp :click 1))
                          (gain state :corp :click-per-turn 1))}
   :leave-play (req (lose state :corp
                          :click 1
                          :click-per-turn 1))})

(defcard "Market Research"
  {:on-score {:interactive (req true)
              :req (req tagged)
              :effect (effect (add-counter card :agenda 1)
                              (update-all-agenda-points)
                              (check-win-by-agenda))}
   :agendapoints-corp (req (if (zero? (get-counters card :agenda)) 2 3))})

(defcard "Medical Breakthrough"
  {:flags {:has-events-when-stolen true}
   :constant-effects [{:type :advancement-requirement
                       :req (req (= (:title target) "Medical Breakthrough"))
                       :value -1}]})

(defcard "Megaprix Qualifier"
  {:on-score {:silent (req true)
              :req (req (< 1 (count (filter #(= (:title %) "Megaprix Qualifier")
                                            (concat (:scored corp) (:scored runner))))))
              :effect (effect (add-counter card :agenda 1))}
   :agendapoints-corp (req (if (zero? (get-counters card :agenda)) 1 2))})

(defcard "Merger"
  {:agendapoints-runner (req 3)})

(defcard "Meteor Mining"
  {:on-score {:interactive (req true)
              :async true
              :prompt "Use Meteor Mining?"
              :choices (req (if (< (count-tags state) 2)
                              ["Gain 7 [Credits]" "No action"]
                              ["Gain 7 [Credits]" "Do 7 meat damage" "No action"]))
              :effect (req (case target
                             "Gain 7 [Credits]"
                             (do (system-msg state side "uses Meteor Mining to gain 7 [Credits]")
                                 (gain-credits state side eid 7))
                             "Do 7 meat damage"
                             (do (system-msg state side "uses Meteor Mining do 7 meat damage")
                                 (damage state side eid :meat 7 {:card card}))
                             "No action"
                             (do (system-msg state side "does not use Meteor Mining")
                                 (effect-completed state side eid))))}})

(defcard "NAPD Contract"
  {:steal-cost-bonus (req [:credit 4])
   :advancement-requirement (req (count-bad-pub state))})

(defcard "Net Quarantine"
  (let [nq {:async true
            :effect (req (let [extra (int (/ (:runner-spent target) 2))]
                           (if (pos? extra)
                             (do (system-msg state :corp (str "uses Net Quarantine to gain " extra " [Credits]"))
                                 (gain-credits state side eid extra))
                             (effect-completed state side eid))))}]
    {:events [{:event :pre-init-trace
               :once :per-turn
               :silent (req true)
               :effect (req (system-msg state :corp "uses Net Quarantine to reduce Runner's base link to zero")
                            (swap! state assoc-in [:trace :force-link] 0))}
              (assoc nq :event :successful-trace)
              (assoc nq :event :unsuccessful-trace)]}))

(defcard "New Construction"
  {:install-state :face-up
   :events [{:event :advance
             :optional
             {:req (req (same-card? card target))
              :prompt "Install a card from HQ in a new remote?"
              :yes-ability {:prompt "Choose a card to install"
                            :choices {:card #(and (not (operation? %))
                                                  (not (ice? %))
                                                  (corp? %)
                                                  (in-hand? %))}
                            :msg (msg "install a card from HQ"
                                      (when (<= 5 (get-counters (get-card state card) :advancement))
                                        " and rez it, ignoring all costs"))
                            :async true
                            :effect (effect (corp-install
                                              eid target "New remote"
                                              (when (<= 5 (get-counters (get-card state card) :advancement))
                                                {:install-state :rezzed-no-cost})))}}}]})

(defcard "NEXT Wave 2"
  {:on-score
   {:async true
    :effect
    (effect
      (continue-ability
        (when (some #(and (rezzed? %)
                          (ice? %)
                          (has-subtype? % "NEXT"))
                    (all-installed state :corp))
          {:optional
           {:prompt "Do 1 brain damage with NEXT Wave 2?"
            :yes-ability {:msg "do 1 brain damage"
                          :async true
                          :effect (effect (damage eid :brain 1 {:card card}))}}})
        card nil))}})

(defcard "Nisei MK II"
  {:on-score {:silent (req true)
              :effect (effect (add-counter card :agenda 1))}
   :abilities [{:req (req (:run @state))
                :cost [:agenda 1]
                :msg "end the run"
                :async true
                :effect (effect (end-run eid card))}]})

(defcard "Oaktown Renovation"
  {:install-state :face-up
   :events [{:event :advance
             :req (req (same-card? card target))
             :msg (msg "gain " (if (>= (get-counters (get-card state card) :advancement) 5) "3" "2") " [Credits]")
             :async true
             :effect (effect (gain-credits eid (if (<= 5 (get-counters (get-card state card) :advancement)) 3 2)))}]})

(defcard "Obokata Protocol"
  {:steal-cost-bonus (req [:net 4])})

(defcard "Offworld Office"
  {:on-score
   {:async true
    :msg "gain 7 [Credits]"
    :effect (effect (gain-credits :corp eid 7))}})

(defcard "Orbital Superiority"
  {:on-score
   {:msg (msg (if (is-tagged? state) "do 4 meat damage" "give the Runner 1 tag"))
    :async true
    :effect (req (if (is-tagged? state)
                   (damage state :corp eid :meat 4 {:card card})
                   (gain-tags state :corp eid 1)))}})

(defcard "Paper Trail"
  {:on-score
   {:trace
    {:base 6
     :successful
     {:msg "trash all connection and job resources"
      :async true
      :effect (req (let [resources (filter #(or (has-subtype? % "Job")
                                                (has-subtype? % "Connection"))
                                           (all-active-installed state :runner))]
                     (trash-cards state side eid resources)))}}}})

(defcard "Personality Profiles"
  (let [pp {:req (req (pos? (count (:hand runner))))
            :async true
            :effect (req (let [c (first (shuffle (:hand runner)))]
                           (system-msg state side (str "uses Personality Profiles to force the Runner to trash "
                                                       (:title c) " from their Grip at random"))
                           (trash state side eid c nil)))}]
    {:events [(assoc pp :event :searched-stack)
              (assoc pp
                     :event :runner-install
                     :req (req (and (some #{:discard} (:previous-zone (:card context)))
                                    (pos? (count (:hand runner))))))]}))

(defcard "Philotic Entanglement"
  {:on-score {:interactive (req true)
              :req (req (pos? (count (:scored runner))))
              :msg (msg "do " (count (:scored runner)) " net damage")
              :effect (effect (damage eid :net (count (:scored runner)) {:card card}))}})

(defcard "Posted Bounty"
  {:on-score {:optional
              {:prompt "Forfeit Posted Bounty to give the Runner 1 tag and take 1 bad publicity?"
               :yes-ability
               {:msg "give the Runner 1 tag and take 1 bad publicity"
                :async true
                :effect (effect (gain-bad-publicity :corp eid 1)
                                (gain-tags :corp eid 1)
                                (forfeit card))}}}})

(defcard "Priority Requisition"
  {:on-score {:interactive (req true)
              :choices {:card #(and (ice? %)
                                    (not (rezzed? %))
                                    (installed? %))}
              :async true
              :effect (effect (rez eid target {:ignore-cost :all-costs}))}})

(defcard "Private Security Force"
  {:abilities [{:req (req tagged)
                :cost [:click 1]
                :keep-open :while-clicks-left
                :effect (effect (damage eid :meat 1 {:card card}))
                :msg "do 1 meat damage"}]})

(defcard "Profiteering"
  {:on-score {:interactive (req true)
              :choices ["0" "1" "2" "3"]
              :prompt "How many bad publicity?"
              :msg (msg "take " target " bad publicity and gain " (* 5 (str->int target)) " [Credits]")
              :async true
              :effect (req (let [bp (count-bad-pub state)]
                             (wait-for (gain-bad-publicity state :corp (str->int target))
                                       (if (< bp (count-bad-pub state))
                                         (gain-credits state :corp eid (* 5 (str->int target)))
                                         (effect-completed state side eid)))))}})

(defcard "Project Ares"
  (letfn [(trash-count-str [card]
            (quantify (- (get-counters card :advancement) 4) "installed card"))]
    {:on-score {:player :runner
                :silent (req true)
                :req (req (and (< 4 (get-counters (:card context) :advancement))
                               (pos? (count (all-installed state :runner)))))
<<<<<<< HEAD
                :waiting-prompt "Runner to trash installed cards"
                :prompt (msg "Choose " (trash-count-str (:card context)) " installed cards to trash")
=======
                :waiting-prompt "Runner to make a decision"
                :prompt (msg "Select " (trash-count-str (:card context)) " installed cards to trash")
>>>>>>> bbdcf867
                :choices {:max (req (min (- (get-counters (:card context) :advancement) 4)
                                         (count (all-installed state :runner))))
                          :card #(and (runner? %)
                                      (installed? %))}
                :msg (msg "force the Runner to trash " (trash-count-str (:card context)) " and take 1 bad publicity")
                :async true
                :effect (req (wait-for (trash-cards state side targets)
                                       (system-msg state side (str "trashes " (string/join ", " (map :title targets))))
                                       (gain-bad-publicity state :corp eid 1)))}}))

(defcard "Project Atlas"
  {:on-score {:silent (req true)
              :effect (effect (add-counter card :agenda (max 0 (- (get-counters (:card context) :advancement) 3))))}
   :abilities [{:cost [:agenda 1]
                :keep-open false ; not using :while-agenda-tokens-left as the typical use case is only one token, even if there are multiple
                :prompt "Choose a card"
                :label "Search R&D and add 1 card to HQ"
                ;; we need the req or the prompt will still show
                :req (req (pos? (get-counters card :agenda)))
                :msg (msg "add " (:title target) " to HQ from R&D")
                :choices (req (cancellable (:deck corp) :sorted))
                :cancel-effect (effect (system-msg "cancels the effect of Project Atlas"))
                :effect (effect (shuffle! :deck)
                                (move target :hand))}]})

(defcard "Project Beale"
  {:agendapoints-runner (req 2)
   :agendapoints-corp (req (+ 2 (get-counters card :agenda)))
   :on-score {:interactive (req true)
              :effect (effect (add-counter card :agenda (quot (- (get-counters (:card context) :advancement) 3) 2))
                              (update-all-agenda-points)
                              (check-win-by-agenda))}})

(defcard "Project Kusanagi"
  {:on-score {:silent (req true)
              :effect (effect (add-counter card :agenda (- (get-counters (:card context) :advancement) 2)))}
   :events [{:event :run-ends
             :effect (req (let [cid (:cid card)
                                ices (get-in card [:special :kusanagi])]
                            (doseq [i ices]
                              (when-let [ice (get-card state i)]
                                (remove-sub! state side ice #(= cid (:from-cid %))))))
                          (update! state side (dissoc-in card [:special :kusanagi])))}]
   :abilities [{:label "Give a piece of ice \"[Subroutine] Do 1 net damage\""
                :prompt "Choose a piece of ice"
                :choices {:card #(and (ice? %)
                                      (rezzed? %))}
                :cost [:agenda 1]
                :keep-open :while-agenda-tokens-left
                :msg (str "make a piece of ice gain \"[Subroutine] Do 1 net damage\" "
                          "after all its other subroutines for the remainder of the run")
                :effect  (effect (add-extra-sub! (get-card state target)
                                                 (do-net-damage 1)
                                                 (:cid card) {:back true})
                                 (update! (update-in card [:special :kusanagi] #(conj % target))))}]})

(defcard "Project Vacheron"
  (let [vacheron-ability
        {:req (req (and (in-scored? card)
                        (not= (first (:previous-zone card)) :discard)
                        (same-card? card (or (:card context) target))))
         :msg (msg "add 4 agenda counters on " (:title card))
         :effect (effect (add-counter (get-card state card) :agenda 4)
                         (update! (assoc-in (get-card state card) [:special :vacheron] true)))}]
    {:agendapoints-runner (req (if (or (= (first (:previous-zone card)) :discard)
                                       (and (get-in card [:special :vacheron])
                                            (zero? (get-counters card :agenda)))) 3 0))
     :stolen vacheron-ability
     :events [(assoc vacheron-ability :event :as-agenda)
              {:event :runner-turn-begins
               :req (req (pos? (get-counters card :agenda)))
               :msg (msg "remove 1 agenda token from " (:title card))
               :effect (req (when (pos? (get-counters card :agenda))
                              (add-counter state side card :agenda -1))
                            (update-all-agenda-points state side)
                            (when (zero? (get-counters (get-card state card) :agenda))
                              (let [points (get-agenda-points (get-card state card))]
                                (system-msg state :runner
                                            (str "gains " (quantify points "agenda point")
                                                 " from " (:title card)))))
                            (check-win-by-agenda state side))}]
     :flags {:has-events-when-stolen true}}))

(defcard "Project Vitruvius"
  {:on-score {:silent (req true)
              :effect (effect (add-counter card :agenda (- (get-counters (:card context) :advancement) 3)))}
   :abilities [(into
                 (corp-recur)
                 {:cost [:agenda 1]
                  :keep-open false ; not using :while-agenda-tokens-left as the typical use case is only one token, even if there are multiple
                  :req (req (pos? (get-counters card :agenda)))})]})

(defcard "Project Wotan"
  {:on-score {:silent (req true)
              :effect (effect (add-counter card :agenda 3))}
   :events [{:event :run-ends
             :effect (req (let [cid (:cid card)
                                ices (get-in card [:special :wotan])]
                            (doseq [i ices]
                              (when-let [ice (get-card state i)]
                                (remove-sub! state side ice #(= cid (:from-cid %))))))
                          (update! state side (dissoc-in card [:special :wotan])))}]
   :abilities [{:req (req (and current-ice
                               (rezzed? current-ice)
                               (has-subtype? current-ice "Bioroid")
                               (= :approach-ice (:phase run))))
                :cost [:agenda 1]
                :keep-open :while-agenda-tokens-left
                :msg (str "make the approached piece of Bioroid ice gain \"[Subroutine] End the run\""
                          "after all its other subroutines for the remainder of this run")
                :effect  (effect (add-extra-sub! (get-card state current-ice)
                                                 {:label "End the run"
                                                  :msg "end the run"
                                                  :async true
                                                  :effect (effect (end-run eid card))}
                                                 (:cid card) {:back true})
                                 (update! (update-in card [:special :wotan] #(conj % current-ice))))}]})

(defcard "Project Yagi-Uda"
  (letfn [(put-back-counter [state side card]
            (update! state side (assoc-in card [:counter :agenda] (+ 1 (get-counters card :agenda)))))
          (choose-swap [to-swap]
            {:prompt (str "Choose a card in HQ to swap with " (:title to-swap))
             :choices {:not-self true
                       :card #(and (corp? %)
                                   (in-hand? %)
                                   (if (ice? to-swap)
                                     (ice? %)
                                     (or (agenda? %)
                                         (asset? %)
                                         (upgrade? %))))}
             :msg (msg "swap " (card-str state to-swap) " with a card from HQ")
             :effect (effect (swap-cards to-swap target))
             :cancel-effect (effect (put-back-counter card))})
          (choose-card [run-server]
            {:waiting-prompt "Corp to make a decision"
             :prompt "Choose a card in or protecting the attacked server."
             :choices {:card #(= (first run-server) (second (get-zone %)))}
             :effect (effect (continue-ability (choose-swap target) card nil))
             :cancel-effect (effect (put-back-counter card))})]
    {:on-score {:silent (req true)
                :effect (effect (add-counter card :agenda (- (get-counters (:card context) :advancement) 3)))}
     :abilities [{:cost [:agenda 1]
                  :keep-open false ; not using :while-agenda-tokens-left as the typical use case is only one token, even if there are multiple
                  :label "swap card in HQ with installed card"
                  :req (req run)
                  :effect (effect (continue-ability (choose-card (:server run)) card nil))}]}))

(defcard "Puppet Master"
  {:events [{:event :successful-run
             :player :corp
             :interactive (req true)
<<<<<<< HEAD
             :waiting-prompt "Corp to use Puppet Master"
             :prompt "Choose a card to place 1 advancement token on"
=======
             :waiting-prompt "Corp to make a decision"
             :prompt "Select a card to place 1 advancement token on"
>>>>>>> bbdcf867
             :choices {:card can-be-advanced?}
             :msg (msg "place 1 advancement token on " (card-str state target))
             :effect (effect (add-prop :corp target :advance-counter 1 {:placed true}))}]})

(defcard "Quantum Predictive Model"
  {:flags {:rd-reveal (req true)}
   :access {:req (req tagged)
            :player :runner
            :async true
            :interactive (req true)
            :prompt "Quantum Predictive Model was added to the corp's score area"
            :choices ["OK"]
            :msg "add it to their score area and gain 1 agenda point"
            :effect (effect (as-agenda :corp eid card 1))}})

(defcard "Rebranding Team"
  {:on-score {:msg "make all assets gain Advertisement"}
   :swapped {:msg "make all assets gain Advertisement"}
   :constant-effects [{:type :gain-subtype
                       :req (req (asset? target))
                       :value "Advertisement"}]})

(defcard "Reeducation"
  (letfn [(corp-final [chosen original]
            {:prompt (str "The bottom cards of R&D will be " (string/join  ", " (map :title chosen)) ".")
             :choices ["Done" "Start over"]
             :async true
             :msg (req (let [n (count chosen)]
                         (str "add " n " cards from HQ to the bottom of R&D and draw " n " cards."
                              " The Runner randomly adds " (if (<= n (count (:hand runner))) n 0)
                              " cards from their Grip to the bottom of the Stack")))
             :effect (req (let [n (count chosen)]
                            (if (= target "Done")
                              (do (doseq [c (reverse chosen)] (move state :corp c :deck))
                                  (draw state :corp n)
                                  ; if corp chooses more cards than runner's hand, don't shuffle runner hand back into Stack
                                  (when (<= n (count (:hand runner)))
                                    (doseq [r (take n (shuffle (:hand runner)))] (move state :runner r :deck)))
                                  (effect-completed state side eid))
                              (continue-ability state side (corp-choice original '() original) card nil))))})
          (corp-choice [remaining chosen original] ; Corp chooses cards until they press 'Done'
            {:prompt "Choose a card to move to bottom of R&D"
             :choices (conj (vec remaining) "Done")
             :async true
             :effect (req (let [chosen (cons target chosen)]
                            (if (not= target "Done")
                              (continue-ability
                                state side
                                (corp-choice (remove-once #(= target %) remaining) chosen original)
                                card nil)
                              (if (pos? (count (remove #(= % "Done") chosen)))
                                (continue-ability state side (corp-final (remove #(= % "Done") chosen) original) card nil)
                                (do (system-msg state side "does not add any cards from HQ to bottom of R&D")
                                    (effect-completed state side eid))))))})]
    {:on-score {:async true
                :waiting-prompt "Corp to make a decision"
                :effect (req (let [from (get-in @state [:corp :hand])]
                               (if (pos? (count from))
                                 (continue-ability state :corp (corp-choice from '() from) card nil)
                                 (do (system-msg state side "does not add any cards from HQ to bottom of R&D")
                                     (effect-completed state side eid)))))}}))

(defcard "Remastered Edition"
  {:on-score {:effect (effect (add-counter card :agenda 1))
              :silent (req true)}
   :abilities [{:cost [:agenda 1]
                :msg (msg "place 1 advancement token on " (card-str state target))
                :label "place 1 advancement token"
                :keep-open :while-agenda-tokens-left
                :choices {:card installed?}
                :effect (effect (add-prop target :advance-counter 1 {:placed true}))}]})

(defcard "Remote Data Farm"
  {:on-score {:silent (req true)
              :msg "increase their maximum hand size by 2"}
   :constant-effects [(corp-hand-size+ 2)]})

(defcard "Remote Enforcement"
  {:on-score
   {:interactive (req true)
    :optional
    {:prompt "Search R&D for a piece of ice to install protecting a remote server?"
     :yes-ability
     {:async true
      :effect (effect
                (continue-ability
                  (if (not-empty (filter ice? (:deck corp)))
                    {:async true
                     :prompt "Choose a piece of ice"
                     :choices (req (filter ice? (:deck corp)))
                     :effect (effect
                               (continue-ability
                                 (let [chosen-ice target]
                                   {:async true
                                    :prompt (str "Choose a server to install " (:title chosen-ice) " on")
                                    :choices (filter #(not (#{"HQ" "Archives" "R&D"} %))
                                                     (corp-install-list state chosen-ice))
                                    :effect (effect (shuffle! :deck)
                                                    (corp-install eid chosen-ice target
                                                                  {:install-state :rezzed-no-rez-cost}))})
                                 card nil))}
                    {:prompt "You have no ice in R&D"
                     :choices ["Carry on!"]
                     :prompt-type :bogus
                     :effect (effect (shuffle! :deck))})
                  card nil))}}}})

(defcard "Research Grant"
  {:on-score {:interactive (req true)
              :silent (req (empty? (filter #(= (:title %) "Research Grant") (all-installed state :corp))))
              :async true
              :effect (effect (continue-ability
                                {:prompt "Choose another installed copy of Research Grant to score"
                                 :choices {:card #(= (:title %) "Research Grant")}
                                 :interactive (req true)
                                 :async true
                                 :req (req (seq (filter #(= (:title %) "Research Grant") (all-installed state :corp))))
                                 :effect (effect (score eid (get-card state target) {:no-req true}))
                                 :msg "score another installed copy of Research Grant"}
                                card nil))}})

(defcard "Restructured Datapool"
  {:abilities [{:cost [:click 1]
                :label "give runner 1 tag"
                :keep-open :while-clicks-left
                :trace {:base 2
                        :successful {:msg "give the Runner 1 tag"
                                     :async true
                                     :effect (effect (gain-tags eid 1))}}}]})

(defcard "SDS Drone Deployment"
  {:steal-cost-bonus (req [:program 1])
   :on-score {:req (req (seq (all-installed-runner-type state :program)))
<<<<<<< HEAD
              :waiting-prompt "Corp to trash a card"
              :prompt "Choose a program to trash"
=======
              :waiting-prompt "Corp to make a decision"
              :prompt "Select a program to trash"
>>>>>>> bbdcf867
              :choices {:card #(and (installed? %)
                                    (program? %))
                        :all true}
              :msg (msg "trash " (:title target))
              :async true
              :effect (effect (trash eid target))}})

(defcard "Self-Destruct Chips"
  {:on-score {:silent (req true)
              :msg "decrease the Runner's maximum hand size by 1"}
   :constant-effects [(runner-hand-size+ -1)]})

(defcard "Send a Message"
  (let [ability
        {:interactive (req true)
         :choices {:card #(and (ice? %)
                               (not (rezzed? %))
                               (installed? %))}
         :async true
         :effect (effect (rez eid target {:ignore-cost :all-costs}))}]
    {:on-score ability
     :stolen ability}))

(defcard "Sensor Net Activation"
  {:on-score {:effect (effect (add-counter card :agenda 1))
              :silent (req true)}
   :abilities [{:cost [:agenda 1]
                :req (req (some #(and (has-subtype? % "Bioroid")
                                      (not (rezzed? %)))
                                (all-installed state :corp)))
                :label "Choose a bioroid to rez, ignoring all costs"
                :prompt "Choose a bioroid to rez, ignoring all costs"
                :choices {:card #(and (has-subtype? % "Bioroid")
                                      (not (rezzed? %)))}
                :msg (msg "rez " (card-str state target) ", ignoring all costs")
                :async true
                :effect (req (wait-for (rez state side target {:ignore-cost :all-costs})
                                       (let [c (:card async-result)]
                                         (register-events
                                           state side card
                                           [{:event (if (= side :corp) :corp-turn-ends :runner-turn-ends)
                                             :unregister-once-resolved true
                                             :duration :end-of-turn
                                             :effect (effect (derez c))}])
                                         (effect-completed state side eid))))}]})

(defcard "Sentinel Defense Program"
  {:events [{:event :pre-resolve-damage
             :req (req (and (= target :brain)
                            (pos? (last targets))))
             :msg "do 1 net damage"
             :effect (effect (damage eid :net 1 {:card card}))}]})

(defcard "Show of Force"
  {:on-score {:async true
              :msg "do 2 meat damage"
              :effect (effect (damage eid :meat 2 {:card card}))}})

(defcard "SSL Endorsement"
  (let [add-credits (effect (add-counter card :credit 9))]
    {:flags {:has-events-when-stolen true}
     :on-score {:effect add-credits
                :interactive (req true)}
     :abilities [(set-autoresolve :auto-fire "whether to take credits off SSL")]
     :stolen {:effect add-credits}
     :events [{:event :corp-turn-begins
               :optional
               {:req (req (pos? (get-counters card :credit)))
                :once :per-turn
                :prompt "Gain 3 [Credits] from SSL Endorsement?"
                :autoresolve (get-autoresolve :auto-fire)
                :yes-ability
                {:async true
                 :msg (msg "gain " (min 3 (get-counters card :credit)) " [Credits]")
                 :effect (req (if (pos? (get-counters card :credit))
                                (do (add-counter state side card :credit -3)
                                    (gain-credits state :corp eid 3))
                                (effect-completed state side eid)))}}}]}))

(defcard "Standoff"
  (letfn [(stand [side]
            {:async true
             :prompt "Choose one of your installed cards to trash due to Standoff"
             :choices {:card #(and (installed? %)
                                   (same-side? side (:side %)))}
             :cancel-effect (req (if (= side :runner)
                                   (wait-for (draw state :corp 1 nil)
                                             (clear-wait-prompt state :corp)
                                             (system-msg state :runner "declines to trash a card due to Standoff")
                                             (system-msg state :corp "draws a card and gains 5 [Credits] from Standoff")
                                             (gain-credits state :corp eid 5))
                                   (do (system-msg state :corp "declines to trash a card from Standoff")
                                       (clear-wait-prompt state :runner)
                                       (effect-completed state :corp eid))))
             :effect (req (wait-for (trash state side target {:unpreventable true})
                                    (system-msg state side (str "trashes " (card-str state target) " due to Standoff"))
                                    (clear-wait-prompt state (other-side side))
                                    (show-wait-prompt state side (str (side-str (other-side side)) " to trash a card for Standoff"))
                                    (continue-ability state (other-side side) (stand (other-side side)) card nil)))})]
    {:on-score
     {:interactive (req true)
      :async true
      :effect (effect (show-wait-prompt (str (side-str (other-side side)) " to trash a card for Standoff"))
                (continue-ability :runner (stand :runner) card nil))}}))

(defcard "Sting!"
  (letfn [(count-opp-stings [state side]
            (count (filter #(= (:title %) "Sting!") (get-in @state [(other-side side) :scored]))))]
    {:on-score {:msg (msg "deal " (inc (count-opp-stings state :corp)) " net damage")
                :async true
                :effect (effect (damage eid :net (inc (count-opp-stings state :corp)) {:card card}))}
     :stolen {:msg (msg "deal " (inc (count-opp-stings state :runner)) " net damage")
              :async true
              :effect (effect (damage eid :net (inc (count-opp-stings state :runner)) {:card card}))}}))

(defcard "Successful Field Test"
  (letfn [(sft [n max-ops]
            {:prompt "Choose a card in HQ to install"
             :async true
             :choices {:card #(and (corp? %)
                                   (not (operation? %))
                                   (in-hand? %))}
             :effect (req (wait-for
                            (corp-install state side target nil {:ignore-all-cost true})
                            (continue-ability state side (when (< n max-ops) (sft (inc n) max-ops)) card nil)))})]
    {:on-score {:async true
                :msg "install cards from HQ, ignoring all costs"
                :effect (req (let [max-ops (count (filter (complement operation?) (:hand corp)))]
                               (continue-ability state side (sft 1 max-ops) card nil)))}}))

(defcard "Superconducting Hub"
  {:constant-effects [{:type :hand-size
                       :req (req (= :corp side))
                       :value 2}]
   :on-score
   {:optional
    {:prompt "Draw 2 cards?"
     :yes-ability {:msg "draw 2 cards"
                   :async true
                   :effect (effect (draw :corp eid 2 nil))}}}})

(defcard "Superior Cyberwalls"
  (ice-boost-agenda "Barrier"))

(defcard "TGTBT"
  {:flags {:rd-reveal (req true)}
   :access {:msg "give the Runner 1 tag"
            :async true
            :effect (effect (gain-tags eid 1))}})

(defcard "The Cleaners"
  {:events [{:event :pre-damage
             :req (req (and (= target :meat)
                            (= side :corp)))
             :msg "do 1 additional meat damage"
             :effect (effect (damage-bonus :meat 1))}]})

(defcard "The Future is Now"
  {:on-score {:interactive (req true)
              :prompt "Choose a card to add to HQ"
              :choices (req (:deck corp))
              :msg (msg "add a card from R&D to HQ and shuffle R&D")
              :req (req (pos? (count (:deck corp))))
              :effect (effect (shuffle! :deck)
                              (move target :hand))}})

(defcard "The Future Perfect"
  {:flags {:rd-reveal (req true)}
   :access {:psi {:req (req (not installed))
                  :not-equal
                  {:msg "prevent it from being stolen"
                   :effect (effect (register-run-flag!
                                     card :can-steal
                                     (fn [_ _ c] (not (same-card? c card))))
                                   (effect-completed eid))}}}})

(defcard "Timely Public Release"
  {:on-score {:silent (req true)
              :effect (effect (add-counter card :agenda 1))}
   :abilities [{:cost [:agenda 1]
                :keep-open false ; not using :while-agenda-tokens-left as the typical use case is only one token, even if there are multiple
                :label "Install a piece of ice in any position, ignoring all costs"
                :prompt "Choose a piece of ice to install"
                :show-discard true
                :choices {:card #(and (ice? %)
                                      (or (in-hand? %)
                                          (in-discard? %)))}
                :msg (msg "install "
                          (if (and (in-discard? target)
                                   (or (faceup? target)
                                       (not (facedown? target))))
                            (:title target)
                            "ice")
                          " from " (zone->name (get-zone target)))
                :async true
                :effect (effect
                          (continue-ability
                            (let [chosen-ice target]
                              {:prompt "Choose a server"
                               :choices (req servers)
                               :async true
                               :effect (effect
                                         (continue-ability
                                           (let [chosen-server target
                                                 num-ice (count (get-in (:corp @state)
                                                                        (conj (server->zone state target) :ices)))]
                                             {:prompt "Which position to install in? (0 is innermost)"
                                              :choices (vec (reverse (map str (range (inc num-ice)))))
                                              :async true
                                              :effect (req (let [target (Integer/parseInt target)]
                                                             (wait-for (corp-install
                                                                         state side chosen-ice chosen-server
                                                                         {:ignore-all-cost true :index target})
                                                                       (when (and run
                                                                                  (= (zone->name (first (:server run)))
                                                                                     chosen-server))
                                                                         (let [curr-pos (get-in @state [:run :position])]
                                                                           (when (< target curr-pos)
                                                                             (swap! state update-in [:run :position] inc))))
                                                                       (effect-completed state side eid))))})
                                           card nil))})
                            card nil))}]})

(defcard "Tomorrow's Headline"
  (let [ability
        {:interactive (req true)
         :msg "give Runner 1 tag"
         :async true
         :effect (req (gain-tags state :corp eid 1))}]
    {:on-score ability
     :stolen ability}))

(defcard "Transport Monopoly"
  {:on-score {:silent (req true)
              :effect (effect (add-counter card :agenda 2))}
   :abilities [{:cost [:agenda 1]
                :req (req run)
                :msg "prevent this run from becoming successful"
                :effect (effect (register-floating-effect
                                  card
                                  {:type :block-successful-run
                                   :duration :end-of-run
                                   :value true}))}]})

(defcard "Underway Renovation"
  (letfn [(adv4? [s c] (if (>= (get-counters (get-card s c) :advancement) 4) 2 1))]
    {:install-state :face-up
     :events [{:event :advance
               :async true
               :req (req (same-card? card target))
               :msg (msg (if (pos? (count (:deck runner)))
                           (str "trash "
                                (string/join ", " (map :title (take (adv4? state card) (:deck runner))))
                                " from the Runner's stack")
                           "trash from the Runner's stack but it is empty"))
               :effect (effect (mill :corp eid :runner (adv4? state card)))}]}))

(defcard "Unorthodox Predictions"
  {:implementation "Prevention of subroutine breaking is not enforced"
   :on-score {:prompt "Choose an ice type for Unorthodox Predictions"
              :choices ["Barrier" "Code Gate" "Sentry"]
              :msg (msg "prevent subroutines on " target " ice from being broken until next turn.")}})

(defcard "Utopia Fragment"
  {:events [{:event :pre-steal-cost
             :req (req (pos? (get-counters target :advancement)))
             :effect (req (let [counter (get-counters target :advancement)]
                            (steal-cost-bonus state side [:credit (* 2 counter)])))}]})

(defcard "Vanity Project"
  ;; No special implementation
  {})

(defcard "Veterans Program"
  {:on-score {:interactive (req true)
              :msg "lose 2 bad publicity"
              :effect (effect (lose-bad-publicity 2))}})

(defcard "Viral Weaponization"
  {:on-score
   {:effect
    (effect
      (register-events
        card
        [{:event (if (= :corp (:active-player @state)) :corp-turn-ends :runner-turn-ends)
          :unregister-once-resolved true
          :duration :end-of-turn
          :msg (msg "do " (count (:hand runner)) " net damage")
          :async true
          :effect (effect (damage eid :net (count (:hand runner)) {:card card}))}]))}})

(defcard "Voting Machine Initiative"
  {:on-score {:silent (req true)
              :effect (effect (add-counter card :agenda 3))}
   :events [{:event :runner-turn-begins
             :optional
             {:player :corp
              :req (req (pos? (get-counters card :agenda)))
              :waiting-prompt "Corp to choose an option"
              :prompt "Use Voting Machine Initiative to make the Runner lose 1 [Click]?"
              :yes-ability
              {:msg "make the Runner lose 1 [Click]"
               :effect (effect (lose :runner :click 1)
                               (add-counter card :agenda -1))}}}]})

(defcard "Vulcan Coverup"
  {:on-score {:interactive (req true)
              :msg "do 2 meat damage"
              :async true
              :effect (effect (damage eid :meat 2 {:card card}))}
   :stolen {:msg "force the Corp to take 1 bad publicity"
            :async true
            :effect (effect (gain-bad-publicity :corp eid 1))}})

(defcard "Vulnerability Audit"
  {:flags {:can-score (req (let [result (not= :this-turn (installed? card))]
                             (when-not result
                               (toast state :corp "Cannot score Vulnerability Audit the turn it was installed." "warning"))
                             result))}})

(defcard "Water Monopoly"
  {:constant-effects [{:type :install-cost
                       :req (req (and (resource? target)
                                      (not (has-subtype? target "Virtual"))
                                      (not (:facedown (second targets)))))
                       :value 1}]})<|MERGE_RESOLUTION|>--- conflicted
+++ resolved
@@ -1212,13 +1212,8 @@
                 :silent (req true)
                 :req (req (and (< 4 (get-counters (:card context) :advancement))
                                (pos? (count (all-installed state :runner)))))
-<<<<<<< HEAD
-                :waiting-prompt "Runner to trash installed cards"
+                :waiting-prompt "Runner to make a decision"
                 :prompt (msg "Choose " (trash-count-str (:card context)) " installed cards to trash")
-=======
-                :waiting-prompt "Runner to make a decision"
-                :prompt (msg "Select " (trash-count-str (:card context)) " installed cards to trash")
->>>>>>> bbdcf867
                 :choices {:max (req (min (- (get-counters (:card context) :advancement) 4)
                                          (count (all-installed state :runner))))
                           :card #(and (runner? %)
@@ -1371,13 +1366,8 @@
   {:events [{:event :successful-run
              :player :corp
              :interactive (req true)
-<<<<<<< HEAD
-             :waiting-prompt "Corp to use Puppet Master"
+             :waiting-prompt "Corp to make a decision"
              :prompt "Choose a card to place 1 advancement token on"
-=======
-             :waiting-prompt "Corp to make a decision"
-             :prompt "Select a card to place 1 advancement token on"
->>>>>>> bbdcf867
              :choices {:card can-be-advanced?}
              :msg (msg "place 1 advancement token on " (card-str state target))
              :effect (effect (add-prop :corp target :advance-counter 1 {:placed true}))}]})
@@ -1511,13 +1501,8 @@
 (defcard "SDS Drone Deployment"
   {:steal-cost-bonus (req [:program 1])
    :on-score {:req (req (seq (all-installed-runner-type state :program)))
-<<<<<<< HEAD
-              :waiting-prompt "Corp to trash a card"
+              :waiting-prompt "Corp to make a decision"
               :prompt "Choose a program to trash"
-=======
-              :waiting-prompt "Corp to make a decision"
-              :prompt "Select a program to trash"
->>>>>>> bbdcf867
               :choices {:card #(and (installed? %)
                                     (program? %))
                         :all true}
