--- conflicted
+++ resolved
@@ -1252,24 +1252,10 @@
                                                      (= (second (get-zone %)) zone))
                                          :max derez-count
                                          :min derez-count}
-<<<<<<< HEAD
                                :msg (msg "derez " (enumerate-str (map #(card-str state %) targets)))
                                :effect (req (doseq [t targets]
                                               (derez state side t {:no-msg true})))}
                               card nil)))})]
-=======
-                               :async true
-                               :effect (req (derez state side eid targets {:msg-keys {:source-card card}}))}
-                              card nil)))})
-          (ice-free-rez [state side targets card zone eid]
-            (if (zero? (count targets))
-              (do (register-events
-                    state side card
-                    [(ice-derez zone)])
-                  (effect-completed state side eid))
-              (wait-for (rez state :corp (make-eid state eid) (first targets) {:ignore-cost :all-costs})
-                        (ice-free-rez state side (drop 1 targets) card zone eid))))]
->>>>>>> 6f3e28d8
     {:on-score {:effect (effect (add-counter eid card :agenda 1 nil))
                 :async true
                 :silent (req true)}
