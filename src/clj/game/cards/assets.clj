--- conflicted
+++ resolved
@@ -905,7 +905,6 @@
 
    "Net Analytics"
    (let [ability {:req (req (not (empty? (filter #(some #{:tag} %) targets))))
-<<<<<<< HEAD
                   :effect (effect (show-wait-prompt :runner "Corp to use Net Analytics")
                                   (continue-ability :corp
                                     {:optional
@@ -918,15 +917,7 @@
      {:events {:runner-loss ability
                :runner-prevent ability}})
 
-"Net Police"
-=======
-                  :msg (msg "draw a card")
-                  :effect (effect (draw :corp))}]
-   {:events {:runner-loss ability
-             :runner-prevent ability}})
-
    "Net Police"
->>>>>>> d67093a8
    {:recurring (effect (set-prop card :rec-counter (:link runner)))
     :effect (effect (set-prop card :rec-counter (:link runner)))}
 
