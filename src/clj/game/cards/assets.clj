<<<<<<< HEAD
(ns game.cards.assets
  (:require [game.core :refer :all]
            [game.utils :refer [remove-once has? merge-costs zone make-cid make-label to-keyword capitalize
                                costs-to-symbol vdissoc distinct-by abs string->num safe-split get-cid dissoc-in
                                cancellable card-is? side-str build-cost-str build-spend-msg cost-names
                                zones->sorted-names remote->name remote-num->name central->name zone->name central->zone
                                is-remote? is-central? get-server-type other-side same-card? same-side?
                                combine-subtypes remove-subtypes remove-subtypes-once click-spent? used-this-turn?
                                pluralize quantify type->rig-zone safe-zero?]]
            [game.macros :refer [effect req msg when-completed final-effect continue-ability]]
            [clojure.string :refer [split-lines split join lower-case includes? starts-with?]]
            [clojure.stacktrace :refer [print-stack-trace]]
            [jinteki.utils :refer [str->int]]
            [jinteki.cards :refer [all-cards]]))
=======
(in-ns 'game.core)

(declare expose-prevent runner-loses-click)
>>>>>>> 682e02dc

;;; Asset-specific helpers
(defn installed-access-trigger
  "Effect for triggering ambush on access.
  Ability is what happends upon access. If cost is specified Corp needs to pay that to trigger."
  ([cost ability]
   (let [ab (if (pos? cost) (assoc ability :cost [:credit cost]) ability)
         prompt (if (pos? cost)
                  (req (str "Pay " cost " [Credits] to use " (:title card) " ability?"))
                  (req (str "Use " (:title card) " ability?")))]
     (installed-access-trigger cost ab prompt)))
  ([cost ability prompt]
   {:access {:req (req (and installed (>= (:credit corp) cost)))
             :delayed-completion true
             :effect (effect (show-wait-prompt :runner (str "Corp to use " (:title card)))
                             (continue-ability
                              {:optional
                               {:prompt prompt
                                :yes-ability ability
                                :end-effect (effect (clear-wait-prompt :runner))}}
                              card nil))}}))

(defn advance-ambush
  "Creates advanceable ambush structure with specified ability for specified cost"
  ([cost ability] (assoc (installed-access-trigger cost ability) :advanceable :always))
  ([cost ability prompt] (assoc (installed-access-trigger cost ability prompt)
                           :advanceable :always)))

(defn campaign
  "Creates a Campaign with X counters draining Y per-turn.
  Trashes itself when out of counters"
  [counters per-turn]
  (let [ability {:msg (str "gain " per-turn " [Credits]")
                 :counter-cost [:credit per-turn]
                 :once :per-turn
                 :req (req (:corp-phase-12 @state))
                 :label (str "Gain " per-turn " [Credits] (start of turn)")
                 :effect (req (gain state :corp :credit per-turn)
                              (when (zero? (get-in card [:counter :credit]))
                                (trash state :corp card)))}]
    {:effect (effect (add-counter card :credit counters))
     :derezzed-events {:runner-turn-ends corp-rez-toast}
     :events {:corp-turn-begins ability}
     :abilities [ability]}))

(defn as-trashed-agenda
  "Adds the given card to the given side's :scored area as an agenda worth n points after resolving the trash prompt."
  ([state side eid card n] (as-trashed-agenda state side eid card n nil))
  ([state side eid card n options]
  (or (move state :runner (assoc (deactivate state side card) :agendapoints n) :scored options) ; if the runner did not trash the card on access, then this will work
      (move state :runner (assoc (deactivate state side card) :agendapoints n :zone [:discard]) :scored options)) ; allow force option in case of Blacklist/News Team
   (when-completed (trigger-event-sync state side :as-agenda (assoc card :as-agenda-side side :as-agenda-points n))
                   (do (gain-agenda-point state side n)
                       (effect-completed state side eid)))))

;;; Card definitions
(def card-definitions
  {"Adonis Campaign"
   (campaign 12 3)

   "Advanced Assembly Lines"
   {:effect (effect (gain :credit 3))
    :msg (msg "gain 3 [Credits]")
    :abilities [{:label "[Trash]: Install a non-agenda card from HQ"
                 :effect (effect (trash card) (corp-install target nil))
                 :msg (msg (corp-install-msg target))
                 :prompt "Select a non-agenda card to install from HQ"
                 :priority true
                 :req (req (not (:run @state)))
                 :choices {:req #(and (not (is-type? % "Operation"))
                                      (not (is-type? % "Agenda"))
                                      (= (:zone %) [:hand])
                                      (= (:side %) "Corp"))}}]}

   "Aggressive Secretary"
   (advance-ambush 2 {:req (req (< 0 (:advance-counter (get-card state card) 0)))
                      :delayed-completion true
                      :effect
                      (req (let [agg (get-card state card)
                                 n (:advance-counter agg 0)
                                 ab (-> trash-program
                                        (assoc-in [:choices :max] n)
                                        (assoc :prompt (msg "Choose " (quantify n "program") " to trash")
                                               :delayed-completion true
                                               :effect (effect (trash-cards eid targets nil))
                                               :msg (msg "trash " (join ", " (map :title targets)))))]
                             (continue-ability state side ab agg nil)))})

   "Alexa Belsky"
   {:abilities [{:label "[Trash]: Shuffle all cards in HQ into R&D"
                 :effect (req (trash state side card)
                              (show-wait-prompt state :corp "Runner to decide whether or not to prevent Alexa Belsky")
                              (resolve-ability
                                state side
                                {:prompt "Prevent Alexa Belsky from shuffling back in 1 card for every 2 [Credits] spent. How many credits?"
                                 :choices :credit
                                 :player :runner
                                 :priority 2
                                 :msg (msg "shuffle " (quantify (- (count (:hand corp)) (quot target 2)) "card")
                                           " in HQ into R&D")
                                 :effect (req (if (pos? (quot target 2))
                                                (let [prevented (quot target 2)
                                                      unprevented (- (count (:hand corp)) prevented)]
                                                  (doseq [c (take unprevented (shuffle (:hand corp)))]
                                                    (move state :corp c :deck))
                                                  (when (pos? unprevented) (shuffle! state :corp :deck))
                                                  (system-msg state :runner
                                                              (str "pays " target " [Credits] to prevent "
                                                                   (quantify prevented "random card")
                                                                   " in HQ from being shuffled into R&D")))
                                                (shuffle-into-deck state :corp :hand))
                                              (clear-wait-prompt state :corp))} card nil))}]}

   "Alix T4LB07"
   {:events {:corp-install {:effect (effect (add-counter card :power 1))}}
    :abilities [{:cost [:click 1] :label "Gain 2 [Credits] for each counter on Alix T4LB07"
                 :msg (msg "gain " (* 2 (get-in card [:counter :power] 0)) " [Credits]")
                 :effect (effect (gain :credit (* 2 (get-in card [:counter :power] 0)))
                                 (trash card))}]}

   "Allele Repression"
   {:implementation "Card swapping is manual"
    :advanceable :always
    :abilities [{:label "Swap 1 card in HQ and Archives for each advancement token"
                 :effect (effect (trash card))
                 :msg (msg "swap " (:advance-counter card 0) " cards in HQ and Archives")}]}

   "Amani Senai"
   (let [get-last-stolen-pts (fn [state] (advancement-cost state :corp (last (get-in @state [:runner :scored]))))
         get-last-scored-pts (fn [state] (advancement-cost state :corp (last (get-in @state [:corp :scored]))))
         senai-ability (fn [trace-base-func]
                         {:interactive (req true)
                          :optional {:prompt "Trace with Amani Senai?" :player :corp
                                     :yes-ability {:trace {:base (req (trace-base-func state))
                                                           :choices {:req #(and (installed? %)
                                                                                (card-is? % :side :runner))}
                                                           :label "add an installed card to the Grip"
                                                           :msg (msg "add " (:title target) " to the Runner's Grip")
                                                           :effect (effect (move :runner target :hand true))}}}})]
     {:events {:agenda-scored (senai-ability get-last-scored-pts)
               :agenda-stolen (senai-ability get-last-stolen-pts)}})

   "Anson Rose"
   (let [ability {:label "Place 1 advancement token on Anson Rose (start of turn)"
                  :once :per-turn
                  :effect (effect (add-prop card :advance-counter 1 {:placed true}))}]
     {:derezzed-events {:runner-turn-ends corp-rez-toast}
      :flags {:corp-phase-12 (req true)}
      :events {:corp-turn-begins ability
               :rez {:req (req (and (ice? target) (pos? (:advance-counter card 0))))
                     :delayed-completion true
                     :effect (req (let [ice (get-card state target)
                                        icename (:title ice)]
                                    (show-wait-prompt state :runner "Corp to use Anson Rose")
                                    (continue-ability state side
                                      {:optional
                                       {:prompt (msg "Move advancement tokens from Anson Rose to " icename "?")
                                        :yes-ability {:prompt "Choose how many advancement tokens to remove from Anson Rose"
                                                      :choices {:number (req (:advance-counter card))}
                                                      :effect (effect (clear-wait-prompt :runner)
                                                                      (add-prop :corp ice :advance-counter target {:placed true})
                                                                      (add-prop :corp card :advance-counter (- target) {:placed true})
                                                                      (system-msg (str "uses Anson Rose to move " target " advancement tokens to "
                                                                                       (card-str state ice))))}
                                        :no-ability {:effect (effect (clear-wait-prompt :runner))}}}
                                     card nil)))}}
      :abilities [ability]})

   "Aryabhata Tech"
   {:events {:successful-trace {:msg "gain 1 [Credit] and force the Runner to lose 1 [Credit]"
                                :effect (effect (gain :credit 1)
                                                (lose :runner :credit 1))}}}

   "Bio-Ethics Association"
   (let [ability {:req (req unprotected)
                  :delayed-completion true
                  :label "Do 1 net damage (start of turn)"
                  :once :per-turn
                  :msg "do 1 net damage"
                  :effect (effect (damage eid :net 1 {:card card}))}]
     {:derezzed-events {:runner-turn-ends corp-rez-toast}
      :events {:corp-turn-begins ability}
      :abilities [ability]})

   "Bioroid Work Crew"
   {:implementation "Timing restriction of ability use not enforced"
    :abilities [{:label "[Trash]: Install 1 card, paying all costs"
                 :req (req (= (:active-player @state) :corp))
                 :prompt "Select a card in HQ to install"
                 :choices {:req #(and (not (is-type? % "Operation"))
                                      (in-hand? %)
                                      (= (:side %) "Corp"))}
                 :effect (effect (trash card {:cause :ability-cost})
                                 (corp-install target nil))
                 :msg (msg (corp-install-msg target))}]}

   "Blacklist"
   {:effect (effect (lock-zone (:cid card) :runner :discard))
    :leave-play (effect (release-zone (:cid card) :runner :discard))}

   "Breached Dome"
   {:flags {:rd-reveal (req true)}
    :access {:delayed-completion true
             :effect (req (let [c (first (get-in @state [:runner :deck]))]
                            (system-msg state :corp (str "uses Breached Dome to do one meat damage and to trash " (:title c)
                                                         " from the top of the Runner's Stack"))
                            (mill state :corp :runner 1)
                            (damage state side eid :meat 1 {:card card})))}}

   "Brain-Taping Warehouse"
   {:events {:pre-rez
             {:req (req (and (ice? target) (has-subtype? target "Bioroid")))
              :effect (effect (rez-cost-bonus (- (:click runner))))}}}

   "Broadcast Square"
   {:events {:pre-bad-publicity {:delayed-completion true
                                 :trace {:base 3
                                         :msg "prevents all bad publicity"
                                         :effect (effect (bad-publicity-prevent Integer/MAX_VALUE))}}}}

   "Capital Investors"
   {:abilities [{:cost [:click 1] :effect (effect (gain :credit 2)) :msg "gain 2 [Credits]"}]}

   "Cerebral Overwriter"
   (advance-ambush 3 {:req (req (< 0 (:advance-counter (get-card state card) 0)))
                      :msg (msg "do " (:advance-counter (get-card state card) 0) " brain damage")
                      :delayed-completion true
                      :effect (effect (damage eid :brain (:advance-counter (get-card state card) 0) {:card card}))})

   "Chairman Hiro"
   {:effect (effect (lose :runner :hand-size {:mod 2}))
    :leave-play (effect (gain :runner :hand-size {:mod 2}))
    :trash-effect {:when-inactive true
                   :req (req (:access @state))
                   :msg "add it to the Runner's score area as an agenda worth 2 agenda points"
                   :delayed-completion true
                   :effect (req (as-agenda state :runner eid card 2))}}

   "Chief Slee"
   {:abilities [{:label "Add 1 power counter"
                 :effect (effect (add-counter card :power 1)
                                 (system-msg (str "adds 1 power counter to Chief Slee")))}
                {:counter-cost [:power 5] :cost [:click 1]
                 :delayed-completion true
                 :msg "do 5 meat damage"
                 :effect (effect (damage eid :meat 5 {:card card}))}]}

   "C.I. Fund"
   {:derezzed-events {:runner-turn-ends corp-rez-toast}
    :flags {:corp-phase-12 (req (> (:credit corp) 0))}
    :abilities [{:label "Move up to 3 [Credit] from credit pool to C.I. Fund"
                 :prompt "Choose how many [Credit] to move" :once :per-turn
                 :choices {:number (req (min (:credit corp) 3))}
                 :effect (effect (lose :credit target)
                                 (add-counter card :credit target))
                 :msg (msg "move " target " [Credit] to C.I. Fund")}
                {:label "Take all credits from C.I. Fund"
                 :cost [:credit 2]
                 :msg (msg "trash it and gain " (get-in card [:counter :credit] 0) " [Credits]")
                 :effect (effect (gain :credit (get-in card [:counter :credit] 0))
                                 (trash card {:cause :ability-cost}))}]
    :events {:corp-turn-begins {:req (req (>= (get-in card [:counter :credit] 0) 6))
                                :effect (effect (add-counter card :credit 2)
                                                (system-msg (str "adds 2 [Credit] to C.I. Fund")))}}}

   "City Surveillance"
   {:events {:runner-turn-begins
             {:prompt "Pay 1 [Credits] or take 1 tag" :choices ["Pay 1 [Credits]" "Take 1 tag"]
              :player :runner :msg "make the Runner pay 1 [Credits] or take 1 tag"
              :delayed-completion true
              :effect (req (if-not (and (= target "Pay 1 [Credits]")
                                        (pay state side card :credit 1)
                                        (effect-completed state side eid))
                             (do (tag-runner state side eid 1)
                                 (system-msg state side "takes 1 tag"))
                             (system-msg state side "pays 1 [Credits]")))}}}

   "Clone Suffrage Movement"
   {:derezzed-events {:runner-turn-ends corp-rez-toast}
    :flags {:corp-phase-12 (req (and (some #(is-type? % "Operation") (:discard corp))
                                     unprotected))}
    :abilities [{:label "Add 1 operation from Archives to HQ"
                 :prompt "Select an operation in Archives to add to HQ" :show-discard true
                 :choices {:req #(and (is-type? % "Operation")
                                      (= (:zone %) [:discard]))}
                 :effect (effect (move target :hand)) :once :per-turn
                 :msg (msg "add " (if (:seen target) (:title target) "a facedown card") " to HQ")}]}

   "Clyde Van Rite"
   (let [ability {:prompt "Pay 1 [Credits] or trash the top card of the Stack"
                  :once :per-turn
                  :choices ["Pay 1 [Credits]" "Trash top card"]
                  :player :runner :msg "make the Runner pay 1 [Credits] or trash the top card of the Stack"
                  :effect (req (cond
                                 ;; Pay 1 credit scenarios
                                 (or (and (= target "Pay 1 [Credits]")
                                          (pos? (:credit runner)))
                                     (and (= target "Trash top card")
                                          (pos? (:credit runner))
                                          (zero? (count (:deck runner)))))
                                 (do (pay state side card :credit 1)
                                     (system-msg state side "pays 1 [Credits]"))

                                 ;; Trash top card scenarios
                                 (or (and (= target "Trash top card")
                                          (pos? (count (:deck runner))))
                                     (and (= target "Pay 1 [Credits]")
                                          (pos? (count (:deck runner)))
                                          (zero? (:credit runner))))
                                 (do (mill state :runner)
                                     (system-msg state side "trashes the top card of the Stack"))

                                 :else (system-msg state side "cannot pay 1 [Credits] or
                                 trash the top card of the Stack")))}]
   {:derezzed-events {:runner-turn-ends corp-rez-toast}
    :flags {:corp-phase-12 (req true)}
    :events {:corp-turn-begins ability}
    :abilities [ability]})

   "Commercial Bankers Group"
   (let [ability {:req (req unprotected)
                  :label "Gain 3 [Credits] (start of turn)"
                  :once :per-turn
                  :msg "gain 3 [Credits]"
                  :effect (effect (gain :credit 3))}]
     {:derezzed-events {:runner-turn-ends corp-rez-toast}
      :events {:corp-turn-begins ability}
      :abilities [ability]})

   "Constellation Protocol"
   {:derezzed-events {:runner-turn-ends corp-rez-toast}
    :flags {:corp-phase-12
            (req (let [tokens (filter #(pos? (:advance-counter % 0)) (all-installed state :corp))
                       advanceable (filter #(can-be-advanced? %) (all-installed state :corp))]
                   (when (and (not-empty tokens) (not-empty (clojure.set/difference (set advanceable) (set tokens))))
                     true)))}
    :once :per-turn
    :abilities [{:label "Move an advancement token between ICE"
                 :choices {:req #(and (ice? %) (:advance-counter %))}
                 :priority true
                 :effect (req (let [fr target]
                                (resolve-ability
                                  state side
                                  {:priority true
                                   :prompt "Move to where?"
                                   :choices {:req #(and (ice? %)
                                                        (not= (:cid fr) (:cid %))
                                                        (can-be-advanced? %))}
                                   :effect (effect (add-prop :corp target :advance-counter 1)
                                                   (add-prop :corp fr :advance-counter -1)
                                                   (system-msg (str "uses Constellation Protocol to move an advancement token from "
                                                                    (card-str state fr) " to " (card-str state target))))} card nil)
                                card nil))}]}

   "Contract Killer"
   {:advanceable :always
    :abilities [{:label "Trash a connection" :cost [:click 1] :req (req (>= (:advance-counter card) 2))
                 :choices {:req #(has-subtype? % "Connection")}
                 :msg (msg "trash " (:title target)) :effect (effect (trash card) (trash target))}
                {:cost [:click 1] :req (req (>= (:advance-counter card) 2))
                 :delayed-completion true
                 :msg "do 2 meat damage"
                 :effect (effect (trash card) (damage eid :meat 2 {:card card}))}]}

   "Corporate Town"
   {:additional-cost [:forfeit]
    :derezzed-events {:runner-turn-ends corp-rez-toast}
    ; not-empty doesn't work for the next line, because it does not return literal true; it returns the collection.
    ; flags need exact equality of value to work.
    :flags {:corp-phase-12 (req (and (pos? (count (filter #(card-is? % :type "Resource") (all-active-installed state :runner))))
                                     (:rezzed card)))}
    :abilities [{:label "Trash a resource"
                 :prompt "Select a resource to trash with Corporate Town"
                 :once :per-turn
                 :choices {:req #(is-type? % "Resource")}
                 :msg (msg "trash " (:title target))
                 :effect (effect (trash target {:unpreventable true}))}]}

   "CPC Generator"
   {:events {:runner-click-credit {:req (req (first-event? state side :runner-click-credit))
                                   :msg "gain 1 [Credits]"
                                   :effect (effect (gain :corp :credit 1))}}}

   "Cybernetics Court"
   {:in-play [:hand-size {:mod 4}]}

   "Daily Business Show"
   {:events {:pre-corp-draw
             {:msg "draw additional cards"
              ;; The req catches draw events that happened before DBS was rezzed.
              :req (req (first-event? state :corp :pre-corp-draw))
              ;; The once and once-key force a single DBS to act on behalf of all rezzed DBS's.
              :once :per-turn
              :once-key :daily-business-show-draw-bonus
              :effect (req (let [dbs (count (filter #(and (= "06086" (:code %)) (rezzed? %)) (all-installed state :corp)))]
                             (draw-bonus state side dbs)))}
             :post-corp-draw
             {:req (req (first-event? state :corp :post-corp-draw))
              :once :per-turn
              :once-key :daily-business-show-put-bottom
              :delayed-completion true
              :effect (req (let [dbs (count (filter #(and (= "06086" (:code %)) (rezzed? %)) (all-installed state :corp)))
                                 drawn (get-in @state [:corp :register :most-recent-drawn])]
                             (show-wait-prompt state :runner "Corp to use Daily Business Show")
                             (continue-ability
                               state side
                               {:prompt (str "Select " (quantify dbs "card") " to add to the bottom of R&D")
                                :msg (msg "add " (quantify dbs "card") " to the bottom of R&D")
                                :choices {:max dbs
                                          :req #(some (fn [c] (= (:cid c) (:cid %))) drawn)}
                                :effect (req (doseq [c targets] (move state side c :deck))
                                             (clear-wait-prompt state :runner))
                                :cancel-effect (effect (clear-wait-prompt :runner))}
                               card targets)))}}}

   "Dedicated Response Team"
   {:events {:successful-run-ends {:req (req tagged)
                                   :msg "do 2 meat damage"
                                   :delayed-completion true
                                   :effect (effect (damage eid :meat 2 {:card card}))}}}

   "Dedicated Server"
   {:recurring 2}

   "Director Haas"
   {:in-play [:click 1 :click-per-turn 1]
    :trash-effect {:when-inactive true
                   :req (req (:access @state))
                   :msg "add it to the Runner's score area as an agenda worth 2 agenda points"
                   :delayed-completion true
                   :effect (req (as-agenda state :runner eid card 2))}}

   "Docklands Crackdown"
   {:abilities [{:cost [:click 2]
                 :msg "add 1 power counter"
                 :effect (effect (add-counter card :power 1))}]
    :events {:pre-install {:req (req (and (pos? (get-in card [:counter :power] 0))
                                          (not (get-in @state [:per-turn (:cid card)]))))
                           :effect (effect (install-cost-bonus [:credit (get-in card [:counter :power])]))}
             :runner-install {:silent (req true)
                              :req (req (and (pos? (get-in card [:counter :power] 0))
                                             (not (get-in @state [:per-turn (:cid card)]))))
                              :msg (msg "increase the install cost of " (:title target) " by " (get-in card [:counter :power]) " [Credits]")
                              :effect (req (swap! state assoc-in [:per-turn (:cid card)] true))}}}

   "Early Premiere"
   {:derezzed-events {:runner-turn-ends corp-rez-toast}
    :flags {:corp-phase-12 (req (some #(and (can-be-advanced? %) (in-server? %)) (all-installed state :corp)))}
    :abilities [{:cost [:credit 1] :label "Place 1 advancement token on a card that can be advanced in a server"
                 :choices {:req #(and (can-be-advanced? %)
                                      (installed? %)
                                      (in-server? %))} ; should be *in* a server
                 :effect (effect (add-prop target :advance-counter 1 {:placed true})) :once :per-turn
                 :msg (msg "place 1 advancement token on " (card-str state target))}]}

   "Echo Chamber"
   {:abilities [{:label "Add Echo Chamber to your score area as an agenda worth 1 agenda point"
                 :cost [:click 3]
                 :msg "add it to their score area as an agenda worth 1 agenda point"
                 :delayed-completion true
                 :effect (req (as-agenda state :corp eid card 1)) }]}

   "Edge of World"
   (letfn [(ice-count [state]
             (count (get-in (:corp @state) [:servers (last (:server (:run @state))) :ices])))]
     (installed-access-trigger 3 {:msg (msg "do " (ice-count state) " brain damage")
                                  :delayed-completion true
                                  :effect (effect (damage eid :brain (ice-count state)
                                                          {:card card}))}))

   "Elizabeth Mills"
   {:effect (effect (lose :bad-publicity 1)) :msg "remove 1 bad publicity"
    :abilities [{:cost [:click 1] :label "Trash a location"
                 :msg (msg "trash " (:title target) " and take 1 bad publicity")
                 :choices {:req #(has-subtype? % "Location")}
                 :effect (effect (trash card)
                                 (trash target)
                                 (gain-bad-publicity :corp 1))}]}

   "Elizas Toybox"
   {:abilities [{:cost [:click 3] :choices {:req #(not (:rezzed %))}
                 :label "Rez a card at no cost" :msg (msg "rez " (:title target) " at no cost")
                 :effect (effect (rez target {:ignore-cost :all-costs}))}]}

   "Encryption Protocol"
   {:events {:pre-trash {:req (req (installed? target))
                         :effect (effect (trash-cost-bonus 1))}}}

   "Estelle Moon"
   {:events {:corp-install {:req (req (and (#{"Asset" "Agenda" "Upgrade"} (:type target))
                                           (is-remote? (second (:zone target)))))
                            :effect (effect (add-counter card :power 1)
                                            (system-msg (str "places 1 power counter on Estelle Moon")))}}
    :abilities [{:label "Draw 1 card and gain 2 [Credits] for each power counter"
                 :effect (req (let [n (get-in card [:counter :power] 0)]
                                (draw state side n)
                                (gain state side :credit (* 2 n))
                                (system-msg state side (str "uses Estelle Moon to draw " n " cards and gain " (* 2 n) " [Credits]"))
                                (trash state side card {:cause :ability-cost})))}]}

   "Eve Campaign"
   (campaign 16 2)

   "Executive Boot Camp"
   {:derezzed-events {:runner-turn-ends corp-rez-toast}
    :flags {:corp-phase-12 (req (some #(not (rezzed? %)) (all-installed state :corp)))}
    :abilities [{:choices {:req (complement rezzed?)}
                 :label "Rez a card, lowering the cost by 1 [Credits]"
                 :msg (msg "rez " (:title target))
                 :delayed-completion true
                 :effect (req (rez-cost-bonus state side -1)
                              (when-completed (rez state side target {:no-warning true})
                                              (update! state side (assoc card :ebc-rezzed (:cid target)))))}
                {:prompt "Choose an asset to add to HQ"
                 :msg (msg "add " (:title target) " to HQ")
                 :activatemsg "searches R&D for an asset"
                 :choices (req (cancellable (filter #(is-type? % "Asset")
                                                    (:deck corp))
                                            :sorted))
                 :cost [:credit 1]
                 :label "Search R&D for an asset"
                 :effect (effect (trash card)
                                 (shuffle! :deck)
                                 (move target :hand))}]

    ; A card rezzed by Executive Bootcamp is ineligible to receive the turn-begins event for this turn.
    :suppress {:corp-turn-begins {:req (req (= (:cid target) (:ebc-rezzed (get-card state card))))}}
    :events {:corp-turn-ends {:req (req (:ebc-rezzed card))
                              :effect (effect (update! (dissoc card :ebc-rezzed)))}}}

   "Executive Search Firm"
   {:abilities [{:prompt "Choose an Executive, Sysop, or Character to add to HQ"
                 :msg (msg "add " (:title target) " to HQ and shuffle R&D")
                 :activatemsg "searches R&D for an Executive, Sysop, or Character"
                 :choices (req (cancellable (filter #(or (has-subtype? % "Executive")
                                                         (has-subtype? % "Sysop")
                                                         (has-subtype? % "Character"))
                                                    (:deck corp))
                                            :sorted))
                 :cost [:click 1]
                 :label "Search R&D for an Executive, Sysop, or Character"
                 :effect (effect (move target :hand) (shuffle! :deck))}]}

   "Exposé"
   {:advanceable :always
    :abilities [{:label "Remove 1 bad publicity for each advancement token on Exposé"
                 :msg (msg "remove " (:advance-counter card) " bad publicity")
                 :effect (effect (trash card) (lose :bad-publicity (:advance-counter card)))}]}

   "False Flag"
   (letfn [(tag-count [false-flag]
             (int (Math/floor (/ (:advance-counter false-flag 0)
                                 2))))]
     {:advanceable :always
      :access {:req (req (pos? (:advance-counter (get-card state card) 0)))
               :msg (msg "give the runner " (quantify (tag-count (get-card state card)) "tag"))
               :delayed-completion true
               :effect (effect (tag-runner :runner eid (tag-count (get-card state card))))}
      :abilities [{:cost [:click 1]
                   :advance-counter-cost 7
                   :label "Add False Flag to your score area as an agenda worth 3 agenda points"
                   :msg "add it to their score area as an agenda worth 3 agenda points"
                   :delayed-completion true
                   :effect (req (as-agenda state :corp eid card 3))}]})

   "Franchise City"
   {:events {:access {:req (req (is-type? target "Agenda"))
                      :msg "add it to their score area as an agenda worth 1 agenda point"
                      :delayed-completion true
                      :effect (req (as-agenda state :corp eid card 1))}}}

   "Full Immersion RecStudio"
   {:can-host (req (and (or (is-type? target "Asset") (is-type? target "Agenda"))
                        (> 2 (count (:hosted card)))))
    :trash-cost-bonus (req (* 3 (count (:hosted card))))
    :abilities [{:label "Install an asset or agenda on Full Immersion RecStudio"
                 :req (req (< (count (:hosted card)) 2))
                 :cost [:click 1]
                 :prompt "Select an asset or agenda to install"
                 :choices {:req #(and (or (is-type? % "Asset") (is-type? % "Agenda"))
                                      (in-hand? %)
                                      (= (:side %) "Corp"))}
                 :msg "install and host an asset or agenda"
                 :effect (req (corp-install state side target card))}
                {:label "Install a previously-installed asset or agenda on Full Immersion RecStudio (fixes only)"
                 :req (req (< (count (:hosted card)) 2))
                 :prompt "Select an installed asset or agenda to host on Full Immersion RecStudio"
                 :choices {:req #(and (or (is-type? % "Asset") (is-type? % "Agenda"))
                                      (installed? %)
                                      (= (:side %) "Corp"))}
                 :msg "install and host an asset or agenda"
                 :effect (req (host state side card target))}]}

   "Fumiko Yamamori"
   {:events {:psi-game-done {:req (req (not= (first targets) (second targets)))
                             :delayed-completion true
                             :msg "do 1 meat damage"
                             :effect (effect (damage eid :meat 1 {:card card}))}}}

   "Gene Splicer"
   {:advanceable :always
    :access {:req (req (< 0 (:advance-counter (get-card state card) 0)))
             :msg (msg "do " (:advance-counter (get-card state card) 0) " net damage")
             :delayed-completion true
             :effect (effect (damage eid :net (:advance-counter (get-card state card) 0)
                                      {:card card}))}
    :abilities [{:cost [:click 1]
                 :advance-counter-cost 3
                 :label "Add Gene Splicing to your score area as an agenda worth 1 agenda point"
                 :msg "add it to their score area as an agenda worth 1 agenda point"
                 :delayed-completion true
                 :effect (req (as-agenda state :corp eid card 1))}]}

   "Genetics Pavilion"
   {:msg "prevent the Runner from drawing more than 2 cards during their turn"
    :effect (req (max-draw state :runner 2)
                 (when (= 0 (remaining-draws state :runner))
                   (prevent-draw state :runner)))
    :events {:runner-turn-begins {:effect (effect (max-draw :runner 2))}}
    :leave-play (req (swap! state update-in [:runner :register] dissoc :max-draw :cannot-draw))}

   "Ghost Branch"
   (advance-ambush 0 {:delayed-completion true
                      :req (req (< 0 (:advance-counter (get-card state card) 0)))
                      :msg (msg "give the Runner " (quantify (:advance-counter (get-card state card) 0) "tag"))
                      :effect (effect (tag-runner :runner eid (:advance-counter (get-card state card) 0)))})

   "GRNDL Refinery"
   {:advanceable :always
    :abilities [{:label "Gain 4 [Credits] for each advancement token on GRNDL Refinery"
                 :cost [:click 1] :msg (msg "gain " (* 4 (get card :advance-counter 0)) " [Credits]")
                 :effect (effect (trash card) (gain :credit (* 4 (get card :advance-counter 0))))}]}

   "Haas Arcology AI"
   {:advanceable :while-unrezzed
    :abilities [{:label "Gain [Click][Click]" :once :per-turn :msg "gain [Click][Click]"
                 :cost [:click 1] :advance-counter-cost 1 :effect (effect (gain :click 2))}]}

   "Honeyfarm"
   {:flags {:rd-reveal (req true)}
    :access {:msg "force the Runner to lose 1 [Credits]"
             :effect (effect (lose :runner :credit 1))}}

   "Hostile Infrastructure"
   {:events {:runner-trash {:delayed-completion true
                            :req (req (some #(card-is? % :side :corp) targets))
                            :msg (msg (str "do " (count (filter #(card-is? % :side :corp) targets))
                                           " net damage"))
                            :effect (req (letfn [(do-damage [t]
                                                   (if-not (empty? t)
                                                     (when-completed (damage state side :net 1 {:card card})
                                                                     (do-damage (rest t)))
                                                     (effect-completed state side eid card)))]
                                           (do-damage (filter #(card-is? % :side :corp) targets))))}}
    :abilities [{:msg "do 1 net damage"
                 :delayed-completion true
                 :effect (effect (damage eid :net 1 {:card card}))}]}

   "Hyoubu Research Facility"
   {:events {:psi-bet-corp {:once :per-turn
                            :msg (msg "gain " target " [Credits]")
                            :effect (effect (gain :corp :credit target))}}}

   "Ibrahim Salem"
   (let [trash-ability (fn [type] {:req (req (seq (filter #(is-type? % type) (:hand runner))))
                                   :prompt (str "Choose a " type " to trash")
                                   :choices (req (filter #(is-type? % type) (:hand runner)))
                                   :effect (effect (trash target))
                                   :msg (msg " trash " (:title target) " from the Runner's Grip")})
         choose-ability {:label "Trash 1 card in the Runner's Grip of a named type"
                         :once :per-turn
                         :req (req (seq (:hand runner)))
                         :prompt "Choose a card type"
                         :choices ["Event" "Hardware" "Program" "Resource"]
                         :msg (msg "reveal " (join ", " (map :title (:hand runner))) " and trash a " target)
                         :effect (effect (resolve-ability (trash-ability target) card nil))}]
     {:additional-cost [:forfeit]
      :flags {:corp-phase-12 (constantly true)}
      :derezzed-events {:runner-turn-ends corp-rez-toast}
      :abilities [choose-ability]})

   "Illegal Arms Factory"
   (let [ability {:msg "gain 1 [Credits] and draw 1 card"
                  :label "Gain 1 [Credits] and draw 1 card (start of turn)"
                  :once :per-turn
                  :delayed-completion true
                  :req (req (:corp-phase-12 @state))
                  :effect (effect (gain :credit 1)
                                  (draw eid 1 nil))}]
     {:derezzed-events {:runner-turn-ends corp-rez-toast}
      :events {:corp-turn-begins ability}
      :abilities [ability]
      :trash-effect {:req (req (= :servers (first (:previous-zone card)))
                               (= side :runner))
                     :effect (effect (gain-bad-publicity :corp 1)
                                     (system-msg :corp (str "takes 1 bad publicity from Illegal Arms Factory")))}})

   "Indian Union Stock Exchange"
   (let [iuse {:req (req (not= (:faction target) (:faction (:identity corp))))
               :msg "gain 1 [Credits]"
               :effect (effect (gain :credit 1))}]
     {:events {:play-operation iuse :rez iuse}})

   "Isabel McGuire"
   {:abilities [{:cost [:click 1] :label "Add an installed card to HQ"
                 :choices {:req installed?}
                 :msg (msg "move " (card-str state target) " to HQ")
                 :effect (effect (move target :hand))}]}

   "IT Department"
   {:abilities [{:counter-cost [:power 1]
                 :label "Add strength to a rezzed ICE"
                 :choices {:req #(and (ice? %) (:rezzed %))}
                 :req (req (< 0 (get-in card [:counter :power] 0)))
                 :msg (msg "add strength to a rezzed ICE")
                 :effect (req (update! state side (update-in card [:it-targets (keyword (str (:cid target)))]
                                                             (fnil inc 0)))
                              (update-ice-strength state side target))}
                {:cost [:click 1]
                 :msg "add 1 counter"
                 :effect (effect (add-counter card :power 1))}]
    :events (let [it {:req (req (:it-targets card))
                      :effect (req (update! state side (dissoc card :it-targets))
                                   (update-all-ice state side))}]
              {:pre-ice-strength {:req (req (get-in card [:it-targets (keyword (str (:cid target)))]))
                                  :effect (effect (ice-strength-bonus
                                                    (* (get-in card [:it-targets (keyword (str (:cid target)))])
                                                       (inc (get-in card [:counter :power]))) target))}
               :runner-turn-ends it :corp-turn-ends it})}

   "Jackson Howard"
   {:abilities [{:cost [:click 1] :effect (effect (draw 2)) :msg "draw 2 cards"}
                {:label "Shuffle up to 3 cards from Archives into R&D"
                 :activatemsg "removes Jackson Howard from the game"
                 :effect (effect (rfg-and-shuffle-rd-effect card 3))}]}

   "Jeeves Model Bioroids"
   (let [jeeves (effect (gain :click 1))
         ability {:label "Gain [Click]"
                  :msg "gain [Click]"
                  :once :per-turn
                  :effect jeeves}
         cleanup (effect (update! (dissoc card :seen-this-turn)))]
     {:abilities [ability]
      :leave-play cleanup
      :trash-effect {:effect cleanup}
      :events {:corp-spent-click
               {:effect (req (when-not target
                               (print-stack-trace (Exception. (str "WHY JEEVES WHY: " targets))))
                             (update! state side (update-in card [:seen-this-turn (or target :this-is-a-hack)]
                                                            (fnil + 0) (second targets)))
                             (when (>= (get-in (get-card state card) [:seen-this-turn (or target :this-is-a-hack)]) 3)
                               (resolve-ability state side ability card nil)))}
               :corp-turn-ends {:effect cleanup}}})

   "Kala Ghoda Real TV"
   {:derezzed-events {:runner-turn-ends corp-rez-toast}
    :flags {:corp-phase-12 (req true)}
    :abilities [{:msg "look at the top card of the Runner's Stack"
                  :effect (effect (prompt! card (str "The top card of the Runner's Stack is "
                                                     (:title (first (:deck runner)))) ["OK"] {}))}
                {:label "[Trash]: Trash the top card of the Runner's Stack"
                 :msg (msg "trash " (:title (first (:deck runner))) " from the Runner's Stack")
                 :effect (effect (mill :runner)
                                 (trash card {:cause :ability-cost}))}]}

   "Kuwinda K4H1U3"
   (let [ability {:trace {:base (req (get-in card [:counter :power] 0))
                          :delayed-completion true
                          :effect (effect (damage :runner eid :brain 1 {:card card})
                                          (trash card))
                          :msg "do 1 brain damage"
                          :unsuccessful {:effect (effect (add-counter card :power 1)
                                                         (system-msg "adds 1 power counter to Kuwinda K4H1U3"))}}}]
     {:derezzed-events {:runner-turn-ends corp-rez-toast}
      :events {:corp-turn-begins
               {:optional {:prompt "Initiate trace with Kuwinda K4H1U3?"
                           :yes-ability ability}}}
      :abilities [(assoc ability :label "Trace X - do 1 brain damage (start of turn)")]})

   "Lakshmi Smartfabrics"
   {:events {:rez {:effect (effect (add-counter card :power 1))}}
    :abilities [{:req (req (seq (filter #(and (is-type? % "Agenda")
                                              (>= (get-in card [:counter :power] 0)
                                                  (:agendapoints %)))
                                        (:hand corp))))
                 :label "X power counters: Reveal an agenda worth X points from HQ"
                 :effect (req (let [c (get-in card [:counter :power])]
                                (resolve-ability
                                  state side
                                  {:prompt "Select an agenda in HQ to reveal"
                                   :choices {:req #(and (is-type? % "Agenda")
                                                        (>= c (:agendapoints %)))}
                                   :msg (msg "reveal " (:title target) " from HQ")
                                   :effect (req (let [title (:title target)
                                                      pts (:agendapoints target)]
                                                  (register-turn-flag! state side
                                                    card :can-steal
                                                    (fn [state side card]
                                                      (if (= (:title card) title)
                                                        ((constantly false)
                                                         (toast state :runner "Cannot steal due to Lakshmi Smartfabrics." "warning"))
                                                        true)))
                                                  (add-counter state side card :power (- pts))))} card nil)))}]}

   "Launch Campaign"
   (campaign 6 2)

   "Levy University"
   {:abilities [{:prompt "Choose an ICE"
                 :msg (msg "adds " (:title target) " to HQ")
                 :choices (req (cancellable (filter ice? (:deck corp)) :sorted))
                 :label "Search R&D for a piece of ICE"
                 :cost [:click 1 :credit 1]
                 :effect (effect (shuffle! :deck)
                                 (move target :hand))}]}

   "Lily Lockwell"
   {:delayed-completion true
    :effect (effect (draw eid 3 nil))
    :msg (msg "draw 3 cards")
    :abilities [{:label "Remove a tag to search R&D for an operation"
                 :prompt "Choose an operation to put on top of R&D"
                 :cost [:click 1]
                 :choices (req (let [ops (filter #(is-type? % "Operation") (:deck corp))]
                                 (if (empty? ops) ["No Operation in R&D"] ops)))
                 :req (req (pos? (get-in @state [:runner :tag])))
                 :effect (req (if (not= target "No Operation found")
                                (let [c (move state :corp target :play-area)]
                                  (shuffle! state :corp :deck)
                                  (move state :corp c :deck {:front true})
                                  (system-msg state side (str "uses Lily Lockwell to put " (:title c) " on top of R&D")))
                                (do (shuffle! state :corp :deck)
                                    (system-msg state side (str "uses Lily Lockwell, but did not find an Operation in R&D"))))
                              (lose state :runner :tag 1))}]}

   "Long-Term Investment"
   {:derezzed-events {:runner-turn-ends corp-rez-toast}
    :abilities [{:label "Move any number of [Credits] to your credit pool"
                 :req (req (>= (get-in card [:counter :credit] 0) 8))
                 :cost [:click 1]
                 :prompt "How many [Credits]?"
                 :choices {:counter :credit}
                 :msg (msg "gain " target " [Credits]")
                 :effect (effect (gain :credit target))}]
    :events {:corp-turn-begins {:effect (effect (add-counter card :credit 2)
                                                (system-msg (str "adds 2 [Credit] to Long-Term Investment")))}}}

   "Malia Z0L0K4"
   (let [re-enable-target (req (when-let [malia-target (:malia-target card)]
                                 (system-msg state side (str "uses "  (:title card) " to unblank "
                                                             (card-str state malia-target)))
                                 (enable-card state :runner (get-card state malia-target))
                                 (when-let [reactivate-effect (:reactivate (card-def malia-target))]
                                   (resolve-ability state :runner reactivate-effect (get-card state malia-target) nil))))]
     {:effect (effect (update! (assoc card :malia-target target))
                      (disable-card :runner target))
      :msg (msg (str "blank the text box of " (card-str state target)))

      :choices {:req #(and (= (:side %) "Runner") (installed? %) (resource? %)
                           (not (has-subtype? % "Virtual")))}
      :leave-play re-enable-target
      :move-zone re-enable-target})

   "Marilyn Campaign"
   (let [ability {:msg "gain 2 [Credits]"
                  :counter-cost [:credit 2]
                  :once :per-turn
                  :req (req (:corp-phase-12 @state))
                  :label (str "Gain 2 [Credits] (start of turn)")
                  :effect (req (gain state :corp :credit 2)
                               (when (zero? (get-in card [:counter :credit]))
                                 (trash state :corp card)))}]
     {:effect (effect (add-counter card :credit 8))
      :flags {:corp-phase-12 (req (= 2 (get-in card [:counter :credit])))}
      :derezzed-events {:runner-turn-ends corp-rez-toast}
      :events {:corp-turn-begins ability}
      :abilities [ability]
      :trash-effect {:req (req (= :servers (first (:previous-zone card))))
                     :delayed-completion true
                     :effect (effect (show-wait-prompt :runner "Corp to use Marilyn Campaign")
                                     (continue-ability :corp
                                       {:optional
                                        {:prompt "Shuffle Marilyn Campaign into R&D?"
                                         :player :corp
                                         :yes-ability {:msg "shuffle it back into R&D"
                                                       :effect (req (move state :corp card :deck)
                                                                    (shuffle! state :corp :deck)
                                                                    (clear-wait-prompt state :runner)
                                                                    (effect-completed state side eid))}
                                         :no-ability {:effect (req (clear-wait-prompt state :runner)
                                                                   (effect-completed state side eid))}}}
                                      card nil))}})

   "Mark Yale"
   {:events {:agenda-counter-spent {:effect (effect (gain :credit 1))
                                    :msg "gain 1 [Credits]"}}
    :abilities [{:label "Trash to gain 2 [Credits]"
                 :msg "gain 2 [Credits]"
                 :effect (effect (gain :credit 2) (trash card))}
                {:label "Spend an agenda counter to gain 2 [Credits]"
                 :effect (req (resolve-ability
                                state side
                                {:prompt "Select an agenda with a counter"
                                 :choices {:req #(and (is-type? % "Agenda")
                                                      (pos? (get-in % [:counter :agenda] 0)))}
                                 :effect (req (add-counter state side target :agenda -1)
                                              (gain state :corp :credit 2)
                                              (trigger-event state side :agenda-counter-spent card))
                                 :msg (msg "spend an agenda token on " (:title target) " and gain 2 [Credits]")}
                                card nil))}]}

   "Marked Accounts"
   (let [ability {:msg "gain 1 [Credits]"
                  :label "Gain 1 [Credits] (start of turn)"
                  :once :per-turn
                  :counter-cost [:credit 1]
                  :effect (effect (gain :credit 1))}]
   {:abilities [ability
                {:cost [:click 1]
                 :msg "store 3 [Credits]"
                 :effect (effect (add-counter card :credit 3))}]
    :events {:corp-turn-begins ability}})

   "MCA Austerity Policy"
   {:abilities [{:cost [:click 1]
                 :once :per-turn
                 :msg "to force the Runner to lose a [Click] next turn and place a power counter on itself"
                 :effect (req (swap! state update-in [:runner :extra-click-temp] (fnil dec 0))
                              (add-counter state side card :power 1))}
                {:cost [:click 1]
                 :counter-cost [:power 3]
                 :msg "gain 4 [Click] and trash itself"
                 :effect (effect (gain :click 4)
                                 (trash card {:unpreventable true}))}]}

   "Melange Mining Corp."
   {:abilities [{:cost [:click 3] :effect (effect (gain :credit 7)) :msg "gain 7 [Credits]"}]}

   "Mental Health Clinic"
   (let [ability {:msg "gain 1 [Credits]"
                  :label "Gain 1 [Credits] (start of turn)"
                  :once :per-turn
                  :effect (effect (gain :credit 1))}]
     {:effect (effect (gain :runner :hand-size {:mod 1}))
      :leave-play (effect (lose :runner :hand-size {:mod 1}))
      :derezzed-events {:runner-turn-ends corp-rez-toast}
      :events {:corp-turn-begins ability}
      :abilities [ability]})

   "Mr. Stone"
   {:events {:runner-gain-tag {:delayed-completion true
                               :msg "do 1 meat damage"
                               :effect (effect (damage :corp eid :meat 1 {:card card}))}}}

   "Mumba Temple"
   {:recurring 2}

   "Mumbad City Hall"
   {:abilities [{:label "Search R&D for an Alliance card"
                 :cost [:click 1]
                 :prompt "Choose an Alliance card to play or install"
                 :choices (req (cancellable (filter #(and (has-subtype? % "Alliance")
                                                          (if (is-type? % "Operation")
                                                            (<= (:cost %) (:credit corp)) true)) (:deck corp)) :sorted))
                 :msg (msg "reveal " (:title target) " from R&D and "
                           (if (= (:type target) "Operation") "play " "install ") " it")
                 :effect (req (shuffle! state side :deck)
                              (if (= (:type target) "Operation")
                                (play-instant state side target)
                                (corp-install state side target nil nil)))}]}

   "Mumbad Construction Co."
   {:derezzed-events {:runner-turn-ends corp-rez-toast}
    :events {:corp-turn-begins {:effect (effect (add-prop card :advance-counter 1 {:placed true}))}}
    :abilities [{:cost [:credit 2]
                 :req (req (and (> (get card :advance-counter 0) 0)
                                (not-empty (all-active-installed state :corp))))
                 :label "Move an advancement token to a faceup card"
                 :prompt "Select a faceup card"
                 :choices {:req #(rezzed? %)}
                 :msg (msg "move an advancement token to " (card-str state target))
                 :effect (effect (add-prop card :advance-counter -1 {:placed true})
                                 (add-prop target :advance-counter 1 {:placed true}))}]}

   "Museum of History"
   {:derezzed-events {:runner-turn-ends corp-rez-toast}
    :flags {:corp-phase-12 (req (pos? (count (get-in @state [:corp :discard]))))}
    :abilities [{:label "Shuffle cards in Archives into R&D"
                 :prompt (msg (let [mus (count (filter #(and (= "10019" (:code %)) (rezzed? %)) (all-installed state :corp)))]
                                (str "Select " (if (< 1 mus) (str mus " cards") "a card")
                                     " in Archives to shuffle into R&D")))
                 :choices {:req #(and (card-is? % :side :corp) (= (:zone %) [:discard]))
                           :max (req (count (filter #(and (= "10019" (:code %)) (rezzed? %)) (all-installed state :corp))))}
                 :show-discard true
                 :priority 1
                 :once :per-turn
                 :once-key :museum-of-history
                 :msg (msg "shuffle "
                           (let [seen (filter :seen targets)
                                 n (count (filter #(not (:seen %)) targets))]
                             (str (join ", " (map :title seen))
                                  (when (pos? n)
                                    (str (when-not (empty? seen) " and ")
                                         (quantify n "card")))))
                           " into R&D")
                 :effect (req (doseq [c targets] (move state side c :deck))
                              (shuffle! state side :deck))}]}

   "NASX"
   (let [ability {:msg "gain 1 [Credits]"
                  :label "Gain 1 [Credits] (start of turn)"
                  :once :per-turn
                  :effect (effect (gain :credit 1))}]
     {:implementation "Manual - click NASX to add power counters"
      :derezzed-events {:runner-turn-ends corp-rez-toast}
      :events {:corp-turn-begins ability}
      :abilities [ability
                  {:label "Place 1 power counter" :cost [:credit 1]
                   :effect (effect (add-counter card :power 1)
                                   (system-msg (str "places 1 power counter on NASX")))}
                  {:label "Place 2 power counters" :cost [:credit 2]
                   :effect (effect (add-counter card :power 2)
                                   (system-msg (str "places 2 power counters on NASX")))}
                  {:label "[Trash] and gain 2 [Credits] for each power counter" :cost [:click 1]
                   :msg (msg "gain " (* 2 (get-in card [:counter :power])) " [Credits]")
                   :effect (effect (gain :credit (* 2 (get-in card [:counter :power])))
                                   (trash card))}]})

   "Net Analytics"
   (let [ability {:req (req (not (empty? (filter #(some #{:tag} %) targets))))
                  :effect (effect (show-wait-prompt :runner "Corp to use Net Analytics")
                                  (continue-ability :corp
                                    {:optional
                                     {:prompt "Draw from Net Analytics?"
                                      :yes-ability {:msg (msg "draw a card")
                                                    :effect (effect (draw :corp)
                                                                    (clear-wait-prompt :runner))}
                                      :no-ability {:effect (effect (system-msg :corp "does not draw from Net Analytics")
                                                                   (clear-wait-prompt :runner))}}} card nil))}]
     {:events {:runner-loss ability
               :runner-prevent ability}})

   "Net Police"
   {:recurring (effect (set-prop card :rec-counter (:link runner)))
    :effect (effect (set-prop card :rec-counter (:link runner)))}

   "News Team"
   {:flags {:rd-reveal (req true)}
    :access {:msg (msg "force the Runner take 2 tags or add it to their score area as an agenda worth -1 agenda point")
             :delayed-completion true
             :effect (effect (continue-ability
                               {:player :runner
                                :delayed-completion true
                                :prompt "Take 2 tags or add News Team to your score area as an agenda worth -1 agenda point?"
                                :choices ["Take 2 tags" "Add News Team to score area"]
                                :effect (req (if (= target "Add News Team to score area")
                                               (do (system-msg state :runner (str "adds News Team to their score area as an agenda worth -1 agenda point"))
                                                   (trigger-event state side :no-trash card)
                                                   (as-trashed-agenda state :runner eid card -1 {:force true}))
                                               (do (system-msg state :runner (str "takes 2 tags from News Team"))
                                                   (tag-runner state :runner eid 2)
                                                   (trigger-event state side :no-trash card))))}
                               card targets))}}

   "NGO Front"
   (letfn [(builder [cost cred]
             {:advance-counter-cost cost
              :effect (effect (trash card {:cause :ability-cost}) (gain :credit cred))
              :label (str "[Trash]: Gain " cred " [Credits]")
              :msg (str "gain " cred " [Credits]")})]
     {:advanceable :always
      :abilities [(builder 1 5)
                  (builder 2 8)]})

   "Open Forum"
   {:events {:corp-mandatory-draw {:interactive (req true)
                                   :msg (msg (let [deck (:deck corp)]
                                               (if (pos? (count deck))
                                               (str "reveal and draw " (:title (first deck)) " from R&D")
                                               "reveal & draw from R&D but it is empty")))
                                   :delayed-completion true
                                   :effect (effect (draw)
                                                   (continue-ability
                                                     {:prompt "Choose a card in HQ to put on top of R&D"
                                                      :delayed-completion true
                                                      :choices {:req #(and (in-hand? %)
                                                                           (= (:side %) "Corp"))}
                                                      :msg "add 1 card from HQ to the top of R&D"
                                                      :effect (effect (move target :deck {:front true})
                                                                      (effect-completed eid))}
                                                     card nil))}}}

   "PAD Campaign"
   (let [ability {:msg "gain 1 [Credits]"
                  :label "Gain 1 [Credits] (start of turn)"
                  :once :per-turn
                  :effect (effect (gain :credit 1))}]
   {:derezzed-events {:runner-turn-ends corp-rez-toast}
    :events {:corp-turn-begins ability}
    :abilities [ability]})

   "PAD Factory"
   {:abilities [{:cost [:click 1]
                 :label "Place 1 advancement token on a card"
                 :choices {:req installed?}
                 :msg (msg "place 1 advancement token on " (card-str state target))
                 :effect (req (add-prop state :corp target :advance-counter 1 {:placed true})
                              (let [tgtcid (:cid target)]
                                (register-turn-flag! state side
                                  target :can-score
                                  (fn [state side card]
                                    (if (and (= (:cid card) tgtcid)
                                             (>= (:advance-counter card) (or (:current-cost card) (:advancementcost card))))
                                      ((constantly false) (toast state :corp "Cannot score due to PAD Factory." "warning"))
                                      true)))))}]}

   "Pālanā Agroplex"
   (let [ability {:msg "make each player draw 1 card"
                  :label "Make each player draw 1 card (start of turn)"
                  :once :per-turn
                  :effect (effect (draw 1) (draw :runner))}]
     {:derezzed-events {:runner-turn-ends corp-rez-toast}
      :flags {:corp-phase-12 (req true)}
      :events {:corp-turn-begins ability}
      :abilities [ability]})

   "Personalized Portal"
   {:events {:corp-turn-begins {:effect (req (draw state :runner 1)
                                             (let [cnt (count (get-in @state [:runner :hand]))
                                                   credits (quot cnt 2)]
                                               (gain state :corp :credit credits)
                                               (system-msg state :corp
                                                           (str "uses Personalized Portal to force the runner to draw "
                                                                "1 card and gains " credits " [Credits]"))))}}}

   "Plan B"
   (advance-ambush
    0
    {:req (req (pos? (:advance-counter (get-card state card) 0)))
     :effect
     (req (show-wait-prompt state :runner "Corp to select an agenda to score with Plan B")
          (doseq [ag (filter #(is-type? % "Agenda") (get-in @state [:corp :hand]))]
            (update-advancement-cost state side ag))
          (resolve-ability state side
            {:prompt "Select an Agenda in HQ to score"
             :choices {:req #(and (is-type? % "Agenda")
                                  (<= (:current-cost %) (:advance-counter (get-card state card) 0))
                                  (in-hand? %))}
             :msg (msg "score " (:title target))
             :effect (effect (score (assoc target :advance-counter
                                           (:current-cost target)))
                             (clear-wait-prompt :runner))}
           card nil))}
    "Score an Agenda from HQ?")

   "Political Dealings"
   (let [pdhelper (fn pd [agendas n]
                    {:optional
                     {:prompt (msg "Reveal and install " (:title (nth agendas n)) "?")
                      :yes-ability {:delayed-completion true
                                    :msg (msg "reveal " (:title (nth agendas n)))
                                    :effect (req (when-completed
                                                   (corp-install state side (nth agendas n) nil
                                                                 {:install-state
                                                                  (:install-state (card-def (nth agendas n))
                                                                    :unrezzed)})
                                                   (if (< (inc n) (count agendas))
                                                     (continue-ability state side (pd agendas (inc n)) card nil)
                                                     (effect-completed state side eid))))}
                      :no-ability {:delayed-completion true
                                   :effect (req (if (< (inc n) (count agendas))
                                                  (continue-ability state side (pd agendas (inc n)) card nil)
                                                  (effect-completed state side eid)))}}})]
     {:events
      {:corp-draw
       {:delayed-completion true
        :req (req (let [drawn (get-in @state [:corp :register :most-recent-drawn])
                        agendas (filter #(is-type? % "Agenda") drawn)]
                    (seq agendas)))
        :effect (req (let [drawn (get-in @state [:corp :register :most-recent-drawn])
                           agendas (filter #(is-type? % "Agenda") drawn)]
                       (continue-ability state side (pdhelper agendas 0) card nil)))}}})

   "Primary Transmission Dish"
   {:recurring 3}

   "Private Contracts"
   {:effect (effect (add-counter card :credit 14))
    :abilities [{:cost [:click 1]
                 :counter-cost [:credit 2]
                 :msg "gain 2 [Credits]"
                 :effect (req (gain state :corp :credit 2)
                              (when (= (get-in card [:counter :credit]) 0)
                                (trash state :corp card)))}]}

   "Project Junebug"
   (advance-ambush 1 {:req (req (< 0 (:advance-counter (get-card state card) 0)))
                      :msg (msg "do " (* 2 (:advance-counter (get-card state card) 0)) " net damage")
                      :delayed-completion true
                      :effect (effect (damage eid :net (* 2 (:advance-counter (get-card state card) 0))
                                              {:card card}))})

   "Psychic Field"
   (let [ab {:psi {:req (req installed)
                   :not-equal {:msg (msg "do " (count (:hand runner)) " net damage")
                               :delayed-completion true
                               :effect (effect (damage eid :net (count (:hand runner)) {:card card}))}}}]
     {:expose ab :access ab})

   "Public Support"
   {:effect (effect (add-counter card :power 3))
    :derezzed-events {:runner-turn-ends corp-rez-toast}
    :events {:corp-turn-begins
             {:delayed-completion true
              :effect (req (add-counter state side card :power -1)
                           (if (<= (get-in card [:counter :power]) 1)
                             (do (system-msg state :corp "uses Public Support to add it to their score area as an agenda worth 1 agenda point")
                                 (as-agenda state :corp eid (dissoc card :counter) 1))
                             (effect-completed state side eid)))} }}

   "Quarantine System"
   (letfn [(rez-ice [cnt] {:prompt "Select an ICE to rez"
                           :delayed-completion true
                           :choices {:req #(and (ice? %) (not (rezzed? %)))}
                           :msg (msg "rez " (:title target))
                           :effect (req (let [agenda (last (:rfg corp))
                                              ap (:agendapoints agenda 0)]
                                          (rez-cost-bonus state side (* ap -2))
                                          (rez state side target {:no-warning true})
                                          (if (< cnt 3) (continue-ability state side (rez-ice (inc cnt)) card nil)
                                                        (effect-completed state side eid))))})]
     {:abilities [{:label "Forfeit agenda to rez up to 3 ICE with a 2 [Credit] discount per agenda point"
                   :req (req (pos? (count (:scored corp))))
                   :cost [:forfeit]
                   :effect (req (continue-ability state side (rez-ice 1) card nil))}]})

   "Raman Rai"
   {:abilities [{:once :per-turn
                 :label "Lose [Click] and swap a card in HQ you just drew for a card in Archives"
                 :req (req (and (pos? (:click corp))
                                (not-empty (turn-events state side :corp-draw))))
                 :effect (req (let [drawn (get-in @state [:corp :register :most-recent-drawn])]
                                (lose state :corp :click 1)
                                (resolve-ability state side
                                  {:prompt "Choose a card in HQ that you just drew to swap for a card of the same type in Archives"
                                   :choices {:req #(some (fn [c] (= (:cid c) (:cid %))) drawn)}
                                   :effect (req (let [hqcard target
                                                      t (:type hqcard)]
                                                  (resolve-ability state side
                                                    {:show-discard true
                                                     :prompt (msg "Choose an " t " in Archives to reveal and swap into HQ for " (:title hqcard))
                                                     :choices {:req #(and (= (:side %) "Corp")
                                                                          (= (:type %) t)
                                                                          (= (:zone %) [:discard]))}
                                                     :msg (msg "lose [Click], reveal " (:title hqcard) " from HQ, and swap it for " (:title target) " from Archives")
                                                     :effect (req (let [swappedcard (assoc hqcard :zone [:discard])
                                                                        archndx (ice-index state target)
                                                                        arch (get-in @state [:corp :discard])
                                                                        newarch (apply conj (subvec arch 0 archndx) swappedcard (subvec arch archndx))]
                                                                     (swap! state assoc-in [:corp :discard] newarch)
                                                                     (swap! state update-in [:corp :hand]
                                                                            (fn [coll] (remove-once #(= (:cid %) (:cid hqcard)) coll)))
                                                                     (move state side target :hand)))}
                                                   card nil)))}
                                 card nil)))}]}

   "Rashida Jaheem"
   (let [ability {:once :per-turn
                  :label "Gain 3 [Credits] and draw 3 cards (start of turn)"
                  :effect (effect (resolve-ability
                                    {:optional
                                     {:prompt "Trash Rashida Jaheem to gain 3 [Credits] and draw 3 cards?"
                                      :yes-ability {:delayed-completion true
                                                    :msg "gain 3 [Credits] and draw 3 cards"
                                                    :effect (req (when-completed (trash state side card nil)
                                                                                 (do (gain state side :credit 3)
                                                                                     (draw state side eid 3 nil))))}}}
                                    card nil))}]
     {:derezzed-events {:runner-turn-ends corp-rez-toast}
      :flags {:corp-phase-12 (req true)}
      :events {:corp-turn-begins ability}
      :abilities [ability]})

   "Reality Threedee"
   (let [ability {:effect (req (gain state side :credit (if tagged 2 1)))
                  :label "Gain credits (start of turn)"
                  :once :per-turn
                  :msg (msg (if tagged "gain 2 [Credits]" "gain 1 [Credits]"))}]
   {:effect (effect (gain-bad-publicity :corp 1)
                    (system-msg "takes 1 bad publicity"))
    :derezzed-events {:runner-turn-ends corp-rez-toast}
    :events {:corp-turn-begins ability}
    :abilities [ability]})

   "Reconstruction Contract"
   {:events {:damage {:req (req (and (pos? (nth targets 2)) (= :meat target)))
                      :effect (effect (add-counter card :advancement 1)
                                      (system-msg "adds 1 advancement token to Reconstruction Contract"))}}
    :abilities [{:label "[Trash]: Move advancement tokens to another card"
                 :prompt "Select a card that can be advanced"
                 :choices {:req can-be-advanced?}
                 :effect (req (let [move-to target
                                    recon card]
                                (resolve-ability
                                  state side
                                  {:prompt "Move how many tokens?"
                                   :choices {:number (req (:advance-counter recon 0))
                                             :default (req (:advance-counter recon 0))}
                                   :effect (effect (add-counter move-to :advancement target {:placed true})
                                                   (system-msg (str "trashes Reconstruction Contract to move " target
                                                                    (pluralize " advancement token" target) " to "
                                                                    (card-str state move-to)))
                                                   (trash recon {:cause :ability-cost}))}

                                  card nil)
                                ))}]}

   "Reversed Accounts"
   {:advanceable :always
    :abilities [{:cost [:click 1]
                 :label "Force the Runner to lose 4 [Credits] per advancement"
                 :msg (msg "force the Runner to lose " (min (* 4 (get card :advance-counter 0)) (:credit runner)) " [Credits]")
                 :effect (effect (lose :runner :credit (* 4 (get card :advance-counter 0))) (trash card))}]}

   "Rex Campaign"
   (let [ability {:once :per-turn
                  :label "Remove 1 counter (start of turn)"
                  :effect (req (add-counter state side card :power -1)
                               (when (<= (get-in card [:counter :power]) 1)
                                 (trash state side card)
                                 (resolve-ability state side
                                                  {:prompt "Remove 1 bad publicity or gain 5 [Credits]?"
                                                   :choices ["Remove 1 bad publicity" "Gain 5 [Credits]"]
                                                   :msg (msg (if (= target "Remove 1 bad publicity")
                                                               "remove 1 bad publicity" "gain 5 [Credits]"))
                                                   :effect (req (if (= target "Remove 1 bad publicity")
                                                                  (lose state side :bad-publicity 1)
                                                                  (gain state side :credit 5)))}
                                                  card targets)))}]
   {:effect (effect (add-counter card :power 3))
    :derezzed-events {:runner-turn-ends corp-rez-toast}
    :events {:corp-turn-begins ability}
    :ability [ability]})

   "Ronald Five"
   {:events {:runner-trash {:req (req (and (= (:side target) "Corp") (> (:click runner) 0)))
                            :msg "force the runner to lose 1 [Click]" :effect (effect (lose :runner :click 1))}}}

   "Ronin"
   {:advanceable :always
    :abilities [{:cost [:click 1] :req (req (>= (:advance-counter card) 4))
                 :msg "do 3 net damage"
                 :delayed-completion true
                 :effect (effect (trash card) (damage eid :net 3 {:card card}))}]}

   "Sandburg"
   {:effect (req (add-watch state :sandburg
                            (fn [k ref old new]
                              (let [credit (get-in new [:corp :credit])]
                                (when (not= (get-in old [:corp :credit]) credit)
                                  (update-all-ice ref side)))))
                 (update-all-ice state side))
    :events {:pre-ice-strength {:req (req (and (ice? target)
                                               (>= (:credit corp) 10)))
                                :effect (effect (ice-strength-bonus (quot (:credit corp) 5) target))}}
    :leave-play (req (remove-watch state :sandburg)
                     (update-all-ice state side))}

   "Sealed Vault"
   {:abilities [{:label "Store any number of [Credits] on Sealed Vault"
                 :cost [:credit 1]
                 :prompt "How many [Credits]?"
                 :choices {:number (req (- (:credit corp) 1))}
                 :msg (msg "store " target " [Credits]")
                 :effect (effect (lose :credit target)
                                 (add-counter card :credit target))}
                {:label "Move any number of [Credits] to your credit pool"
                 :cost [:click 1]
                 :prompt "How many [Credits]?"
                 :choices {:counter :credit}
                 :msg (msg "gain " target " [Credits]")
                 :effect (effect (gain :credit target))}
                {:label "[Trash]: Move any number of [Credits] to your credit pool"
                 :prompt "How many [Credits]?"
                 :choices {:counter :credit}
                 :msg (msg "trash it and gain " target " [Credits]")
                 :effect (effect (gain :credit target) (trash card))}]}

   "Security Subcontract"
   {:abilities [{:choices {:req #(and (ice? %) (rezzed? %))} :cost [:click 1]
                 :msg (msg "trash " (:title target) " to gain 4 [Credits]")
                 :label "Trash a rezzed ICE to gain 4 [Credits]"
                 :effect (effect (trash target) (gain :credit 4))}]}

   "Sensie Actors Union"
   {:derezzed-events {:runner-turn-ends corp-rez-toast}
    :flags {:corp-phase-12 (req unprotected)}
    :abilities [{:label "Draw 3 cards and add 1 card in HQ to the bottom of R&D"
                 :once :per-turn
                 :msg "draw 3 cards"
                 :effect (effect (draw 3)
                                 (resolve-ability
                                   {:prompt "Select a card in HQ to add to the bottom of R&D"
                                    :choices {:req #(and (= (:side %) "Corp")
                                                         (in-hand? %))}
                                    :msg "add 1 card from HQ to the bottom of R&D"
                                    :effect (effect (move target :deck))}
                                  card nil))}]}

   "Server Diagnostics"
   (let [ability {:effect (effect (gain :credit 2))
                  :once :per-turn
                  :label "Gain 2 [Credits] (start of turn)"
                  :msg "gain 2 [Credits]"}]
   {:derezzed-events {:runner-turn-ends corp-rez-toast}
    :abilities [ability]
    :events {:corp-turn-begins ability
             :corp-install {:req (req (ice? target))
                            :effect (effect (trash card)
                                            (system-msg "trashes Server Diagnostics"))}}})

   "Shannon Claire"
   {:abilities [{:cost [:click 1]
                 :msg "draw 1 card from the bottom of R&D"
                 :effect (effect (move (last (:deck corp)) :hand))}
                {:label "[Trash]: Search R&D for an agenda"
                 :prompt "Choose an agenda to add to the bottom of R&D"
                 :msg (msg "reveal " (:title target) " from R&D and add it to the bottom of R&D")
                 :choices (req (cancellable (filter #(is-type? % "Agenda") (:deck corp)) :sorted))
                 :effect (effect (shuffle! :deck) (move target :deck)
                                 (trash card {:cause :ability-cost}))}
                {:label "[Trash]: Search Archives for an agenda"
                 :prompt "Choose an agenda to add to the bottom of R&D"
                 :msg (msg "reveal " (:title target) " from Archives and add it to the bottom of R&D")
                 :choices (req (cancellable (filter #(is-type? % "Agenda") (:discard corp)) :sorted))
                 :effect (effect (move target :deck) (trash card {:cause :ability-cost}))}]}

   "Shattered Remains"
   (advance-ambush 1 {:delayed-completion true
                      :effect (req (let [shat (get-card state card)]
                                     (when (< 0 (:advance-counter shat 0))
                                       (continue-ability
                                         state side
                                         (-> trash-hardware
                                             (assoc-in [:choices :max] (:advance-counter shat))
                                             (assoc :prompt (msg "Select " (:advance-counter shat) " pieces of hardware to trash")
                                                    :effect (effect (trash-cards targets))
                                                    :msg (msg "trash " (join ", " (map :title targets)))))
                                        shat nil))))})

   "Shi.Kyū"
   {:access
    {:delayed-completion true
     :req (req (not= (first (:zone card)) :deck))
     :effect (effect (show-wait-prompt :runner "Corp to use Shi.Kyū")
                     (continue-ability
                       {:optional
                        {:prompt "Pay [Credits] to use Shi.Kyū?"
                         :yes-ability {:prompt "How many [Credits] for Shi.Kyū?" :choices :credit
                                       :msg (msg "attempt to do " target " net damage")
                                       :delayed-completion true
                                       :effect (effect (clear-wait-prompt :runner)
                                                       (continue-ability
                                                         {:player :runner
                                                          :prompt (str "Take " target " net damage or add Shi.Kyū to your score area as an agenda worth -1 agenda point?")
                                                          :choices [(str "Take " target " net damage") "Add Shi.Kyū to score area"]
                                                          :delayed-completion true
                                                          :effect (let [dmg target]
                                                                    (req (if (= target "Add Shi.Kyū to score area")
                                                                           (do (system-msg state :runner (str "adds Shi.Kyū to their score area as as an agenda worth -1 agenda point"))
                                                                               (trigger-event state side :no-trash card)
                                                                               (as-trashed-agenda state :runner eid card -1))
                                                                           (do (damage state :corp eid :net dmg {:card card})
                                                                               (system-msg state :runner (str "takes " dmg " net damage from Shi.Kyū"))
                                                                               (trigger-event state side :no-trash card)))))}
                                                        card targets))}
                         :no-ability {:effect (effect (clear-wait-prompt :runner))}}}
                      card targets))}}

   "Shock!"
   {:flags {:rd-reveal (req true)}
    :access {:msg "do 1 net damage"
             :delayed-completion true
             :effect (effect (damage eid :net 1 {:card card}))}}

   "Snare!"
   {:flags {:rd-reveal (req true)}
    :access {:req (req (not= (first (:zone card)) :discard))
             :delayed-completion true
             :effect (effect (show-wait-prompt :runner "Corp to use Snare!")
                             (continue-ability
                               {:optional
                                {:prompt "Pay 4 [Credits] to use Snare! ability?"
                                 :end-effect (effect (clear-wait-prompt :runner))
                                 :yes-ability {:delayed-completion true
                                               :cost [:credit 4]
                                               :msg "do 3 net damage and give the Runner 1 tag"
                                               :effect (req (when-completed (damage state side :net 3 {:card card})
                                                                            (tag-runner state :runner eid 1)))}}}
                               card nil))}}

   "Space Camp"
   {:flags {:rd-reveal (req true)}
    :access {:delayed-completion true
             :effect (effect (show-wait-prompt :runner "Corp to use Space Camp")
                             (continue-ability
                               {:optional
                                {:prompt "Place 1 advancement token with Space Camp?"
                                 :cancel-effect (req (clear-wait-prompt state :runner)
                                                     (effect-completed state side eid))
                                 :yes-ability {:msg (msg "place 1 advancement token on " (card-str state target))
                                               :prompt "Select a card to place an advancement token on with Space Camp"
                                               :choices {:req can-be-advanced?}
                                               :effect (effect (add-prop target :advance-counter 1 {:placed true})
                                                               (clear-wait-prompt :runner))}
                                 :no-ability {:effect (req (clear-wait-prompt state :runner)
                                                           (effect-completed state side eid))}}}
                               card nil))}}

   "Student Loans"
   {:events {:pre-play-instant
             {:req (req (and (is-type? target "Event") (seq (filter #(= (:title %) (:title target)) (:discard runner)))))
              :effect (effect (system-msg :corp (str "makes the runner pay an extra 2 [Credits] due to Student Loans"))
                              (play-cost-bonus [:credit 2]))}}}

   "Sundew"
   {:events {:runner-spent-click {:once :per-turn
                                  :msg (req (when (not this-server) "gain 2 [Credits]"))
                                  :effect (req (when (not this-server)
                                                 (gain state :corp :credit 2)))}}}

   "Synth DNA Modification"
   {:implementation "Manual fire once subroutine is broken"
    :abilities [{:msg "do 1 net damage"
                 :label "Do 1 net damage after AP subroutine broken"
                 :once :per-turn
                 :effect (effect (damage eid :net 1 {:card card}))}]}

   "Team Sponsorship"
   {:events {:agenda-scored {:label "Install a card from Archives or HQ"
                             :prompt "Select a card from Archives or HQ to install"
                             :show-discard true
                             :interactive (req true)
                             :delayed-completion true
                             :choices {:req #(and (not (is-type? % "Operation"))
                                                  (= (:side %) "Corp")
                                                  (#{[:hand] [:discard]} (:zone %)))}
                             :msg (msg (corp-install-msg target))
                             :effect (effect (corp-install eid target nil {:no-install-cost true}))}}}

   "Tech Startup"
   {:derezzed-events {:runner-turn-ends corp-rez-toast}
    :flags {:corp-phase-12 (req true)}
    :abilities [{:label "Install an asset from R&D"
                 :prompt "Choose an asset to install"
                 :msg (msg "install " (:title target))
                 :choices (req (filter #(is-type? % "Asset") (:deck corp)))
                 :effect (effect (trash card)
                                 (shuffle! :deck)
                                 (corp-install target nil))}]}

   "TechnoCo"
   (letfn [(is-techno-target [card]
             (or (is-type? card "Program")
                 (is-type? card "Hardware")
                 (and (is-type? card "Resource") (has-subtype? card "Virtual"))))]
     {:events {:pre-install {:req (req (and (is-techno-target target)
                                            (not (second targets)))) ; not facedown
                             :effect (effect (install-cost-bonus [:credit 1]))}
               :runner-install {:req (req (and (is-techno-target target)
                                               (not (second targets)))) ; not facedown
                                :msg "gain 1 [Credits]"
                                :effect (req (gain state :corp :credit 1))}}})

   "Tenma Line"
   {:abilities [{:label "Swap 2 pieces of installed ICE"
                 :cost [:click 1]
                 :prompt "Select two pieces of ICE to swap positions"
                 :choices {:req #(and (installed? %) (ice? %)) :max 2}
                 :effect (req (when (= (count targets) 2)
                                (swap-ice state side (first targets) (second targets))))
                 :msg (msg "swap the positions of "
                           (card-str state (first targets))
                           " and "
                           (card-str state (second targets)))}]}

   "Test Ground"
   {:implementation "Derez is manual"
    :advanceable :always
    :abilities [{:label "Derez 1 card for each advancement token"
                 :msg (msg "derez " (:advance-counter card)) :effect (effect (trash card))}]}

   "The Board"
   (let [the-board {:req (req (and (= :runner (:as-agenda-side target))
                                   (not= (:cid target) (:cid card))))
                    :effect (effect (lose :runner :agenda-point 1))}]
         {:effect (effect (lose :runner :agenda-point (count (:scored runner))))
          :leave-play (effect (gain :runner :agenda-point (count (:scored runner))))
          :trash-effect {:when-inactive true
                         :req (req (:access @state))
                         :msg "add it to the Runner's score area as an agenda worth 2 agenda points"
                         :delayed-completion true
                         :effect (req (as-agenda state :runner eid card 2))}
          :events {:agenda-stolen (dissoc the-board :req)
                   :as-agenda the-board
                   :pre-card-moved {:req (req (let [c (first targets)
                                                    c-cid (:cid c)]
                                                (some #(when (= c-cid (:cid %)) %) (:scored runner))))
                                    :effect (req (gain state :runner :agenda-point 1))}}})

   "The News Now Hour"
   {:events {:runner-turn-begins {:effect (req (prevent-current state side))}}
    :effect (req (prevent-current state side))
    :leave-play (req (swap! state assoc-in [:runner :register :cannot-play-current] false))}

   "The Root"
   {:recurring 3}

   "Thomas Haas"
   {:advanceable :always
    :abilities [{:label "Gain credits" :msg (msg "gain " (* 2 (get card :advance-counter 0)) " [Credits]")
                 :effect (effect (gain :credit (* 2 (get card :advance-counter 0))) (trash card))}]}

   "Toshiyuki Sakai"
   (advance-ambush 0
    {:effect (effect (resolve-ability
                       {:prompt "Select an asset or agenda in HQ"
                        :choices {:req #(and (or (is-type? % "Agenda")
                                                 (is-type? % "Asset"))
                                             (in-hand? %))}
                        :msg "swap it for an asset or agenda from HQ"
                        :effect (req (let [tidx (ice-index state card)
                                           srvcont (get-in @state (cons :corp (:zone card)))
                                           c (:advance-counter (get-card state card) 0)
                                           newcard (assoc target :zone (:zone card) :advance-counter c)
                                           newcont (apply conj (subvec srvcont 0 tidx) newcard (subvec srvcont tidx))]
                                       (resolve-ability state side
                                         {:effect (req (swap! state assoc-in (cons :corp (:zone card)) newcont)
                                                       (swap! state update-in [:corp :hand]
                                                         (fn [coll] (remove-once #(= (:cid %) (:cid newcard)) coll)))
                                                       (trigger-event state side :corp-install newcard)
                                                       (move state side card :hand))} card nil)
                                       (resolve-prompt state :runner {:choice "No"})
                                       ; gets rid of prompt to trash Toshiyuki since it's back in HQ now
                                       (resolve-ability state :runner
                                         {:optional
                                          {:prompt "Access the newly installed card?" :player :runner
                                           :priority true
                                           :yes-ability {:effect (effect (access-card newcard))}}} card nil)))}
                      card nil))}
    "Swap Toshiyuki Sakai with an agenda or asset from HQ?")

   "Turtlebacks"
   {:events {:server-created {:msg "gain 1 [Credits]" :effect (effect (gain :credit 1))}}}

   "Urban Renewal"
   {:effect (effect (add-counter card :power 3))
    :derezzed-events {:runner-turn-ends corp-rez-toast}
    :events {:corp-turn-begins
             {:delayed-completion true
              :effect (req (add-counter state side card :power -1)
                           (if (<= (get-in card [:counter :power]) 1)
                             (when-completed
                               (trash state side card {:cause :ability-cost})
                               (do (system-msg state :corp "uses Urban Renewal to do 4 meat damage")
                                   (damage state side eid :meat 4 {:card card})))
                             (effect-completed state side eid)))}}}

   "Victoria Jenkins"
   {:effect (req (lose state :runner :click-per-turn 1)
                 (when (= (:active-player @state) :runner)
                   (lose state :runner :click 1)))
    :leave-play (req (gain state :runner :click-per-turn 1)
                     (when (= (:active-player @state) :runner)
                       (gain state :runner :click 1)))
    :trash-effect {:when-inactive true
                   :req (req (:access @state))
                   :msg "add it to the Runner's score area as an agenda worth 2 agenda points"
                   :delayed-completion true
                   :effect (req (as-agenda state :runner eid card 2))}}

   "Warden Fatuma"
   (let [new-sub {:label "[Warden Fatuma] Force the Runner to lose 1 [Click], if able"}]

     (letfn [(all-rezzed-bios [state]
               (filter #(and (ice? %)
                             (has-subtype? % "Bioroid")
                             (rezzed? %))
                       (all-installed state :corp)))

             (remove-one [cid state ice]
               (remove-extra-subs state :corp cid ice))

             (add-one [cid state ice]
               (add-extra-sub state :corp cid ice 0 new-sub))

             (update-all [state func] (doseq [i (all-rezzed-bios state)] (func state i)))
             ]
       {:effect (req (system-msg
                       state :corp
                       "uses Warden Fatuma to add \"[Subroutine] The Runner loses [Click], if able\" before all other subroutines")
                  (update-all state (partial add-one (:cid card))))
        :leave-play (req (system-msg state :corp "loses Warden Fatuma additional subroutines")
                      (update-all state (partial remove-one (:cid card))))
        :sub-effect {:msg "force the Runner to lose 1 [Click], if able"
                     :effect (req (lose state :runner :click 1))}
        :events {:rez {:req (req (and (ice? target) (has-subtype? target "Bioroid")))
                       :effect (req (add-one (:cid card) state (get-card state target)))}}}))

   "Watchdog"
   {:events {:pre-rez {:req (req (and (ice? target) (not (get-in @state [:per-turn (:cid card)]))))
                       :effect (effect (rez-cost-bonus (- (:tag runner))))}
             :rez {:req (req (and (ice? target) (not (get-in @state [:per-turn (:cid card)]))))
                              :effect (req (swap! state assoc-in [:per-turn (:cid card)] true))}}}

   "Whampoa Reclamation"
   {:abilities [{:label "Trash 1 card from HQ: Add 1 card from Archives to the bottom of R&D"
                 :once :per-turn
                 :req (req (and (pos? (count (:hand corp)))
                                (pos? (count (:discard corp)))))
                 :delayed-completion true
                 :effect (req (show-wait-prompt state :runner "Corp to use Whampoa Reclamation")
                              (when-completed (resolve-ability state side
                                                {:prompt "Choose a card in HQ to trash"
                                                 :choices {:req #(and (in-hand? %) (= (:side %) "Corp"))}
                                                 :effect (effect (trash target))}
                                               card nil)
                                              (continue-ability state side
                                                {:prompt "Select a card in Archives to add to the bottom of R&D"
                                                 :show-discard true
                                                 :choices {:req #(and (in-discard? %) (= (:side %) "Corp"))}
                                                 :msg (msg "trash 1 card from HQ and add "
                                                           (if (:seen target) (:title target) "a card") " from Archives to the bottom of R&D")
                                                 :effect (effect (move target :deck)
                                                                 (clear-wait-prompt :runner))}
                                               card nil)))}]}

   "Worlds Plaza"
   {:abilities [{:label "Install an asset on Worlds Plaza"
                 :req (req (< (count (:hosted card)) 3))
                 :cost [:click 1]
                 :prompt "Select an asset to install on Worlds Plaza"
                 :choices {:req #(and (is-type? % "Asset")
                                      (in-hand? %)
                                      (= (:side %) "Corp"))}
                 :msg (msg "host " (:title target))
                 :effect (req (corp-install state side target card) ;; install target onto card
                              (rez-cost-bonus state side -2) (rez state side (last (:hosted (get-card state card)))))}]}

   "Zaibatsu Loyalty"
   {:prevent {:expose [:all]}
    :derezzed-events
    {:pre-expose
     {:delayed-completion true
      :effect (req (let [etarget target]
                     (continue-ability state side
                       {:optional {:req (req (not (rezzed? card)))
                                   :player :corp
                                   :prompt (msg "The Runner is about to expose " (:title etarget) ". Rez Zaibatsu Loyalty?")
                                   :yes-ability {:effect (effect (rez card))}}}
                       card nil)))}}
    :abilities [{:msg "prevent 1 card from being exposed"
                 :cost [:credit 1]
                 :effect (effect (expose-prevent 1))}
                {:msg "prevent 1 card from being exposed"
                 :label "[Trash]: Prevent 1 card from being exposed"
                 :effect (effect (trash card {:cause :ability-cost})
                                 (expose-prevent 1))}]}

   "Zealous Judge"
   {:rez-req (req tagged)
    :abilities [{:delayed-completion true
                 :label "Give the Runner 1 tag"
                 :cost [:click 1 :credit 1]
                 :msg (msg "give the Runner 1 tag")
                 :effect (effect (tag-runner eid 1))}]}})<|MERGE_RESOLUTION|>--- conflicted
+++ resolved
@@ -1,4 +1,3 @@
-<<<<<<< HEAD
 (ns game.cards.assets
   (:require [game.core :refer :all]
             [game.utils :refer [remove-once has? merge-costs zone make-cid make-label to-keyword capitalize
@@ -13,11 +12,6 @@
             [clojure.stacktrace :refer [print-stack-trace]]
             [jinteki.utils :refer [str->int]]
             [jinteki.cards :refer [all-cards]]))
-=======
-(in-ns 'game.core)
-
-(declare expose-prevent runner-loses-click)
->>>>>>> 682e02dc
 
 ;;; Asset-specific helpers
 (defn installed-access-trigger
@@ -478,7 +472,7 @@
                  :cost [:click 3]
                  :msg "add it to their score area as an agenda worth 1 agenda point"
                  :delayed-completion true
-                 :effect (req (as-agenda state :corp eid card 1)) }]}
+                 :effect (req (as-agenda state :corp eid card 1))}]}
 
    "Edge of World"
    (letfn [(ice-count [state]
@@ -1237,7 +1231,7 @@
                            (if (<= (get-in card [:counter :power]) 1)
                              (do (system-msg state :corp "uses Public Support to add it to their score area as an agenda worth 1 agenda point")
                                  (as-agenda state :corp eid (dissoc card :counter) 1))
-                             (effect-completed state side eid)))} }}
+                             (effect-completed state side eid)))}}}
 
    "Quarantine System"
    (letfn [(rez-ice [cnt] {:prompt "Select an ICE to rez"
@@ -1702,21 +1696,18 @@
 
    "Warden Fatuma"
    (let [new-sub {:label "[Warden Fatuma] Force the Runner to lose 1 [Click], if able"}]
-
      (letfn [(all-rezzed-bios [state]
                (filter #(and (ice? %)
                              (has-subtype? % "Bioroid")
                              (rezzed? %))
                        (all-installed state :corp)))
-
              (remove-one [cid state ice]
                (remove-extra-subs state :corp cid ice))
-
              (add-one [cid state ice]
                (add-extra-sub state :corp cid ice 0 new-sub))
-
-             (update-all [state func] (doseq [i (all-rezzed-bios state)] (func state i)))
-             ]
+             (update-all [state func]
+               (doseq [i (all-rezzed-bios state)]
+                 (func state i)))]
        {:effect (req (system-msg
                        state :corp
                        "uses Warden Fatuma to add \"[Subroutine] The Runner loses [Click], if able\" before all other subroutines")
@@ -1725,7 +1716,8 @@
                       (update-all state (partial remove-one (:cid card))))
         :sub-effect {:msg "force the Runner to lose 1 [Click], if able"
                      :effect (req (lose state :runner :click 1))}
-        :events {:rez {:req (req (and (ice? target) (has-subtype? target "Bioroid")))
+        :events {:rez {:req (req (and (ice? target)
+                                      (has-subtype? target "Bioroid")))
                        :effect (req (add-one (:cid card) state (get-card state target)))}}}))
 
    "Watchdog"
