(ns game.cards.assets
  (:require
   [clojure.pprint :as pprint]
   [clojure.set :as set]
   [clojure.string :as str]
   [game.core.access :refer [access-card installed-access-trigger]]
   [game.core.actions :refer [score]]
   [game.core.agendas :refer [update-all-advancement-requirements
                              update-all-agenda-points]]
   [game.core.bad-publicity :refer [gain-bad-publicity lose-bad-publicity]]
   [game.core.board :refer [all-active-installed all-installed all-installed-runner-type get-remotes
                            installable-servers]]
   [game.core.card :refer [agenda? asset? can-be-advanced? corp? event? corp-installable-type?
                           faceup? fake-identity? get-advancement-requirement
                           get-agenda-points get-card get-counters get-title get-zone hardware? has-subtype?
                           has-any-subtype? ice? identity? in-deck? in-discard? in-hand? in-server? installed? is-type?
                           operation? program? resource? rezzed? runner? upgrade?]]
   [game.core.card-defs :refer [card-def]]
   [game.core.checkpoint :refer [fake-checkpoint]]
   [game.core.damage :refer [damage]]
   [game.core.def-helpers :refer [corp-recur corp-rez-toast defcard
                                  reorder-choice spend-credits take-credits trash-on-empty get-x-fn with-revealed-hand]]
   [game.core.drawing :refer [draw first-time-draw-bonus max-draw
                              remaining-draws]]
   [game.core.effects :refer [is-disabled-reg? register-lingering-effect update-disabled-cards]]
   [game.core.eid :refer [complete-with-result effect-completed is-basic-advance-action? make-eid get-ability-targets]]
   [game.core.engine :refer [not-used-once? pay register-events resolve-ability trigger-event-sync]]
   [game.core.events :refer [first-event? no-event? turn-events event-count]]
   [game.core.flags :refer [lock-zone prevent-current
                            prevent-draw
                            register-turn-flag! release-zone]]
   [game.core.gaining :refer [gain gain-clicks gain-credits lose lose-clicks
                              lose-credits]]
   [game.core.hand-size :refer [corp-hand-size+ runner-hand-size+]]
   [game.core.hosting :refer [host]]
   [game.core.ice :refer [add-extra-sub! remove-extra-subs! update-all-ice
                          update-ice-strength]]
   [game.core.initializing :refer [card-init]]
   [game.core.installing :refer [corp-install corp-install-msg]]
   [game.core.moving :refer [as-agenda mill move remove-from-currently-drawing
                             swap-cards swap-installed trash trash-cards]]
   [game.core.optional :refer [get-autoresolve set-autoresolve]]
   [game.core.payment :refer [can-pay? cost-value ->c]]
   [game.core.play-instants :refer [play-instant]]
   [game.core.prompts :refer [cancellable]]
   [game.core.props :refer [add-counter add-icon add-prop remove-icon set-prop]]
   [game.core.prevention :refer [damage-name prevent-bad-publicity prevent-damage prevent-expose]]
   [game.core.revealing :refer [reveal]]
   [game.core.rezzing :refer [can-pay-to-rez? derez rez]]
   [game.core.runs :refer [end-run]]
   [game.core.say :refer [system-msg]]
   [game.core.servers :refer [is-remote? target-server zone->name]]
   [game.core.set-aside :refer [swap-set-aside-cards]]
   [game.core.shuffling :refer [shuffle! shuffle-into-deck
                                shuffle-into-rd-effect]]
   [game.core.tags :refer [gain-tags]]
   [game.core.to-string :refer [card-str]]
   [game.core.toasts :refer [toast]]
   [game.core.update :refer [update!]]
   [game.core.winning :refer [check-win-by-agenda win]]
   [game.macros :refer [continue-ability effect msg req wait-for]]
   [game.utils :refer :all]
   [jinteki.utils :refer :all]
   [game.core.link :refer [get-link]]))

;;; Asset-specific helpers
(defn- advance-ambush
  "Creates advanceable ambush structure with specified ability for specified cost"
  ([cost ability] (assoc (installed-access-trigger cost ability) :advanceable :always))
  ([cost ability prompt] (assoc (installed-access-trigger cost ability prompt) :advanceable :always)))

(defn campaign
  "Creates a Campaign with X counters draining Y per-turn.
  Trashes itself when out of counters"
  ([counters per-turn] (campaign counters per-turn :credit))
  ([counters per-turn counter-type]
   (let [num-counters (fn [card] (min per-turn (get-counters card counter-type)))
         ability {:msg (msg "gain " (num-counters card) " [Credits]")
                  :once :per-turn
                  :req (req (:corp-phase-12 @state))
                  :label (str "Gain " per-turn " [Credits] (start of turn)")
                  :async true
                  :effect (req (take-credits state side eid card counter-type per-turn))}]
     {:data {:counter {counter-type counters}}
      :derezzed-events [corp-rez-toast]
      :events [(trash-on-empty counter-type)
               (assoc ability :event :corp-turn-begins)]
      :abilities [ability]})))

(def executive-trash-effect
  {:when-inactive true
   :req (req (and (= side :runner)
                  (:accessed target)))
   :msg "add itself to the Runner's score area as an agenda worth 2 agenda points"
   :effect (req (as-agenda state :runner card 2))})

(defn return-to-top
  "returns a set of cards to the top of the deck"
  ([set-aside-cards] (return-to-top set-aside-cards false))
  ([set-aside-cards reveal]
   {:prompt "Choose a card to put on top of R&D"
    :req (req (not (zero? (count set-aside-cards))))
    :choices {:min 1
              :max 1
              :req (req (some #(same-card? % target) set-aside-cards))}
    :async true
    :waiting-prompt true
    :msg (msg "place " (if reveal (:title target) "a card") " on top of R&D")
    :effect (req (move state :corp target :deck {:front true})
                 (let [rem (seq (filter #(not (same-card? target %)) set-aside-cards))]
                   (if (seq rem)
                     (continue-ability state side
                                       (return-to-top rem reveal)
                                       card nil)
                     (effect-completed state side eid))))}))

(def gain-power-counter
  {:async true
   :msg "add 1 power counter to itself"
   :effect (req (add-counter state side eid card :power 1 {:placed true}))})

;; Card definitions

(defcard "Adonis Campaign"
  (campaign 12 3))

(defcard "Advanced Assembly Lines"
  {:on-rez {:async true
            :msg "gain 3 [Credits]"
            :effect (effect (gain-credits eid 3))}
   :abilities [{:label "Install a non-agenda card from HQ"
                :async true
                :prompt "Choose a non-agenda card to install from HQ"
                :req (req (not (:run @state)))
                :choices {:card #(and (corp-installable-type? %)
                                      (not (agenda? %))
                                      (in-hand? %)
                                      (corp? %))}
                :cost [(->c :trash-can)]
                :effect (effect (corp-install eid target nil {:msg-keys {:install-source card
                                                                         :display-origin true}}))}]})

(defcard "Aggressive Secretary"
  (advance-ambush 2 {:req (req (pos? (get-counters (get-card state card) :advancement)))
                     :waiting-prompt true
                     :prompt (msg "Choose " (quantify (get-counters (get-card state card) :advancement) "program") " to trash")
                     :choices {:max (req (get-counters (get-card state card) :advancement))
                               :card #(and (installed? %)
                                           (program? %))}
                     :msg (msg "trash " (enumerate-str (map :title targets)))
                     :async true
                     :effect (effect (trash-cards eid targets {:cause-card card}))}))

(defcard "Alexa Belsky"
  {:abilities [{:label "Shuffle all cards in HQ into R&D"
                :async true
                :cost [(->c :trash-can)]
                :effect (effect
                          (continue-ability
                            {:waiting-prompt true
                             :prompt "How many credits do you want to pay?"
                             :choices :credit
                             :player :runner
                             :msg (msg "shuffle "
                                       (quantify (- (count (:hand corp)) (quot target 2)) "card")
                                       " in HQ into R&D")
                             :effect (req (if (pos? (quot target 2))
                                            (let [prevented (quot target 2)
                                                  unprevented (- (count (:hand corp)) prevented)]
                                              (doseq [c (take unprevented (shuffle (:hand corp)))]
                                                (move state :corp c :deck))
                                              (when (pos? unprevented)
                                                (shuffle! state :corp :deck))
                                              (system-msg state :runner
                                                          (str "pays " target " [Credits] to prevent "
                                                               (quantify prevented "random card")
                                                               " in HQ from being shuffled into R&D")))
                                            (shuffle-into-deck state :corp :hand)))}
                            card nil))}]})

(defcard "Alix T4LB07"
  {:events [{:event :corp-install
             :async true
             :effect (effect (add-counter eid card :power 1 nil))}]
   :abilities [{:action true
                :label "Gain 2 [Credits] for each counter on Alix T4LB07"
                :cost [(->c :click 1) (->c :trash-can)]
                :msg (msg "gain " (* 2 (get-counters card :power)) " [Credits]")
                :async true
                :effect (effect (gain-credits eid (* 2 (get-counters card :power))))}]})

(defcard "Allele Repression"
  (letfn [(select-archives-cards [total]
            {:async true
             :show-discard true
             :prompt (str "Choose " (quantify total "card") " from Archives")
             :choices {:card #(and (corp? %)
                                   (in-discard? %))
                       :max total
                       :all true}
             :effect (effect (complete-with-result eid targets))})
          (select-hq-cards [total]
            {:async true
             :prompt (str "Choose " (quantify total "card") " from HQ")
             :choices {:card #(and (corp? %)
                                   (in-hand? %))
                       :max total
                       :all true}
             :effect (effect (complete-with-result eid targets))})]
    {:advanceable :always
     :abilities [{:label "Swap 1 card in HQ and Archives for each advancement token"
                  :cost [(->c :trash-can)]
                  :msg (msg "swap "
                         (quantify (max (count (:discard corp))
                                        (count (:hand corp))
                                        (get-counters card :advancement))
                                   "card")
                         " in HQ and Archives")
                  :async true
                  :waiting-prompt true
                  :effect (req (let [total (min (count (:discard corp))
                                                (count (:hand corp))
                                                (get-counters card :advancement))]
                                 (wait-for (resolve-ability state side (select-hq-cards total) card nil)
                                           (let [hq-cards async-result]
                                             (wait-for (resolve-ability state side (select-archives-cards total) card nil)
                                                       (let [archives-cards async-result]
                                                         (doseq [[hq-card archives-card] (map vector hq-cards archives-cards)]
                                                           (swap-cards state side hq-card archives-card)))
                                                       (effect-completed state side eid))))))}]}))

(defcard "Amani Senai"
  (letfn [(senai-ability [agenda]
            {:interactive (req true)
             :optional {:prompt "Initiate a trace?"
                        :player :corp
                        :autoresolve (get-autoresolve :auto-fire)
                        :yes-ability {:trace {:base (get-advancement-requirement agenda)
                                              :successful
                                              {:choices {:card #(and (installed? %)
                                                                     (runner? %))}
                                               :label "add 1 installed card to the grip"
                                               :msg (msg "add " (:title target) " to the grip")
                                               :effect (effect (move :runner target :hand))}}}}})]
    {:events [{:event :agenda-scored
               :interactive (req true)
               :async true
               :effect (effect (continue-ability (senai-ability (:card context)) card nil))}
              {:event :agenda-stolen
               :interactive (req true)
               :async true
               :effect (effect (continue-ability (senai-ability (:card context)) card nil))}]
     :abilities [(set-autoresolve :auto-fire "Amani Senai")]}))

(defcard "Anson Rose"
  (let [ability {:label "Place 1 advancement token (start of turn)"
                 :once :per-turn
                 :msg "place 1 advancement token on itself"
                 :async true
                 :effect (effect (add-prop eid card :advance-counter 1 {:placed true}))}]
    {:derezzed-events [corp-rez-toast]
     :flags {:corp-phase-12 (req true)}
     :events [(assoc ability :event :corp-turn-begins)
              {:event :rez
               :req (req (and (ice? (:card context))
                              (pos? (get-counters card :advancement))))
               :async true
               :effect (req (let [ice (get-card state (:card context))
                                  icename (:title ice)]
                              (continue-ability
                                state side
                                {:optional
                                 {:waiting-prompt true
                                  :prompt (str "Move advancement tokens to " icename "?")
                                  :yes-ability
                                  {:prompt "How many advancement tokens do you want to move?"
                                   :choices {:number (req (get-counters card :advancement))}
                                   :async true
                                   :effect (req (wait-for
                                                  (add-prop state :corp ice :advance-counter target {:placed true})
                                                  (wait-for
                                                    (add-prop state :corp card :advance-counter (- target) {:placed true})
                                                    (system-msg state side (str "uses " (:title card) " to move "
                                                                                (quantify target "advancement counter")
                                                                                " to " (card-str state ice)))
                                                    (effect-completed state side eid))))}}}
                                card nil)))}]
     :abilities [ability]}))

(defcard "API-S Keeper Isobel"
  (letfn [(counters-available? [state] (some #(pos? (get-counters % :advancement)) (all-installed state :corp)))]
    {:flags {:corp-phase-12 (req (counters-available? state))}
     :abilities [{:req (req (and (:corp-phase-12 @state)
                                 (counters-available? state)))
                  :once :per-turn
                  :label "Remove an advancement token (start of turn)"
                  :prompt "Choose a card to remove an advancement token from"
                  :choices {:card #(and (pos? (get-counters % :advancement))
                                     (installed? %))}
                  :async true
                  :effect (req (let [cnt (get-counters target :advancement)]
                                 (set-prop state side target :advance-counter (dec cnt))
                                 (system-msg state :corp (str "uses " (:title card) " to remove 1 advancement counter from "
                                                              (card-str state target) " and gains 3 [Credits]"))
                                 (gain-credits state :corp eid 3)))}]}))

(defcard "Aryabhata Tech"
  {:events [{:event :successful-trace
             :msg "gain 1 [Credit] and force the Runner to lose 1 [Credit]"
             :async true
             :effect (req (wait-for (gain-credits state side 1)
                                    (lose-credits state :runner eid 1)))}]})

(defcard "B-1001"
  {:abilities [{:req (req (not this-server))
                :async true
                :cost [(->c :tag 1)]
                :msg "end the run"
                :label "End the run on another server"
                :effect (effect (end-run eid card))}]})

(defcard "Balanced Coverage"
  (let [name-abi
        {:prompt "Choose a card type"
         :waiting-prompt true
         :choices ["Operation" "Asset" "Upgrade" "ICE" "Agenda"]
         :async true
         :msg (msg "choose " target)
         :effect (req (let [named-type target
                            top-card (first (:deck corp))]
                        (wait-for (resolve-ability state side
                                                   {:async true
                                                    :prompt (msg "The top card of R&D is: " (:title top-card))
                                                    :waiting-prompt true
                                                    :choices ["OK"]}
                                                   card nil)
                                  (if (= (:type top-card) named-type)
                                    (continue-ability
                                      state side
                                      {:optional
                                       {:prompt "Reveal it to gain 2 [Credits]?"
                                        :waiting-prompt true
                                        :yes-ability
                                        {:async true
                                         :msg (msg "reveal " (:title top-card)
                                                   " from the top of R&D and gain 2 [Credits]")
                                         :effect (req (wait-for (reveal state side (make-eid state eid) top-card)
                                                                (gain-credits state :corp eid 2)))}
                                        :no-ability {:effect (effect (system-msg (str "declines to use " (:title card) " to reveal the top card of R&D")))}}}
                                      card nil)
                                    (do (system-msg state side (str "declines to use " (:title card) " to reveal the top card of R&D"))
                                        (effect-completed state side eid))))))}
        ability {:label "Look at the top card of R&D (start of turn)"
                 :once :per-turn
                 :async true
                 :effect (req (continue-ability
                                state side
                                name-abi
                                card nil))}]
    {:derezzed-events [corp-rez-toast]
     :events [(assoc ability :event :corp-turn-begins)]
     :abilities [ability]}))

(defcard "Bass CH1R180G4"
  {:abilities [{:action true
                :cost [(->c :click 1) (->c :trash-can)]
                :msg "gain [Click][Click]"
                :effect (effect (gain-clicks 2))}]})

(defcard "Behold!"
  {:flags {:rd-reveal (req true)}
   :on-access {:optional
               {:req (req (not (in-discard? card)))
                :waiting-prompt true
                :prompt (msg "Pay 4 [Credits] to use " (:title card) " ability?")
                :no-ability {:effect (effect (system-msg (str "declines to use " (:title card))))}
                :yes-ability {:async true
                              :cost [(->c :credit 4)]
                              :msg "give the runner 2 tags"
                              :effect (req (gain-tags state :corp eid 2))}}}})

(defcard "Bio-Ethics Association"
  (let [ability {:req (req unprotected)
                 :async true
                 :label "Do 1 net damage (start of turn)"
                 :once :per-turn
                 :msg "do 1 net damage"
                 :effect (effect (damage eid :net 1 {:card card}))}]
    {:derezzed-events [corp-rez-toast]
     :events [(assoc ability :event :corp-turn-begins)]
     :abilities [ability]}))

(defcard "Bioroid Work Crew"
  {:implementation "Timing restriction of ability use not enforced"
   :abilities [{:label "Install 1 card, paying all costs"
                :req (req (= (:active-player @state) :corp))
                :prompt "Choose a card in HQ to install"
                :choices {:card #(and (not (operation? %))
                                      (in-hand? %)
                                      (corp? %))}
                :cost [(->c :trash-can)]
                :async true
                :effect (effect (corp-install eid target nil {:msg-keys {:install-source card
                                                                         :display-origin true}}))}]})

(defcard "Blacklist"
  {:on-rez {:effect (effect (lock-zone (:cid card) :runner :discard))}
   :leave-play (effect (release-zone (:cid card) :runner :discard))})

(defcard "Bladderwort"
  (let [ability {:msg "gain 1 [Credits]"
                 :label "Gain 1 [Credits] (start of turn)"
                 :once :per-turn
                 :interactive (req true)
                 :async true
                 :effect (req (wait-for (gain-credits state side 1)
                                        (if (<= (:credit (:corp @state)) 4)
                                          (continue-ability
                                            state side
                                            {:msg "do 1 net damage"
                                             :async true
                                             :effect (effect (damage eid :net 1 {:card card}))}
                                            card nil)
                                          (effect-completed state side eid))))}]
    {:derezzed-events [corp-rez-toast]
     :events [(assoc ability :event :corp-turn-begins)]
     :abilities [ability]}))

(defcard "Brain-Taping Warehouse"
  {:static-abilities [{:type :rez-cost
                       :req (req (and (ice? target)
                                      (has-subtype? target "Bioroid")))
                       :value (req (- (:click runner)))}]})

(defcard "Breached Dome"
  {:flags {:rd-reveal (req true)}
   :poison true
   :on-access {:async true
               :effect (req (let [c (first (get-in @state [:runner :deck]))]
                              (system-msg state :corp (str "uses " (:title card) " to do 1 meat damage"
                                                           " and to trash " (:title c)
                                                           " from the top of the stack"))
                              (wait-for (mill state :corp :runner 1)
                                        (damage state side eid :meat 1 {:card card}))))}})

(defcard "Broadcast Square"
  {:prevention [{:prevents :bad-publicity
                 :type :event
                 :max-uses 1
                 :mandatory true
                 :ability {:trace {:base 3
                                   :successful {:msg "prevent all bad publicity"
                                                :async true
                                                :effect (req (prevent-bad-publicity state side eid :all))}}}}]})

(defcard "C.I. Fund"
  {:derezzed-events [corp-rez-toast]
   :flags {:corp-phase-12 (req (pos? (:credit corp)))}
   :abilities [{:label "Store up to 3 [Credit] (start of turn)"
                :prompt "How many credits do you want to store?"
                :once :per-turn
                :choices {:number (req (min (:credit corp) 3))}
                :async true
                :effect (req (wait-for (add-counter state side card :credit target nil)
                                       (lose-credits state side eid target)))
                :msg (msg "store " target " [Credit]")}
               {:label "Take all hosted credits"
                :cost [(->c :credit 2) (->c :trash-can)]
                :msg (msg "trash it and gain " (get-counters card :credit) " [Credits]")
                :async true
                :effect (effect (gain-credits eid (get-counters card :credit)))}]
   :events [{:event :corp-turn-begins
             :msg "place 2 [Credits] on itself"
             :req (req (>= (get-counters card :credit) 6))
             :async true
             :effect (req (add-counter state side eid card :credit 2 nil))}]})

(defcard "Calvin B4L3Y"
  {:abilities [{:action true
                :cost [(->c :click 1)]
                :msg "draw 2 cards"
                :once :per-turn
                :async true
                :effect (effect (draw eid 2))}]
   :on-trash {:interactive (req true)
              :optional
              {:req (req (= :runner side))
               :waiting-prompt true
               :prompt "Draw 2 cards?"
               :player :corp
               :yes-ability {:msg "draw 2 cards"
                             :async true
                             :effect (effect (draw eid 2))}}}})

(defcard "Capital Investors"
  {:abilities [{:action true
                :cost [(->c :click 1)]
                :msg "gain 2 [Credits]"
                :keep-menu-open :while-clicks-left
                :async true
                :effect (effect (gain-credits eid 2))}]})

(defcard "Cerebral Overwriter"
  (advance-ambush 3 {:async true
                     :waiting-prompt true
                     :req (req (pos? (get-counters (get-card state card) :advancement)))
                     :msg (msg "do " (get-counters (get-card state card) :advancement) " core damage")
                     :effect (effect (damage eid :brain (get-counters (get-card state card) :advancement) {:card card}))}))

(defcard "Chairman Hiro"
  {:static-abilities [(runner-hand-size+ -2)]
   :on-trash executive-trash-effect})

(defcard "Charlotte Caçador"
  (let [choice-abi
        {:label "Gain 4 [Credits] and draw 1 card"
         :optional
         {:once :per-turn
          :req (req (and (pos? (get-counters card :advancement))
                         (:corp-phase-12 @state)))
          :prompt "Remove 1 hosted advancement counter to gain 4 [Credits] and draw 1 card?"
          :yes-ability
          {:msg "remove 1 hosted advancement counter from itself to gain 4 [Credits] and draw 1 card"
           :async true
           :effect (req
                     (wait-for
                       (add-prop state :corp card :advance-counter -1)
                       (wait-for
                         (gain-credits state side 4)
                         (draw state side eid 1))))}}}
        queue-ability {:interactive (req true)
                       :event :corp-turn-begins
                       :req (req (and (not-used-once? state {:once :per-turn} card)
                                      (:corp-phase-12 @state)))
                       :async true
                       :effect (req (continue-ability state side choice-abi card nil))}
        trash-ab {:cost [(->c :advancement 1) (->c :trash-can)]
                  :label "Gain 3 [Credits]"
                  :msg (msg "gain 3 [Credits]")
                  :async true
                  :effect (req (gain-credits state :corp eid 3))}]
    {:advanceable :always
     :flags {:corp-phase-12 (req true)}
     :derezzed-events [corp-rez-toast]
     :events [queue-ability]
     :abilities [choice-abi trash-ab]}))

(defcard "Chekist Scion"
  (advance-ambush 0 {:msg (msg "give the Runner " (quantify (inc (get-counters (get-card state card) :advancement)) "tag"))
                     :async true
                     :effect (effect (gain-tags :corp eid (inc (get-counters (get-card state card) :advancement))))}))

(defcard "Chief Slee"
  {:events [{:event :end-of-encounter
             :req (req (pos? (count (remove :broken (:subroutines (:ice context))))))
             :msg (req (let [unbroken-count (count (remove :broken (:subroutines (:ice context))))]
                         (str "place " (quantify unbroken-count "power counter") " on itself")))
             :async true
             :effect (req (add-counter state :corp eid card :power (count (remove :broken (:subroutines (:ice context)))) nil))}]
   :abilities [{:action true
                :cost [(->c :click 1) (->c :power 5)]
                :keep-menu-open :while-5-power-tokens-left
                :async true
                :msg "do 5 meat damage"
                :effect (effect (damage eid :meat 5 {:card card}))}]})

(defcard "City Surveillance"
  {:derezzed-events [corp-rez-toast]
   :flags {:runner-phase-12 (req true)}
   :events [{:event :runner-turn-begins
             :player :runner
             :prompt "Choose one"
             :waiting-prompt true
             :choices (req [(when (can-pay? state :runner eid card nil [(->c :credit 1)])
                              "Pay 1 [Credits]")
                            "Take 1 tag"])
             :msg (msg (if (= target "Take 1 tag")
                          "give the runner 1 tag"
                          (str "force the runner to " (decapitalize target))))
             :async true
             :effect (req (if (= target "Pay 1 [Credits]")
                            (wait-for (pay state :runner (make-eid state eid) card (->c :credit 1))
                                      (system-msg state :runner (:msg async-result))
                                      (effect-completed state side eid))
                            (gain-tags state :corp eid 1)))}]})

(defcard "Clearinghouse"
  (let [ability {:once :per-turn
                 :async true
                 :label "Trash this asset to do 1 meat damage for each hosted advancement counter (start of turn)"
                 :interactive (req true)
                 :req (req (:corp-phase-12 @state))
                 :effect
                 (effect
                  (continue-ability
                   {:optional
                    {:prompt (msg "Trash this asset to do " (get-counters card :advancement) " meat damage?")
                     :yes-ability
                     {:async true
                      :msg "do 1 meat damage for each hosted advancement counter"
                      :effect (req (wait-for
                                    (trash state side card {:cause-card card})
                                    (damage state side eid :meat (get-counters card :advancement) {:card card})))}}}
                   card nil))}]
    {:derezzed-events [corp-rez-toast]
     :flags {:corp-phase-12 (req true)}
     :events [(assoc ability :event :corp-turn-begins)]
     :advanceable :always
     :abilities [ability]}))

(defcard "Clone Suffrage Movement"
  {:derezzed-events [corp-rez-toast]
   :flags {:corp-phase-12 (req (and (some operation? (:discard corp))
                                 unprotected))}
   :abilities [(into
                 (corp-recur operation?)
                 {:label "Add 1 operation from Archives to HQ"
                  :waiting-prompt true
                  :prompt "Choose an operation in Archives to add to HQ"
                  :once :per-turn})]})

(defcard "Clyde Van Rite"
  (let [ability {:async true
                 :req (req (or (can-pay? state :runner eid card nil [(->c :credit 1)])
                               (seq (:deck runner))))
                 :player :runner
                 :once :per-turn
                 :prompt "Choose one"
                 :waiting-prompt true
                 :choices (req [(when (can-pay? state :runner eid card nil [(->c :credit 1)])
                                  "Pay 1 [Credits]")
                                (when (or (not (can-pay? state :runner eid card nil [(->c :credit 1)]))
                                          (seq (:deck runner)))
                                  "Trash the top card of the stack")])
                 :label "make the Runner pay 1 [Credits] or trash the top card of the stack (start of turn)"
                 :msg (msg "force the Runner to " (decapitalize target))
                 :effect (req (if (= target "Pay 1 [Credits]")
                                (wait-for (pay state side (make-eid state eid) card (->c :credit 1))
                                  (system-msg state side (:msg async-result))
                                  (effect-completed state side eid))
                                (mill state :runner eid :runner 1)))}]
    {:derezzed-events [corp-rez-toast]
     :flags {:corp-phase-12 (req true)}
     :events [(assoc ability :event :corp-turn-begins)]
     :abilities [ability]}))

(defcard "Cohort Guidance Program"
  {:flags {:corp-phase-12 (req true)}
   :derezzed-events [corp-rez-toast]
   :events [{:event :corp-turn-begins
             :prompt "Choose one"
             :interactive (req true)
             :choices (req [(when (seq (:hand corp)) "Trash 1 card from HQ to gain 2 [Credits] and draw 1 card")
                            (when (some #(not (:seen %)) (:discard corp))
                              "Turn 1 facedown card in Archives faceup to place 1 advancement counter on an installed card")
                            "Done"])
             :async true
             :effect (req (if (= target "Done")
                            (effect-completed state side eid)
                            (continue-ability
                              state side
                              (if (= target "Trash 1 card from HQ to gain 2 [Credits] and draw 1 card")
                                {:prompt "Choose a card to trash"
                                 :msg "trash a card from HQ to gain 2 [Credits] and draw 1 card"
                                 :choices {:max 1
                                           :all true
                                           :card #(and (corp? %)
                                                       (in-hand? %))}
                                 :async true
                                 :effect (req (wait-for (trash-cards state side targets {:cause-card card})
                                                        (wait-for (gain-credits state side 2)
                                                                  (draw state side eid 1))))}
                                {:prompt "Choose a card to turn faceup"
                                 :choices {:card #(and (in-discard? %)
                                                       (corp? %)
                                                       (not (:seen %)))}
                                 :msg (msg "turn " (:title target) " in Archives faceup")
                                 :show-discard true
                                 :async true
                                 :effect (req (update! state side (assoc target :seen true))
                                              (continue-ability
                                                state side
                                                {:prompt "Choose an installed card"
                                                 :choices {:card #(and (corp? %)
                                                                       (installed? %))}
                                                 :msg (msg "place 1 advancement counter on "
                                                           (card-str state target))
                                                 :async true
                                                 :effect (effect
                                                           (add-prop eid target
                                                                     :advance-counter 1
                                                                     {:placed true}))}
                                                card nil))})
                              card nil)))}]})

(defcard "Commercial Bankers Group"
  (let [ability {:req (req unprotected)
                 :label "Gain 3 [Credits] (start of turn)"
                 :once :per-turn
                 :msg "gain 3 [Credits]"
                 :async true
                 :effect (effect (gain-credits eid 3))}]
    {:derezzed-events [corp-rez-toast]
     :events [(assoc ability :event :corp-turn-begins)]
     :abilities [ability]}))

(defcard "Constellation Protocol"
  {:derezzed-events [corp-rez-toast]
   :flags {:corp-phase-12
           (req (let [a-token (->> (all-installed state :corp)
                                   (filter ice?)
                                   (filter #(pos? (get-counters % :advancement)))
                                   (remove empty?)
                                   first
                                   :title)]
                  (as-> (all-installed state :corp) it
                    (filter ice? it)
                    (filter #(can-be-advanced? state %) it)
                    (remove empty? it)
                    (map :title it)
                    (split-with (partial not= a-token) it)
                    (concat (first it) (-> it rest first rest))
                    (count it)
                    (pos? it))))}
   :abilities [{:label "Move an advancement counter between 2 pieces of ice"
                :once :per-turn
                :waiting-prompt true
                :choices {:card #(and (ice? %)
                                      (get-counters % :advancement))}
                :async true
                :effect (effect
                          (continue-ability
                            (let [from-ice target]
                              {:prompt "Choose a piece of ice that can be advanced"
                               :choices {:req (req (and (ice? target)
                                                        (not (same-card? from-ice target))
                                                        (can-be-advanced? state target)))}
                               :msg (msg "move an advancement token from "
                                         (card-str state from-ice)
                                         " to "
                                         (card-str state target))
                               :async true
                               :effect (req (wait-for (add-prop state :corp target :advance-counter 1 {:placed true})
                                                      (add-prop state :corp eid from-ice :advance-counter -1)))})
                            card nil))}]})

(defcard "Contract Killer"
  {:advanceable :always
   :abilities [{:action true
                :label "Trash a connection"
                :async true
                :cost [(->c :click 1) (->c :trash-can)]
                :req (req (>= (get-counters card :advancement) 2))
                :choices {:card #(has-subtype? % "Connection")}
                :msg (msg "trash " (:title target))
                :effect (effect (trash eid target {:cause-card card}))}
               {:action true
                :label "Do 2 meat damage"
                :async true
                :cost [(->c :click 1) (->c :trash-can)]
                :req (req (>= (get-counters card :advancement) 2))
                :msg "do 2 meat damage"
                :effect (effect (damage eid :meat 2 {:card card}))}]})

(defcard "Corporate Town"
  (let [ability {:label "Trash a resource"
                 :once :per-turn
                 :async true
                 :prompt "Choose a resource to trash"
                 :choices {:card resource?}
                 :msg (msg "trash " (:title target))
                 :interactive (req true)
                 :req (req (some resource? (all-installed state :runner)))
                 :effect (effect (trash eid target {:unpreventable true :cause-card card}))}]
    {:derezzed-events [corp-rez-toast]
     :additional-cost [(->c :forfeit)]
     :flags {:corp-phase-12 (req (and (rezzed? card)
                                      (->> (all-active-installed state :runner)
                                           (filter resource?)
                                           count
                                           pos?)))}
     :events [(assoc ability :event :corp-turn-begins)]
     :abilities [ability]}))

(defcard "CPC Generator"
  {:events [{:event :runner-credit-gain
             :req (req (first-event? state side :runner-credit-gain
                                     (fn [[context]]
                                       (= :runner-click-credit (:action context)))))
             :msg "gain 1 [Credits]"
             :async true
             :effect (effect (gain-credits :corp eid 1))}]})

(defcard "CSR Campaign"
  (let [ability {:once :per-turn
                 :async true
                 :label "Draw 1 card (start of turn)"
                 :interactive (req true)
                 :effect (effect (continue-ability
                                   {:optional
                                    {:prompt "Draw 1 card?"
                                     :autoresolve (get-autoresolve :auto-fire)
                                     :yes-ability {:async true
                                                   :msg "draw 1 card"
                                                   :effect (effect (draw eid 1))}}}
                                   card nil))}]
    {:derezzed-events [corp-rez-toast]
     :flags {:corp-phase-12 (req true)}
     :events [(assoc ability :event :corp-turn-begins)]
     :abilities [ability (set-autoresolve :auto-fire "CSR Campaign")]}))

(defcard "Cybernetics Court"
  {:static-abilities [(corp-hand-size+ 4)]})

(defcard "Cybersand Harvester"
  {:events [{:event :rez
             :req (req (ice? (:card context)))
             :msg "place 2 [Credits] on itself"
             :async true
             :effect (effect (add-counter :corp eid card :credit 2 nil))}]
   :abilities [{:label "Take all hosted credits"
                :cost [(->c :trash-can)]
                :req (req (pos? (get-counters card :credit)))
                :msg (msg "gain " (get-counters card :credit) " [Credits]")
                :async true
                :effect (effect (gain-credits eid (get-counters card :credit)))}
               {:async true
                :effect (req (spend-credits state side eid card :credit 1))
                :label "Take 1 hosted [Credits] (manual)"
                :msg "take 1 hosted [Credits]"}]
   :interactions {:pay-credits {:req (req (= :corp-install (:source-type eid)))
                                :type :credit}}})

(defcard "Daily Business Show"
  {:derezzed-events [corp-rez-toast]
   :events [(first-time-draw-bonus :corp 1)
            {:event :corp-draw
             :req (req (first-event? state :corp :corp-draw))
             :once :per-turn
             :once-key :daily-business-show-put-bottom
             :interactive (req true)
             :silent (req (let [dbs (filter #(and (= "Daily Business Show" (:title %))
                                                  (rezzed? %))
                                            (all-installed state :corp))]
                            (not= card (first dbs))))
             :async true
             :effect (req (let [dbs (count (filter #(and (= "Daily Business Show" (:title %))
                                                         (rezzed? %))
                                                   (all-installed state :corp)))
                                drawn corp-currently-drawing]
                            (continue-ability
                              state side
                              (when (seq drawn)
                                {:waiting-prompt true
                                 :prompt (str "Choose " (quantify dbs "card") " to add to the bottom of R&D")
                                 :choices {:max (min dbs (count drawn))
                                           :card #(some (fn [c] (same-card? c %)) drawn)
                                           :all true}
                                 :effect (req (doseq [c (reverse targets)]
                                                (system-msg state side
                                                            (str "uses " (:title card) " to add the "
                                                                 (pprint/cl-format nil "~:R" (inc (first (keep-indexed #(when (same-card? c %2) %1) drawn))))
                                                                 " card drawn to the bottom of R&D"))
                                                (move state side c :deck)
                                                (remove-from-currently-drawing state side c)))})
                              card nil)))}]})

(defcard "Daily Quest"
  (let [ability {:req (req (not (some (into #{}
                                            [(second (get-zone card))
                                             (second (get-zone (:host card)))])
                                      (:successful-run runner-reg-last))))
                 :label "gain 3 [Credits] (start of turn)"
                 :msg "gain 3 [Credits]"
                 :async true
                 :effect (effect (gain-credits :corp eid 3))}]
    {:rez-req (req (= (:active-player @state) :corp))
     :events [{:event :successful-run
               :req (req this-server)
               :async true
               :effect (effect (system-msg :runner (str "gains 2 [Credits] for a successful run "
                                                        "on the Daily Quest server"))
                               (gain-credits :runner eid 2))}
              (assoc ability :event :corp-turn-begins)]
     :abilities [ability]}))

(defcard "Dedicated Response Team"
  {:events [{:event :run-ends
             :req (req (and tagged (:successful target)))
             :msg "do 2 meat damage"
             :async true
             :effect (effect (damage eid :meat 2 {:card card}))}]})

(defcard "Dedicated Server"
  {:recurring 2
   :interactions {:pay-credits {:req (req (and (= :rez (:source-type eid))
                                               (ice? target)))
                                :type :recurring}}})

(defcard "Director Haas"
  {:in-play [:click-per-turn 1]
   :on-trash executive-trash-effect})

(defcard "Docklands Crackdown"
  (letfn [(not-triggered? [state] (no-event? state :runner :runner-install))]
    {:abilities [{:action true
                  :cost [(->c :click 2)]
                  :keep-menu-open :while-2-clicks-left
                  :msg "place 1 power counter in itself"
                  :async true
                  :effect (effect (add-counter eid card :power 1 nil))}]
     :static-abilities [{:type :install-cost
                         :req (req (and (runner? target)
                                        (not-triggered? state)))
                         :value (req (get-counters card :power))}]
     :events [{:event :runner-install
               :silent (req true)
               :req (req (and (pos? (get-counters card :power))
                              (not-triggered? state)))
               :msg (msg "increase the install cost of " (:title (:card context))
                         " by " (get-counters card :power) " [Credits]")}]}))

(defcard "Dr. Vientiane Keeling"
  {:static-abilities [(runner-hand-size+ (req (- (get-counters card :power))))]
   :on-rez gain-power-counter
   :events [(assoc gain-power-counter :event :corp-turn-begins)]})

(defcard "Drago Ivanov"
  {:advanceable :always
   :abilities [{:cost [(->c :advancement 2)]
                :req (req (= :corp (:active-player @state)))
                :msg "give the runner a tag"
                :async true
                :effect (effect (gain-tags :corp eid 1))}]})

(defcard "Drudge Work"
  {:data {:counter {:power 3}}
   :events [(trash-on-empty :power)]
   :abilities [{:action true
                :cost [(->c :click 1) (->c :power 1)]
                :choices {:card #(and (agenda? %)
                                      (or (in-hand? %)
                                          (in-discard? %)))}
                :label "Reveal an agenda from HQ or Archives"
                :msg (msg "reveal " (:title target) " from " (zone->name (get-zone target))
                          (let [target-agenda-points (get-agenda-points target)]
                            (str ", gain " target-agenda-points " [Credits], "))
                          " and shuffle it into R&D")
                :async true
                :effect (req (wait-for
                               (reveal state side target)
                               (wait-for
                                 (gain-credits state :corp (get-agenda-points target))
                                 (move state :corp target :deck)
                                 (shuffle! state :corp :deck)
                                 (effect-completed state side eid))))}]})

(defcard "Early Premiere"
  {:derezzed-events [corp-rez-toast]
   :flags {:corp-phase-12 (req (some #(and (can-be-advanced? state %)
                                           (in-server? %))
                                     (all-installed state :corp)))}
   :abilities [{:cost [(->c :credit 1)]
                :label "Place 1 advancement token on a card that can be advanced in a server"
                :choices {:req (req (and (can-be-advanced? state target)
                                         (installed? target)
                                         (in-server? target)))} ; should be *in* a server
                :once :per-turn
                :msg (msg "place 1 advancement token on " (card-str state target))
                :async true
                :effect (effect (add-prop eid target :advance-counter 1 {:placed true}))}]})

(defcard "Echo Chamber"
  {:abilities [{:action true
                :label "Add this asset to your score area as an agenda worth 1 agenda point"
                :cost [(->c :click 3)]
                :msg (msg "add itself to [their] score area as an agenda worth 1 agenda point")
                :effect (req (as-agenda state :corp card 1))}]})

(defcard "Edge of World"
  (letfn [(ice-count [state]
            (count (get-in (:corp @state) [:servers (last (:server (:run @state))) :ices])))]
    (installed-access-trigger 3 {:msg (msg "do " (ice-count state) " core damage")
                                 :async true
                                 :effect (effect (damage eid :brain (ice-count state)
                                                         {:card card}))})))

(defcard "Eliza's Toybox"
  {:abilities [{:action true
                :cost [(->c :click 3)]
                :keep-menu-open :while-3-clicks-left
                :choices {:card #(not (:rezzed %))}
                :label "Rez a card at no cost" :msg (msg "rez " (:title target) " at no cost")
                :async true
                :effect (effect (rez eid target {:ignore-cost :all-costs}))}]})

(defcard "Elizabeth Mills"
  {:on-rez {:msg "remove 1 bad publicity"
            :effect (effect (lose-bad-publicity 1))}
   :abilities [{:action true
                :cost [(->c :click 1) (->c :trash-can)]
                :label "Trash a location and take 1 bad publicity"
                :async true
                :effect (req (if (some #(has-subtype? % "Location") (all-installed state :runner))
                               (continue-ability
                                 state side
                                 {:prompt "Trash a location and take 1 bad publicity"
                                  :msg (msg "trash " (:title target) " and take 1 bad publicity")
                                  :choices {:min 1
                                            :card #(has-subtype? % "Location")}
                                  :async true
                                  :effect (req (wait-for (trash state side target {:cause-card card})
                                                         (gain-bad-publicity state :corp eid 1)))}
                                 card nil)
                               (continue-ability
                                 state side
                                 {:msg "take 1 bad publicity"
                                  :async true
                                  :effect (effect (gain-bad-publicity eid 1))}
                                 card nil)))}]})

(defcard "Encryption Protocol"
  {:static-abilities [{:type :trash-cost
                       :req (req (installed? target))
                       :value 1}]})

(defcard "Estelle Moon"
  {:events [{:event :corp-install
             :req (req (and (or (asset? (:card context))
                                (agenda? (:card context))
                                (upgrade? (:card context)))
                            (is-remote? (second (get-zone (:card context))))))
             :msg "place 1 power counter on itself"
             :async true
             :effect (effect (add-counter eid card :power 1 nil))}]
   :abilities [{:label "Draw 1 card and gain 2 [Credits] for each hosted power counter"
                :cost [(->c :trash-can)]
                :async true
                :effect (req (let [counters (get-counters card :power)
                                   credits (* 2 counters)]
                               (system-msg state side (str "uses " (:title card) " to draw " (quantify counters "card")
                                                           " and gain " credits " [Credits]"))
                               (wait-for (draw state side counters)
                                         (gain-credits state side eid credits))))}]})

(defcard "Eve Campaign"
  (campaign 16 2))

(defcard "Executive Boot Camp"
  {:derezzed-events [corp-rez-toast]
   :flags {:corp-phase-12 (req (some #(not (rezzed? %)) (all-installed state :corp)))}
   ; A card rezzed by Executive Bootcamp is ineligible to receive the turn-begins event for this turn.
   :suppress [{:event :corp-turn-begins
               :req (req (= (:cid target) (:ebc-rezzed (get-card state card))))}]
   :events [{:event :corp-turn-ends
             :req (req (:ebc-rezzed card))
             :effect (effect (update! (dissoc card :ebc-rezzed)))}]
   :abilities [{:async true
                :once :per-turn
                :choices {:req (req (and (corp? target)
                                         (not (rezzed? target))
                                         (can-pay-to-rez? state side (assoc eid :source card)
                                                          target {:cost-bonus -1})))}
                :label "Rez a card, lowering the cost by 1 [Credits] (start of turn)"
                :msg (msg "rez " (:title target))
                :effect (req (wait-for (rez state side target {:no-warning true :cost-bonus -1})
                                       (update! state side (assoc card :ebc-rezzed (:cid target)))
                                       (effect-completed state side eid)))}
               {:prompt "Choose an asset to reveal and add to HQ"
                :msg (msg "reveal " (:title target) ", add it to HQ, and shuffle R&D")
                :choices (req (cancellable (filter asset?
                                                   (:deck corp))
                                           :sorted))
                :cost [(->c :credit 1) (->c :trash-can)]
                :label "Search R&D for an asset"
                :async true
                :effect (req (wait-for
                               (reveal state side target)
                               (shuffle! state side :deck)
                               (move state side target :hand)
                               (effect-completed state side eid)))}]})

(defcard "Executive Search Firm"
  {:abilities [{:action true
                :prompt "Choose an Executive, Sysop, or Character to add to HQ"
                :msg (msg "reveal " (:title target) ", add it to HQ, and shuffle R&D")
                :choices (req (cancellable (filter #(has-any-subtype? % ["Executive" "Sysop" "Character"])
                                                   (:deck corp))
                                           :sorted))
                :cost [(->c :click 1)]
                :keep-menu-open :while-clicks-left
                :label "Search R&D for an Executive, Sysop, or Character"
                :effect (effect (move target :hand)
                                (shuffle! :deck))}]})

(defcard "Exposé"
  {:advanceable :always
   :abilities [{:label "Remove 1 bad publicity for each advancement token on Exposé"
                :msg (msg "remove " (get-counters card :advancement) " bad publicity")
                :cost [(->c :trash-can)]
                :effect (effect (lose-bad-publicity (get-counters card :advancement)))}]})

(defcard "False Flag"
  (letfn [(tag-count [false-flag]
            (int (/ (get-counters false-flag :advancement) 2)))]
    {:advanceable :always
     :on-access {:req (req (pos? (get-counters (get-card state card) :advancement)))
                 :msg (msg "give the runner " (quantify (tag-count (get-card state card)) "tag"))
                 :async true
                 :effect (effect (gain-tags :corp eid (tag-count (get-card state card))))}
     :abilities [{:action true
                  :cost [(->c :click 1) (->c :advancement 7)]
                  :label "Add this asset to your score area as an agenda worth 3 agenda points"
                  :msg (msg "add itself to [their] score area as an agenda worth 3 agenda points")
                  :effect (req (as-agenda state :corp card 3))}]}))

(defcard "Federal Fundraising"
  (let [draw-ab {:optional {:req (req unprotected)
                            :prompt "Draw 1 card?"
                            :waiting-prompt true
                            :yes-ability {:msg "draw 1 card"
                                          :async true
                                          :effect (effect (draw eid 1))}
                            :no-ability {:effect (effect (system-msg (str "declines to use " (:title card) " to draw 1 card")))}}}
        ability
        {:once :per-turn
         :req (req (and (:corp-phase-12 @state)
                        (not-empty (:deck corp))))
         :interactive (req true)
         :label "Look at the top 3 cards of R&D (start of turn)"
         :async true
         :effect
         (effect
          (continue-ability
           {:optional
            {:prompt "Look at the top 3 cards of R&D?"
             :waiting-prompt true
             :no-ability
             {:async true
              :effect (effect (continue-ability draw-ab card nil))}
             :yes-ability
             {:msg "rearrange the top 3 cards of R&D"
              :async true
              :waiting-prompt true
              :effect (req (let [from (take 3 (:deck corp))]
                             (wait-for (resolve-ability
                                         state side
                                         (reorder-choice :corp :runner from '() (count from) from)
                                          card nil)
                                       (continue-ability state side draw-ab card nil))))}}}
           card nil))}]
    {:derezzed-events [corp-rez-toast]
     :flags {:corp-phase-12 (req true)}
     :events [(assoc ability :event :corp-turn-begins)]
     :abilities [ability]}))

(defcard "Franchise City"
  {:events [{:event :access
             :req (req (agenda? target))
             :msg "add itself to [their] score area as an agenda worth 1 agenda point"
             :effect (req (as-agenda state :corp card 1))}]})

(defcard "Front Company"
  {:static-abilities [{:type :cannot-run-on-server
                       :req (req (not (pos? (count (turn-events state side :run)))))
                       :value (req (map first (get-remotes state)))}]
   :rez-req (req (= (:active-player @state) :corp))
   :events [{:event :run
             :req (req (and (= :archives (target-server context))
                            (first-event? state :runner :run #(= :archives (target-server (first %))))
                            unprotected))
             :msg "do 2 net damage"
             :async true
             :effect (effect (damage eid :net 2))}]})

(defcard "Full Immersion RecStudio"
  {:can-host (req (and (or (asset? target) (agenda? target))
                       (> 2 (count (:hosted card)))))
   :trash-cost-bonus (req (* 3 (count (:hosted card))))
   :abilities [{:action true
                :label "Install an asset or agenda on this asset"
                :req (req (< (count (:hosted card)) 2))
                :cost [(->c :click 1)]
                :prompt "Choose an asset or agenda to install"
                :choices {:card #(and (or (asset? %)
                                          (agenda? %))
                                      (in-hand? %)
                                      (corp? %))}
                :msg "install and host an asset or agenda"
                :async true
                :effect (effect (corp-install eid target card nil))}
               {:label "Install a previously-installed asset or agenda on this asset (fixes only)"
                :req (req (< (count (:hosted card)) 2))
                :prompt "Choose an installed asset or agenda to host"
                :choices {:card #(and (or (asset? %) (agenda? %))
                                      (installed? %)
                                      (corp? %))}
                :msg "install and host an asset or agenda"
                :effect (req (host state side card target))}]})

(defcard "Fumiko Yamamori"
  {:events [{:event :reveal-spent-credits
             :async true
             :req (req (and (some? (first targets))
                            (some? (second targets))
                            (not= (first targets) (second targets))))
             :msg "do 1 meat damage"
             :effect (effect (damage eid :meat 1 {:card card}))}]})

(defcard "Gaslight"
  (let [search-for-operation {:prompt "Choose an operation to add to HQ"
                              :waiting-prompt true
                              :msg (msg (if (= target "Done")
                                          "shuffle R&D"
                                          (str "add " (get-title target) " from R&D to HQ")))
                              :choices (req (conj (vec (sort-by :title (filter operation? (:deck corp)))) "Done"))
                              :async true
                              :effect (req (if (= target "Done")
                                             (do (shuffle! state :corp :deck)
                                                 (effect-completed state side eid))
                                             (wait-for
                                               (reveal state side target)
                                               (shuffle! state :corp :deck)
                                               (move state :corp target :hand)
                                               (effect-completed state side eid))))}
        ability {:once :per-turn
                 :async true
                 :label "Search R&D for an operation (start of turn)"
                 :interactive (req true)
                 :req (req (:corp-phase-12 @state))
                 :effect
                 (effect
                   (continue-ability
                     {:optional
                      {:prompt "Trash this asset to search R&D for an operation?"
                       :yes-ability
                       {:async true
                        :effect (req (wait-for (trash state side card {:cause-card card})
                                               (continue-ability state side search-for-operation card nil)))}}}
                     card nil))}]
    {:derezzed-events [corp-rez-toast]
     :flags {:corp-phase-12 (req true)}
     :events [(assoc ability :event :corp-turn-begins)]
     :abilities [ability]}))

(defcard "Gene Splicer"
  {:advanceable :always
   :on-access {:req (req (pos? (get-counters (get-card state card) :advancement)))
               :msg (msg "do " (get-counters (get-card state card) :advancement) " net damage")
               :async true
               :effect (effect (damage eid :net (get-counters (get-card state card) :advancement)
                                       {:card card}))}
   :abilities [{:action true
                :cost [(->c :click 1) (->c :advancement 3)]
                :label "Add this asset to your score area as an agenda worth 1 agenda point"
                :msg "add itself to [their] score area as an agenda worth 1 agenda point"
                :effect (req (as-agenda state :corp card 1))}]})

(defcard "Genetics Pavilion"
  {:on-rez {:msg (msg "prevent the Runner from drawing more than 2 cards during [runner-pronoun] turn")
            :effect (req (max-draw state :runner 2)
                         (when (zero? (remaining-draws state :runner))
                           (prevent-draw state :runner)))}
   :events [{:event :runner-turn-begins
             :effect (effect (max-draw :runner 2))}]
   :leave-play (req (swap! state update-in [:runner :register] dissoc :max-draw :cannot-draw))})

(defcard "Ghost Branch"
  (advance-ambush 0 {:async true
                     :waiting-prompt true
                     :req (req (pos? (get-counters (get-card state card) :advancement)))
                     :msg (msg "give the Runner " (quantify (get-counters (get-card state card) :advancement) "tag"))
                     :effect (effect (gain-tags :corp eid (get-counters (get-card state card) :advancement)))}))

(defcard "GRNDL Refinery"
  {:advanceable :always
   :abilities [{:action true
                :label "Gain 4 [Credits] for each advancement token on GRNDL Refinery"
                :cost [(->c :click 1) (->c :trash-can)]
                :msg (msg "gain " (* 4 (get-counters card :advancement)) " [Credits]")
                :async true
                :effect (effect (gain-credits eid (* 4 (get-counters card :advancement))))}]})

(defcard "Haas Arcology AI"
  {:advanceable :while-unrezzed
   :abilities [{:action true
                :label "Gain [Click][Click]"
                :once :per-turn
                :msg "gain [Click][Click]"
                :cost [(->c :click 1) (->c :advancement 1)]
                :effect (effect (gain-clicks 2))}]})

(defcard "Hearts and Minds"
  (let [political {:req (req unprotected)
                   :prompt "Choose a card you can advance to place 1 advancement counter on"
                   :choices {:req (req (and (can-be-advanced? state target)
                                            (installed? target)))}
                   :msg (msg "place 1 advancement counter on " (card-str state target))
                   :async true
                   :effect (effect (add-prop eid target :advance-counter 1 {:placed true}))}
        ability {:req (req (:corp-phase-12 @state))
                 :label "Move 1 hosted advancement counter to another card you can advance (start of turn)"
                 :once :per-turn
                 :waiting-prompt true
                 :prompt "Choose an installed card to move 1 hosted advancement counter from"
                 :choices {:card #(and (installed? %)
                                       (pos? (get-counters % :advancement)))}
                 :async true
                 :effect (effect
                           (continue-ability
                             (let [from-ice target]
                               {:prompt "Choose an installed card you can advance"
                                :choices {:req (req (and (installed? target)
                                                         (can-be-advanced? state target)
                                                         (not (same-card? from-ice target))))}
                                :msg (msg "move 1 hosted advancement counter from "
                                          (card-str state from-ice)
                                          " to "
                                          (card-str state target))
                                :async true
                                :effect (req (wait-for
                                                  (add-prop state :corp target :advance-counter 1 {:placed true})
                                                  (wait-for
                                                    (add-prop state :corp from-ice :advance-counter -1)
                                                    (continue-ability state :corp political card nil))))
                                :cancel-effect (effect (continue-ability political card nil))})
                             card nil))
                 :cancel-effect (effect (continue-ability political card nil))}]
    {:derezzed-events [corp-rez-toast]
     :flags {:corp-phase-12 (req true)}
     :events [(assoc ability :event :corp-turn-begins)]
     :abilities [ability]}))

(defcard "Honeyfarm"
  {:flags {:rd-reveal (req true)}
   :poison true
   :on-access {:msg "force the Runner to lose 1 [Credits]"
               :async true
               :effect (effect (lose-credits :runner eid 1))}})

(defcard "Hostile Architecture"
  (letfn [(valid-trash [target]
            (and (corp? (:card target))
                 (installed? (:card target))))]
    {:events [{:event :runner-trash
               :async true
               :once-per-instance false
               :req (req (and (valid-trash target)
                              (first-event? state side :runner-trash #(valid-trash (first %)))))
               :msg "do 2 meat damage"
               :effect (effect (damage :corp eid :meat 2 {:card card}))}]}))

(defcard "Hostile Infrastructure"
  {:events [{:event :runner-trash
             :async true
             :once-per-instance false
             :req (req (corp? (:card target)))
             :msg "do 1 net damage"
             :effect (effect (damage :corp eid :net 1 {:card card}))}]})

(defcard "Hyoubu Research Facility"
  {:events [{:event :reveal-spent-credits
             :req (req (and (some? (first targets))
                            (first-event? state side :reveal-spent-credits)))
             :msg (msg "gain " target " [Credits]")
             :async true
             :effect (effect (gain-credits :corp eid target))}]})

(defcard "Ibrahim Salem"
  (let [trash-ability (fn [card-type]
                        (with-revealed-hand :runner {:event-side :corp}
                          {:req (req (seq (filter #(is-type? % card-type) (:hand runner))))
                           :prompt (str "Choose a " card-type " to trash")
                           :choices {:card #(and (in-hand? %)
                                                 (runner? %)
                                                 (is-type? % card-type))}
                           :async true
                           :effect (effect (trash eid target {:cause-card card}))
                           :msg (msg "trash " (:title target) " from the grip")}))
        choose-ability {:label "Trash 1 card in the grip of a named type"
                        :once :per-turn
                        :req (req (seq (:hand runner)))
                        :prompt "Choose a card type"
                        :choices ["Event" "Hardware" "Program" "Resource"]
                        :msg (msg "choose " target)
                        :async true
                        :effect (effect (continue-ability (trash-ability target) card nil))}]
    {:additional-cost [(->c :forfeit)]
     :flags {:corp-phase-12 (req (not (is-disabled-reg? state card)))}
     :derezzed-events [corp-rez-toast]
     :abilities [choose-ability]}))

(defcard "Illegal Arms Factory"
  (let [ability {:msg "gain 1 [Credits] and draw 1 card"
                 :label "Gain 1 [Credits] and draw 1 card (start of turn)"
                 :once :per-turn
                 :async true
                 :req (req (:corp-phase-12 @state))
                 :effect (req (wait-for (gain-credits state side 1)
                                        (draw state side eid 1)))}]
    {:derezzed-events [corp-rez-toast]
     :events [(assoc ability :event :corp-turn-begins)]
     :abilities [ability]
     :on-trash {:req (req (= side :runner))
                :msg "take 1 bad publicity"
                :effect (effect (gain-bad-publicity :corp 1))}}))

(defcard "Indian Union Stock Exchange"
  {:events [{:event :play-operation
             :req (req (not= (:faction (:card context)) (:faction (:identity corp))))
             :msg "gain 1 [Credits]"
             :async true
             :effect (effect (gain-credits eid 1))}
            {:event :rez
             :req (req (not= (:faction (:card context)) (:faction (:identity corp))))
             :msg "gain 1 [Credits]"
             :async true
             :effect (effect (gain-credits eid 1))}]})

(defcard "Isabel McGuire"
  {:abilities [{:action true
                :label "Add an installed card to HQ"
                :cost [(->c :click 1)]
                :keep-menu-open :while-clicks-left
                :choices {:card installed?}
                :msg (msg "move " (card-str state target) " to HQ")
                :effect (effect (move target :hand))}]})

(defcard "IT Department"
  {:abilities [{:action true
                :cost [(->c :click 1)]
                :keep-menu-open :while-clicks-left
                :msg "place 1 power counter on itself"
                :async true
                :effect (effect (add-counter eid card :power 1 nil))}
               {:cost [(->c :power 1)]
                :keep-menu-open :while-power-tokens-left
                :label "Add strength to a rezzed piece of ice"
                :choices {:card #(and (ice? %)
                                      (rezzed? %))}
                :req (req (pos? (get-counters card :power)))
                :msg "add strength to a rezzed piece of ice"
                :effect (effect (register-lingering-effect
                                  card
                                  (let [it-target target]
                                    {:type :ice-strength
                                     :duration :end-of-turn
                                     :req (req (same-card? target it-target))
                                     :value (req (inc (get-counters card :power)))}))
                                (update-ice-strength target))}]})

(defcard "Jackson Howard"
  {:abilities [{:action true
                :cost [(->c :click 1)]
                :keep-menu-open :while-clicks-left
                :msg "draw 2 cards"
                :async true
                :effect (effect (draw eid 2))}
               {:label "Shuffle up to 3 cards from Archives into R&D"
                :cost [(->c :remove-from-game)]
                :async true
                :effect (effect (shuffle-into-rd-effect eid card 3))}]})

(defcard "Janaína \"JK\" Dumont Kindelán"
  (let [ability {:label "Place 3 [Credits] on this asset (start of turn)"
                 :once :per-turn
                 :msg "place 3 [Credits] on itself"
                 :async true
                 :effect (effect (add-counter eid card :credit 3 {:placed true}))}]
    {:derezzed-events [corp-rez-toast]
     :flags {:corp-phase-12 (req true)}
     :events [(assoc ability :event :corp-turn-begins)]
     :abilities [ability
                 {:action true
                  :cost [(->c :click 1)]
                  :label "Take all hosted credits and add this asset to HQ. Install 1 card from HQ"
                  :async true
                  :msg (msg "gain " (get-counters (get-card state card) :credit) " [Credits] and add itself to HQ")
                  :effect (req (wait-for (take-credits state side  card :credit :all)
                                         (move state :corp card :hand)
                                         (continue-ability
                                           state side
                                           {:async true
                                            :prompt "Choose 1 card to install"
                                            :choices {:card #(and (corp-installable-type? %)
                                                                  (in-hand? %))}
                                            :effect (effect (corp-install eid target nil {:msg-keys {:install-source card
                                                                                                     :display-origin true}}))}
                                           card nil)))}]}))

(defcard "Jeeves Model Bioroids"
  (let [ability {:label "Gain [Click]"
                 :msg "gain [Click]"
                 :once :per-turn
                 :effect (effect (gain-clicks 1))}
        cleanup (effect (update! (dissoc card :seen-this-turn)))]
    {:abilities [ability]
     :leave-play cleanup
     :events [{:event :corp-spent-click
               :async true
               :effect (req (let [{:keys [action value ability-idx]} context
                                  bac-cid (get-in @state [:corp :basic-action-card :cid])
                                  cause (if (keyword? action)
                                          (case action
                                            :play-instant [bac-cid 3]
                                            :corp-click-install [bac-cid 2]
                                            ; else
                                            [action ability-idx])
                                          [action ability-idx])
                                  clicks-spent (+ (get-in card [:seen-this-turn cause] 0) value)
                                  card (update! state side (assoc-in card [:seen-this-turn cause] clicks-spent))]
                              ; can be >= 3 because :once :per-turn on ability
                              (if (>= clicks-spent 3)
                                (resolve-ability state side eid ability card nil)
                                (effect-completed state side eid))))}
              {:event :corp-turn-ends
               :effect cleanup}]}))

(defcard "Kala Ghoda Real TV"
  {:derezzed-events [corp-rez-toast]
   :flags {:corp-phase-12 (req true)}
   :abilities [{:msg "look at the top card of the stack"
                :async true
                :effect (effect (continue-ability
                                  {:prompt (req (->> runner :deck first :title (str "The top card of the stack is ")))
                                   :waiting-prompt true
                                   :choices ["OK"]}
                                  card nil))}
               {:async true
                :label "Trash the top card of the stack"
                :msg (msg "trash " (:title (first (:deck runner))) " from the stack")
                :cost [(->c :trash-can)]
                :effect (effect (mill :corp eid :runner 1))}]})

(defcard "Kuwinda K4H1U3"
  {:x-fn (req (get-counters card :power))
   :derezzed-events [corp-rez-toast]
   :flags {:corp-phase-12 (req true)}
   :abilities [{:label "Trace X - do 1 core damage (start of turn)"
                :trace {:base (get-x-fn)
                        :successful
                        {:async true
                         :msg "do 1 core damage"
                         :effect (req (wait-for (damage state :runner :brain 1 {:card card})
                                                (trash state side eid card {:cause-card card})))}
                        :unsuccessful
                        {:effect (effect (add-counter eid card :power 1 nil))
                         :async true
                         :msg "place 1 power counter on itself"}}}]})

(defcard "Lady Liberty"
  {:abilities [{:action true
                :cost [(->c :click 3)]
                :keep-menu-open :while-3-clicks-left
                :label "Add agenda from HQ to score area"
                :req (req (let [counters (get-counters (get-card state card) :power)]
                            (some #(and (agenda? %)
                                        (= counters (:agendapoints %)))
                                  (:hand corp))))
                :waiting-prompt true
                :prompt "Choose an Agenda in HQ to add to score area"
                :choices {:req (req (and (agenda? target)
                                         (= (:agendapoints target) (get-counters (get-card state card) :power))
                                         (in-hand? target)))}
                :msg (msg "add " (:title target) " to score area")
                :effect (req (let [c (move state :corp target :scored)]
                               (card-init state :corp c {:resolve-effect false
                                                         :init-data true}))
                             (update-all-advancement-requirements state)
                             (update-all-agenda-points state)
                             (check-win-by-agenda state side))}]
   :events [{:event :corp-turn-begins
             :async true
             :effect (effect (add-counter eid card :power 1 nil))}]})

(defcard "Lakshmi Smartfabrics"
  {:events [{:event :rez
             :async true
             :silent (req true)
             :effect (req (add-counter state side eid card :power 1))}]
   :abilities [{:req (req (seq (filter #(and (agenda? %)
                                             (>= (get-counters card :power)
                                                 (:agendapoints %)))
                                       (:hand corp))))
                :label "Reveal an agenda worth X points from HQ"
                :async true
                :cost [(->c :x-power)]
                :keep-menu-open :while-power-tokens-left
                :effect
                (effect
                  (continue-ability
                    {:prompt "Choose an agenda in HQ to reveal"
                     :choices {:req (req (and (agenda? target)
                                              (<= (:agendapoints target) (cost-value eid :x-power))))}
                     :msg (msg "reveal " (:title target) " from HQ")
                     :async true
                     :effect (req (wait-for (reveal state side target)
                                            (let [title (:title target)]
                                              (register-turn-flag!
                                                state side
                                                card :can-steal
                                                (fn [state _side card]
                                                  (if (= (:title card) title)
                                                    ((constantly false)
                                                     (toast state :runner "Cannot steal due to Lakshmi Smartfabrics." "warning"))
                                                    true)))
                                              (effect-completed state side eid))))}
                    card nil))}]})

(defcard "Launch Campaign"
  (campaign 6 2))

(defcard "Levy University"
  {:abilities [{:action true
                :prompt "Choose a piece of ice"
                :msg (msg "adds " (:title target) " to HQ")
                :choices (req (cancellable (filter ice? (:deck corp)) :sorted))
                :label "Search R&D for a piece of ice"
                :cost [(->c :click 1) (->c :credit 1)]
                :keep-menu-open :while-clicks-left
                :effect (effect (move target :hand)
                                (shuffle! :deck))}]})

(defcard "Lily Lockwell"
  {:on-rez {:async true
            :effect (effect (draw eid 3))
            :msg "draw 3 cards"}
   :abilities [{:action true
                :label "Search R&D for an operation"
                :prompt "Choose an operation to add to the top of R&D"
                :waiting-prompt true
                :cost [(->c :click 1) (->c :tag 1)]
                :msg (msg (if (= target "No action")
                            "shuffle R&D"
                            (str "reveal " (:title target) " from R&D and add it to the top of R&D")))
                :choices (req (conj (vec (sort-by :title (filter operation? (:deck corp)))) "No action"))
                :async true
                :effect (req (if (= target "No action")
                               (do (shuffle! state :corp :deck)
                                   (effect-completed state side eid))
                               (wait-for
                                 (reveal state side target)
                                 (shuffle! state :corp :deck)
                                 (move state :corp target :deck {:front true})
                                 (effect-completed state side eid))))}]})

(defcard "Long-Term Investment"
  {:derezzed-events [corp-rez-toast]
   :abilities [{:action true
                :label "Move any number of hosted credits to your credit pool"
                :req (req (>= (get-counters card :credit) 8))
                :cost [(->c :click 1)]
                :prompt "How many hosted credits do you want to take?"
                :choices {:counter :credit}
                :msg (msg "gain " target " [Credits]")
                :async true
                :effect (effect (gain-credits eid target))}]
   :events [{:event :corp-turn-begins
             :msg "place 2 [Credit] on itself"
             :async true
             :effect (req (add-counter state side eid card :credit 2))}]})

(defcard "Lt. Todachine"
  {:events [{:event :rez
             :req (req (ice? (:card context)))
             :async true
             :msg "give the Runner 1 tag"
             :effect (req (gain-tags state :runner eid 1))}]})

(defcard "Malia Z0L0K4"
  (let [unmark
        (req (when-let [malia-target (get-in card [:special :malia-target])]
               (update! state side (assoc-in (get-card state card) [:special :malia-target] nil))
               (remove-icon state :runner card (get-card state malia-target)))
             (update-disabled-cards state)
             (trigger-event-sync state nil eid :disabled-cards-updated))]
    {:on-rez {:msg (msg "blank the text box of " (card-str state target))
              :choices {:card #(and (runner? %)
                                    (installed? %)
                                    (resource? %)
                                    (not (has-subtype? % "Virtual")))}
              :effect (req (add-icon state side card target "MZ" (faction-label card))
                           (update! state side (assoc-in (get-card state card) [:special :malia-target] target))
                           (update-disabled-cards state))}
     :leave-play unmark
     :move-zone unmark
     :static-abilities [{:type :disable-card
                         :req (req
                                (let [malia-target (get-in (get-card state card) [:special :malia-target])]
                                  (or (same-card? target malia-target)
                                      (and (same-card? (:host target) malia-target)
                                           (= (:title malia-target) "DJ Fenris")
                                           (= (:type target) "Fake-Identity")))))
                         :value true}]}))


(defcard "Marilyn Campaign"
  (let [ability {:once :per-turn
                 :interactive (req (>= 2 (get-counters card :credit)))
                 :req (req (:corp-phase-12 @state))
                 :label (str "Gain 2 [Credits] (start of turn)")
                 :msg (msg "gain " (min 2 (get-counters card :credit)) " [Credits]")
                 :async true
                 :effect (req (wait-for
                                (take-credits state side card :credit 2)
                                (if (not (pos? (get-counters (get-card state card) :credit)))
                                  (trash state :corp eid card {:unpreventable true :cause-card card})
                                  (effect-completed state :corp eid))))}]
    {:derezzed-events [corp-rez-toast]
     :events [(assoc ability :event :corp-turn-begins)]
<<<<<<< HEAD
     :on-rez {:effect (req (add-counter state side card :credit 8))}
     :prevention [{:prevents :trash
                   :type :event
                   :label "Shuffle Marilyn Campaign into R&D"
                   :max-uses 1
                   :ability {:msg "shuffle itself into R&D instead of moving it to Archives"
                             :req (req (some #(same-card? % card) (map :card (get-in @state  [:prevent :trash :remaining]))))
                             :effect (req (swap! state update-in [:prevent :trash :remaining] (fn [ctx] (mapv #(if (same-card? card (:card %)) (assoc % :destination :deck :shuffle-rd true) %) ctx))))}}]}))
=======
     :data {:counter {:credit 8}}
     :abilities [(set-autoresolve :auto-reshuffle "Marilyn Campaign shuffling itself back into R&D")]
     :on-trash {:interactive (req true)
                :optional
                {:waiting-prompt true
                 :prompt (msg "Shuffle " (:title card) " into R&D?")
                 :autoresolve (get-autoresolve :auto-reshuffle)
                 :player :corp
                 :yes-ability {:msg "shuffle itself back into R&D"
                               :effect (effect (move :corp card :deck)
                                               (shuffle! :corp :deck))}}}}))
>>>>>>> 749a3c20

(defcard "Mark Yale"
  {:events [{:event :agenda-counter-spent
             :msg "gain 1 [Credits]"
             :async true
             :effect (effect (gain-credits eid 1))}]
   :abilities [{:label "Gain 2 [Credits]"
                :msg "gain 2 [Credits]"
                :cost [(->c :trash-can)]
                :async true
                :effect (effect (gain-credits eid 2))}
               {:label "Gain 2 [Credits]"
                :msg "gain 2 [Credits]"
                :cost [(->c :any-agenda-counter)]
                :async true
                :effect (effect (gain-credits eid 2))}]})

(defcard "Marked Accounts"
  (let [ability {:msg "gain 1 [Credits]"
                 :label "Take 1 [Credits] (start of turn)"
                 :once :per-turn
                 :req (req (pos? (get-counters card :credit)))
                 :async true
                 :effect (req (take-credits state side eid card :credit 1))}]
    {:abilities [ability
                 {:action true
                  :cost [(->c :click 1)]
                  :msg "store 3 [Credits]"
                  :async true
                  :effect (effect (add-counter eid card :credit 3 nil))}]
     :events [(assoc ability :event :corp-turn-begins)]}))

(defcard "MCA Austerity Policy"
  {:abilities [{:action true
                :cost [(->c :click 1)]
                :once :per-turn
                :msg "force the Runner to lose a [Click] next turn and place a power counter on itself"
                :async true
                :effect (req (register-events state side card
                                              [{:event :runner-turn-begins
                                                :unregister-once-resolved true
                                                :duration :until-runner-turn-begins
                                                :effect (effect (lose-clicks :runner 1))}])
                             (add-counter state side eid card :power 1 nil))}
               {:action true
                :cost [(->c :click 1) (->c :power 3) (->c :trash-can)]
                :msg "gain 4 [Click]"
                :effect (effect (gain-clicks 4))}]})

(defcard "Melange Mining Corp."
  {:abilities [{:action true
                :cost [(->c :click 3)]
                :keep-menu-open :while-3-clicks-left
                :async true
                :effect (effect (gain-credits eid 7))
                :msg "gain 7 [Credits]"}]})

(defcard "Mental Health Clinic"
  (let [ability {:msg "gain 1 [Credits]"
                 :label "Gain 1 [Credits] (start of turn)"
                 :once :per-turn
                 :async true
                 :effect (effect (gain-credits eid 1))}]
    {:static-abilities [(runner-hand-size+ 1)]
     :derezzed-events [corp-rez-toast]
     :events [(assoc ability :event :corp-turn-begins)]
     :abilities [ability]}))

(defcard "Moon Pool"
  (letfn [(moon-pool-place-advancements [x]
            {:async true
             :prompt (msg "Choose an installed card to place advancement counters on (" x " remaining)")
             :choices {:card #(installed? %)}
             :msg (msg "place 1 advancement counter on " (card-str state target))
             :effect (req (wait-for (add-prop state side target :advance-counter 1 {:placed true})
                                    (if (> x 1)
                                      (continue-ability
                                        state side
                                        (moon-pool-place-advancements (dec x))
                                        card nil)
                                      (effect-completed state side eid))))
             :cancel-effect (effect (system-msg (str "declines to use " (:title card) " to place advancement counters"))
                                   (effect-completed eid))})]
    (let [moon-pool-reveal-ability
          {:prompt "Choose up to 2 facedown cards from Archives to shuffle into R&D"
           :async true
           :show-discard true
           :choices {:card #(and (corp? %)
                                 (in-discard? %)
                                 (not (faceup? %)))
                     :max 2}
           :msg (msg "reveal " (enumerate-str (map :title targets)) " from Archives and shuffle them into R&D")
           :effect (req (wait-for (reveal state side targets)
                                  (doseq [c targets]
                                    (move state side c :deck))
                                  (shuffle! state side :deck)
                                  (let [agenda-count (count (filter agenda? targets))]
                                    (if (pos? agenda-count)
                                      (continue-ability
                                        state side
                                        (moon-pool-place-advancements agenda-count)
                                        card nil)
                                      (effect-completed state side eid)))))
           :cancel-effect (effect (system-msg (str "declines to use " (:title card) " to reveal any cards in Archives"))
                                  (effect-completed eid))}
          moon-pool-discard-ability
            {:prompt "Choose up to 2 cards from HQ to trash"
             :choices {:card #(and (corp? %)
                                   (in-hand? %))
                       :max 2}
             :async true
             :msg (msg "trash " (quantify (count targets) "card") " from HQ")
             :effect (req (wait-for (trash-cards state :corp targets {:cause-card card})
                                    (continue-ability
                                      state side
                                      moon-pool-reveal-ability
                                      card nil)))
             :cancel-effect (effect (system-msg (str "declines to use " (:title card) " to trash any cards from HQ"))
                                    (continue-ability moon-pool-reveal-ability card nil))}]
      {:abilities [{:label "Trash up to 2 cards from HQ. Shuffle up to 2 cards from Archives into R&D"
                    :cost [(->c :remove-from-game)]
                    :async true
                    :effect (effect (continue-ability
                                      moon-pool-discard-ability
                                      card nil))}]})))

(defcard "Mr. Stone"
  {:events [{:event :runner-gain-tag
             :async true
             :msg "do 1 meat damage"
             :effect (effect (damage :corp eid :meat 1 {:card card}))}]})

(defcard "Mumba Temple"
  {:recurring 2
   :interactions {:pay-credits {:req (req (= :rez (:source-type eid)))
                                :type :recurring}}})

(defcard "Mumbad City Hall"
  {:abilities [{:action true
                :label "Search R&D for an Alliance card"
                :cost [(->c :click 1)]
                :keep-menu-open :while-clicks-left
                :prompt "Choose an Alliance card to play or install"
                :choices (req (cancellable (filter #(and (has-subtype? % "Alliance")
                                                         (if (operation? %)
                                                           (<= (:cost %) (:credit corp))
                                                           true))
                                                   (:deck corp))
                                           :sorted))
                :msg (msg "reveal " (:title target)
                          " from R&D and "
                          (if (= (:type target) "Operation") "play" "install")
                          " it")
                :async true
                :effect (req (wait-for
                               (reveal state side target)
                               (shuffle! state side :deck)
                               (if (operation? target)
                                 (play-instant state side eid target nil)
                                 (corp-install state side eid target nil {:msg-keys {:install-source card
                                                                                     :known true
                                                                                     :display-origin true}}))))}]})

(defcard "Mumbad Construction Co."
  {:derezzed-events [corp-rez-toast]
   :events [{:event :corp-turn-begins
             :async true
             :effect (effect (add-prop eid card :advance-counter 1 {:placed true}))}]
   :abilities [{:cost [(->c :credit 2)]
                :keep-menu-open :while-advancement-tokens-left
                :req (req (and (pos? (get-counters card :advancement))
                               (not-empty (all-active-installed state :corp))))
                :label "Move an advancement token to a faceup card"
                :prompt "Choose a faceup card"
                :choices {:card faceup?}
                :msg (msg "move an advancement token to " (card-str state target))
                :async true
                :effect (req (wait-for (add-prop state side card :advance-counter -1 {:placed true})
                                       (add-prop state side eid target :advance-counter 1 {:placed true})))}]})

(defcard "Museum of History"
  {:derezzed-events [corp-rez-toast]
   :flags {:corp-phase-12 (req (pos? (count (get-in @state [:corp :discard]))))}
   :abilities [{:label "Shuffle cards in Archives into R&D"
                :prompt (msg (let [mus (count (filter #(and (= (:title card) (:title %))
                                                            (rezzed? %))
                                                      (all-installed state :corp)))]
                               (str "Choose " (quantify mus "card") " in Archives to shuffle into R&D")))
                :choices {:card #(and (corp? %)
                                      (in-discard? %))
                          :max (req (count (filter #(and (= (:title card) (:title %))
                                                         (rezzed? %))
                                                   (all-installed state :corp))))}
                :show-discard true
                :once :per-turn
                :once-key :museum-of-history
                :msg (msg "shuffle "
                          (let [seen (filter :seen targets)
                                n (count (filter #(not (:seen %)) targets))]
                            (str (enumerate-str (map :title seen))
                                 (when (pos? n)
                                   (str (when-not (empty? seen) " and ")
                                        (quantify n "card")))))
                          " into R&D")
                :effect (req (doseq [c targets]
                               (move state side c :deck))
                             (shuffle! state side :deck))}]
   :implementation "[Erratum] Should be unique"})

(defcard "Nanoetching Matrix"
  {:abilities [{:action true
                :cost [(->c :click 1)]
                :once :per-turn
                :msg "gain 2 [Credits]"
                :async true
                :effect (effect (gain-credits eid 2))}]
   :on-trash {:optional
              {:req (req (= :runner side))
               :player :corp
               :waiting-prompt true
               :prompt "Gain 2 [Credits]?"
               :yes-ability
               {:msg "gain 2 [Credits]"
                :async true
                :effect (effect (gain-credits :corp eid 2))}}}})

(defcard "NASX"
  (let [ability {:msg "gain 1 [Credits]"
                 :label "Gain 1 [Credits] (start of turn)"
                 :once :per-turn
                 :async true
                 :effect (effect (gain-credits eid 1))}]
    {:implementation "Manual - click NASX to place power counters on itself"
     :derezzed-events [corp-rez-toast]
     :events [(assoc ability :event :corp-turn-begins)]
     :abilities [ability
                 {:label "Place 1 power counter"
                  :cost [(->c :credit 1)]
                  :msg "place 1 power counter on itself"
                  :async true
                  :effect (effect (add-counter eid card :power 1 nil))}
                 {:label "Place 2 power counters"
                  :cost [(->c :credit 2)]
                  :msg "place 2 power counters on itself"
                  :async true
                  :effect (effect (add-counter eid card :power 2 nil))}
                 {:action true
                  :label "Gain 2 [Credits] for each hosted power counter"
                  :cost [(->c :click 1) (->c :trash-can)]
                  :msg (msg "gain " (* 2 (get-counters card :power)) " [Credits]")
                  :async true
                  :effect (effect (gain-credits eid (* 2 (get-counters card :power))))}]}))

(defcard "Net Analytics"
  (let [ability {:optional
                 {:player :corp
                  :autoresolve (get-autoresolve :auto-fire)
                  :waiting-prompt true
                  :prompt "Draw 1 card?"
                  :yes-ability
                  {:msg "draw 1 card"
                   :async true
                   :effect (effect (draw :corp eid 1))}}}]
    {:events [(-> ability
                  (assoc :event :runner-lose-tag)
                  (assoc-in [:optional :req] (req (= (:side context) :runner))))
              (-> ability
                  (assoc :event :runner-prevent)
                  (assoc-in [:optional :req] (req (= :tag (:type context)))))]
     :abilities [(set-autoresolve :auto-fire "Net Analytics")]}))

(defcard "Net Police"
  {:x-fn (req (get-link state))
   :recurring (get-x-fn)
   :interactions {:pay-credits {:req (req (= :trace (:source-type eid)))
                                :type :recurring}}})

(defcard "Neurostasis"
  (advance-ambush
    3
    {:req (req (pos? (get-counters (get-card state card) :advancement)))
     :waiting-prompt true
     :async true
     :prompt (msg "Choose " (quantify (get-counters (get-card state card) :advancement) "installed card") " to shuffle into the stack")
     :choices {:card #(and (installed? %)
                           (runner? %))
               :max (req (get-counters (get-card state card) :advancement))}
     :msg (msg "shuffle " (enumerate-str (map :title targets)) " into the stack")
     :effect (req (doseq [c targets]
                    (move state :runner c :deck {:shuffled true}))
                  (shuffle! state :runner :deck)
                  (effect-completed state side eid))}))

(defcard "News Team"
  {:flags {:rd-reveal (req true)}
   :poison true
   :on-access {:async true
               :msg (msg "force the Runner to " (decapitalize target))
               :player :runner
               :prompt "Choose one"
               :waiting-prompt true
               :choices ["Take 2 tags" "Add News Team to score area"]
               :effect (req (if (= target "Take 2 tags")
                              (gain-tags state :runner eid 2)
                              (do (as-agenda state :runner card -1)
                                  (effect-completed state side eid))))}})

(defcard "NGO Front"
  (letfn [(builder [cost cred]
            {:cost [(->c :advancement cost) (->c :trash-can)]
             :async true
             :effect (effect (gain-credits eid cred))
             :label (str "Gain " cred " [Credits]")
             :msg (str "gain " cred " [Credits]")})]
    {:advanceable :always
     :abilities [(builder 1 5)
                 (builder 2 8)]}))

(defcard "Nico Campaign"
  (let [ability
        {:async true
         :interactive (req true)
         :once :per-turn
         :label "Take 3 [Credits] (start of turn)"
         :msg (msg "gain " (min 3 (get-counters card :credit)) " [Credits]")
         :req (req (:corp-phase-12 @state))
         :effect (req (wait-for
                        (take-credits state side card :credit 3)
                        (if (pos? (get-counters (get-card state card) :credit))
                          (effect-completed state side eid)
                          (wait-for
                            (trash state :corp card {:unpreventable true :cause-card card})
                            (system-msg state :corp (str "trashes Nico Campaign"
                                                         (when (seq (:deck corp))
                                                           " and draws 1 card")))
                            (draw state :corp eid 1)))))}]
    {:data {:counter {:credit 9}}
     :derezzed-events [corp-rez-toast]
     :abilities [ability]
     :events [(assoc ability :event :corp-turn-begins)]}))

(defcard "Nightmare Archive"
  {:flags {:rd-reveal (req true)}
   :poison true
   :on-access {:async true
               :msg (msg (if (= target "Suffer 1 core damage")
                           "do 1 core damage"
                           (str "force the runner to " (decapitalize target))))
               :player :runner
               :prompt "Choose one"
               :choices ["Suffer 1 core damage" "Add Nightmare Archive to score area"]
               :effect (req (if (= target "Suffer 1 core damage")
                              (do (move state :corp card :rfg)
                                  (damage state :corp eid :brain 1 {:card card}))
                              (do (as-agenda state :runner card -1)
                                  (effect-completed state side eid))))}})

(defcard "Open Forum"
  {:events [{:event :corp-mandatory-draw
             :interactive (req true)
             :msg (msg (if (-> corp :deck count pos?)
                         (str "reveal "
                              (-> corp :deck first :title)
                              " from the top of R&D and add it to HQ")
                         "reveal no cards from R&D (it is empty)"))
             :async true
             :effect (req (wait-for
                            (reveal state side (-> corp :deck first))
                            (move state :corp (-> corp :deck first) :hand)
                            (continue-ability
                              state side
                              {:prompt "Choose a card in HQ to add to the top of R&D"
                               :async true
                               :choices {:card #(and (in-hand? %)
                                                     (corp? %))}
                               :msg "add 1 card from HQ to the top of R&D"
                               :effect (effect (move target :deck {:front true})
                                               (effect-completed eid))}
                              card nil)))}]})

(defcard "PAD Campaign"
  (let [ability {:msg "gain 1 [Credits]"
                 :label "Gain 1 [Credits] (start of turn)"
                 :once :per-turn
                 :async true
                 :effect (effect (gain-credits eid 1))}]
    {:derezzed-events [corp-rez-toast]
     :events [(assoc ability :event :corp-turn-begins)]
     :abilities [ability]}))

(defcard "PAD Factory"
  {:abilities [{:action true
                :cost [(->c :click 1)]
                :keep-menu-open :while-clicks-left
                :label "Place 1 advancement token on a card"
                :choices {:card installed?}
                :msg (msg "place 1 advancement token on " (card-str state target))
                :async true
                :effect (req (wait-for
                               (add-prop state :corp target :advance-counter 1 {:placed true})
                               (let [tgtcid (:cid target)]
                                 (register-turn-flag!
                                   state side
                                   target :can-score
                                   (fn [state _ card]
                                     (if (and (= tgtcid
                                                 (:cid card))
                                              (<= (get-advancement-requirement card)
                                                  (get-counters card :advancement)))
                                       ((constantly false)
                                        (toast state :corp "Cannot score due to PAD Factory." "warning"))
                                       true))))
                               (effect-completed state side eid)))}]})

(defcard "Pālanā Agroplex"
  (let [ability {:msg "make each player draw 1 card"
                 :label "Make each player draw 1 card (start of turn)"
                 :once :per-turn
                 :async true
                 :effect (req (wait-for (draw state :corp 1)
                                        (draw state :runner eid 1)))}]
    {:derezzed-events [corp-rez-toast]
     :flags {:corp-phase-12 (req true)}
     :events [(assoc ability :event :corp-turn-begins)]
     :abilities [ability]}))

(defcard "Personalized Portal"
  {:events [{:event :corp-turn-begins
             :interactive (req true)
             :async true
             :effect (req (wait-for (draw state :runner 1)
                                    (let [cnt (count (get-in @state [:runner :hand]))
                                          credits (quot cnt 2)]
                                      (system-msg state :corp
                                                  (str "uses " (:title card) " to force the runner to draw "
                                                       "1 card and gain " credits " [Credits]"))
                                      (gain-credits state :corp eid credits))))}]})

(defcard "Plan B"
  (advance-ambush
    0
    {:req (req (pos? (get-counters (get-card state card) :advancement)))
     :waiting-prompt true
     :prompt "Choose an Agenda in HQ to score"
     :choices {:req (req (and (agenda? target)
                              (<= (get-advancement-requirement target)
                                  (get-counters (get-card state card) :advancement))
                              (in-hand? target)))}
     :msg (msg "score " (:title target))
     :async true
     :effect (effect (score eid target {:no-req true :ignore-turn true}))}))

(defcard "Political Dealings"
  (letfn [(pdhelper [agendas]
            (when-let [agenda (first agendas)]
              {:optional
               {:prompt (msg "Reveal and install " (:title agenda) "?")
                :yes-ability {:msg (msg "reveal they drew " (:title agenda))
                              :async true
                              :effect (req (wait-for
                                             (reveal state side agenda)
                                             (wait-for
                                               (corp-install
                                                 state side agenda nil
                                                 {:install-state (:install-state (card-def agenda) :unrezzed)
                                                  :msg-keys {:install-source card
                                                             :known true
                                                             :display-origin true}})
                                               (remove-from-currently-drawing state side agenda)
                                               (continue-ability state side (pdhelper (next agendas)) card nil))))}
                :no-ability {:async true
                             :effect (effect (continue-ability (pdhelper (next agendas)) card nil))}}}))]
    {:events [{:event :corp-draw
               :async true
               :effect (req (cond
                              ;; if agendas were drawn, do the full routine
                              (some agenda? corp-currently-drawing)
                              (let [agendas (filter #(and (agenda? %)
                                                          (get-card state %))
                                                    corp-currently-drawing)]
                                (continue-ability state side (pdhelper agendas) card nil))
                              ;; else show a fake prompt so the runner can't infer that agendas weren't drawn
                              :else
                              (continue-ability
                                state :corp
                                {:prompt "You did not draw any agenda"
                                 :choices ["Carry on!"]
                                 :prompt-type :bogus}
                                card nil)))}]}))

(defcard "Prāna Condenser"
<<<<<<< HEAD
  {:prevention [{:prevents :damage
                 :type :event
                 :max-uses 1
                 :ability {:async true
                           :msg "prevent 1 net damage, place 1 counter on itself, and gain 3 [Credits]"
                           :req (req (and (= :net (:type context))
                                          (= :corp (:source-player context))
                                          (not (:unpreventable context))
                                          (pos? (:remaining context))))
                           :effect (req (wait-for (prevent-damage state side :damage 1)
                                                  (wait-for (add-counter state side card :power 1 {:suppress-checkpoint true})
                                                            (gain-credits state side eid 3))))}}]
   :abilities [{:action true
=======
  {:interactions {:prevent [{:type #{:net}
                             :req (req (= :corp (:side target)))}]}
   :abilities [{:label "Prevent 1 net damage to place power counter on Prāna Condenser"
                :msg "prevent 1 net damage, place 1 power counter, and gain 3 [Credits]"
                :async true
                :req (req true)
                :effect (req (damage-prevent state :corp :net 1)
                             (wait-for (add-counter state side card :power 1 nil)
                                       (gain-credits state :corp eid 3)))}
               {:action true
>>>>>>> 749a3c20
                :msg (msg "deal " (get-counters card :power) " net damage")
                :label "deal net damage"
                :cost [(->c :click 2) (->c :trash-can)]
                :async true
                :effect (effect (damage eid :net (get-counters card :power) {:card card}))}]})

(defcard "Primary Transmission Dish"
  {:recurring 3
   :interactions {:pay-credits {:req (req (= :trace (:source-type eid)))
                                :type :recurring}}})

(defcard "Private Contracts"
  {:data {:counter {:credit 14}}
   :events [(trash-on-empty :credit)]
   :abilities [{:action true
                :cost [(->c :click 1)]
                :keep-menu-open :while-clicks-left
                :label "Take hosted credits"
                :msg (msg "gain " (min 2 (get-counters card :credit)) " [Credits]")
                :async true
                :effect (req (take-credits state side eid card :credit 2))}]})

(defcard "Project Junebug"
  (advance-ambush 1 {:req (req (pos? (get-counters (get-card state card) :advancement)))
                     :waiting-prompt true
                     :msg (msg "do " (* 2 (get-counters (get-card state card) :advancement)) " net damage")
                     :async true
                     :effect (effect (damage eid :net (* 2 (get-counters (get-card state card) :advancement))
                                             {:card card}))}))

(defcard "Psychic Field"
  (let [ab {:async true
            :req (req installed)
            :effect (req (let [hand (count (:hand runner))
                               message (str "do " hand " net damage")]
                           (continue-ability
                             state side
                             {:psi {:not-equal
                                    {:msg message
                                     :async true
                                     :effect (effect (damage eid :net hand {:card card}))}}}
                             card nil)))}]
    {:on-expose ab
     :on-access ab}))

(defcard "Public Health Portal"
  (let [ability {:once :per-turn
                 :label "Reveal the top card of R&D and gain 2 [Credits] (start of turn)"
                 :interactive (req true)
                 :msg (msg "reveal " (:title (first (:deck corp)))
                           " from the top of R&D"
                           " and gain 2 [Credits]")
                 :async true
                 :effect (req (wait-for
                                (reveal state side (first (:deck corp)))
                                (gain-credits state side eid 2)))}]
    {:derezzed-events [corp-rez-toast]
     :events [(assoc ability :event :corp-turn-begins)]
     :abilities [ability]}))

(defcard "Public Support"
  {:data {:counter {:power 3}}
   :derezzed-events [corp-rez-toast]
   :events [{:event :corp-turn-begins
             :req (req (pos? (get-counters card :power)))
             :async true
             :effect (effect (add-counter eid card :power -1 nil))}
            {:event :counter-added
             :req (req (same-card? card (:card context))
                       (not (pos? (get-counters card :power))))
             :msg "add itself to [their] score area as an agenda worth 1 agenda point"
             :effect (effect (as-agenda card 1))}]})

(defcard "Quarantine System"
  (letfn [(rez-ice [cnt discount]
            {:prompt (str "Choose a piece of ice to rez, paying " discount " [Credits] less")
             :async true
             :choices {:req (req (and (ice? target)
                                      (can-pay-to-rez? state side (assoc eid :source card)
                                                       target {:cost-bonus (- discount)})
                                      (not (rezzed? target))))}
             :msg (msg "rez " (:title target))
             :waiting-prompt true
             :effect (req (wait-for (rez state side target {:no-warning true :cost-bonus (- discount)})
                                    (if (< cnt 3)
                                      (continue-ability
                                        state side
                                        (rez-ice (inc cnt) discount)
                                        card nil)
                                      (effect-completed state side eid))))})]
    {:abilities [{:label "Forfeit agenda to rez up to 3 pieces of ice with a 2 [Credit] discount per agenda point"
                  :req (req (pos? (count (:scored corp))))
                  :cost [(->c :forfeit)]
                  :async true
                  :effect (req (continue-ability
                                 state side
                                 (rez-ice 1 (* 2 (:agendapoints (last (:rfg corp)) 0)))
                                 card nil))}]}))

(defcard "Raman Rai"
  {:events [{:event :corp-draw
             :optional
             {:prompt "Swap two cards?"
              :req (req (and (pos? (:click corp))
                             ;; don't prompt unless there's at least 1 card which type matches one among cards in Archives
                             (not-empty (set/intersection
                                          (into #{} (map :type (:discard corp)))
                                          (into #{} (map :type corp-currently-drawing))))
                             (not-empty (turn-events state side :corp-draw))))
              :yes-ability
              {:once :per-turn
               :async true
               :effect
               (effect
                 (lose-clicks :corp 1)
                 (continue-ability
                   {:prompt "Choose a card in HQ that you just drew to swap for a card of the same type in Archives"
                    :choices {:card #(some (fn [c] (same-card? c %)) corp-currently-drawing)}
                    :async true
                    :effect
                    (effect
                      (continue-ability
                        (let [set-aside-card target
                              t (:type set-aside-card)]
                          {:show-discard true
                           :prompt (msg "Choose an " t " in Archives to reveal and swap into HQ for " (:title set-aside-card))
                           :choices {:card #(and (corp? %)
                                                 (= (:type %) t)
                                                 (in-discard? %))}
                           :msg (msg "lose [Click], reveal " (:title set-aside-card)
                                     " from HQ, and swap it for " (:title target)
                                     " from Archives")
                           :async true
                           :effect (req (wait-for
                                          (reveal state side set-aside-card target)
                                          (swap-set-aside-cards state side set-aside-card target)
                                          (effect-completed state side eid)))})
                        card nil))}
                   card nil))}}}]})

(defcard "Rashida Jaheem"
  (let [ability {:once :per-turn
                 :async true
                 :label "Gain 3 [Credits] and draw 3 cards (start of turn)"
                 :req (req (:corp-phase-12 @state))
                 :effect
                 (effect
                   (continue-ability
                     {:optional
                      {:prompt "Trash this asset to gain 3 [Credits] and draw 3 cards?"
                       :yes-ability
                       {:async true
                        :msg "gain 3 [Credits] and draw 3 cards"
                        :effect (req (wait-for
                                       (trash state side card {:cause-card card})
                                       (swap! state update-in [:stats side :rashida-count] (fnil + 0) 1)
                                       (wait-for
                                         (gain-credits state side 3)
                                         (draw state side eid 3))))}}}
                     card nil))}]
    {:derezzed-events [corp-rez-toast]
     :flags {:corp-phase-12 (req true)}
     :events [(assoc ability :event :corp-turn-begins)]
     :abilities [ability]}))

(defcard "Reality Threedee"
  (let [ability {:effect (effect (gain-credits eid (if tagged 2 1)))
                 :async true
                 :label "Gain credits (start of turn)"
                 :once :per-turn
                 :msg (msg (if tagged "gain 2 [Credits]" "gain 1 [Credits]"))}]
    {:on-rez {:msg "take 1 bad publicity"
              :effect (effect (gain-bad-publicity :corp 1))}
     :derezzed-events [corp-rez-toast]
     :events [(assoc ability :event :corp-turn-begins)]
     :abilities [ability]}))

(defcard "Reaper Function"
  (let [ability {:async true
                 :once :per-turn
                 :label "Trash this asset to do 2 net damage (start of turn)"
                 :interactive (req true)
                 :req (req (:corp-phase-12 @state))
                 :effect
                 (effect
                  (continue-ability
                    {:optional
                     {:prompt "Trash Reaper Function to do 2 net damage?"
                      :yes-ability
                      {:msg "do 2 net damage"
                       :async true
                       :effect (req (wait-for (trash state side card {:cause-card card})
                                              (damage state side eid :net 2 {:card card})))}}}
                    card nil))}]
    {:derezzed-events [corp-rez-toast]
     :flags {:corp-phase-12 (req true)}
     :events [(assoc ability :event :corp-turn-begins)]
     :abilities [ability]}))

(defcard "Reconstruction Contract"
  {:events [{:event :damage
             :req (req (and (pos? (:amount context))
                            (= :meat (:damage-type context))))
             :msg "place 1 advancement token on itself"
             :async true
             :effect (effect (add-counter eid card :advancement 1 {:placed true}))}]
   :abilities [{:label "Move hosted advancement tokens to another card"
                :trash-icon true
                :cost [(->c :trash-can)]
                :async true
                :prompt "How many hosted advancement tokens do you want to move?"
                :choices {:number (req (get-counters card :advancement))
                          :default (req (get-counters card :advancement))}
                :effect (req (let [num-counters target]
                               (continue-ability
                                 state side
                                 {:async true
                                  :prompt "Choose a card that can be advanced"
                                  :choices {:req (req (can-be-advanced? state target))}
                                  :effect (effect (system-msg (str "uses " (:title card) " to move " (quantify num-counters "hosted advancement token") " to " (card-str state target)))
                                                  (add-counter eid target :advancement num-counters {:placed true}))}
                                 card nil)))}]})

(defcard "Refuge Campaign"
  (let [ability {:msg "gain 2 [Credits]"
                 :label "Gain 2 [Credits] (start of turn)"
                 :once :per-turn
                 :async true
                 :effect (effect (gain-credits eid 2))}]
    {:derezzed-events [corp-rez-toast]
     :events [(assoc ability :event :corp-turn-begins)]
     :abilities [ability]}))

(defcard "Regolith Mining License"
  {:data {:counter {:credit 15}}
   :events [(trash-on-empty :credit)]
   :abilities [{:action true
                :label "Take 3 [Credits] from this asset"
                :cost [(->c :click 1)]
                :keep-menu-open :while-clicks-left
                :msg (msg "gain " (min 3 (get-counters card :credit)) " [Credits]")
                :async true
                :effect (req (take-credits state side eid card :credit 3))}]})

(defcard "Reversed Accounts"
  {:advanceable :always
   :abilities [{:action true
                :cost [(->c :click 1) (->c :trash-can)]
                :label "Force the Runner to lose 4 [Credits] per advancement"
                :msg (msg "force the Runner to lose " (min (* 4 (get-counters card :advancement)) (:credit runner)) " [Credits]")
                :async true
                :effect (effect (lose-credits :runner eid (* 4 (get-counters card :advancement))))}]})

(defcard "Rex Campaign"
  (let [payout-ab {:prompt "Choose one"
                   :waiting-prompt true
                   :choices ["Remove 1 bad publicity" "Gain 5 [Credits]"]
                   :msg (msg (decapitalize target))
                   :async true
                   :effect (req (if (= target "Remove 1 bad publicity")
                                  (lose-bad-publicity state side eid 1)
                                  (gain-credits state side eid 5)))}
        ability {:once :per-turn
                 :req (req (:corp-phase-12 @state))
                 :label "Remove 1 counter (start of turn)"
                 :async true
                 :effect (req (wait-for (add-counter state side card :power -1 nil)
                                        (if (zero? (get-counters (get-card state card) :power))
                                          (wait-for (trash state side card {:cause-card card})
                                                    (continue-ability state side payout-ab card nil))
                                          (effect-completed state side eid))))}]
    {:data {:counter {:power 3}}
     :derezzed-events [corp-rez-toast]
     :events [(assoc ability :event :corp-turn-begins)]
     :ability [ability]}))

(defcard "Ronald Five"
  (let [ability {:event :runner-trash
                 :once-per-instance false
                 :req (req (and (corp? (:card target))
                                (pos? (:click runner))))
                 :msg "force the runner to lose [Click]"
                 :effect (effect (lose-clicks :runner 1))}]
    {:events [ability]
     :on-trash ability}))

(defcard "Ronin"
  {:advanceable :always
   :abilities [{:action true
                :cost [(->c :click 1) (->c :trash-can)]
                :req (req (>= (get-counters card :advancement) 4))
                :msg "do 3 net damage"
                :async true
                :effect (effect (damage eid :net 3 {:card card}))}]})

(defcard "Roughneck Repair Squad"
  {:abilities [{:action true
                :label "Gain 6 [Credits], may remove 1 bad publicity"
                :cost [(->c :click 3)]
                :keep-menu-open :while-3-clicks-left
                :msg "gain 6 [Credits]"
                :async true
                :effect (req (wait-for
                               (gain-credits state side 6)
                               (continue-ability
                                 state side
                                 {:optional
                                  {:req (req (pos? (count-bad-pub state)))
                                   :player :corp
                                   :prompt "Remove 1 bad publicity?"
                                   :yes-ability
                                   {:msg "remove 1 bad publicity"
                                    :effect (effect (lose-bad-publicity 1))}}}
                                 card nil)))}]})

(defcard "Sandburg"
  {:on-rez {:effect (effect (update-all-ice))}
   :static-abilities [{:type :ice-strength
                       :req (req (<= 10 (:credit corp)))
                       :value (req (quot (:credit corp) 5))}]
   :events [{:event :corp-gain
             :req (req (= :credit (:type context)))
             :effect (effect (update-all-ice))}
            {:event :corp-lose
             :req (req (= :credit (:type context)))
             :effect (effect (update-all-ice))}]
   :leave-play (effect (update-all-ice))})

(defcard "Sealed Vault"
  {:abilities [{:label "Store any number of credits"
                :cost [(->c :credit 1)]
                :prompt "How many credits do you want to move?"
                :choices {:number (req (- (:credit corp) 1))}
                :msg (msg "store " target " [Credits]")
                :async true
                :effect (req (wait-for (add-counter state side card :credit target)
                                       (lose-credits state side eid target)))}
               {:action true
                :label "Move any number of credits to your credit pool"
                :cost [(->c :click 1)]
                :prompt "How many credits do you want to move?"
                :choices {:counter :credit}
                :msg (msg "gain " target " [Credits]")
                :async true
                :effect (effect (gain-credits eid target))}
               {:label "Move any number of credits to your credit pool"
                :prompt "How many credits do you want to move?"
                :choices {:counter :credit}
                :msg (msg "gain " target " [Credits]")
                :cost [(->c :trash-can)]
                :async true
                :effect (effect (gain-credits eid target))}]})

(defcard "Security Subcontract"
  {:abilities [{:action true
                :cost [(->c :click 1) (->c :ice 1)]
                :keep-menu-open :while-clicks-left
                :msg "gain 4 [Credits]"
                :label "Gain 4 [Credits]"
                :async true
                :effect (effect (gain-credits eid 4))}]})

(defcard "Sensie Actors Union"
  {:derezzed-events [corp-rez-toast]
   :flags {:corp-phase-12 (req unprotected)}
   :abilities [{:label "Draw 3 cards and add 1 card in HQ to the bottom of R&D"
                :once :per-turn
                :msg "draw 3 cards"
                :async true
                :effect (req (wait-for (draw state side 3)
                                       (continue-ability
                                         state side
                                         {:prompt "Choose a card in HQ to add to the bottom of R&D"
                                          :choices {:card #(and (corp? %)
                                                                (in-hand? %))}
                                          :msg "add 1 card from HQ to the bottom of R&D"
                                          :effect (effect (move target :deck))}
                                         card nil)))}]})

(defcard "Server Diagnostics"
  (let [ability {:effect (effect (gain-credits eid 2))
                 :async true
                 :once :per-turn
                 :label "Gain 2 [Credits] (start of turn)"
                 :msg "gain 2 [Credits]"}]
    {:derezzed-events [corp-rez-toast]
     :abilities [ability]
     :events [(assoc ability :event :corp-turn-begins)
              {:event :corp-install
               :req (req (ice? (:card context)))
               :async true
               :msg "trash itself"
               :effect (effect (trash eid card {:cause-card card}))}]}))

(defcard "Shannon Claire"
  {:abilities [{:action true
                :cost [(->c :click 1)]
                :keep-menu-open :while-clicks-left
                :msg "draw 1 card from the bottom of R&D"
                :effect (effect (move (last (:deck corp)) :hand))}
               {:label "Search R&D for an agenda"
                :prompt "Choose an agenda to add to the bottom of R&D"
                :msg (msg "reveal " (:title target) " from R&D and add it to the bottom of R&D")
                :choices (req (cancellable (filter agenda? (:deck corp)) :sorted))
                :cost [(->c :trash-can)]
                :async true
                :effect (req (wait-for
                               (reveal state side target)
                               (shuffle! state side :deck)
                               (move state side target :deck)
                               (effect-completed state side eid)))}
               {:label "Search Archives for an agenda"
                :prompt "Choose an agenda to add to the bottom of R&D"
                :msg (msg "reveal " (:title target) " from Archives and add it to the bottom of R&D")
                :choices (req (cancellable (filter agenda? (:discard corp)) :sorted))
                :cost [(->c :trash-can)]
                :async true
                :effect (req (wait-for
                               (reveal state side target)
                               (move state side target :deck)
                               (effect-completed state side eid)))}]})

(defcard "Shattered Remains"
  (advance-ambush 1 {:async true
                     :waiting-prompt true
                     :req (req (pos? (get-counters (get-card state card) :advancement)))
                     :prompt (msg "Choose " (quantify (get-counters (get-card state card) :advancement) "piece") " of hardware to trash")
                     :msg (msg "trash " (enumerate-str (map :title targets)))
                     :choices {:max (req (get-counters (get-card state card) :advancement))
                               :card #(and (installed? %)
                                           (hardware? %))}
                     :effect (effect (trash-cards eid targets {:cause-card card}))}))

(defcard "Shi.Kyū"
  {:poison true
   :on-access
   {:optional
    {:req (req (not (in-deck? card)))
     :waiting-prompt true
     :prompt (msg "Pay credits to use " (:title card) " ability?")
     :yes-ability
     {:prompt "How many credits do you want to pay?"
      :choices :credit
      :msg (msg "attempt to do " target " net damage")
      :async true
      :effect (effect
                (continue-ability
                  (let [dmg target]
                    {:player :runner
                     :prompt "Choose one"
                     :waiting-prompt true
                     :choices [(str "Take " dmg " net damage") "Add Shi.Kyū to score area"]
                     :async true
                     :effect (req (if (str/starts-with? target "Add")
                                    (do (system-msg state :runner (str "adds " (:title card)
                                                                       " to [their] score area as an agenda worth "
                                                                       (quantify -1 "agenda point")))
                                        (as-agenda state :runner card -1)
                                        (effect-completed state side eid))
                                    (do (system-msg state :runner (str "takes " dmg " net damage from " (:title card)))
                                        (damage state :corp eid :net dmg {:card card}))))})
                  card targets))}}}})

(defcard "Shock!"
  {:flags {:rd-reveal (req true)}
   :poison true
   :on-access {:msg "do 1 net damage"
               :async true
               :effect (effect (damage eid :net 1 {:card card}))}})

(defcard "SIU"
  {:derezzed-events [corp-rez-toast]
   :flags {:corp-phase-12 (req true)}
   :abilities [{:label "Trace 3 - Give the Runner 1 tag"
                :req (req (:corp-phase-12 @state))
                :async true
                :cost [(->c :trash-can)]
                :effect (effect (continue-ability
                                  {:trace {:base 3
                                           :label "Trace 3 - Give the Runner 1 tag"
                                           :successful {:msg "give the Runner 1 tag"
                                                        :async true
                                                        :effect (effect (gain-tags :runner eid 1))}}}
                                  card nil))}]})

(defcard "Snare!"
  {:flags {:rd-reveal (req true)}
   :on-access {:optional
               {:req (req (not (in-discard? card)))
                :waiting-prompt true
                :prompt (msg "Pay 4 [Credits] to use " (:title card) " ability?")
                :no-ability {:effect (effect (system-msg (str "declines to use " (:title card))))}
                :yes-ability {:async true
                              :cost [(->c :credit 4)]
                              :msg "do 3 net damage and give the Runner 1 tag"
                              :effect (req (wait-for (damage state side :net 3 {:card card})
                                                     (gain-tags state :corp eid 1)))}}}})

(defcard "Space Camp"
  {:flags {:rd-reveal (req true)}
   :poison true
   :on-access {:optional
               {:waiting-prompt true
                :prompt "Place 1 advancement token on a card that can be advanced?"
                :yes-ability {:msg (msg "place 1 advancement token on " (card-str state target))
                              :prompt "Choose a card to place an advancement token on"
                              :choices {:req (req (can-be-advanced? state target))}
                              :async true
                              :effect (effect (add-prop eid target :advance-counter 1 {:placed true}))}}}})

(defcard "Spin Doctor"
  {:on-rez {:async true
            :msg "draw 2 cards"
            :effect (effect (draw eid 2))}
   :abilities [{:label "Shuffle up to 2 cards from Archives into R&D"
                :cost [(->c :remove-from-game)]
                :async true
                :effect (effect (shuffle-into-rd-effect eid card 2))}]})

(defcard "Storgotic Resonator"
  {:abilities [{:action true
                :cost [(->c :click 1) (->c :power 1)]
                :keep-menu-open :while-power-tokens-left
                :label "Do 1 net damage"
                :msg "do 1 net damage"
                :async true
                :effect (effect (damage eid :net 1 {:card card}))}]
   :events [{:event :corp-trash
             :once-per-instance true
             :req (req (and (some #(= (:faction (:identity runner)) (:faction (:card %))) targets)
                            (first-event?
                              state side :corp-trash
                              (fn [targets]
                                (some #(= (:faction (:identity runner)) (:faction (:card %))) targets)))))
             :msg "place 1 power counter on itself"
             :async true
             :effect (effect (add-counter eid card :power 1 nil))}]})

(defcard "Student Loans"
  {:static-abilities [{:type :play-additional-cost
                       :req (req (and (event? target)
                                      (seq (filter #(= (:title %) (:title target)) (:discard runner)))))
                       :value [(->c :credit 2)]}]})

(defcard "Superdeep Borehole"
  ;; the "when it is empty" text is reliant on the card being loaded
  {:on-rez {:async true
            :effect (req (update! state side (assoc-in (get-card state card) [:special :borehole-valid] true))
                         (add-counter state side eid card :bad-publicity 6 nil))}
   :events [{:event :corp-turn-begins
             :msg (msg "take 1 bad publicity from " (:title card))
             :async true
             :effect (req (wait-for (add-counter state side card :bad-publicity -1 nil)
                                    (gain-bad-publicity state :corp eid 1)))}
            {:event :counter-added
             :req (req (and (same-card? card (:card context))
                            (not (pos? (get-counters (get-card state card) :bad-publicity)))
                            (:borehole-valid (:special card))))
             :msg "win the game"
             :effect (req (win state :corp (:title card)))}]})

(defcard "Sundew"
  {:events [{:event :runner-spent-click
             :req (req (first-event? state side :runner-spent-click))
             :msg "gain 2 [Credits]"
             :async true
             :effect (req (update! state side (assoc-in card [:special :spent-click] true))
                          (gain-credits state :corp eid 2))}
            {:event :run
             :req (req (and (first-event? state side :runner-spent-click)
                            run
                            this-server
                            (get-in card [:special :spent-click])))
             :msg "lose 2 [Credits]"
             :async true
             :effect (req (update! state side (dissoc-in card [:special :spent-click]))
                          (lose-credits state :corp eid 2))}]})

(defcard "Svyatogor Excavator"
  (let [ability {:async true
                 :label "trash a card to gain 3 [Credits]"
                 :once :per-turn
                 :req (req (>= (count (all-installed state :corp)) 2))
                 :choices {:not-self true
                           :req (req (and (corp? target)
                                          (installed? target)))}
                 :msg (msg "trash " (card-str state target) " and gain 3 [Credits]")
                 :cancel-effect (effect (system-msg (str "declines to use " (:title card)))
                                        (effect-completed eid))
                 :effect (req (wait-for (trash state side target {:unpreventable true
                                                                  :cause-card card})
                                        (gain-credits state side eid 3)))}]
    {:flags {:corp-phase-12 (req (>= (count (all-installed state :corp)) 2))}
     :events [(assoc ability
                     :event :corp-turn-begins
                     :interactive (req true))]
     :abilities [ability]}))

(defcard "Synth DNA Modification"
  {:events [{:event :subroutines-broken
             :req (req (and (has-subtype? (:ice context) "AP")
                            (first-event? state side :subroutines-broken
                                          #(has-subtype? (:ice (first %)) "AP"))))
             :msg "do 1 net damage"
             :async true
             :effect (effect (damage eid :net 1 {:card card}))}]})

(defcard "Team Sponsorship"
  {:events [{:event :agenda-scored
             :prompt "Choose a card from Archives or HQ to install"
             :show-discard true
             :interactive (req true)
             :async true
             :choices {:card #(and (not (operation? %))
                                   (corp? %)
                                   (or (in-hand? %)
                                       (in-discard? %)))}
             :effect (effect (corp-install eid target nil {:ignore-install-cost true
                                                           :msg-keys {:install-source card
                                                                      :display-origin true}}))}]})

(defcard "Tech Startup"
  {:derezzed-events [corp-rez-toast]
   :flags {:corp-phase-12 (req true)}
   :abilities [{:label "Search R&D for an asset to install"
                :prompt "Choose an asset"
                :msg (msg "reveal " (:title target) " from R&D and install it")
                :req (req (seq (filter asset? (:deck corp))))
                :choices (req (filter asset? (:deck corp)))
                :async true
                :effect (req (wait-for
                               (trash state side card {:cause-card card})
                               (wait-for
                                 (reveal state side target)
                                 (shuffle! state side :deck)
                                 (corp-install state side eid target nil {:msg-keys {:install-source card
                                                                                     :known true
                                                                                     :display-origin true}}))))}]})

(defcard "TechnoCo"
  (letfn [(is-techno-target [card]
            (or (program? card)
                (hardware? card)
                (and (resource? card)
                     (has-subtype? card "Virtual"))))]
    {:static-abilities [{:type :install-cost
                         :req (req (and (is-techno-target target)
                                        (not (:facedown (second targets)))))
                         :value 1}]
     :events [{:event :runner-install
               :req (req (and (is-techno-target (:card context))
                              (not (:facedown context))))
               :msg "gain 1 [Credits]"
               :async true
               :effect (effect (gain-credits :corp eid 1))}]}))

(defcard "Tenma Line"
  {:abilities [{:action true
                :label "Swap 2 installed pieces of ice"
                :cost [(->c :click)]
                :keep-menu-open :while-clicks-left
                :prompt "Choose 2 pieces of ice to swap positions"
                :req (req (<= 2 (count (filter ice? (all-installed state :corp)))))
                :choices {:card #(and (installed? %)
                                      (ice? %))
                          :max 2
                          :all true}
                :msg (msg "swap the positions of "
                          (card-str state (first targets))
                          " and "
                          (card-str state (second targets)))
                :effect (req (apply swap-installed state side targets))}]})

(defcard "Test Ground"
  (letfn [(derez-card [advancements]
            (when (pos? advancements)
              {:async true
               :waiting-prompt true
               :prompt "Derez a card"
               :choices {:card #(and (installed? %)
                                     (rezzed? %))}
               :effect (req (derez state side target {:source-card card})
                            (continue-ability state side (derez-card (dec advancements)) card nil))}))]
    {:advanceable :always
     :abilities [{:label "Derez 1 card for each advancement token"
                  :req (req (pos? (get-counters card :advancement)))
                  :msg (msg "derez " (quantify (get-counters card :advancement) "card"))
                  :cost [(->c :trash-can)]
                  :async true
                  :effect (req (continue-ability state side (derez-card (get-counters card :advancement)) card nil))}]}))

(defcard "The Board"
  {:on-trash executive-trash-effect
   :static-abilities [{:type :agenda-value
                       :req (req (= :runner (:scored-side target)))
                       :value -1}]})

(defcard "The News Now Hour"
  {:events [{:event :runner-turn-begins
             :effect (req (prevent-current state side))}]
   :on-rez {:effect (req (prevent-current state side))}
   :leave-play (req (swap! state assoc-in [:runner :register :cannot-play-current] false))})

(defcard "The Powers That Be"
  {:events [{:event :agenda-scored
             :prompt "Choose a card from Archives or HQ to install, ignoring all costs"
             :show-discard true
             :interactive (req true)
             :async true
             :choices {:card #(and (corp-installable-type? %)
                                   (or (in-hand? %)
                                       (in-discard? %)))}
             :effect (effect (corp-install eid target nil {:ignore-install-cost true
                                                           :msg-keys {:install-source card
                                                                      :display-origin true}}))}]})

(defcard "The Root"
  {:recurring 3
   :interactions {:pay-credits {:req (req (or (#{:advance :corp-install :rez} (:source-type eid))
                                              (is-basic-advance-action? eid)))
                                :type :recurring}}})

(defcard "Thomas Haas"
  {:advanceable :always
   :abilities [{:label "Gain credits"
                :msg (msg "gain " (* 2 (get-counters card :advancement)) " [Credits]")
                :cost [(->c :trash-can)]
                :async true
                :effect (effect (gain-credits eid (* 2 (get-counters card :advancement))))}]})

(defcard "Tiered Subscription"
  {:events [{:event :run
             :req (req (first-event? state side :run))
             :msg "gain 1 [Credits]"
             :async true
             :effect (effect (gain-credits :corp eid 1))}]})

(defcard "Toshiyuki Sakai"
  (advance-ambush
    0
    {:async true
     :waiting-prompt true
     :prompt "Choose an asset or agenda in HQ"
     :choices {:card #(and (or (agenda? %)
                               (asset? %))
                           (in-hand? %))}
     :msg "swap itself for an asset or agenda from HQ"
     :effect (req (let [counters (get-counters card :advancement)
                        [moved-card moved-target] (swap-cards state side card target)]
                    (set-prop state side moved-target :advance-counter counters)
                    (continue-ability
                      state :runner
                      {:optional
                       {:prompt "Access the newly installed card?"
                        :yes-ability {:async true
                                      :effect (effect (access-card eid (get-card state moved-target)))}}}
                      moved-card nil)))}))

(defcard "Trieste Model Bioroids"
  {:on-rez {:msg (msg "prevent " (card-str state target)
                      " from being broken by runner card abilities")
            :choices {:card #(and (ice? %)
                                  (rezzed? %)
                                  (has-subtype? % "Bioroid"))}
            :effect (effect (add-icon card target "TMB" (faction-label card))
                            (update! (assoc-in (get-card state card) [:special :trieste-target] target)))}
   :leave-play (effect (remove-icon card))
   :static-abilities [{:type :prevent-paid-ability
                       :req (req
                              (let [[break-card break-ability] targets]
                                (and
                                  (same-card? current-ice (get-in card [:special :trieste-target]))
                                  (runner? break-card)
                                  (or (not (identity? break-card))
                                      (fake-identity? break-card))
                                  (or (contains? break-ability :break)
                                      (contains? break-ability :breaks)
                                      (contains? break-ability :heap-breaker-break)
                                      (contains? break-ability :break-cost)))))
                       :value true}]})

(defcard "Turtlebacks"
  {:events [{:event :server-created
             :msg "gain 1 [Credits]"
             :async true
             :effect (effect (gain-credits eid 1))}]})

(defcard "Ubiquitous Vig"
  (let [ability {:msg (msg "gain " (get-counters card :advancement)  " [Credits]")
                 :label "Gain 1 [Credits] for each advancement counter (start of turn)"
                 :once :per-turn
                 :async true
                 :effect (effect (gain-credits eid (get-counters card :advancement)))}]
    {:derezzed-events [corp-rez-toast]
     :advanceable :always
     :events [(assoc ability :event :corp-turn-begins)]
     :abilities [ability]}))

(defcard "Urban Renewal"
  {:data {:counter {:power 3}}
   :derezzed-events [corp-rez-toast]
   :events [{:event :corp-turn-begins
             :async true
             :interactive (req true)
             :effect (req (wait-for
                            (add-counter state side card :power -1 nil)
                            (if (not (pos? (get-counters (get-card state card) :power)))
                              (wait-for (trash state side card {:cause-card card})
                                        (system-msg state :corp (str "uses " (:title card) " to do 4 meat damage"))
                                        (damage state side eid :meat 4 {:card card}))
                              (effect-completed state side eid))))}]})

(defcard "Urtica Cipher"
  (advance-ambush 0 {:msg (msg "do " (+ 2 (get-counters (get-card state card) :advancement)) " net damage")
                     :async true
                     :effect (effect (damage eid :net (+ 2 (get-counters (get-card state card) :advancement)) {:card card}))}))

(defcard "Vaporframe Fabricator"
  {:on-trash {:req (req (= :runner side))
              :async true
              :choices {:card #(and (corp? %)
                                    (in-hand? %)
                                    (not (operation? %)))}
              :effect
              (effect
                (continue-ability
                  (let [card-to-install target]
                    {:async true
                     :prompt "Choose a server"
                     :choices (req (remove (set (zone->name (get-zone card)))
                                           (installable-servers state card-to-install)))
                     :effect (effect (corp-install eid card-to-install target {:ignore-all-cost true
                                                                               :msg-keys {:install-source card
                                                                                          :display-origin true}}))})
                  card nil))}
   :abilities [{:action true
                :label "Install 1 card"
                :async true
                :cost [(->c :click 1)]
                :once :per-turn
                :choices {:card #(and (corp? %)
                                      (in-hand? %)
                                      (not (operation? %)))}
                :msg (msg (corp-install-msg target))
                :effect (effect (corp-install eid target nil {:ignore-all-cost true
                                                              :msg-keys {:install-source card
                                                                         :display-origin true}}))}]})

(defcard "Vera Ivanovna Shuyskaya"
  (let [ability {:interactive (req true)
                 :optional {:prompt "Reveal the grip and trash a card?"
                            :player :corp
                            :autoresolve (get-autoresolve :auto-fire)
                            :yes-ability (with-revealed-hand :runner {:event-side :corp}
                                           {:prompt "Choose a card to trash"
                                            :req (req (seq (:hand runner)))
                                            :choices {:card (every-pred in-hand? runner?)}
                                            :async true
                                            :msg (msg "trash " (:title target) " from the Grip")
                                            :effect (req (trash state side eid target {:cause-card card}))})
                            :no-ability {:effect (effect (system-msg (str "declines to use " (:title card))))}}}]
    {:events [(assoc ability :event :agenda-scored)
              (assoc ability :event :agenda-stolen)]
     :abilities [(set-autoresolve :auto-fire "Vera Ivanovna Shuyskaya")]}))

(defcard "Victoria Jenkins"
  {:on-rez {:effect (req (lose state :runner :click-per-turn 1))}
   :leave-play (req (gain state :runner :click-per-turn 1))
   :on-trash executive-trash-effect})

(defcard "Wage Workers"
  (let [payoff {:msg "gain [Click]"
                :req (req (not (get-in @state [side :register :terminal])))
                :effect (effect (gain-clicks 1))}
        relevant-keys (fn [context] {:cid (get-in context [:card :cid])
                                     :idx (:ability-idx context)})]
    {:events [{:event :action-resolved
               :req (req (= :corp side))
               :async true
               :effect (req (let [similar-actions
                                  (event-count state side :action-resolved
                                               (fn [[ctx]] (= (relevant-keys ctx)
                                                              (relevant-keys context))))]
                              (continue-ability
                                state side
                                (when (= 3 similar-actions) payoff)
                                card nil)))}]}))

(defcard "Wall to Wall"
  (let [all [{:msg "gain 1 [Credits]"
              :async true
              :effect (effect (gain-credits eid 1))}
             {:msg "draw 1 card"
              :async true
              :effect (effect (draw eid 1))}
             {:label "place 1 advancement counter on a piece of ice"
              :msg (msg "place 1 advancement counter on " (card-str state target))
              :prompt "Choose a piece of ice to place 1 advancement counter on"
              :async true
              :choices {:card #(and (ice? %)
                                    (installed? %))}
              :cancel-effect (effect (effect-completed eid))
              :effect (effect (add-prop eid target :advance-counter 1 {:placed true}))}
             {:label "add this asset to HQ"
              :msg "add itself to HQ"
              :effect (effect (move card :hand))}]
        choice (fn choice [abis n]
                 (let [choices (concat (mapv make-label abis) ["Done"])]
                   {:prompt "Choose an ability to resolve"
                    :choices choices
                    :async true
                    :effect (req (let [chosen (first (filter #(= % target) choices))
                                       chosen-ability (first (filter #(= target (make-label %)) abis))]
                                   (wait-for (resolve-ability state side chosen-ability card nil)
                                     (if (and (pos? (dec n))
                                              (not= "Done" chosen))
                                       (continue-ability state side (choice (remove-once #(= % chosen-ability) abis) (dec n)) card nil)
                                       (effect-completed state side eid)))))}))
        ability {:async true
                 :label "resolve an ability (start of turn)"
                 :once :per-turn
                 :effect (effect (continue-ability (choice all (if (< 1 (count (filter asset? (all-active-installed state :corp))))
                                                                 1
                                                                 3)) card nil))}]
    {:derezzed-events [(assoc corp-rez-toast :event :runner-turn-ends)]
     :events [(assoc ability :event :corp-turn-begins)]
     :abilities [ability]}))

(defcard "Warden Fatuma"
  (let [new-sub {:label "[Warden Fatuma] Force the Runner to lose [Click], if able"
                 :msg "force the Runner to lose [Click], if able"
                 :effect (effect (lose-clicks :runner 1))}]
    (letfn [(all-rezzed-bios [state]
              (filter #(and (ice? %)
                            (has-subtype? % "Bioroid")
                            (rezzed? %))
                      (all-installed state :corp)))
            (remove-one [cid state ice]
              (remove-extra-subs! state :corp ice cid))
            (add-one [cid state ice]
              (add-extra-sub! state :corp ice new-sub cid {:front true}))
            (update-all [state func]
              (doseq [i (all-rezzed-bios state)]
                (func state i)))]
      {:on-rez {:msg "add \"[Subroutine] The Runner loses [Click], if able\" before all other subroutines"
                :effect (req (update-all state (partial add-one (:cid card))))}
       :leave-play (req (system-msg state :corp "loses Warden Fatuma additional subroutines")
                     (update-all state (partial remove-one (:cid card))))
       :events [{:event :rez
                 :req (req (and (ice? (:card context))
                                (has-subtype? (:card context) "Bioroid")))
                 :effect (req (add-one (:cid card) state (get-card state (:card context))))}]})))

(defcard "Warm Reception"
  (let [install {:prompt "Choose a card to install"
                 :async true
                 :choices {:card #(and (corp-installable-type? %)
                                       (in-hand? %))}
                 :effect
                 (req (wait-for (corp-install state side (make-eid state eid) target nil {:msg-keys {:install-source card
                                                                                                     :display-origin true}})
                                (let [installed-card async-result]
                                  (register-turn-flag!
                                    state side
                                    card :can-score
                                    (fn [state _ card]
                                      (if (same-card? card installed-card)
                                        ((constantly false) (toast state :corp "Cannot score due to Warm Reception." "warning"))
                                        true)))
                                  (effect-completed state side eid))))}
        derez-abi {:label "Derez another card (start of turn)"
                   :req (req unprotected)
                   :prompt "Choose another card to derez"
                   :choices {:not-self true
                             :card #(rezzed? %)}
                   :msg (msg "derez itself to derez " (card-str state target))
                   :effect (effect (derez card {:source-card card})
                                   (derez target {:source-card card}))}]
    {:derezzed-events [corp-rez-toast]
     :events [{:event :corp-turn-begins
               :interactive (req true)
               :async true
               :effect (req (wait-for (resolve-ability state side install card nil)
                                      (continue-ability state side derez-abi card nil)))}]}))

(defcard "Watchdog"
  (letfn [(not-triggered? [state]
            (no-event? state :runner :rez #(ice? (:card (first %)))))]
    {:static-abilities [{:type :rez-cost
                         :req (req (and (ice? target)
                                        (not-triggered? state)))
                         :value (req (- (count-tags state)))}]
     :events [{:event :rez
               :req (req (and (ice? (:card context))
                              (not-triggered? state)))
               :msg (msg "reduce the rez cost of " (:title (:card context))
                      " by " (count-tags state) " [Credits]")}]}))

(defcard "Whampoa Reclamation"
  {:abilities [{:label "Add 1 card from Archives to the bottom of R&D"
                :once :per-turn
                :req (req (and (pos? (count (:hand corp)))
                               (pos? (count (:discard corp)))))
                :async true
                :cost [(->c :trash-from-hand 1)]
                :effect (effect (continue-ability
                                  {:waiting-prompt true
                                   :prompt "Choose a card in Archives to add to the bottom of R&D"
                                   :show-discard true
                                   :choices {:card #(and (in-discard? %)
                                                         (corp? %))}
                                   :msg (msg "trash 1 card from HQ and add "
                                             (if (:seen target) (:title target) "a card")
                                             " from Archives to the bottom of R&D")
                                   :effect (effect (move target :deck))}
                                  card nil))}]})

(defcard "Working Prototype"
  {:events [{:event :rez
             :silent (req true)
             :async true
             :effect (effect (add-counter eid card :power 1 nil))}]
   :abilities [{:action true
                :cost [(->c :click 1) (->c :power 1)]
                :label "Gain 3 [Credits]"
                :msg "gain 3 [Credits]"
                :keep-menu-open :while-power-tokens-left
                :async true
                :effect (req (gain-credits state side eid 3))}
               {:action true
                :cost [(->c :click 1) (->c :power 5)]
                :label "Gain 6 [Credits]. Add 1 resource to the top of the stack"
                :keep-menu-open :while-5-power-tokens-left
                :msg "gain 6 [Credits]"
                :async true
                :effect
                (req (wait-for (gain-credits state side 6)
                               (continue-ability
                                 state side
                                 {:prompt "Choose a resource"
                                  :req (req (seq (all-installed-runner-type state :resource)))
                                  :choices {:card #(resource? %)}
                                  :msg (msg (str "add " (:title target) " to the top of the stack"))
                                  :effect (req (move state :runner target :deck {:front true}))}
                                 card nil)
                               (effect-completed state side eid)))}]})

(defcard "Worlds Plaza"
  {:abilities [{:action true
                :label "Install an asset on this asset"
                :req (req (< (count (:hosted card)) 3))
                :cost [(->c :click 1)]
                :keep-menu-open :while-clicks-left
                :prompt "Choose an asset to install"
                :choices {:card #(and (asset? %)
                                      (in-hand? %)
                                      (corp? %))}
                :msg (msg "host " (:title target))
                :async true
                :effect (req (wait-for (corp-install state side target card nil) ;; install target onto card
                                       (rez state side eid (last (:hosted (get-card state card))) {:cost-bonus -2})))}]})

(defcard "Zaibatsu Loyalty"
  {:trash-icon true
   :prevention [{:prevents :expose
                 :type :ability
                 :label "1 [Credit]: Zaibatsu Loyalty"
                 :ability {:cost [(->c :credit 1)]
                           :msg "prevent a card from being exposed"
                           :async true
                           :effect (req (prevent-expose state side eid card))}}
                {:prevents :expose
                 :type :ability
                 :label "[trash]: Zaibatsu Loyalty"
                 :ability {:cost [(->c :trash-can)]
                           :msg "prevent a card from being exposed"
                           :async true
                           :effect (req (prevent-expose state side eid card))}}]
   :derezzed-events [{:event :expose-interrupt
                      :async true
                      :effect (req (let [ctx context]
                                     (continue-ability
                                       state side
                                       {:optional
                                        {:req (req (not (rezzed? card)))
                                         :player :corp
                                         :prompt (msg "The Runner is about to expose " (enumerate-str (map #(card-str state % {:visible true}) (:cards ctx))) ". Rez Zaibatsu Loyalty?")
                                         :yes-ability {:async true
                                                       :effect (effect (rez eid card))}}}
                                       card nil)))}]})

(defcard "Zealous Judge"
  {:rez-req (req tagged)
   :abilities [{:action true
                :async true
                :label "Give the Runner 1 tag"
                :cost [(->c :click 1) (->c :credit 1)]
                :keep-menu-open :while-clicks-left
                :msg "give the Runner 1 tag"
                :effect (effect (gain-tags eid 1))}]})<|MERGE_RESOLUTION|>--- conflicted
+++ resolved
@@ -1708,8 +1708,7 @@
                                   (effect-completed state :corp eid))))}]
     {:derezzed-events [corp-rez-toast]
      :events [(assoc ability :event :corp-turn-begins)]
-<<<<<<< HEAD
-     :on-rez {:effect (req (add-counter state side card :credit 8))}
+     :data {:counter {:credit 8}}
      :prevention [{:prevents :trash
                    :type :event
                    :label "Shuffle Marilyn Campaign into R&D"
@@ -1717,19 +1716,6 @@
                    :ability {:msg "shuffle itself into R&D instead of moving it to Archives"
                              :req (req (some #(same-card? % card) (map :card (get-in @state  [:prevent :trash :remaining]))))
                              :effect (req (swap! state update-in [:prevent :trash :remaining] (fn [ctx] (mapv #(if (same-card? card (:card %)) (assoc % :destination :deck :shuffle-rd true) %) ctx))))}}]}))
-=======
-     :data {:counter {:credit 8}}
-     :abilities [(set-autoresolve :auto-reshuffle "Marilyn Campaign shuffling itself back into R&D")]
-     :on-trash {:interactive (req true)
-                :optional
-                {:waiting-prompt true
-                 :prompt (msg "Shuffle " (:title card) " into R&D?")
-                 :autoresolve (get-autoresolve :auto-reshuffle)
-                 :player :corp
-                 :yes-ability {:msg "shuffle itself back into R&D"
-                               :effect (effect (move :corp card :deck)
-                                               (shuffle! :corp :deck))}}}}))
->>>>>>> 749a3c20
 
 (defcard "Mark Yale"
   {:events [{:event :agenda-counter-spent
@@ -2221,7 +2207,6 @@
                                 card nil)))}]}))
 
 (defcard "Prāna Condenser"
-<<<<<<< HEAD
   {:prevention [{:prevents :damage
                  :type :event
                  :max-uses 1
@@ -2235,18 +2220,6 @@
                                                   (wait-for (add-counter state side card :power 1 {:suppress-checkpoint true})
                                                             (gain-credits state side eid 3))))}}]
    :abilities [{:action true
-=======
-  {:interactions {:prevent [{:type #{:net}
-                             :req (req (= :corp (:side target)))}]}
-   :abilities [{:label "Prevent 1 net damage to place power counter on Prāna Condenser"
-                :msg "prevent 1 net damage, place 1 power counter, and gain 3 [Credits]"
-                :async true
-                :req (req true)
-                :effect (req (damage-prevent state :corp :net 1)
-                             (wait-for (add-counter state side card :power 1 nil)
-                                       (gain-credits state :corp eid 3)))}
-               {:action true
->>>>>>> 749a3c20
                 :msg (msg "deal " (get-counters card :power) " net damage")
                 :label "deal net damage"
                 :cost [(->c :click 2) (->c :trash-can)]
