--- conflicted
+++ resolved
@@ -425,24 +425,24 @@
                                    :effect (req (if tagged
                                                   (damage state side eid :meat 1 {:card card})
                                                   (gain-tags state :corp eid 1)))}}}}}
-   
+
    "Eavesdrop"
-    (let [new-sub {:label "[Eavesdrop]: Trace 3 - Give the Runner 1 tag"}]
-      {:implementation "On encounter effect is manual"
-       :sub-effect {:label "Give the Runner 1 tag"
-                    :trace {:base 3
-                            :successful {:msg "give the Runner 1 tag"
-                                         :async true
-                                         :effect (effect (gain-tags :runner eid 1))}}}
-       :choices {:req #(and (ice? %)
-                            (installed? %))}
-       :msg (msg "give " (card-str state target {:visible false}) " additional text")
-       :effect (req (add-extra-sub state :corp (:cid card) (get-card state target) -1 new-sub)
-                    (update-ice-strength state side target)
-                    (host state side (get-card state target) (assoc card :zone [:discard] :seen true :condition true)))
-       :leave-play (req (remove-extra-subs state :corp (:cid card) (:host card)))
-       :events {:rez {:req (req (= (:cid target) (:cid (:host card))))
-                      :effect (req (add-extra-sub state :corp (:cid card) (get-card state target) -1 new-sub))}}})
+   (let [new-sub {:label "[Eavesdrop]: Trace 3 - Give the Runner 1 tag"}]
+     {:implementation "On encounter effect is manual"
+      :sub-effect {:label "Give the Runner 1 tag"
+                   :trace {:base 3
+                           :successful {:msg "give the Runner 1 tag"
+                                        :async true
+                                        :effect (effect (gain-tags :runner eid 1))}}}
+      :choices {:req #(and (ice? %)
+                           (installed? %))}
+      :msg (msg "give " (card-str state target {:visible false}) " additional text")
+      :effect (req (add-extra-sub state :corp (:cid card) (get-card state target) -1 new-sub)
+                   (update-ice-strength state side target)
+                   (host state side (get-card state target) (assoc card :zone [:discard] :seen true :condition true)))
+      :leave-play (req (remove-extra-subs state :corp (:cid card) (:host card)))
+      :events {:rez {:req (req (= (:cid target) (:cid (:host card))))
+                     :effect (req (add-extra-sub state :corp (:cid card) (get-card state target) -1 new-sub))}}})
 
    "Economic Warfare"
    {:req (req (and (last-turn? state :runner :successful-run)
@@ -1706,7 +1706,6 @@
     :async true
     :effect (req (let [chosen target]
                    (show-wait-prompt state side "Runner to resolve Threat Assessment")
-<<<<<<< HEAD
                    (continue-ability
                      state :runner
                      {:prompt (str "Add " (:title chosen) " to the top of the Stack or take 2 tags?")
@@ -1720,24 +1719,8 @@
                                          (move state :runner chosen :deck {:front true})
                                          (effect-completed state side eid))
                                      (do (system-msg state side "chooses to take 2 tags")
-                                         (tag-runner state :runner eid 2))))}
+                                         (gain-tags state :runner eid 2))))}
                      card nil)))}
-=======
-                   (continue-ability state :runner
-                                     {:prompt (str "Add " (:title chosen) " to the top of the Stack or take 2 tags?")
-                                      :choices [(str "Move " (:title chosen))
-                                                "2 tags"]
-                                      :async true
-                                      :effect (req (clear-wait-prompt state :corp)
-                                                   (move state :corp (last (:discard corp)) :rfg)
-                                                   (if (.startsWith target "Move")
-                                                     (do (system-msg state side (str "chooses to move " (:title chosen) " to the Stack"))
-                                                       (move state :runner chosen :deck {:front true})
-                                                       (effect-completed state side eid))
-                                                     (do (system-msg state side "chooses to take 2 tags")
-                                                       (gain-tags state :runner eid 2))))}
-                                     card nil)))}
->>>>>>> cf9ac749
 
    "Threat Level Alpha"
    {:trace {:base 1
