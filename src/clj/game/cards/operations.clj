--- conflicted
+++ resolved
@@ -424,10 +424,7 @@
                                    :async true
                                    :effect (req (if tagged
                                                   (damage state side eid :meat 1 {:card card})
-<<<<<<< HEAD
                                                   (gain-tags state :corp eid 1)))}}}}}
-=======
-                                                  (tag-runner state :runner eid 1)))}}}}}
    
    "Eavesdrop"
     (let [new-sub {:label "[Eavesdrop]: Trace 3 - Give the Runner 1 tag"}]
@@ -446,7 +443,6 @@
        :leave-play (req (remove-extra-subs state :corp (:cid card) (:host card)))
        :events {:rez {:req (req (= (:cid target) (:cid (:host card))))
                       :effect (req (add-extra-sub state :corp (:cid card) (get-card state target) -1 new-sub))}}})
->>>>>>> a6eea33c
 
    "Economic Warfare"
    {:req (req (and (last-turn? state :runner :successful-run)
