--- conflicted
+++ resolved
@@ -600,13 +600,7 @@
                                            {:prompt "Choose a card to install"
                                             :waiting-prompt true
                                             :not-distinct true
-<<<<<<< HEAD
                                             :choices (cancellable (filter #(corp-installable-type? %) top))
-=======
-                                            :choices (req (concat
-                                                            (filter #(corp-installable-type? %) top)
-                                                            ["Done"]))
->>>>>>> 86458181
                                             :async true
                                             :cancel-effect
                                             (effect (system-msg (str "declines to use " (get-title card) " to install a card from the top of R&D"))
