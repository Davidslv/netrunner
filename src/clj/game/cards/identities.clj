--- conflicted
+++ resolved
@@ -1532,19 +1532,11 @@
              :interactive (req true)
              :async true
              :waiting-prompt "Corp to make a decision"
-<<<<<<< HEAD
              :prompt "Choose a card that can be advanced to place 1 advancement token on"
-             :choices {:card can-be-advanced?}
-             :msg (msg "place 1 advancement token on " (card-str state target))
-             :effect (effect (add-prop :corp target :advance-counter 1 {:placed true}))
-             :cancel-effect (effect (system-msg "declines to use Pravdivost Consulting: Political Solutions")
-=======
-             :prompt "Choose a card to place 1 advancement token on"
              :choices {:card #(and (installed? %) (can-be-advanced? %))}
              :msg (msg "place 1 advancement token on " (card-str state target))
              :effect (effect (add-prop :corp eid target :advance-counter 1 {:placed true}))
-             :cancel-effect (effect (system-msg "declines to use Pravdivost Consulting")
->>>>>>> 6cd706c2
+             :cancel-effect (effect (system-msg "declines to use Pravdivost Consulting: Political Solutions")
                                     (effect-completed eid))}]})
 
 (defcard "Quetzal: Free Spirit"
