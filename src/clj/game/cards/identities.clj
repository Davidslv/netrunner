(ns game.cards.identities
  (:require [game.core :refer :all]
            [game.utils :refer :all]
            [game.macros :refer [effect req msg wait-for continue-ability]]
            [clojure.string :refer [split-lines split join lower-case includes? starts-with?]]
            [clojure.stacktrace :refer [print-stack-trace]]
            [jinteki.utils :refer [str->int]]
            [jinteki.cards :refer [all-cards]]))

;;; Helper functions for Draft cards
(def draft-points-target
  "Set each side's agenda points target at 6, per draft format rules"
  (req (swap! state assoc-in [:runner :agenda-point-req] 6)
       (swap! state assoc-in [:corp :agenda-point-req] 6)))

(defn- has-most-faction?
  "Checks if the faction has a plurality of rezzed / installed cards"
  [state side fc]
  (let [card-list (all-active-installed state side)
        faction-freq (frequencies (map :faction card-list))
        reducer (fn [{:keys [max-count] :as acc} faction count]
                  (cond
                    ;; Has plurality update best-faction
                    (> count max-count)
                    {:max-count count :max-faction faction}
                    ;; Lost plurality
                    (= count max-count)
                    (dissoc acc :max-faction)
                    ;; Count is not more, do not change the accumulator map
                    :default
                    acc))
        best-faction (:max-faction (reduce-kv reducer {:max-count 0 :max-faction nil} faction-freq))]
    (= fc best-faction)))

;;; Card definitions
(def card-definitions
  {"419: Amoral Scammer"
   {:events {:corp-install
             {:async true
              :req (req (and (first-event? state :corp :corp-install)
                             (pos? (:turn @state))
                             (not (rezzed? target))))
              :effect
              (req (show-wait-prompt state :corp "Runner to use 419: Amoral Scammer")
                     (let [itarget target]
                       (continue-ability
                         state side
                         {:optional
                          {:prompt "Expose installed card unless Corp pays 1 [Credits]?"
                           :player :runner
                           :no-ability {:effect (req (clear-wait-prompt state :corp))}
                           :yes-ability
                           {:async true
                            :effect (req (clear-wait-prompt state :corp)
                                         (if (not (can-pay? state :corp nil :credit 1))
                                           (do
                                             (toast state :corp "Cannot afford to pay 1 credit to block card exposure" "info")
                                             (expose state side eid itarget))
                                           (do
                                             (show-wait-prompt state :runner "Corp decision")
                                             (continue-ability
                                               state side
                                               {:optional
                                                {:prompt "Pay 1 [Credits] to prevent exposure of installed card?"
                                                 :player :corp
                                                 :no-ability
                                                 {:async true
                                                  :effect (req (expose state side eid itarget)
                                                               (clear-wait-prompt state :runner))}
                                                 :yes-ability
                                                 {:effect (req (pay state :corp card [:credit 1])
                                                               (system-msg state :corp (str "spends 1 [Credits] to prevent "
                                                                                            " card from being exposed"))
                                                               (clear-wait-prompt state :runner))}}}
                                               card nil))))}}}
                         card nil)))}}}

   "Acme Consulting: The Truth You Need"
   (letfn [(activate [state card active]
             (update! state :corp (assoc-in card [:special :acme-active] active))
             (swap! state update-in [:runner :additional-tag] (if active inc dec)))
           (outermost? [run-position run-ices]
             (and run-position
                  (pos? run-position)
                  (= run-position (count run-ices))))]
     {:implementation "Tag is gained on approach, not on encounter"
      :events {:run {:effect (req (when (and (outermost? run-position run-ices)
                                             (rezzed? current-ice))
                                    (activate state card true)))}
               :rez {:effect (req (when (outermost? run-position run-ices)
                                    (activate state card true)))}
               :derez {:effect (req (when (outermost? run-position run-ices)
                                      (activate state card false)))}
               :pass-ice {:effect (req (when (and (outermost? run-position run-ices)
                                                  (get-in card [:special :acme-active]))
                                         (activate state card false)))}
               :end-run {:effect (req (when (get-in card [:special :acme-active])
                                        (activate state card false)))}}})

   "Adam: Compulsive Hacker"
   {:events {:pre-start-game
             {:req (req (= side :runner))
              :async true
              :effect (req (show-wait-prompt state :corp "Runner to choose starting directives")
                           (let [is-directive? #(has-subtype? % "Directive")
                                 directives (filter is-directive? (vals @all-cards))
                                 directives (map make-card directives)
                                 directives (zone :play-area directives)]
                             ;; Add directives to :play-area - assumed to be empty
                             (swap! state assoc-in [:runner :play-area] directives)
                             (continue-ability state side
                                               {:prompt (str "Choose 3 starting directives")
                                                :choices {:max 3
                                                          :all true
                                                          :req #(and (= (:side %) "Runner")
                                                                     (= (:zone %) [:play-area]))}
                                                :effect (req (doseq [c targets]
                                                               (runner-install state side c {:no-cost true
                                                                                             :custom-message (str "starts with " (:title c) " in play")}))
                                                             (swap! state assoc-in [:runner :play-area] [])
                                                             (clear-wait-prompt state :corp))}
                                               card nil)))}}}

   "AgInfusion: New Miracles for a New World"
   {:abilities [{:once :per-turn
                 :req (req (and (:run @state) (not (rezzed? current-ice)) (can-rez? state side current-ice {:ignore-unique true})))
                 :prompt "Choose another server and redirect the run to its outermost position"
                 :choices (req (cancellable (remove #{(-> @state :run :server central->name)} servers)))
                 :msg (msg "trash the approached ICE. The Runner is now running on " target)
                 :effect (req (let [dest (server->zone state target)]
                                (trash state side current-ice)
                                (swap! state update-in [:run]
                                       #(assoc % :position (count (get-in corp (conj dest :ices)))
                                                 :server (rest dest)))))}]}

   "Akiko Nisei: Head Case"
   {:events {:pre-access {:req (req (= target :rd))
                          :interactive (req true)
                          :psi {:player :runner
                                :equal {:msg "access 1 additional card"
                                        :effect (effect (access-bonus 1)
                                                        (effect-completed eid))}}}}}

   "Alice Merchant: Clan Agitator"
   {:events {:successful-run
             {:async true
              :interactive (req true)
              :req (req (and (= target :archives)
                             (first-successful-run-on-server? state :archives)
                             (not-empty (:hand corp))))
              :effect (effect (show-wait-prompt :runner "Corp to trash 1 card from HQ")
                              (continue-ability
                                {:prompt "Choose a card in HQ to discard"
                                 :player :corp
                                 :choices (req (:hand corp))
                                 :msg "force the Corp to trash 1 card from HQ"
                                 :effect (effect (trash :corp target)
                                                 (clear-wait-prompt :runner))}
                               card nil))}}}

   "Andromeda: Dispossessed Ristie"
   {:events {:pre-start-game {:req (req (= side :runner))
                              :effect (effect (draw 4 {:suppress-event true}))}}
    :mulligan (effect (draw 4 {:suppress-event true}))}

   "Apex: Invasive Predator"
   (let [ability {:prompt "Select a card to install facedown"
                  :label "Install a card facedown (start of turn)"
                  :once :per-turn
                  :choices {:max 1
                            :req #(and (= (:side %) "Runner")
                                       (in-hand? %))}
                  :req (req (and (pos? (count (:hand runner)))
                                 (:runner-phase-12 @state)))
                  :effect (effect (runner-install target {:facedown true}))}]
     {:events {:runner-turn-begins ability}
      :flags {:runner-phase-12 (req true)}
      :abilities [ability]})

   "Argus Security: Protection Guaranteed"
   {:events {:agenda-stolen
             {:prompt "Take 1 tag or suffer 2 meat damage?"
              :async true
              :choices ["1 tag" "2 meat damage"] :player :runner
              :msg "make the Runner take 1 tag or suffer 2 meat damage"
              :effect (req (if (= target "1 tag")
                             (do (system-msg state side "chooses to take 1 tag")
                                 (gain-tags state :runner eid 1))
                             (do (system-msg state side "chooses to suffer 2 meat damage")
                                 (damage state :runner eid :meat 2 {:unboostable true :card card}))))}}}

   "Armand \"Geist\" Walker: Tech Lord"
   {:events {:runner-trash {:req (req (and (= side :runner) (= (second targets) :ability-cost)))
                            :msg "draw a card"
                            :effect (effect (draw 1))}}}

   "Asa Group: Security Through Vigilance"
   {:events {:corp-install
             {:async true
              :req (req (first-event? state :corp :corp-install))
              :effect (req (let [installed-card target
                                 z (butlast (:zone installed-card))]
                             (continue-ability
                               state side
                               {:prompt (str "Select a "
                                             (if (is-remote? z)
                                               "non-agenda"
                                               "piece of ice")
                                             " in HQ to install with Asa Group: Security Through Vigilance (optional)")
                                :choices {:req #(and (in-hand? %)
                                                     (= (:side %) "Corp")
                                                     (corp-installable-type? %)
                                                     (not (is-type? % "Agenda"))
                                                     (or (is-remote? z)
                                                         (ice? %)))}
                                :effect (effect (corp-install eid target (zone->name z) nil))}
                               card nil)))}}}

   "Ayla \"Bios\" Rahim: Simulant Specialist"
   {:abilities [{:label "[:click] Add 1 card from NVRAM to your grip"
                 :cost [:click 1]
                 :async true
                 :prompt "Choose a card from NVRAM"
                 :choices (req (cancellable (:hosted card)))
                 :msg "move a card from NVRAM to their Grip"
                 :effect (effect (move target :hand)
                                 (effect-completed eid))}]
    :events {:pre-start-game
             {:req (req (= side :runner))
              :async true
              :effect (req (show-wait-prompt state :corp "the Runner to choose cards for NVRAM")
                           (doseq [c (take 6 (:deck runner))]
                             (move state side c :play-area))
                             (continue-ability state side
                                               {:prompt (str "Select 4 cards for NVRAM")
                                                :async true
                                                :choices {:max 4
                                                          :all true
                                                          :req #(and (= (:side %) "Runner")
                                                                     (= (:zone %) [:play-area]))}
                                                :effect (req (doseq [c targets]
                                                               (host state side (get-card state card) c {:facedown true}))
                                                             (doseq [c (get-in @state [:runner :play-area])]
                                                               (move state side c :deck))
                                                             (shuffle! state side :deck)
                                                             (clear-wait-prompt state :corp)
                                                             (effect-completed state side eid))}
                                               card nil))}}}

   "Azmari EdTech: Shaping the Future"
   (let [choose-type {:prompt "Name a Runner card type"
                      :choices ["Event" "Resource" "Program" "Hardware"]
                      :effect (effect (update! (assoc card :az-target target))
                                      (system-msg (str "uses Azmari EdTech: Shaping the Future to name " target)))}
         check-type {:req (req (is-type? target (:az-target card)))
                     :effect (effect (gain-credits :corp 2))
                     :once :per-turn
                     :msg (msg "gain 2 [Credits] from " (:az-target card))}]
     {:events {:corp-turn-ends choose-type
               :runner-install check-type
               :play-event check-type}})

   "Blue Sun: Powering the Future"
   {:flags {:corp-phase-12 (req (and (not (:disabled card))
                                     (some #(rezzed? %) (all-installed state :corp))))}
    :abilities [{:choices {:req #(:rezzed %)}
                 :effect (req (trigger-event state side :pre-rez-cost target)
                              (let [cost (rez-cost state side target)]
                                (gain-credits state side cost)
                                (move state side target :hand)
                                (system-msg state side (str "adds " (:title target) " to HQ and gains " cost " [Credits]"))
                                (swap! state update-in [:bonus] dissoc :cost)))}]}

   "Boris \"Syfr\" Kovac: Crafty Veteran"
   {:events {:pre-start-game {:effect draft-points-target}
             :runner-turn-begins {:req (req (and (has-most-faction? state :runner "Criminal")
                                                 (pos? (:tag runner))))
                                  :msg "remove 1 tag"
                                  :effect (effect (lose-tags 1))}}}

   "Cerebral Imaging: Infinite Frontiers"
   {:effect (req (when (> (:turn @state) 1)
                   (swap! state assoc-in [:corp :hand-size :base] (:credit corp)))
                 (add-watch state :cerebral-imaging
                            (fn [k ref old new]
                              (let [credit (get-in new [:corp :credit])]
                                (when (not= (get-in old [:corp :credit]) credit)
                                  (swap! ref assoc-in [:corp :hand-size :base] credit))))))
    :leave-play (req (remove-watch state :cerebral-imaging)
                     (swap! state assoc-in [:corp :hand-size :base] 5))}

   "Chaos Theory: Wünderkind"
   {:effect (effect (gain :memory 1))
    :leave-play (effect (lose :runner :memory 1))}

   "Chronos Protocol: Selective Mind-mapping"
   {:events
    {:corp-phase-12 {:effect (effect (enable-corp-damage-choice))}
     :runner-phase-12 {:effect (effect (enable-corp-damage-choice))}
     :pre-resolve-damage
     {:async true
      :req (req (and (= target :net)
                     (corp-can-choose-damage? state)
                     (pos? (last targets))
                     (empty? (filter #(= :net (first %)) (turn-events state :runner :damage)))))
      :effect (req (damage-defer state side :net (last targets))
                   (if (zero? (count (:hand runner)))
                     (do (swap! state update-in [:damage] dissoc :damage-choose-corp)
                         (damage state side eid :net (get-defer-damage state side :net nil)
                                 {:unpreventable true :card card}))
                     (do (show-wait-prompt state :runner "Corp to use Chronos Protocol: Selective Mind-mapping")
                         (continue-ability
                           state side
                           {:optional
                            {:prompt (str "Use Chronos Protocol: Selective Mind-mapping to reveal the Runner's "
                                          "Grip to select the first card trashed?")
                             :priority 10
                             :player :corp
                             :yes-ability {:prompt (msg "Select a card to trash")
                                           :choices (req (:hand runner)) :not-distinct true
                                           :priority 10
                                           :msg (msg "trash " (:title target)
                                                     (when (pos? (dec (or (get-defer-damage state side :net nil) 0)))
                                                       (str " and deal " (- (get-defer-damage state side :net nil) 1)
                                                            " more net damage")))
                                           :effect (req (clear-wait-prompt state :runner)
                                                        (swap! state update-in [:damage] dissoc :damage-choose-corp)
                                                        (trash state side target {:cause :net :unpreventable true})
                                                        (let [more (dec (or (get-defer-damage state side :net nil) 0))]
                                                          (damage-defer state side :net more {:part-resolved true})))}
                             :no-ability {:effect (req (clear-wait-prompt state :runner)
                                                       (swap! state update-in [:damage] dissoc :damage-choose-corp))}}}
                           card nil))))}}
    :req (req (empty? (filter #(= :net (first %)) (turn-events state :runner :damage))))
    :effect (effect (enable-corp-damage-choice))
    :leave-play (req (swap! state update-in [:damage] dissoc :damage-choose-corp))}

   "Cybernetics Division: Humanity Upgraded"
   {:effect (effect (lose :hand-size 1)
                    (lose :runner :hand-size 1))
    :leave-play (effect (gain :hand-size 1)
                        (gain :runner :hand-size 1))}

   "Edward Kim: Humanitys Hammer"
   {:events {:access {:once :per-turn
                      :req (req (and (is-type? target "Operation")
                                     (turn-flag? state side card :can-trash-operation)))
                      :effect (req (trash state side target)
                                   (swap! state assoc-in [:run :did-trash] true)
                                   (swap! state assoc-in [:runner :register :trashed-card] true)
                                   (register-turn-flag! state side card :can-trash-operation (constantly false)))
                      :msg (msg "trash " (:title target))}
             :successful-run-ends {:req (req (and (= (:server target) [:archives])
                                                  (nil? (:replace-access (:run-effect target)))
                                                  (not= (:max-access target) 0)
                                                  (seq (filter #(is-type? % "Operation") (:discard corp)))))
                                   :effect (effect (register-turn-flag! card :can-trash-operation (constantly false)))}}}

   "Ele \"Smoke\" Scovak: Cynosure of the Net"
   {:recurring 1}

   "Exile: Streethawk"
   {:flags {:runner-install-draw true}
    :events {:runner-install {:silent (req (not (and (is-type? target "Program")
                                                     (some #{:discard} (:previous-zone target)))))
                              :async true
                              :req (req (and (is-type? target "Program")
                                             (some #{:discard} (:previous-zone target))))
                              :msg (msg "draw a card")
                              :effect (req (draw state side eid 1 nil))}}}

   "Freedom Khumalo: Crypto-Anarchist"
   {:flags {:slow-trash (req true)}
    :interactions
    {:trash-ability
     {:interactive (req true)
      :async true
      :once :per-turn
      :label "[Freedom]: Trash card"
      :req (req (and (not (is-type? target "Agenda"))
                     (<= (:cost target)
                         (reduce + (map #(get-counters % :virus)
                                        (all-installed state :runner))))))
      :effect (req (let [accessed-card target
                         play-or-rez (:cost target)]
                     (show-wait-prompt state :corp "Runner to use Freedom Khumalo's ability")
                     (if (zero? play-or-rez)
                       (continue-ability state side
                                         {:async true
                                          :msg (msg "trash " (:title accessed-card) " at no cost")
                                          :effect (effect (clear-wait-prompt :corp)
                                                          (trash-no-cost eid accessed-card))}
                                         card nil)
                       (wait-for (resolve-ability state side (pick-virus-counters-to-spend play-or-rez) card nil)
                                 (do (clear-wait-prompt state :corp)
                                     (if-let [msg (:msg async-result)]
                                       (do (system-msg state :runner
                                                       (str "uses Freedom Khumalo: Crypto-Anarchist to"
                                                            " trash " (:title accessed-card)
                                                            " at no cost, spending " msg))
                                           (trash-no-cost state side eid accessed-card))
                                       ;; Player cancelled ability
                                       (do (swap! state dissoc-in [:per-turn (:cid card)])
                                           (access-non-agenda state side eid accessed-card :skip-trigger-event true))))))))}}}

   "Fringe Applications: Tomorrow, Today"
   {:events
    {:pre-start-game {:effect draft-points-target}
     :runner-turn-begins {:player :corp
                          :req (req (and (not (:disabled card))
                                         (has-most-faction? state :corp "Weyland Consortium")
                                         (some ice? (all-installed state side))))
                          :prompt "Select a piece of ICE to place 1 advancement token on"
                          :choices {:req #(and (installed? %)
                                               (ice? %))}
                          :msg (msg "place 1 advancement token on " (card-str state target))
                          :effect (req (add-prop state :corp target :advance-counter 1 {:placed true}))}}}

   "Gabriel Santiago: Consummate Professional"
   {:events {:successful-run {:silent (req true)
                              :req (req (and (= target :hq)
                                             (first-successful-run-on-server? state :hq)))
                              :msg "gain 2 [Credits]"
                              :effect (effect (gain-credits 2)) }}}

   "Gagarin Deep Space: Expanding the Horizon"
   {:flags {:slow-remote-access (req (not (:disabled card)))}
    :events {:pre-access-card {:req (req (is-remote? (second (:zone target))))
                               :effect (effect (access-cost-bonus [:credit 1]))
                               :msg "make the Runner spend 1 [Credits] to access"}}}

   "GRNDL: Power Unleashed"
   {:events {:pre-start-game {:req (req (= :corp side))
                              :effect (req (gain-credits state :corp 5)
                                           (when (zero? (:bad-publicity corp))
                                             (gain-bad-publicity state :corp 1)))}}}

   "Haarpsichord Studios: Entertainment Unleashed"
   (let [haarp (fn [state side card]
                 (if (is-type? card "Agenda")
                   ((constantly false)
                     (toast state :runner "Cannot steal due to Haarpsichord Studios." "warning"))
                   true))]
     {:events {:agenda-stolen
               {:effect (effect (register-turn-flag! card :can-steal haarp))}}
      :effect (req (when-not (first-event? state side :agenda-stolen)
                     (register-turn-flag! state side card :can-steal haarp)))
      :leave-play (effect (clear-turn-flag! card :can-steal))})

   "Haas-Bioroid: Architects of Tomorrow"
   {:events {:pass-ice
             {:async true
              :once :per-turn
              :req (req (and (rezzed? target)
                             (has-subtype? target "Bioroid")
                             (empty? (filter #(and (rezzed? %) (has-subtype? % "Bioroid"))
                                             (turn-events state side :pass-ice)))))
              :effect (effect (show-wait-prompt :runner "Corp to use Haas-Bioroid: Architects of Tomorrow")
                              (continue-ability
                                {:prompt "Select a Bioroid to rez" :player :corp
                                 :choices {:req #(and (has-subtype? % "Bioroid") (not (rezzed? %)))}
                                 :msg (msg "rez " (:title target))
                                 :cancel-effect (effect (clear-wait-prompt :runner))
                                 :effect (effect (rez-cost-bonus -4)
                                                 (rez target)
                                                 (clear-wait-prompt :runner))}
                               card nil))}}}

   "Haas-Bioroid: Engineering the Future"
   {:events {:corp-install {:req (req (first-event? state corp :corp-install))
                            :msg "gain 1 [Credits]"
                            :effect (effect (gain-credits 1))}}}

   "Haas-Bioroid: Stronger Together"
   {:events {:pre-ice-strength {:req (req (and (ice? target) (has-subtype? target "Bioroid")))
                                :effect (effect (ice-strength-bonus 1 target))}}
    :leave-play (effect (update-all-ice))
    :effect (effect (update-all-ice))}

   "Harishchandra Ent.: Where Youre the Star"
   {:effect (req (when tagged
                   (reveal-hand state :runner))
                 (add-watch state :harishchandra
                            (fn [k ref old new]
                              (when (and (is-tagged? new) (not (is-tagged? old)))
                                (system-msg ref side (str "uses Harishchandra Ent.: Where You're the Star to"
                                                          " make the Runner play with their Grip revealed"))
                                (reveal-hand state :runner))
                              (when (and (is-tagged? old) (not (is-tagged? new)))
                                (conceal-hand state :runner)))))
    :leave-play (req (when tagged
                       (conceal-hand state :runner))
                     (remove-watch state :harishchandra))}

   "Harmony Medtech: Biomedical Pioneer"
   {:effect (effect (lose :agenda-point-req 1) (lose :runner :agenda-point-req 1))
    :leave-play (effect (gain :agenda-point-req 1) (gain :runner :agenda-point-req 1))}

   "Hayley Kaplan: Universal Scholar"
   {:events {:runner-install
             {:silent (req (not (and (first-event? state side :runner-install)
                                     (some #(is-type? % (:type target)) (:hand runner)))))
              :req (req (and (first-event? state side :runner-install)
                             (some #(is-type? % (:type target)) (:hand runner))))
              :once :per-turn
              :async true
              :effect
              (req (let [itarget target
                         type (:type itarget)]
                     (continue-ability
                       state side
                       {:optional {:prompt (msg "Install another " type " from your Grip?")
                                   :yes-ability
                                   {:prompt (msg "Select another " type " to install from your Grip")
                                    :choices {:req #(and (is-type? % type)
                                                         (in-hand? %))}
                                    :msg (msg "install " (:title target))
                                    :effect (effect (runner-install eid target nil))}}}
                       card nil)))}}}

   "Iain Stirling: Retired Spook"
   (let [ability {:req (req (> (:agenda-point corp) (:agenda-point runner)))
                  :once :per-turn
                  :msg "gain 2 [Credits]"
                  :effect (effect (gain-credits 2))}]
     {:flags {:drip-economy true}
      :events {:runner-turn-begins ability}
      :abilities [ability]})

   "Industrial Genomics: Growing Solutions"
   {:events {:pre-trash {:effect (effect (trash-cost-bonus
                                           (count (remove #(:seen %) (:discard corp)))))}}}

   "Information Dynamics: All You Need To Know"
   {:events (let [inf {:req (req (and (not (:disabled card))
                                      (has-most-faction? state :corp "NBN")))
                       :msg "give the Runner 1 tag"
                       :async true
                       :effect (effect (gain-tags :corp eid 1))}]
              {:pre-start-game {:effect draft-points-target}
               :agenda-scored inf :agenda-stolen inf})}

   "Jamie \"Bzzz\" Micken: Techno Savant"
   {:events {:pre-start-game {:effect draft-points-target}
             :pre-install {:req (req (and (has-most-faction? state :runner "Shaper")
                                          (pos? (count (:deck runner)))
                                          (first-event? state side :pre-install)))
                           :msg "draw 1 card"
                           :once :per-turn
                           :effect (effect (draw 1))}}}

   "Jemison Astronautics: Sacrifice. Audacity. Success."
   {:events {:corp-forfeit-agenda
             {:async true
              :effect (req (show-wait-prompt state :runner "Corp to place advancement tokens")
                           (let [p (inc (get-agenda-points state :corp target))]
                             (continue-ability state side
                               {:prompt "Select a card to place advancement tokens on with Jemison Astronautics: Sacrifice. Audacity. Success."
                                :choices {:req #(and (installed? %) (= (:side %) "Corp"))}
                                :msg (msg "place " p " advancement tokens on " (card-str state target))
                                :cancel-effect (effect (clear-wait-prompt :runner))
                                :effect (effect (add-prop :corp target :advance-counter p {:placed true})
                                                (clear-wait-prompt :runner))}
                              card nil)))}}}

   "Jesminder Sareen: Girl Behind the Curtain"
   {:events {:pre-tag {:once :per-run
                       :req (req (:run @state))
                       :msg "avoid the first tag during this run"
                       :effect (effect (tag-prevent :runner 1))}}}

   "Jinteki: Personal Evolution"
   {:events {:agenda-scored {:interactive (req true)
                             :async true
                             :req (req (not (:winner @state)))
                             :msg "do 1 net damage"
                             :effect (effect (damage eid :net 1 {:card card}))}
             :agenda-stolen {:msg "do 1 net damage"
                             :async true
                             :req (req (not (:winner @state)))
                             :effect (effect (damage eid :net 1 {:card card}))}}}

   "Jinteki: Potential Unleashed"
   {:events {:pre-resolve-damage
             {:req (req (and (-> @state :corp :disable-id not) (= target :net) (pos? (last targets))))
              :effect (req (let [c (first (get-in @state [:runner :deck]))]
                             (system-msg state :corp (str "uses Jinteki: Potential Unleashed to trash " (:title c)
                                                          " from the top of the Runner's Stack"))
                             (mill state :corp :runner 1)))}}}

   "Jinteki: Replicating Perfection"
   {:events
    {:runner-phase-12 {:effect (req (apply prevent-run-on-server
                                           state card (map first (get-remotes state))))}
     :run {:once :per-turn
           :req (req (is-central? (:server run)))
           :effect (req (apply enable-run-on-server
                               state card (map first (get-remotes state))))}}
    :req (req (empty? (let [successes (turn-events state side :successful-run)]
                        (filter #(is-central? %) successes))))
    :effect (req (apply prevent-run-on-server state card (map first (get-remotes state))))
    :leave-play (req (apply enable-run-on-server state card (map first (get-remotes state))))}

   "Jinteki Biotech: Life Imagined"
   {:events {:pre-first-turn {:req (req (= side :corp))
                              :prompt "Choose a copy of Jinteki Biotech to use this game"
                              :choices ["The Brewery" "The Tank" "The Greenhouse"]
                              :effect (effect (update! (assoc card :biotech-target target))
                                              (system-msg (str "has chosen a copy of Jinteki Biotech for this game")))}}
    :abilities [{:label "Check chosen flip identity"
                 :req (req (:biotech-target card))
                 :effect (req (case (:biotech-target card)
                                "The Brewery"
                                (toast state :corp "Flip to: The Brewery (Do 2 net damage)" "info")
                                "The Tank"
                                (toast state :corp "Flip to: The Tank (Shuffle Archives into R&D)" "info")
                                "The Greenhouse"
                                (toast state :corp "Flip to: The Greenhouse (Place 4 advancement tokens on a card)" "info")))}
                {:cost [:click 3]
                 :req (req (not (:biotech-used card)))
                 :label "Flip this identity"
                 :effect (req (let [flip (:biotech-target card)]
                                (case flip
                                  "The Brewery"
                                  (do (system-msg state side "uses The Brewery to do 2 net damage")
                                      (damage state side eid :net 2 {:card card})
                                      (update! state side (assoc card :code "brewery")))
                                  "The Tank"
                                  (do (system-msg state side "uses The Tank to shuffle Archives into R&D")
                                      (shuffle-into-deck state side :discard)
                                      (update! state side (assoc card :code "tank")))
                                  "The Greenhouse"
                                  (do (system-msg state side (str "uses The Greenhouse to place 4 advancement tokens "
                                                                  "on a card that can be advanced"))
                                      (update! state side (assoc card :code "greenhouse"))
                                      (resolve-ability
                                        state side
                                        {:prompt "Select a card that can be advanced"
                                         :choices {:req can-be-advanced?}
                                         :effect (effect (add-prop target :advance-counter 4 {:placed true}))} card nil)))
                                (update! state side (assoc (get-card state card) :biotech-used true))))}]}

   "Kabonesa Wu: Netspace Thrillseeker"
   {:abilities [{:label "[:click] Install a non-virus program from your stack, lowering the cost by 1 [Credit]"
                 :cost [:click 1]
                 :prompt "Choose a program"
                 :choices (req (cancellable
                                (filter #(and (is-type? % "Program")
                                              (not (has-subtype? % "Virus")))
                                        (:deck runner))))
                 :msg (str "install a non-virus program from their stack, lowering the cost by 1 [Credit]")
                 :effect (effect (trigger-event :searched-stack nil)
                                 (shuffle! :deck)
                                 (install-cost-bonus [:credit -1])
                                 (runner-install (assoc-in target [:special :kabonesa] true)))
                 :end-turn
                 {:req (req (get-in (find-cid (:cid target) (all-active-installed state :runner)) [:special :kabonesa]))
                  :msg (msg "remove " (:title target) " from the game")
                  :effect (req (move state side (find-cid (:cid target) (all-active-installed state :runner))
                                     :rfg))}}]}

   "Kate \"Mac\" McCaffrey: Digital Tinker"
<<<<<<< HEAD
   {:effect (req (when (pos? (event-count state side :runner-install))
                   (swap! state assoc-in [:per-turn (:cid card)] true)))
    :events {:pre-install {:req (req (and (#{"Hardware" "Program"} (:type target))
                                          (not (get-in @state [:per-turn (:cid card)]))))
                           :effect (effect (install-cost-bonus [:credit -1]))}
             :runner-install {:req (req (and (#{"Hardware" "Program"} (:type target))
                                             (not (get-in @state [:per-turn (:cid card)]))))
                              :silent (req true)
                              :msg (msg "reduce the install cost of " (:title target) " by 1 [Credits]")
                              :effect (req (swap! state assoc-in [:per-turn (:cid card)] true))}}}
=======
   ;; Effect marks Kate's ability as "used" if it has already met it's trigger condition this turn
   (letfn [(kate-type? [card] (or (is-type? card "Hardware")
                                  (is-type? card "Program")))
           (not-triggered? [state card] (not (get-in @state [:per-turn (:cid card)])))
           (mark-triggered [state card] (swap! state assoc-in [:per-turn (:cid card)] true))]
     {:effect (req (when (pos? (event-count state :runner :runner-install #(kate-type? (first %))))
                     (mark-triggered state card)))
      :events {:pre-install {:req (req (and (kate-type? target)
                                            (not-triggered? state card)))
                             :effect (effect (install-cost-bonus [:credit -1]))}
               :runner-install {:req (req (and (kate-type? target)
                                               (not-triggered? state card)))
                                :silent (req true)
                                :msg (msg "reduce the install cost of " (:title target) " by 1 [Credits]")
                                :effect (req (mark-triggered state card))}}})
>>>>>>> ba0feaff

   "Ken \"Express\" Tenma: Disappeared Clone"
   {:events {:play-event {:req (req (and (has-subtype? target "Run")
                                         (first-event? state :runner :play-event #(has-subtype? (first %) "Run"))))
                          :msg "gain 1 [Credits]"
                          :effect (effect (gain-credits 1))}}}

   "Khan: Savvy Skiptracer"
   {:events {:pass-ice
             {:req (req (first-event? state :corp :pass-ice))
              :async true
              :effect (req (if (some #(has-subtype? % "Icebreaker") (:hand runner))
                             (continue-ability state side
                                               {:prompt "Select an icebreaker to install from your Grip"
                                                :choices {:req #(and (in-hand? %) (has-subtype? % "Icebreaker"))}
                                                :async true
                                                :msg (msg "install " (:title target))
                                                :effect (effect (install-cost-bonus [:credit -1])
                                                                (runner-install eid target nil))}
                                               card nil)
                             (effect-completed state side eid)))}}}

   "Laramy Fisk: Savvy Investor"
   {:events
    {:successful-run
     {:async true
      :interactive (req true)
      :req (req (and (is-central? (:server run))
                     (first-event? state side :successful-run is-central?)))
      :effect (effect (continue-ability
                        {:optional
                         {:prompt "Force the Corp to draw a card?"
                          :yes-ability {:msg "force the Corp to draw 1 card"
                                        :async true
                                        :effect (effect (draw :corp eid 1 nil))}
                          :no-ability {:effect (effect (system-msg "declines to use Laramy Fisk: Savvy Investor"))}}}
                        card nil))}}}

   "Leela Patel: Trained Pragmatist"
   (let [leela {:interactive (req true)
                :prompt "Select an unrezzed card to return to HQ"
                :choices {:req #(and (not (rezzed? %)) (installed? %) (card-is? % :side :corp))}
                :msg (msg "add " (card-str state target) " to HQ")
                :effect (effect (move :corp target :hand))}]
     {:flags {:slow-hq-access (req true)}
      :events {:agenda-scored leela
               :agenda-stolen leela}})

   "Liza Talking Thunder: Prominent Legislator"
   {:events
    {:successful-run
     {:async true
      :interactive (req true)
      :msg "draw 2 cards and take 1 tag"
      :req (req (and (is-central? (:server run))
                     (first-event? state side :successful-run is-central?)))
      :effect (req (wait-for (gain-tags state :runner 1)
                             (draw state :runner eid 2 nil)))}}}

   "Los: Data Hijacker"
   {:events {:rez {:once :per-turn
                   :req (req (ice? target))
                   :msg "gain 2 [Credits]"
                   :effect (effect (gain-credits :runner 2))}}}

   "MaxX: Maximum Punk Rock"
   (let [ability {:msg (msg (let [deck (:deck runner)]
                              (if (pos? (count deck))
                                (str "trash " (join ", " (map :title (take 2 deck))) " from their Stack and draw 1 card")
                                "trash the top 2 cards from their Stack and draw 1 card - but their Stack is empty")))
                  :once :per-turn
                  :effect (effect (mill :runner 2) (draw))}]
     {:flags {:runner-turn-draw true
              :runner-phase-12 (req (and (not (:disabled card))
                                         (some #(card-flag? % :runner-turn-draw true) (all-active-installed state :runner))))}
      :events {:runner-turn-begins ability}
      :abilities [ability]})

   "Mti Mwekundu: Life Improved"
   {:abilities [{:once :per-turn
                 :label "Install a piece of ice from HQ at the innermost position"
                 :req (req (and (:run @state)
                                (zero? (:position run))
                                (not (contains? run :corp-phase-43))
                                (not (contains? run :successful))))
                 :prompt "Choose ICE to install from HQ"
                 :msg "install ice at the innermost position of this server. Runner is now approaching that ice"
                 :choices {:req #(and (ice? %)
                                      (in-hand? %))}
                 :effect (req (corp-install state side target (:server run) {:no-install-cost true
                                                                             :front true})
                              (swap! state assoc-in [:run :position] 1))}]}

   "Nasir Meidan: Cyber Explorer"
   {:events {:rez {:req (req (and (:run @state)
                                  ;; check that the rezzed item is the encountered ice
                                  (= (:cid target)
                                     (:cid (get-card state current-ice)))))
                   :effect (req (toast state :runner "Click Nasir Meidan: Cyber Explorer to lose all credits and gain credits equal to the rez cost of the newly rezzed ice." "info"))}}
    :abilities [{:req (req (and (:run @state)
                                (:rezzed (get-card state current-ice))))
                 :effect (req (let [current-ice (get-card state current-ice)]
                                (trigger-event state side :pre-rez-cost current-ice)
                                (let [cost (rez-cost state side current-ice)]
                                  (lose-credits state side (:credit runner))
                                  (gain-credits state side cost)
                                  (system-msg state side (str "loses all credits and gains " cost
                                                              " [Credits] from the rez of " (:title current-ice)))
                                  (swap! state update-in [:bonus] dissoc :cost))))}]}

   "Nathaniel \"Gnat\" Hall: One-of-a-Kind"
   (let [ability {:label "Gain 1 [Credits] (start of turn)"
                  :once :per-turn
                  :effect (req (when (and (> 3 (count (:hand runner)))
                                          (:runner-phase-12 @state))
                                 (system-msg state :runner (str "uses " (:title card) " to gain 1 [Credits]"))
                                 (gain-credits state :runner 1)))}]
     {:flags {:drip-economy true}
      :abilities [ability]
      :events {:runner-turn-begins ability}})

   "NBN: Controlling the Message"
   (let [cleanup (effect (update! :corp (dissoc card :saw-trash)))]
   {:events {:corp-turn-ends {:effect cleanup}
             :runner-turn-ends {:effect cleanup}
             :runner-trash
             {:async true
              :req (req (and (not (:saw-trash card))
                             (card-is? target :side :corp)
                             (installed? target)))
              :effect (req (show-wait-prompt state :runner "Corp to use NBN: Controlling the Message")
                           (update! state :corp (assoc card :saw-trash true))
                           (continue-ability
                             state :corp
                             {:optional
                              {:prompt "Trace the Runner with NBN: Controlling the Message?"
                               :yes-ability {:trace {:base 4
                                                     :successful
                                                     {:msg "give the Runner 1 tag"
                                                      :async true
                                                      :effect (effect (gain-tags :corp eid 1 {:unpreventable true}))}}}
                               :end-effect (effect (clear-wait-prompt :runner))}}
                             card nil))}}})

   "NBN: Making News"
   {:recurring 2}

   "NBN: The World is Yours*"
   {:effect (effect (gain :hand-size 1))
    :leave-play (effect (lose :hand-size 1))}

   "Near-Earth Hub: Broadcast Center"
   {:events {:server-created {:req (req (first-event? state :corp :server-created))
                              :msg "draw 1 card"
                              :async true
                              :effect (effect (draw :corp eid 1 nil))}}}

   "Nero Severn: Information Broker"
   {:abilities [{:req (req (has-subtype? current-ice "Sentry"))
                 :once :per-turn
                 :msg "jack out when encountering a Sentry"
                 :effect (effect (jack-out nil))}]}

   "New Angeles Sol: Your News"
   (let [nasol {:optional
                {:prompt "Play a Current?" :player :corp
                 :req (req (not (empty? (filter #(has-subtype? % "Current")
                                                (concat (:hand corp) (:discard corp))))))
                 :yes-ability {:prompt "Select a Current to play from HQ or Archives"
                               :show-discard true
                               :async true
                               :choices {:req #(and (has-subtype? % "Current")
                                                    (= (:side %) "Corp")
                                                    (#{[:hand] [:discard]} (:zone %)))}
                               :msg (msg "play a current from " (name-zone "Corp" (:zone target)))
                               :effect (effect (play-instant eid target))}}}]
     {:events {:agenda-scored nasol :agenda-stolen nasol}})

   "NEXT Design: Guarding the Net"
   (let [ndhelper (fn nd [n] {:prompt (msg "When finished, click NEXT Design: Guarding the Net to draw back up to 5 cards in HQ. "
                                           "Select a piece of ICE in HQ to install:")
                              :choices {:req #(and (= (:side %) "Corp")
                                                   (ice? %)
                                                   (in-hand? %))}
                              :effect (req (corp-install state side target nil)
                                           (when (< n 3)
                                             (resolve-ability state side (nd (inc n)) card nil)))})]
     {:events {:pre-first-turn {:req (req (= side :corp))
                                :msg "install up to 3 pieces of ICE and draw back up to 5 cards"
                                :effect (effect (resolve-ability (ndhelper 1) card nil)
                                                (update! (assoc card :fill-hq true)))}}
      :abilities [{:req (req (:fill-hq card))
                   :msg (msg "draw " (- 5 (count (:hand corp))) " cards")
                   :effect (req (draw state side (- 5 (count (:hand corp))))
                                (update! state side (dissoc card :fill-hq))
                                (swap! state dissoc :turn-events))}]})

   "Nisei Division: The Next Generation"
   {:events {:psi-game {:msg "gain 1 [Credits]" :effect (effect (gain-credits :corp 1))}}}

   "Noise: Hacker Extraordinaire"
   {:events {:runner-install {:msg "force the Corp to trash the top card of R&D"
                              :effect (effect (mill :corp))
                              :req (req (has-subtype? target "Virus"))}}}

   "Null: Whistleblower"
   {:abilities [{:once :per-turn
                 :req (req (and (:run @state) (rezzed? current-ice)))
                 :prompt "Select a card in your Grip to trash"
                 :choices {:req in-hand?}
                 :msg (msg "trash " (:title target) " and reduce the strength of " (:title current-ice)
                           " by 2 for the remainder of the run")
                 :effect (effect (update! (assoc card :null-target current-ice))
                                 (update-ice-strength current-ice)
                                 (trash target {:unpreventable true}))}]
    :events {:pre-ice-strength
             {:req (req (= (:cid target) (get-in card [:null-target :cid])))
              :effect (effect (ice-strength-bonus -2 target))}
             :run-ends
             {:effect (req (swap! state dissoc-in [:runner :identity :null-target]))}}}

   "Omar Keung: Conspiracy Theorist"
   {:abilities [{:cost [:click 1]
                 :msg "make a run on Archives"
                 :once :per-turn
                 :makes-run true
                 :effect (effect (update! (assoc card :omar-run-activated true))
                                 (run :archives nil (get-card state card)))}]
    :events {:pre-successful-run {:interactive (req true)
                                  :req (req (:omar-run-activated card))
                                  :prompt "Treat as a successful run on which server?"
                                  :choices ["HQ" "R&D"]
                                  :effect (req (let [target-server (if (= target "HQ") :hq :rd)]
                                                 (swap! state update-in [:runner :register :successful-run] #(rest %))
                                                 (swap! state assoc-in [:run :server] [target-server])
                                                 ; remove the :req from the run-effect, so that other cards that replace
                                                 ; access don't use Omar's req.
                                                 (swap! state dissoc-in [:run :run-effect :req])
                                                 (trigger-event state :corp :no-action)
                                                 (swap! state update-in [:runner :register :successful-run] #(conj % target-server))
                                                 (system-msg state side (str "uses Omar Keung: Conspiracy Theorist to make a successful run on " target))))}
             :run-ends {:effect (req (swap! state dissoc-in [:runner :identity :omar-run-activated]))}}}

   "Pālanā Foods: Sustainable Growth"
   {:events {:runner-draw {:req (req (and (first-event? state :corp :runner-draw)
                                          (pos? target)))
                           :msg "gain 1 [Credits]"
                           :effect (effect (gain-credits :corp 1))}}}

   "Quetzal: Free Spirit"
   {:abilities [{:once :per-turn
                 :msg "break 1 Barrier subroutine"}]}

   "Reina Roja: Freedom Fighter"
   (letfn [(not-triggered? [state card] (not (get-in @state [:per-turn (:cid card)])))
           (mark-triggered [state card] (swap! state assoc-in [:per-turn (:cid card)] true))]
     {:effect (req (when (pos? (event-count state :corp :rez #(ice? (first %))))
                     (mark-triggered state card)))
      :events {:pre-rez {:req (req (and (ice? target)
                                        (not-triggered? state card)))
                         :effect (effect (rez-cost-bonus 1))}
               :rez {:req (req (and (ice? target)
                                    (not-triggered? state card)))
                     :effect (req (mark-triggered state card))}}})

   "Rielle \"Kit\" Peddler: Transhuman"
   {:abilities [{:req (req (and (:run @state)
                                (:rezzed (get-card state current-ice))))
                 :once :per-turn
                 :msg (msg "make " (:title current-ice) " gain Code Gate until the end of the run")
                 :effect (req (let [ice current-ice
                                    stypes (:subtype ice)]
                                (update! state side (assoc ice :subtype (combine-subtypes true stypes "Code Gate")))
                                (register-events state side
                                                 {:run-ends {:effect (effect (update! (assoc ice :subtype stypes))
                                                                             (trigger-event :ice-subtype-changed ice)
                                                                             (unregister-events card))}} card)
                                (update-ice-strength state side ice)
                                (trigger-event state side :ice-subtype-changed ice)))}]
    :events {:run-ends nil}}

   "Saraswati Mnemonics: Endless Exploration"
   (letfn [(install-card [chosen]
                        {:prompt "Select a remote server"
                         :choices (req (conj (vec (get-remote-names state)) "New remote"))
                         :async true
                         :effect (req (let [tgtcid (:cid chosen)]
                                        (register-turn-flag! state side
                                                             card :can-rez
                                                             (fn [state side card]
                                                               (if (= (:cid card) tgtcid)
                                                                 ((constantly false) (toast state :corp "Cannot rez due to Saraswati Mnemonics: Endless Exploration." "warning"))
                                                                 true)))
                                        (register-turn-flag! state side
                                                             card :can-score
                                                             (fn [state side card]
                                                               (if (and (= (:cid card) tgtcid)
                                                                        (>= (get-counters card :advancement) (or (:current-cost card) (:advancementcost card))))
                                                                 ((constantly false) (toast state :corp "Cannot score due to Saraswati Mnemonics: Endless Exploration." "warning"))
                                                                 true))))
                                      (wait-for (corp-install state side chosen target nil)
                                                (add-prop state :corp (find-latest state chosen) :advance-counter 1 {:placed true})
                                                (effect-completed state side eid)))})]
   {:abilities [{:async true
                 :label "Install a card from HQ"
                 :cost [:click 1 :credit 1]
                 :prompt "Select a card to install from HQ"
                 :choices {:req #(and (#{"Asset" "Agenda" "Upgrade"} (:type %))
                                      (= (:side %) "Corp")
                                      (in-hand? %))}
                 :msg (msg "install a card in a remote server and place 1 advancement token on it")
                 :effect (effect (continue-ability (install-card target) card nil))
                 }]})

   "Seidr Laboratories: Destiny Defined"
   {:implementation "Manually triggered"
    :abilities [{:req (req (:run @state))
                 :once :per-turn
                 :prompt "Select a card to add to the top of R&D"
                 :show-discard true
                 :choices {:req #(and (= (:side %) "Corp") (in-discard? %))}
                 :effect (effect (move target :deck {:front true}))
                 :msg (msg "add " (if (:seen target) (:title target) "a card") " to the top of R&D")}]}

   "Silhouette: Stealth Operative"
   {:events {:successful-run
             {:interactive (req (some #(not (rezzed? %)) (all-installed state :corp)))
              :async true
              :req (req (and (= target :hq)
                             (first-successful-run-on-server? state :hq)))
              :effect (effect (continue-ability {:choices {:req #(and (installed? %) (not (rezzed? %)))}
                                                 :effect (effect (expose eid target)) :msg "expose 1 card"
                                                 :async true }
                                                card nil))}}}

   "Skorpios Defense Systems: Persuasive Power"
   {:implementation "Manually triggered, no restriction on which cards in Heap can be targeted.  Cannot use on in progress run event"
    :abilities [{:label "Remove a card in the Heap that was just trashed from the game"
                 :async true
                 :effect (req (when-not (and (used-this-turn? (:cid card) state) (active-prompt? state side card))
                                (show-wait-prompt state :runner "Corp to use Skorpios' ability" {:card card})
                                (continue-ability state side
                                                  {:prompt "Choose a card in the Runner's Heap that was just trashed"
                                                   :once :per-turn
                                                   :choices (req (cancellable
                                                                   ;; do not allow a run event in progress to get nuked #2963
                                                                   (remove #(same-card? % (get-in @state [:run :run-effect :card]))
                                                                           (:discard runner))))
                                                   :msg (msg "remove " (:title target) " from the game")
                                                   :effect (req (move state :runner target :rfg)
                                                                (clear-wait-prompt state :runner)
                                                                (effect-completed state side eid))
                                                   :cancel-effect (req (clear-wait-prompt state :runner)
                                                                       (effect-completed state side eid))}
                                                  card nil)))}]}

   "Sportsmetal: Go Big or Go Home"
   (let [ab {:prompt "Gain 2 credits or draw 2 cards?"
             :player :corp
             :choices ["2 credits" "2 cards"]
             :msg "gain 2 [Credits] or draw 2 cards"
             :async true
             :effect (req (if (= target "2 credits")
                            (do (system-msg state side "chooses to take 2 [Credits]")
                                (gain-credits state :corp 2)
                                (effect-completed state side eid))
                            (do (system-msg state side "chooses to draw 2 cards")
                                (draw state :corp eid 2 nil))))}]
     {:events {:agenda-scored ab
               :agenda-stolen ab}})

   "Spark Agency: Worldswide Reach"
   {:events
    {:rez {:req (req (and (has-subtype? target "Advertisement")
                          (first-event? state :corp :rez #(has-subtype? (first %) "Advertisement"))))
           :effect (effect (lose-credits :runner 1))
           :msg (msg "make the Runner lose 1 [Credits] by rezzing an Advertisement")}}}

   "SSO Industries: Fueling Innovation"
   (letfn [(installed-faceup-agendas [state]
             (->> (all-installed state :corp)
               (filter #(is-type? % "Agenda"))
               (filter faceup?)))
           (selectable-ice? [card]
             (and
               (is-type? card "ICE")
               (installed? card)
               (zero? (+ (get-counters card :advancement)
                         (:extra-advance-counter card 0)))))
           (ice-with-no-advancement-tokens [state]
             (->> (all-installed state :corp)
               (filter selectable-ice?)))]
     {:events {:corp-turn-ends
               {:optional
                {:prompt "Place advancement tokens?"
                 :req (req (and
                             (not-empty (installed-faceup-agendas state))
                             (not-empty (ice-with-no-advancement-tokens state))))
                 :yes-ability
                 {:async true
                  :effect (req (show-wait-prompt state :runner "Corp to use SSO Industries' ability")
                            (let [agendas (installed-faceup-agendas state)
                                  agenda-points (->> agendas
                                                  (map :agendapoints)
                                                  (reduce +))
                                  ice (ice-with-no-advancement-tokens state)]
                              (continue-ability
                                state side
                                {:prompt (str "Select ICE with no advancement tokens to place "
                                             (quantify agenda-points "advancement token") " on")
                                 :choices {:req #(selectable-ice? %)}
                                 :msg (msg "places " (quantify agenda-points "advancement token")
                                           " on ICE with no advancement tokens")
                                 :effect (req (add-prop state :corp target :advance-counter agenda-points {:placed true})
                                              (clear-wait-prompt state :runner))
                                 :cancel-effect (req (clear-wait-prompt state :runner))}
                                card nil)))}}}}})

   "Steve Cambridge: Master Grifter"
   {:events {:successful-run
             {:req (req (and (= target :hq)
                             (first-successful-run-on-server? state :hq)
                             (if (-> @state :run :run-effect :card)
                               (> (count (:discard runner)) 2)
                               (> (count (:discard runner)) 1))))
              :interactive (req true)
              :async true
              :effect (effect (continue-ability
                                {:async true
                                 :prompt "Select 2 cards in your Heap"
                                 :show-discard true
                                 :choices {:max 2 :req #(and (in-discard? %)
                                                             (= (:side %) "Runner")
                                                             (not= (-> @state :run :run-effect :card :cid) (:cid %)))}
                                 :cancel-effect (req (effect-completed state side eid))
                                 :effect (req (let [c1 (first targets)
                                                    c2 (second targets)]
                                                (show-wait-prompt state :runner "Corp to choose which card to remove from the game")
                                                (continue-ability state :corp
                                                  {:prompt "Choose which card to remove from the game"
                                                   :player :corp
                                                   :choices [c1 c2]
                                                   :effect (req (if (= target c1)
                                                                  (do (move state :runner c1 :rfg)
                                                                      (move state :runner c2 :hand)
                                                                      (system-msg state :runner (str "uses Steve Cambridge: Master Grifter"
                                                                                                     " to add " (:title c2) " to their Grip."
                                                                                                     " Corp removes " (:title c1) " from the game")))
                                                                  (do (move state :runner c2 :rfg)
                                                                      (move state :runner c1 :hand)
                                                                      (system-msg state :runner (str "uses Steve Cambridge: Master Grifter"
                                                                                                     " to add " (:title c1) " to their Grip."
                                                                                                     " Corp removes " (:title c2) " from the game"))))
                                                                (clear-wait-prompt state :runner)
                                                                (effect-completed state side eid))}
                                                  card nil)))}
                               card nil))}}}

   "Strategic Innovations: Future Forward"
   {:events {:pre-start-game {:effect draft-points-target}
             :runner-turn-ends
             {:req (req (and (not (:disabled card))
                             (has-most-faction? state :corp "Haas-Bioroid")
                             (pos? (count (:discard corp)))))
              :prompt "Select a card in Archives to shuffle into R&D"
              :choices {:req #(and (card-is? % :side :corp) (= (:zone %) [:discard]))}
              :player :corp :show-discard true :priority true
              :msg (msg "shuffle " (if (:seen target) (:title target) "a card")
                        " into R&D")
              :effect (effect (move :corp target :deck)
                              (shuffle! :corp :deck))}}}

   ;; No special implementation
   "Sunny Lebeau: Security Specialist"
   {}

   "SYNC: Everything, Everywhere"
   {:effect (req (when (> (:turn @state) 1)
                   (if (:sync-front card)
                     (tag-remove-bonus state side -1)
                     (trash-resource-bonus state side 2))))
    :events {:pre-first-turn {:req (req (= side :corp))
                              :effect (effect (update! (assoc card :sync-front true)) (tag-remove-bonus -1))}}
    :abilities [{:cost [:click 1]
                 :effect (req (if (:sync-front card)
                                (do (tag-remove-bonus state side 1)
                                    (trash-resource-bonus state side 2)
                                    (update! state side (-> card (assoc :sync-front false) (assoc :code "sync"))))
                                (do (tag-remove-bonus state side -1)
                                    (trash-resource-bonus state side -2)
                                    (update! state side (-> card (assoc :sync-front true) (assoc :code "09001"))))))
                 :msg (msg "flip their ID")}]
    :leave-play (req (if (:sync-front card)
                       (tag-remove-bonus state side 1)
                       (trash-resource-bonus state side -2)))}

   "Synthetic Systems: The World Re-imagined"
   {:events {:pre-start-game {:effect draft-points-target}}
    :flags {:corp-phase-12 (req (and (not (:disabled (get-card state card)))
                                     (has-most-faction? state :corp "Jinteki")
                                     (> (count (filter ice? (all-installed state :corp))) 1)))}
    :abilities [{:prompt "Select two pieces of ICE to swap positions"
                 :choices {:req #(and (installed? %) (ice? %)) :max 2}
                 :once :per-turn
                 :effect (req (when (= (count targets) 2)
                                (swap-ice state side (first targets) (second targets))))
                 :msg (msg "swap the positions of " (card-str state (first targets))
                           " and " (card-str state (second targets)))}]}

   "Tennin Institute: The Secrets Within"
   {:flags {:corp-phase-12 (req (and (not (:disabled (get-card state card)))
                                     (not-last-turn? state :runner :successful-run)))}
    :abilities [{:msg (msg "place 1 advancement token on " (card-str state target))
                 :choices {:req installed?}
                 :req (req (and (:corp-phase-12 @state) (not-last-turn? state :runner :successful-run)))
                 :once :per-turn
                 :effect (effect (add-prop target :advance-counter 1 {:placed true}))}]}

   "The Foundry: Refining the Process"
   {:events
    {:rez {:req (req (and (ice? target) ;; Did you rez and ice just now
                          (first-event? state :runner :rez #(ice? (first %)))))
           :optional
           {:prompt "Add another copy to HQ?"
            :yes-ability {:effect (req (if-let [found-card (some #(when (= (:title %) (:title target)) %) (concat (:deck corp) (:play-area corp)))]
                                         (do (move state side found-card :hand)
                                             (system-msg state side (str "uses The Foundry to add a copy of "
                                                                         (:title found-card) " to HQ, and shuffles their deck"))
                                             (shuffle! state side :deck))
                                         (do (system-msg state side (str "fails to find a target for The Foundry, and shuffles their deck"))
                                             (shuffle! state side :deck))))}}}}}

   "The Masque: Cyber General"
   {:events {:pre-start-game {:effect draft-points-target}}}

   "The Outfit: Family Owned and Operated"
   {:events {:corp-gain-bad-publicity {:msg "gain 3 [Credit]"
                                       :effect (effect (gain-credits 3))}}}

   ;; No special implementation
   "The Professor: Keeper of Knowledge"
   {}

   "The Shadow: Pulling the Strings"
   {:events {:pre-start-game {:effect draft-points-target}}}

   "Titan Transnational: Investing In Your Future"
   {:events {:agenda-scored {:msg (msg "add 1 agenda counter to " (:title target))
                             :effect (effect (add-counter (get-card state target) :agenda 1))}}}

   "Valencia Estevez: The Angel of Cayambe"
   {:events {:pre-start-game
             {:req (req (and (= side :runner)
                             (zero? (get-in @state [:corp :bad-publicity]))))
              :effect (effect (gain :corp :bad-publicity 1))}}}

   "Weyland Consortium: Because We Built It"
   {:recurring 1}

   "Weyland Consortium: Builder of Nations"
   {:implementation "Damage triggered manually"
    :abilities [{:label "Do 1 meat damage"
                 :once :per-turn
                 :prompt "Do a meat damage from identity ability?"
                 :choices (cancellable ["Yes"])
                 :async true
                 :effect (req (when (= target "Yes")
                                (damage state side eid :meat 1 {:card card})
                                (system-msg state side "uses Weyland Consortium: Builder of Nations to do 1 meat damage")))}]}

   "Weyland Consortium: Building a Better World"
   {:events {:play-operation {:msg "gain 1 [Credits]"
                              :effect (effect (gain-credits 1))
                              :req (req (has-subtype? target "Transaction"))}}}

   "Whizzard: Master Gamer"
   {:recurring 3}

   "Wyvern: Chemically Enhanced"
   {:events {:pre-start-game {:effect draft-points-target}
             :runner-trash {:req (req (and (has-most-faction? state :runner "Anarch")
                                           (card-is? target :side :corp)
                                           (pos? (count (:discard runner)))))
                            :msg (msg "shuffle " (:title (last (:discard runner))) " into their Stack")
                            :effect (effect (move :runner (last (:discard runner)) :deck)
                                            (shuffle! :runner :deck))}}}})<|MERGE_RESOLUTION|>--- conflicted
+++ resolved
@@ -660,18 +660,6 @@
                                      :rfg))}}]}
 
    "Kate \"Mac\" McCaffrey: Digital Tinker"
-<<<<<<< HEAD
-   {:effect (req (when (pos? (event-count state side :runner-install))
-                   (swap! state assoc-in [:per-turn (:cid card)] true)))
-    :events {:pre-install {:req (req (and (#{"Hardware" "Program"} (:type target))
-                                          (not (get-in @state [:per-turn (:cid card)]))))
-                           :effect (effect (install-cost-bonus [:credit -1]))}
-             :runner-install {:req (req (and (#{"Hardware" "Program"} (:type target))
-                                             (not (get-in @state [:per-turn (:cid card)]))))
-                              :silent (req true)
-                              :msg (msg "reduce the install cost of " (:title target) " by 1 [Credits]")
-                              :effect (req (swap! state assoc-in [:per-turn (:cid card)] true))}}}
-=======
    ;; Effect marks Kate's ability as "used" if it has already met it's trigger condition this turn
    (letfn [(kate-type? [card] (or (is-type? card "Hardware")
                                   (is-type? card "Program")))
@@ -687,7 +675,6 @@
                                 :silent (req true)
                                 :msg (msg "reduce the install cost of " (:title target) " by 1 [Credits]")
                                 :effect (req (mark-triggered state card))}}})
->>>>>>> ba0feaff
 
    "Ken \"Express\" Tenma: Disappeared Clone"
    {:events {:play-event {:req (req (and (has-subtype? target "Run")
