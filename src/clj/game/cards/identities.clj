--- conflicted
+++ resolved
@@ -367,7 +367,6 @@
     :leave-play (effect (gain :hand-size 1)
                         (gain :runner :hand-size 1))}
 
-<<<<<<< HEAD
    "Earth Station: On the Grid"
    {:events {:pre-first-turn {:req (req (= side :corp))
                               :effect (effect (update! (assoc card :flipped false)))}}
@@ -380,10 +379,7 @@
                                                    :flipped true
                                                    :code (str (subs (:code card) 0 5) "flip")))))}]}
 
-   "Edward Kim: Humanitys Hammer"
-=======
    "Edward Kim: Humanity's Hammer"
->>>>>>> cb0d730f
    {:events {:access {:once :per-turn
                       :req (req (and (is-type? target "Operation")
                                      (turn-flag? state side card :can-trash-operation)))
