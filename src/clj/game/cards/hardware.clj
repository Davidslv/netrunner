--- conflicted
+++ resolved
@@ -819,7 +819,35 @@
                           :effect (effect (update! (dissoc card :Omnidrive-prog))
                                           (use-mu (:memoryunits target)))}}}
 
-<<<<<<< HEAD
+   "Paragon"
+   {:in-play [:memory 1]
+    :events {:successful-run
+             {:once :per-turn
+              :async true
+              :effect (effect
+                        (show-wait-prompt :corp "Runner to decide if they will use Paragon")
+                        (continue-ability
+                          {:optional
+                           {:player :runner
+                            :prompt "Use Paragon?"
+                            :yes-ability
+                            {:msg "gain 1 [Credit] and look at the top card of Stack"
+                             :async true
+                             :effect (effect
+                                       (gain-credits :runner 1)
+                                       (continue-ability
+                                         {:player :runner
+                                          :optional
+                                          {:prompt (msg "Add " (:title (first (:deck runner))) " to bottom of Stack?")
+                                           :yes-ability
+                                           {:msg "add the top card of Stack to the bottom"
+                                            :effect (effect (move :runner (first (:deck runner)) :deck)
+                                                            (clear-wait-prompt :corp))}
+                                           :no-ability {:effect (effect (clear-wait-prompt :corp))}}}
+                                         card nil))}
+                            :no-ability {:effect (effect (clear-wait-prompt :corp))}}}
+                          card nil))}}}
+
    "Patchwork"
    (letfn [(patchwork-discount [cost-type bonus-fn]
              {:async true
@@ -851,36 +879,6 @@
                :pre-install (patchwork-discount "install" install-cost-bonus)
                :runner-turn-ends {:effect (effect (update! (dissoc-in card [:special :patchwork])))}
                :corp-turn-ends {:effect (effect (update! (dissoc-in card [:special :patchwork])))}}})
-=======
-   "Paragon"
-   {:in-play [:memory 1]
-    :events {:successful-run
-             {:once :per-turn
-              :async true
-              :effect (effect
-                        (show-wait-prompt :corp "Runner to decide if they will use Paragon")
-                        (continue-ability
-                          {:optional
-                           {:player :runner
-                            :prompt "Use Paragon?"
-                            :yes-ability
-                            {:msg "gain 1 [Credit] and look at the top card of Stack"
-                             :async true
-                             :effect (effect
-                                       (gain-credits :runner 1)
-                                       (continue-ability
-                                         {:player :runner
-                                          :optional
-                                          {:prompt (msg "Add " (:title (first (:deck runner))) " to bottom of Stack?")
-                                           :yes-ability
-                                           {:msg "add the top card of Stack to the bottom"
-                                            :effect (effect (move :runner (first (:deck runner)) :deck)
-                                                            (clear-wait-prompt :corp))}
-                                           :no-ability {:effect (effect (clear-wait-prompt :corp))}}}
-                                         card nil))}
-                            :no-ability {:effect (effect (clear-wait-prompt :corp))}}}
-                          card nil))}}}
->>>>>>> 6bdc5e9c
 
    "Plascrete Carapace"
    {:data [:counter {:power 4}]
