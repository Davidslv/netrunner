(ns game.cards.hardware
  (:require [game.core :refer :all]
            [game.utils :refer :all]
            [game.macros :refer [effect req msg wait-for continue-ability]]
            [clojure.string :refer [split-lines split join lower-case includes? starts-with?]]
            [clojure.stacktrace :refer [print-stack-trace]]
            [jinteki.utils :refer [str->int other-side is-tagged? count-tags has-subtype?]]
            [jinteki.cards :refer [all-cards]]))

;; Card definitions
(def card-definitions
  {"Acacia"
   {:events {:pre-purge {:effect (req (let [counters (number-of-virus-counters state)]
                                        (update! state side (assoc-in (get-card state card) [:special :numpurged] counters))))}
             :purge {:async true
                     :effect (effect (show-wait-prompt  :corp "Runner to decide if they will use Acacia")
                                     (continue-ability
                                       {:optional
                                        {:player :runner
                                         :prompt "Use Acacia?"
                                         :yes-ability {:effect (req (let [counters (- (get-in (get-card state card) [:special :numpurged])
                                                                                      (number-of-virus-counters state))]
                                                                      (gain-credits state side counters)
                                                                      (system-msg state side (str "uses Acacia and gains " counters "[Credit]"))
                                                                      (trash state side card)
                                                                      (clear-wait-prompt state :corp)
                                                                      (effect-completed state side eid)))}
                                         :no-ability {:effect (effect (clear-wait-prompt :corp)
                                                                      (effect-completed eid))}}}
                                       card nil))}}}

   "Adjusted Matrix"
   {:implementation "Click Adjusted Matrix to use ability."
    :req (req (not-empty (filter #(has-subtype? % "Icebreaker") (all-active-installed state :runner))))
    :prompt "Choose Icebreaker on which to install Adjusted Matrix"
    :choices {:req #(and (= (:side %) "Runner") (has-subtype? % "Icebreaker") (installed? %))}
    :msg (msg "host it on " (card-str state target))
    :effect (effect (update! (assoc target :subtype (combine-subtypes false (-> target :subtype) "AI")))
                    (host (get-card state target) (get-card state card)))
    :abilities [{:cost [:click 1]
                 :req (req run)
                 :msg "break ice subroutine"}]
    :events {:pre-card-moved {:req (req (= (:cid target) (:cid card)))
                              :effect (effect (update! (assoc (-> card :host) :subtype (-> card :host :subtype (remove-subtypes-once ["AI"])))))}}}

   "Akamatsu Mem Chip"
   {:in-play [:memory 1]}

   "Archives Interface"
   {:events
    {:pre-access
     {:async true
      :interactive (req true)
      :req (req (and (= target :archives)
                     (not= (:max-access run) 0)
                     (not-empty (:discard corp))))
      :effect (req (swap! state update-in [:corp :discard] #(map (fn [c] (assoc c :seen true)) %))
                   (continue-ability
                     state side
                     {:optional
                      {:prompt "Use Archives Interface to remove a card from the game instead of accessing it?"
                       :yes-ability {:prompt "Choose a card in Archives to remove from the game instead of accessing"
                                     :choices (req (:discard corp))
                                     :msg (msg "remove " (:title target) " from the game")
                                     :effect (effect (move :corp target :rfg))}}} card nil))}}}

   "Astrolabe"
   {:in-play [:memory 1]
    :events {:server-created {:msg "draw 1 card"
                              :async true
                              :effect (effect (draw :runner eid 1 nil))}}}

   "Autoscripter"
   {:events {:runner-install {:silent (req true)
                              :req (req (and (is-type? target "Program")
                                             ;; only trigger on Runner's turn
                                             (= (:active-player @state) :runner)
                                             ;; only trigger when playing a Program from grip
                                             (some #{:hand} (:previous-zone target))
                                             ;; check that we haven't played a Program from the grip this turn
                                             ;; which translates to just one case of playing a Program in turn-events
                                             (first-event? state :runner :runner-install
                                                           (fn [[card _]] (and (some #{:hand} (:previous-zone card))
                                                                               (is-type? card "Program"))))))
                              :msg "gain [Click]"
                              :effect (effect (gain :click 1))}
             :unsuccessful-run {:effect (effect (trash card)
                                                (system-msg "trashes Autoscripter"))}}}

   "Blackguard"
   {:in-play [:memory 2]
    :events {:expose
             {:msg (msg "attempt to force the rez of " (:title target))
              :async true
              :effect (req (let [c target
                                 cdef (card-def c)
                                 cname (:title c)]
                             (if (:additional-cost cdef)
                               (do (show-wait-prompt state :runner (str "Corp to decide if they will rez " cname))
                                   (continue-ability
                                     state side
                                     {:optional
                                      {:prompt (msg "Pay additional cost to rez " cname "?")
                                       :player :corp
                                       :yes-ability {:effect (effect (rez :corp c)
                                                                     (clear-wait-prompt :runner))}
                                       :no-ability {:effect (effect (system-msg :corp (str "declines to pay additional costs"
                                                                                           " and is not forced to rez " cname))
                                                                    (clear-wait-prompt :runner))}}}
                                     card nil))
                               (do (rez state :corp target)
                                   (effect-completed state side eid)))))}}}

   "Bookmark"
   {:abilities [{:label "Host up to 3 cards from your Grip facedown"
                 :cost [:click 1] :msg "host up to 3 cards from their Grip facedown"
                 :choices {:max 3
                           :req #(and (= (:side %) "Runner")
                                      (in-hand? %))}
                 :effect (req (doseq [c targets]
                                (host state side (get-card state card) c {:facedown true})))}
                {:label "Add all hosted cards to Grip" :cost [:click 1] :msg "add all hosted cards to their Grip"
                 :effect (req (doseq [c (:hosted card)]
                                (move state side c :hand)))}
                {:label "[Trash]: Add all hosted cards to Grip" :msg "add all hosted cards to their Grip"
                 :effect (req (doseq [c (:hosted card)]
                                (move state side c :hand))
                              (update! state side (dissoc card :hosted))
                              (trash state side (get-card state card) {:cause :ability-cost}))}]}

   "Box-E"
   {:in-play [:memory 2 :hand-size 2]}

   "Brain Cage"
   {:in-play [:hand-size 3]
    :effect (effect (damage eid :brain 1 {:card card}))}

   "Brain Chip"
   (let [runner-points (fn [s] (max (get-in s [:runner :agenda-point] 0) 0))]
     {:effect (req (gain state :runner
                         :memory (runner-points @state)
                         :hand-size (runner-points @state))
                   (add-watch state (keyword (str "brainchip" (:cid card)))
                              (fn [k ref old new]
                                (let [bonus (- (runner-points new) (runner-points old))]
                                  (when-not (zero? bonus)
                                    (gain state :runner
                                          :memory bonus
                                          :hand-size bonus))))))
      :leave-play (req (remove-watch state (keyword (str "brainchip" (:cid card))))
                       (lose state :runner
                             :memory (runner-points @state)
                             :hand-size (runner-points @state)))})

   "Capstone"
   {:abilities [{:req (req (pos? (count (:hand runner))))
                 :cost [:click 1]
                 :effect (req (let [handsize (count (:hand runner))]
                                (resolve-ability
                                  state side
                                  {:prompt "Select any number of cards to trash from your Grip"
                                   :choices {:max handsize
                                             :req #(and (= (:side %) "Runner")
                                                        (in-hand? %))}
                                   :effect (req (let [trashed (count targets)
                                                      remaining (- handsize trashed)]
                                                  (doseq [c targets]
                                                    (when (not (empty? (filter #(= (:title c) (:title %))
                                                                               (all-active-installed state :runner))))
                                                      (draw state side)))
                                                  (trash-cards state side targets)
                                                  (system-msg state side
                                                              (str "spends [Click] to use Capstone to trash "
                                                                   (join ", " (map :title targets)) " and draw "
                                                                   (- (count (get-in @state [:runner :hand])) remaining) " cards"))))}
                                  card nil)))}]}

   "Chop Bot 3000"
   {:flags {:runner-phase-12 (req (>= 2 (count (all-installed state :runner))))}
    :abilities [{:msg (msg "trash " (:title target))
                 :choices {:req #(and (= (:side %) "Runner") (:installed %))
                           :not-self true}
                 :async true
                 :effect (req (wait-for (trash state :runner target)
                                        (continue-ability state side
                                                          {:prompt "Draw 1 card or remove 1 tag" :msg (msg (.toLowerCase target))
                                                           :choices ["Draw 1 card" "Remove 1 tag"]
                                                           :async true
                                                           :effect (req (if (= target "Draw 1 card")
                                                                          (draw state side eid 1 nil)
                                                                          (do (lose-tags state :runner 1)
                                                                              (effect-completed state side eid))))} card nil)))}]}

   "Clone Chip"
   {:abilities [{:prompt "Select a program to install from your Heap"
                 :priority true
                 :show-discard true
                 :req (req (and (not (seq (get-in @state [:runner :locked :discard])))
                                (not (install-locked? state side))))
                 :choices {:req #(and (is-type? % "Program")
                                      (= (:zone %) [:discard]))}
                 :effect (req (when (>= (:credit runner) (:cost target))
                                (runner-install state side target)
                                (trash state side card {:cause :ability-cost})
                                (system-msg state side (str "uses " (:title card) " to install " (:title target)))))}]}

   "Comet"
   {:in-play [:memory 1]
    :events {:play-event {:req (req (first-event? state side :play-event))
                          :effect (req (system-msg state :runner
                                                   (str "can play another event without spending a [Click] by clicking on Comet"))
                                       (update! state side (assoc card :comet-event true)))}}
    :abilities [{:req (req (:comet-event card))
                 :prompt "Select an Event in your Grip to play"
                 :choices {:req #(and (is-type? % "Event")
                                      (in-hand? %))}
                 :msg (msg "play " (:title target))
                 :effect (effect (play-instant target)
                                 (update! (dissoc (get-card state card) :comet-event)))}]}

   "Cortez Chip"
   {:abilities [{:prompt "Select a piece of ICE"
                 :choices {:req ice?}
                 :effect (req (let [ice target]
                                (update! state side (assoc card :cortez-target ice))
                                (trash state side (get-card state card) {:cause :ability-cost})
                                (system-msg state side
                                            (str "trashes Cortez Chip to increase the rez cost of " (card-str state ice)
                                                 " by 2 [Credits] until the end of the turn"))))}]
    :trash-effect {:effect (effect (register-events {:pre-rez {:req (req (= (:cid target) (:cid (:cortez-target card))))
                                                               :effect (effect (rez-cost-bonus 2))}
                                                     :runner-turn-ends {:effect (effect (unregister-events card))}
                                                     :corp-turn-ends {:effect (effect (unregister-events card))}}
                                                    (get-card state card)))}
    :events {:pre-rez nil :runner-turn-ends nil :corp-turn-ends nil}}

   "Cyberdelia"
   {:implementation "Credit gain is manually triggered."
    :in-play [:memory 1]
    :abilities [{:msg "gain 1 [Credits] for breaking all subroutines on a piece of ice"
                 :once :per-turn
                 :effect (effect (gain-credits 1))}]}

   "Cyberfeeder"
   {:recurring 1}

   "CyberSolutions Mem Chip"
   {:in-play [:memory 2]}

   "Cybsoft MacroDrive"
   {:recurring 1}

   "Daredevil"
   {:in-play [:memory 2]
    :events {:run-big {:once :per-turn
                       :req (req (first-event? state side :run-big))
                       :msg "draw two cards"
                       :async true
                       :effect (effect (draw eid 2 nil))}}}

   "Dedicated Processor"
   {:implementation "Click Dedicated Processor to use ability"
    :req (req (not-empty (filter #(has-subtype? % "Icebreaker") (all-active-installed state :runner))))
    :hosting {:req #(and (has-subtype? % "Icebreaker")
                         (not (has-subtype? % "AI"))
                         (installed? %))}
    :abilities [{:cost [:credit 2]
                 :req (req run)
                 :effect (effect (pump (get-card state (:host card)) 4))
                 :msg (msg (str "pump the strength of " (get-in card [:host :title]) " by 4"))}]}

   "Deep Red"
   {:implementation "MU use restriction not enforced"
    :in-play [:memory 3]
    :events {:runner-install
             {:optional
              {:req (req (has-subtype? target "Caïssa"))
               :prompt "Use Deep Red?" :priority 1
               :yes-ability {:async true
                             :effect (req (let [cid (:cid target)]
                                            (continue-ability
                                              state side
                                              {:async true
                                               :prompt "Choose the just-installed Caïssa to have Deep Red trigger its [Click] ability"
                                               :choices {:req #(= cid (:cid %))}
                                               :msg (msg "trigger the [Click] ability of " (:title target)
                                                         " without spending [Click]")
                                               :effect (req (gain state :runner :click 1)
                                                            (play-ability state side {:card target :ability 0})
                                                            (effect-completed state side eid))}
                                              card nil)))}}}}}

   "Demolisher"
   {:in-play [:memory 1]
    :events {:pre-trash {:effect (effect (trash-cost-bonus -1))}
             :runner-trash {:once :per-turn
                            :req (req (card-is? target :side :corp))
                            :msg "gain 1 [Credits]"
                            :effect (effect (gain-credits 1))}}}

   "Desperado"
   {:in-play [:memory 1]
    :events {:successful-run {:silent (req true)
                              :msg "gain 1 [Credits]" :effect (effect (gain-credits 1))}}}

   "Dinosaurus"
   {:abilities [{:label "Install a non-AI icebreaker on Dinosaurus"
                 :req (req (empty? (:hosted card))) :cost [:click 1]
                 :prompt "Select a non-AI icebreaker in your Grip to install on Dinosaurus"
                 :choices {:req #(and (has-subtype? % "Icebreaker")
                                      (not (has-subtype? % "AI"))
                                      (in-hand? %))}
                 :effect (effect (runner-install target {:host-card card :no-mu true})
                                 (update! (assoc-in (get-card state card) [:special :dino-breaker] (:cid target))))}
                {:label "Host an installed non-AI icebreaker on Dinosaurus"
                 :req (req (empty? (:hosted card)))
                 :prompt "Select an installed non-AI icebreaker to host on Dinosaurus"
                 :choices {:req #(and (has-subtype? % "Icebreaker")
                                      (not (has-subtype? % "AI"))
                                      (installed? %))}
                 :msg (msg "host " (:title target))
                 :effect (req (free-mu state (:memoryunits target))
                              (->> target
                                   (get-card state)
                                   (host state side card)
                                   (update-breaker-strength state side))
                              (update! state side (assoc-in (get-card state card) [:special :dino-breaker] (:cid target))))}]
    :events {:pre-breaker-strength {:req (req (= (:cid target) (:cid (first (:hosted card)))))
                                    :effect (effect (breaker-strength-bonus 2))}
             :card-moved {:req (req (= (:cid target) (get-in (get-card state card) [:special :dino-breaker])))
                          :effect (effect (update! (dissoc-in card [:special :dino-breaker]))
                                          (use-mu (:memoryunits target)))}}}

   "Doppelgänger"
   {:in-play [:memory 1]
    :events {:runner-install
             {:req (req (= card target))
              :silent (req true)
              :effect (effect (update! (assoc card :dopp-active true)))}
             :runner-turn-begins
             {:effect (effect (update! (assoc card :dopp-active true)))}
             :successful-run-ends
             {:interactive (req true)
              :optional
              {:req (req (:dopp-active card))
               :player :runner
               :prompt "Use Doppelgänger to run again?"
               :yes-ability {:prompt "Choose a server"
                             :async true
                             :choices (req runnable-servers)
                             :msg (msg "make a run on " target)
                             :makes-run true
                             :effect (effect (update! (dissoc card :dopp-active))
                                             (clear-wait-prompt :corp)
                                             (make-run eid target))}}}}}

   "Dorm Computer"
   {:data {:counter {:power 4}}
    :abilities [{:counter-cost [:power 1]
                 :cost [:click 1]
                 :req (req (not run))
                 :prompt "Choose a server"
                 :choices (req runnable-servers)
                 :msg "make a run and avoid all tags for the remainder of the run"
                 :makes-run true
                 :effect (effect (update! (assoc card :dorm-active true))
                                 (make-run target))}]
    :events {:pre-tag {:req (req (:dorm-active card))
                       :effect (effect (tag-prevent :runner Integer/MAX_VALUE))
                       :msg "avoid all tags during the run"}
             :run-ends {:effect (effect (update! (dissoc card :dorm-active)))}}}

   "Dyson Fractal Generator"
   {:recurring 1}

   "Dyson Mem Chip"
   {:in-play [:memory 1 :link 1]}

   "e3 Feedback Implants"
   {:implementation "Usage restriction not enforced"
    :abilities [{:cost [:credit 1] :msg "break 1 additional subroutine"}]}

   "Ekomind"
   (let [update-base-mu (fn [state n] (swap! state assoc-in [:runner :memory :base] n))]
     {:effect (req (update-base-mu state (count (get-in @state [:runner :hand])))
                   (add-watch state :ekomind (fn [k ref old new]
                                               (let [hand-size (count (get-in new [:runner :hand]))]
                                                 (when (not= (count (get-in old [:runner :hand])) hand-size)
                                                   (update-base-mu ref hand-size))))))
      :leave-play (req (remove-watch state :ekomind))})

   "EMP Device"
   {:abilities [{:req (req (:run @state))
                 :msg "prevent the Corp from rezzing more than 1 piece of ICE for the remainder of the run"
                 :effect (effect (register-events
                                   {:rez {:req (req (ice? target))
                                          :effect (effect (register-run-flag!
                                                            card :can-rez
                                                            (fn [state side card]
                                                              (if (ice? card)
                                                                ((constantly false)
                                                                 (toast state :corp "Cannot rez ICE the rest of this run due to EMP Device"))
                                                                true))))}
                                    :run-ends {:effect (effect (unregister-events card))}} (assoc card :zone '(:discard)))
                                 (trash card {:cause :ability-cost}))}]
    :events {:rez nil
             :run-ends nil}}

   "Feedback Filter"
   {:interactions {:prevent [{:type #{:net :brain}
                              :req (req true)}]}
    :abilities [{:cost [:credit 3]
                 :msg "prevent 1 net damage"
                 :effect (effect (damage-prevent :net 1))}
                {:label "[Trash]: Prevent up to 2 brain damage"
                 :msg "prevent up to 2 brain damage"
                 :effect (effect (trash card {:cause :ability-cost})
                                 (damage-prevent :brain 2))}]}

   "Flame-out"
   (let [turn-end {:async true
                   :effect (req (unregister-events state :runner card)
                                (if-let [hosted (first (:hosted card))]
                                  (do
                                    (system-msg state :runner (str "trashes " (:title hosted) " from Flame-out"))
                                    (trash state side eid hosted nil))
                                  (effect-completed state side eid)))}]
     {:implementation "Credit usage restriction not enforced"
      :data {:counter {:credit 9}}
      :abilities [{:label "Take 1 [Credits] from Flame-out"
                   :req (req (and (not-empty (:hosted card))
                                  (pos? (get-counters card :credit))))
                   :counter-cost [:credit 1]
                   :effect (req (gain-credits state :runner 1)
                                (system-msg state :runner "takes 1 [Credits] from Flame-out")
                                (register-events
                                  state :runner
                                  {:runner-turn-ends turn-end
                                   :corp-turn-ends turn-end}
                                  (get-card state card)))}
                  {:label "Take all [Credits] from Flame-out"
                   :req (req (and (not-empty (:hosted card))
                                  (pos? (get-counters card :credit))))
                   :effect (req (let [credits (get-counters card :credit)]
                                  (gain-credits state :runner credits)
                                  (update! state :runner (dissoc-in card [:counter :credit]))
                                  (system-msg state :runner (str "takes " credits "[Credits] from Flame-out"))
                                  (register-events
                                    state :runner
                                    {:runner-turn-ends turn-end
                                     :corp-turn-ends turn-end}
                                    (get-card state card))))}
                  {:label "Install a program on Flame-out"
                   :req (req (empty? (:hosted card)))
                   :cost [:click 1]
                   :prompt "Select a program in your Grip to install on Flame-out"
                   :choices {:req #(and (is-type? % "Program")
                                        (in-hand? %))}
                   :effect (effect (runner-install target {:host-card card})
                                   (update! (assoc-in (get-card state card) [:special :flame-out] (:cid target))))}
                  {:label "Host an installed program on Flame-out"
                   :req (req (empty? (:hosted card)))
                   :prompt "Select an installed program to host on Flame-out"
                   :choices {:req #(and (is-type? % "Program")
                                        (installed? %))}
                   :msg (msg "host " (:title target))
                   :effect (req (->> target
                                     (get-card state)
                                     (host state side card))
                                (update! state side (assoc-in (get-card state card) [:special :flame-out] (:cid target))))}]
      :events {:card-moved {:req (req (= (:cid target) (get-in (get-card state card) [:special :flame-out])))
                            :effect (effect (update! (dissoc-in card [:special :flame-out])))}
               :runner-turn-ends nil
               :corp-turn-ends nil}})

   "Flip Switch"
   {:events
    {:pre-init-trace
     {:async true
      :effect (effect (show-wait-prompt :corp "Runner to use Flip Switch")
                      (continue-ability
                        :runner
                        {:optional
                         {:prompt "Use Flip Switch to reduce base trace strength to 0?"
                          :yes-ability {:msg "reduce the base trace strength to 0"
                                        :effect (req (wait-for (trash state side card {:cause :ability-cost})
                                                               (swap! state assoc-in [:trace :force-base] 0)
                                                               (effect-completed state side eid)))}
                          :end-effect (effect (clear-wait-prompt :corp))}}
                        card nil))}}
    :abilities [{:req (req (and run
                                (= :runner (:active-player @state))))
                 :effect (req (wait-for (trash state side card {:cause :ability-cost})
                                        (jack-out state side eid)))}
                {:req (req (and (pos? (count-tags state))
                                (= :runner (:active-player @state))))
                 :effect (req (wait-for (trash state side card {:cause :ability-cost})
                                        (lose-tags state side eid 1)))}]}

   "Forger"
   {:interactions {:prevent [{:type #{:tag}
                              :req (req true)}]}
    :in-play [:link 1]
    :abilities [{:msg "avoid 1 tag" :label "[Trash]: Avoid 1 tag"
                 :effect (effect (tag-prevent :runner 1) (trash card {:cause :ability-cost}))}
                {:msg "remove 1 tag" :label "[Trash]: Remove 1 tag"
                 :effect (effect (trash card {:cause :ability-cost}) (lose-tags 1))}]}

   "Friday Chip"
   (let [ability {:msg (msg "move 1 virus counter to " (:title target))
                  :req (req (and (pos? (get-counters card :virus))
                                 (pos? (count-virus-programs state))))
                  :choices {:req is-virus-program?}
                  :effect (req (add-counter state :runner card :virus -1)
                               (add-counter state :runner target :virus 1))}]
     {:abilities [(set-autoresolve :auto-accept "Friday Chip")]
      :effect (effect (toast "Tip: You can toggle automatically adding virus counters by clicking Friday Chip."))
      :events {:runner-turn-begins ability
               :runner-trash {:async true
                              :req (req (some #(card-is? % :side :corp) targets))
                              :effect (req (let [amt-trashed (count (filter #(card-is? % :side :corp) targets))
                                                 sing-ab {:optional {:prompt "Place a virus counter on Friday Chip?"
                                                                     :autoresolve (get-autoresolve :auto-accept)
                                                                     :yes-ability {:effect (effect (system-msg
                                                                                                     :runner
                                                                                                     "places 1 virus counter on Friday Chip")
                                                                                                   (add-counter :runner card :virus 1))}}}
                                                 mult-ab {:prompt "Place virus counters on Friday Chip?"
                                                          :choices {:number (req amt-trashed)
                                                                    :default (req amt-trashed)}
                                                          :effect (effect (system-msg :runner
                                                                                      (str "places "
                                                                                           (quantify target "virus counter")
                                                                                           " on Friday Chip"))
                                                                          (add-counter :runner card :virus target))}
                                                 ab (if (> amt-trashed 1) mult-ab sing-ab)]
                                             (continue-ability state side ab card targets)))}}})

   "Gebrselassie"
   {:abilities [{:msg (msg "host it on an installed non-AI icebreaker")
                 :cost [:click 1]
                 :choices {:req #(and (installed? %)
                                      (has-subtype? % "Icebreaker")
                                      (not (has-subtype? % "AI")))}
                 :effect (req (when-let [host (get-card state (:host card))]
                                (update! state side (dissoc-in host [:pump :all-turn]))
                                (update-breaker-strength state side host))
                              (host state side target card))}]
    :events {:pump-breaker {:silent (req true)
                            :req (req (= (:cid (second targets)) (:cid (:host card))))
                            :effect (effect (update! (update-in (second targets) [:pump :all-turn] (fnil #(+ % (first targets)) 0)))
                                            (update-breaker-strength (second targets)))}}
    :leave-play (req (when-let [host (get-card state (:host card))]
                       (update! state side (dissoc-in host [:pump :all-turn]))
                       (update-breaker-strength state side host)))}

   "GPI Net Tap"
   {:implementation "Trash and jack out effect is manual"
    :abilities [{:req (req (and (ice? current-ice) (not (rezzed? current-ice))))
                 :async true
                 :effect (effect (expose eid current-ice))}]}

   "Grimoire"
   {:in-play [:memory 2]
    :events {:runner-install {:silent (req true)
                              :req (req (has-subtype? target "Virus"))
                              :effect (effect (add-counter target :virus 1))}}}

   "Heartbeat"
   {:in-play [:memory 1]
    :interactions {:prevent [{:type #{:net :brain :meat}
                              :req (req true)}]}
    :abilities [{:msg (msg "prevent 1 damage, trashing a facedown " (:title target))
                 :choices {:req #(and (= (:side %) "Runner") (:installed %))}
                 :priority 50
                 :effect (effect (trash target {:unpreventable true})
                                 (damage-prevent :brain 1)
                                 (damage-prevent :meat 1)
                                 (damage-prevent :net 1))}]}

   "Hijacked Router"
   {:events {:server-created {:effect (effect (lose-credits :corp 1))
                              :msg "force the Corp to lose 1 [Credits]"}
             :successful-run {:req (req (= target :archives))
                              :optional {:prompt "Trash Hijacked Router to force the Corp to lose 3 [Credits]?"
                                         :yes-ability {:async true
                                                       :effect (req (system-msg state :runner "trashes Hijacked Router to force the Corp to lose 3 [Credits]")
                                                                    (wait-for (trash state :runner card {:unpreventable true})
                                                                              (lose-credits state :corp 3)
                                                                              (effect-completed state side eid)))}}}}}

   "Hippo"
   {:implementation "Subroutine and first encounter requirements not enforced"
    :abilities [{:label "Remove Hippo from the game: trash outermost piece of ICE if all subroutines were broken"
                 :req (req (and run
                                (pos? (count run-ices))))
                 :async true
                 :effect (req (let [ice (last run-ices)]
                                (system-msg
                                  state :runner
                                  (str "removes Hippo from the game to trash " (card-str state ice)))
                                (move state :runner card :rfg)
                                (trash state :runner eid ice nil)))}]}

   "HQ Interface"
   {:in-play [:hq-access 1]}

   "Knobkierie"
   {:implementation "MU usage restriction not enforced"
    :in-play [:memory 3]
    :events {:successful-run
             {:req (req (and (first-event? state :runner :successful-run)
                             (pos? (count-virus-programs state))))
              :optional {:prompt "Place a virus counter?"
                         :autoresolve (get-autoresolve :auto-add)
                         :yes-ability {:prompt "Select an installed virus program for Knobkierie to add a virus counter to"
                                       :choices {:req #(and (installed? %)
                                                            (has-subtype? % "Virus")
                                                            (is-type? % "Program"))}
                                       :msg (msg "place 1 virus counter on " (:title target))
                                       :effect (effect (add-counter target :virus 1))}}}}
    :abilities [(set-autoresolve :auto-add "Knobkierie")]}

   "Lemuria Codecracker"
   {:abilities [{:cost [:click 1 :credit 1]
                 :req (req (some #{:hq} (:successful-run runner-reg)))
                 :choices {:req installed?}
                 :effect (effect (expose eid target))
                 :msg "expose 1 card"}]}

   "LLDS Memory Diamond"
   {:in-play [:link 1 :memory 1 :hand-size 1]}

   "LLDS Processor"
   (let [llds {:effect (req (let [cards (:llds-target card)]
                              (update! state side (dissoc card :llds-target))
                              (doseq [c cards]
                                (update-breaker-strength state side
                                                         (find-cid (:cid c) (all-active-installed state :runner))))))}]
     {:events
      {:runner-turn-ends llds :corp-turn-ends llds
       :runner-install {:silent (req true)
                        :req (req (has-subtype? target "Icebreaker"))
                        :effect (effect (update! (update-in card [:llds-target] #(conj % target)))
                                        (update-breaker-strength target))}
       :pre-breaker-strength {:req (req (some #(= (:cid target) (:cid %)) (:llds-target card)))
                              :effect (effect (breaker-strength-bonus 1))}}})

   "Lockpick"
   {:recurring 1}

   "Logos"
   {:in-play [:memory 1 :hand-size 1]
    :events {:agenda-scored
             {:player :runner :prompt "Choose a card" :msg (msg "add 1 card to their Grip from their Stack")
              :choices (req (cancellable (:deck runner)))
              :effect (effect (trigger-event :searched-stack nil)
                              (shuffle! :deck)
                              (move target :hand))}}}

<<<<<<< HEAD
   "Lucky Charm"
   {:interactions {:prevent [{:type #{:end-run}
                              :req (req (and (some #{:hq} (:successful-run runner-reg))
                                             (card-is? (:card-cause target) :side :corp)))}]}
    :abilities [{:msg "prevent the run from ending"
                 :req (req (some #{:hq} (:successful-run runner-reg)))
                 :effect (effect (end-run-prevent)
                                 (move card :rfg))}]}

   "Māui"
   {:in-play [:memory 2]
    :recurring (effect (set-prop card :rec-counter (count (:ices (get-in @state [:corp :servers :hq])))))
    :effect (effect (set-prop card :rec-counter (count (:ices (get-in @state [:corp :servers :hq])))))}

=======
>>>>>>> cb0d730f
   "Mâché"
   {:abilities [{:label "Draw 1 card"
                 :msg "draw 1 card"
                 :counter-cost [:power 3]
                 :async true
                 :effect (effect (draw :runner eid 1 nil))}]
    :events {:runner-trash {:once :per-turn
                            :req (req (and (card-is? target :side :corp)
                                           (:access @state)
                                           (:trash target)))
                            :effect (effect (system-msg (str "places " (:trash target) " power counters on Mâché"))
                                            (add-counter card :power (:trash target)))}}}

<<<<<<< HEAD
   "Masterwork (v37)"
   {:events {:run {:optional
                   {:async true
                    :interactive (req true)
                    :req (req (and (<= 1 (:credit runner))
                                   (some hardware? (:hand runner))))
                    :prompt "Pay 1 [Credit] to install a hardware?"
                    :yes-ability {:async true
                                  :prompt "Select a piece of hardware"
                                  :choices {:req #(and (in-hand? %)
                                                       (hardware? %))}
                                  :msg (msg "install " (:title target) " from the grip, paying 1 [Credit] more")
                                  :effect (effect (install-cost-bonus [:credit 1])
                                                  (runner-install eid target {:no-msg true}))}}}
             :runner-install {:async true
                              :req (effect (first-event? :runner-install #(is-type? (first %) "Hardware")))
                              :effect (effect (draw eid 1 nil))}}}
=======
   "Māui"
   {:in-play [:memory 2]
    :recurring (effect (set-prop card :rec-counter (count (:ices (get-in @state [:corp :servers :hq])))))
    :effect (effect (set-prop card :rec-counter (count (:ices (get-in @state [:corp :servers :hq])))))}
>>>>>>> cb0d730f

   "Maw"
   (let [ability {:label "Trash a card from HQ"
                  :req (req (and (= 1 (get-in @state [:runner :register :no-trash-or-steal]))
                                 (pos? (count (:hand corp)))
                                 (not= (first (:zone target)) :discard)))
                  :once :per-turn
                  :msg "force the Corp to trash a random card from HQ"
                  :effect (req (let [card-to-trash (first (shuffle (:hand corp)))
                                     card-seen? (= (:cid target) (:cid card-to-trash))
                                     card-to-trash (if card-seen? (assoc card-to-trash :seen true)
                                                     card-to-trash)]
                                 ;; toggle access flag to prevent Hiro issue #2638
                                 (swap! state dissoc :access)
                                 (trash state :corp card-to-trash)
                                 (swap! state assoc :access true)))}]
     {:in-play [:memory 2]
      :abilities [ability]
      :events {:post-access-card ability}})

   "Maya"
   {:in-play [:memory 2]
    :abilities [{:once :per-turn
                 :async true
                 :label "Move this accessed card to bottom of R&D"
                 :req (req (when-let [accessed-card (-> @state :runner :prompt first :card)]
                             (in-deck? accessed-card)))
                 :msg "move the card just accessed to the bottom of R&D"
                 :effect (req (let [accessed-card (-> @state :runner :prompt first :card)]
                                (move state :corp accessed-card :deck)
                                (wait-for (gain-tags state :runner (make-eid state) 1)
                                          (close-access-prompt state side))))}
                {:once :per-turn
                 :label "Move a previously accessed card to bottom of R&D"
                 :effect (effect (resolve-ability
                                   {:async true
                                    ;; only allow targeting cards that were accessed this turn
                                    :choices {:req #(some (fn [accessed-card]
                                                            (= (:cid %) (:cid accessed-card)))
                                                          (map first (turn-events state side :access)))}
                                    :msg (msg "move " (:title target) " to the bottom of R&D")
                                    :effect (req (move state :corp target :deck)
                                                 (gain-tags state :runner eid 1)
                                                 (swap! state update-in [side :prompt] rest)
                                                 (when-let [run (:run @state)]
                                                   (when (and (:ended run)
                                                              (empty? (get-in @state [:runner :prompt])))
                                                     (handle-end-run state :runner))))}
                                   card nil))}]}

   "MemStrips"
   {:implementation "MU usage restriction not enforced"
    :in-play [:memory 3]}

   "Mind's Eye"
   {:in-play [:memory 1]
    :implementation "Power counters added automatically"
    :events {:successful-run {:silent (req true)
                              :req (req (= target :rd))
                              :effect (effect (add-counter card :power 1))}}
    :abilities [{:async true
                 :cost [:click 1]
                 :counter-cost [:power 3]
                 :msg "access the top card of R&D"
                 :effect (req (do-access state side eid [:rd] {:no-root true}))}]}

   "Mirror"
   {:in-play [:memory 2]
    :events {:successful-run
             {:async true
              :req (req (= target :rd))
              :effect (effect (continue-ability
                                {:prompt "Select a card and replace 1 spent [Recurring Credits] on it"
                                 :choices {:req #(< (get-counters % :recurring) (:recurring (card-def %) 0))}
                                 :msg (msg "replace 1 spent [Recurring Credits] on " (:title target))
                                 :effect (effect (add-prop target :rec-counter 1))}
                                card nil))}}}

   "Monolith"
   (let [mhelper (fn mh [n] {:prompt "Select a program to install"
                             :choices {:req #(and (is-type? % "Program")
                                                  (in-hand? %))}
                             :effect (req (install-cost-bonus state side [:credit -4])
                                          (runner-install state side target nil)
                                          (when (< n 3)
                                            (resolve-ability state side (mh (inc n)) card nil)))})]
     {:interactions {:prevent [{:type #{:net :brain}
                                :req (req true)}]}
      :in-play [:memory 3]
      :effect (effect (resolve-ability (mhelper 1) card nil))
      :abilities [{:msg (msg "prevent 1 brain or net damage by trashing " (:title target))
                   :priority 50
                   :choices {:req #(and (is-type? % "Program")
                                        (in-hand? %))}
                   :prompt "Choose a program to trash from your Grip"
                   :effect (effect (trash target)
                                   (damage-prevent :brain 1)
                                   (damage-prevent :net 1))}]})

   "Muresh Bodysuit"
   {:events {:pre-damage {:once :per-turn :once-key :muresh-bodysuit
                          :req (req (= target :meat))
                          :msg "prevent the first meat damage this turn"
                          :effect (effect (damage-prevent :meat 1))}}}

   "Net-Ready Eyes"
   {:effect (effect (damage eid :meat 2 {:unboostable true :card card})) :msg "suffer 2 meat damage"
    :events {:run {:choices {:req #(and (installed? %)
                                        (has-subtype? % "Icebreaker"))}
                   :msg (msg "give " (:title target) " +1 strength")
                   :effect (effect (pump target 1 :all-run))}}}

   "NetChip"
   {:abilities [{:label "Install a program on NetChip"
                 :req (req (empty? (:hosted card)))
                 :effect (req (let [n (count (filter #(= (:title %) (:title card)) (all-active-installed state :runner)))]
                                (resolve-ability
                                  state side
                                  {:cost [:click 1]
                                   :prompt "Select a program in your Grip to install on NetChip"
                                   :choices {:req #(and (is-type? % "Program")
                                                        (runner-can-install? state side % false)
                                                        (<= (:memoryunits %) n)
                                                        (in-hand? %))}
                                   :msg (msg "host " (:title target))
                                   :effect (effect (runner-install target {:host-card card :no-mu true})
                                                   (update! (assoc (get-card state card)
                                                                   :hosted-programs
                                                                   (cons (:cid target) (:hosted-programs card)))))}
                                  card nil)))}
                {:label "Host an installed program on NetChip"
                 :req (req (empty? (:hosted card)))
                 :effect (req (let [n (count (filter #(= (:title %) (:title card)) (all-active-installed state :runner)))]
                                (resolve-ability
                                  state side
                                  {:prompt "Select an installed program to host on NetChip"
                                   :choices {:req #(and (is-type? % "Program")
                                                        (<= (:memoryunits %) n)
                                                        (installed? %))}
                                   :msg (msg "host " (:title target))
                                   :effect (effect (host card target)
                                                   (free-mu (:memoryunits target))
                                                   (update! (assoc (get-card state card)
                                                                   :hosted-programs
                                                                   (cons (:cid target) (:hosted-programs card)))))}
                                  card nil)))}]
    :events {:card-moved {:req (req (some #{(:cid target)} (:hosted-programs card)))
                          :effect (effect (update! (assoc card
                                                          :hosted-programs
                                                          (remove #(= (:cid target) %) (:hosted-programs card))))
                                          (use-mu (:memoryunits target)))}}}

   "Obelus"
   {:in-play [:memory 1]
    :effect (req (change-hand-size state :runner (count-tags state)))
    :leave-play (req (change-hand-size state :runner (- (count-tags state))))
    :events {:successful-run-ends {:once :per-turn
                                   :req (req (and (#{:rd :hq} (first (:server target)))
                                                  (first-event? state side :successful-run-ends
                                                                #(#{:rd :hq} (first (:server (first %)))))))
                                   :msg (msg "draw " (total-cards-accessed target) " cards")
                                   :async true
                                   :effect (effect (draw eid (total-cards-accessed target) nil))}
             ;; Events for tracking hand size
             :runner-gain-tag {:effect (req (change-hand-size state :runner target))}
             :runner-lose-tag {:effect (req (change-hand-size state :runner (- target)))}
             :runner-additional-tag-change {:effect (req (change-hand-size state :runner target))}}}

   "Omni-drive"
   {:recurring 1
    :abilities [{:label "Install and host a program of 1[Memory Unit] or less on Omni-drive"
                 :req (req (empty? (:hosted card)))
                 :cost [:click 1]
                 :prompt "Select a program of 1[Memory Unit] or less to install on Omni-drive from your grip"
                 :choices {:req #(and (is-type? % "Program")
                                      (<= (:memoryunits %) 1)
                                      (in-hand? %))}
                 :msg (msg "host " (:title target))
                 :effect (effect (runner-install target {:host-card card :no-mu true})
                                 (update! (assoc (get-card state card) :Omnidrive-prog (:cid target))))}
                {:label "Host an installed program of 1[Memory Unit] or less on Omni-drive"
                 :prompt "Select an installed program of 1[Memory Unit] or less to host on Omni-drive"
                 :choices {:req #(and (is-type? % "Program")
                                      (<= (:memoryunits %) 1)
                                      (installed? %))}
                 :msg (msg "host " (:title target))
                 :effect (effect (host card target)
                                 (free-mu (:memoryunits target))
                                 (update! (assoc (get-card state card) :Omnidrive-prog (:cid target))))}]
    :events {:card-moved {:req (req (= (:cid target) (:Omnidrive-prog (get-card state card))))
                          :effect (effect (update! (dissoc card :Omnidrive-prog))
                                          (use-mu (:memoryunits target)))}}}

   "Paragon"
   {:in-play [:memory 1]
    :events {:successful-run
             {:req (req (first-event? state side :successful-run))
              :async true
              :interactive (get-autoresolve :autofire (complement never?))
              :silent (get-autoresolve :autofire never?)
              :effect (effect
                        (show-wait-prompt :corp "Runner to decide if they will use Paragon")
                        (continue-ability
                          {:optional
                           {:player :runner
                            :autoresolve (get-autoresolve :auto-fire)
                            :prompt "Use Paragon?"
                            :yes-ability
                            {:msg "gain 1 [Credit] and look at the top card of Stack"
                             :async true
                             :effect (effect
                                       (gain-credits :runner 1)
                                       (continue-ability
                                         {:player :runner
                                          :optional
                                          {:prompt (msg "Add " (:title (first (:deck runner))) " to bottom of Stack?")
                                           :yes-ability
                                           {:msg "add the top card of Stack to the bottom"
                                            :effect (effect (move :runner (first (:deck runner)) :deck)
                                                            (clear-wait-prompt :corp))}
                                           :no-ability {:effect (effect (clear-wait-prompt :corp))}}}
                                         card nil))}
                            :no-ability {:effect (effect (clear-wait-prompt :corp)
                                                         (system-msg "does not add the top card of the Stack to the bottom"))}}}
                          card nil))}}
    :abilities [(set-autoresolve :auto-fire "Paragon")]}

   "Patchwork"
   (letfn [(patchwork-discount [cost-type bonus-fn]
             {:async true
              :req (req (and (get-in card [:special :patchwork])
                             (= "Runner" (:side target))
                             ;; We need at least one card (that is not the card played) in hand
                             (not-empty (remove (partial same-card? target) (:hand runner)))))
              :effect (req (let [playing target]
                             (continue-ability
                               state side
                               {:prompt (str "Trash a card to lower the " cost-type " cost of " (:title playing) " by 2 [Credits].")
                                :priority 2
                                :choices {:req #(and (in-hand? %)
                                                     (= "Runner" (:side %))
                                                     (not (same-card? % playing)))}
                                :msg (msg "trash " (:title target) " to lower the " cost-type " cost of "
                                          (:title playing) " by 2 [Credits]")
                                :effect (effect (trash target {:unpreventable true})
                                                (bonus-fn [:credit -2])
                                                (update! (dissoc-in card [:special :patchwork])))
                                :cancel-effect (effect (effect-completed eid))}
                               card nil)))})]
     {:in-play [:memory 1]
      :implementation "Click Patchwork before playing/installing a card."
      :abilities [{:once :per-turn
                   :effect (effect (update! (assoc-in card [:special :patchwork] true))
                             (toast "Your next card played will trigger Patchwork." "info"))}]
      :events {:pre-play-instant (patchwork-discount "play" play-cost-bonus)
               :pre-install (patchwork-discount "install" install-cost-bonus)
               :runner-turn-ends {:effect (effect (update! (dissoc-in card [:special :patchwork])))}
               :corp-turn-ends {:effect (effect (update! (dissoc-in card [:special :patchwork])))}}})

   "Plascrete Carapace"
   {:data [:counter {:power 4}]
    :interactions {:prevent [{:type #{:meat}
                              :req (req true)}]}
    :abilities [{:counter-cost [:power 1]
                 :msg "prevent 1 meat damage"
                 :effect (req (damage-prevent state side :meat 1)
                              (when (zero? (get-counters (get-card state card) :power))
                                (trash state side card {:unpreventable true})))}]}

   "Polyhistor"
   (let [abi {:optional
              {:prompt "Draw 1 card to force the Corp to draw 1 card?"
               :yes-ability {:msg "draw 1 card and force the Corp to draw 1 card"
                             :async true
                             :effect (req (wait-for (draw state :runner 1)
                                                    (draw state :corp eid 1 nil)))}
               :no-ability {:effect (req (system-msg state side (str "does not use Polyhistor"))
                                         (effect-completed state side eid))}}}]
     {:in-play [:link 1 :memory 1]
      :events {:pass-ice {:req (req (and (= (:server run) [:hq])
                                         (= (:position run) 1) ; trigger when last ICE passed
                                         (pos? (count (:deck runner)))))
                          :async true
                          :once :per-turn
                          :effect (req (continue-ability state :runner abi card nil))}
               :run {:req (req (and (= (:server run) [:hq])
                                    (zero? (:position run)) ; trigger on unprotected HQ
                                    (pos? (count (:deck runner)))))
                     :async true
                     :once :per-turn
                     :effect (req (continue-ability state :runner abi card nil))}}})

   "Prepaid VoicePAD"
   {:recurring 1}

   "Public Terminal"
   {:recurring 1}

   "Q-Coherence Chip"
   {:in-play [:memory 1]
    :events (let [e {:req (req (= (last (:zone target)) :program))
                     :effect (effect (trash card)
                                     (system-msg (str "trashes Q-Coherence Chip")))}]
              {:runner-trash e :corp-trash e})}

   "Qianju PT"
   {:flags {:runner-phase-12 (req true)}
    :abilities [{:label "Lose [Click], avoid 1 tag (start of turn)"
                 :once :per-turn
                 :req (req (:runner-phase-12 @state))
                 :effect (effect (update! (assoc card :qianju-active true)))
                 :msg "lose [Click] and avoid the first tag received until their next turn"}]
    :events {:corp-turn-ends {:effect (effect (update! (dissoc card :qianju-active)))}
             :runner-turn-begins {:req (req (:qianju-active card))
                                  :effect (effect (lose :click 1))}
             :pre-tag {:req (req (:qianju-active card))
                       :msg "avoid the first tag received"
                       :effect (effect (tag-prevent :runner 1)
                                       (update! (dissoc card :qianju-active)))}}}

   "R&D Interface"
   {:in-play [:rd-access 1]}

   "Rabbit Hole"
   {:in-play [:link 1]
    :effect
    (effect (resolve-ability
              {:optional {:req (req (some #(when (= (:title %) "Rabbit Hole") %) (:deck runner)))
                          :prompt "Install another Rabbit Hole?" :msg "install another Rabbit Hole"
                          :yes-ability {:effect (req (when-let [c (some #(when (= (:title %) "Rabbit Hole") %)
                                                                        (:deck runner))]
                                                       (trigger-event state side :searched-stack nil)
                                                       (shuffle! state :runner :deck)
                                                       (runner-install state side c)))}}} card nil))}

   "Ramujan-reliant 550 BMI"
   {:interactions {:prevent [{:type #{:net :brain}
                              :req (req true)}]}
    :abilities [{:req (req (not-empty (:deck runner)))
                 :effect (req (let [n (count (filter #(= (:title %) (:title card)) (all-active-installed state :runner)))]
                                (resolve-ability
                                  state side
                                  {:prompt "Choose how much damage to prevent"
                                   :priority 50
                                   :choices {:number (req (min n (count (:deck runner))))}
                                   :msg (msg "trash " (join ", " (map :title (take target (:deck runner))))
                                             " from their Stack and prevent " target " damage")
                                   :effect (effect (damage-prevent :net target)
                                                   (damage-prevent :brain target)
                                                   (mill :runner target)
                                                   (trash card {:cause :ability-cost}))} card nil)))}]}

   "Recon Drone"
   ; eventmap uses reverse so we get the most recent event of each kind into map
   (letfn [(eventmap [s]
             (into {} (reverse (get s :turn-events))))]
     {:interactions {:prevent [{:type #{:net :brain :meat}
                                :req (req (:access @state))}]}
      :abilities [{:req (req (= (:cid (second (:pre-damage (eventmap @state))))
                                (:cid (first (:pre-access-card (eventmap @state))))))
                   :effect (effect (resolve-ability
                                     {:prompt "Choose how much damage to prevent"
                                      :priority 50
                                      :choices {:number (req (min (last (:pre-damage (eventmap @state)))
                                                                  (:credit runner)))}
                                      :msg (msg "prevent " target " damage")
                                      :effect (effect (trash card {:cause :ability-cost})
                                                      (damage-prevent (first (:pre-damage (eventmap @state))) target)
                                                      (lose-credits target))}
                                     card nil))}]})

   "Record Reconstructor"
   {:events
    {:successful-run
     {:req (req (= (get-in @state [:run :server]) [:archives]))
      :effect (req (let [rr card]
                     (swap! state assoc-in [:run :run-effect :replace-access]
                            {:effect (effect (resolve-ability
                                               {:prompt "Choose one faceup card to add to the top of R&D"
                                                :choices (req (filter #(:seen %) (:discard corp)))
                                                :msg (msg "add " (:title target) " to the top of R&D")
                                                :effect (req (move state :corp target :deck {:front true}))}
                                               rr nil))})))}}}

   "Reflection"
   {:in-play [:memory 1 :link 1]
    :events {:jack-out {:effect (req (let [card (first (shuffle (:hand corp)))]
                                             (reveal state :corp card)
                                             (system-msg state :runner (str  "force the Corp to reveal " (:title card) " from HQ"))))}}}

   "Replicator"
   (letfn [(hardware-and-in-deck? [target runner]
             (and (is-type? target "Hardware")
                  (some #(= (:title %) (:title target)) (:deck runner))))]
     {:events {:runner-install
               {:interactive (req (hardware-and-in-deck? target runner))
                :silent (req (not (hardware-and-in-deck? target runner)))
                :optional {:prompt "Use Replicator to add a copy?"
                           :req (req (hardware-and-in-deck? target runner))
                           :yes-ability {:msg (msg "add a copy of " (:title target) " to their Grip")
                                         :effect (effect (trigger-event :searched-stack nil)
                                                   (shuffle! :deck)
                                                   (move (some #(when (= (:title %) (:title target)) %)
                                                               (:deck runner)) :hand))}}}}})

   "Respirocytes"
   (let [ability {:once :per-turn
                  :msg "draw 1 card and add a power counter to itself"
                  :async true
                  :effect (req (wait-for (draw state :runner 1 nil)
                                         (do (add-counter state side (get-card state card) :power 1)
                                             (if (= (get-counters (get-card state card) :power) 3)
                                               (do (system-msg state :runner "trashes Respirocytes as it reached 3 power counters")
                                                   (trash state side eid card {:unpreventable true}))
                                               (effect-completed state side eid)))))}
         watch-id (fn [card] (keyword (str "respirocytes-" (:cid card))))]
     {:effect (req (add-watch state (watch-id card)
                              (fn [k ref old new]
                                (when (and (seq (get-in old [:runner :hand]))
                                           (empty? (get-in new [:runner :hand])))
                                  (resolve-ability ref side ability card nil))))
                   (damage state side eid :meat 1 {:unboostable true :card card}))
      :msg "suffer 1 meat damage"
      :trash-effect {:effect (req (remove-watch state (watch-id card)))}
      :leave-play (req (remove-watch state (watch-id card)))
      :events {:runner-turn-begins {:req (req (empty? (get-in @state [:runner :hand])))
                                    :effect (effect (resolve-ability ability card nil))}
               :corp-turn-begins {:req (req (empty? (get-in @state [:runner :hand])))
                                  :effect (effect (resolve-ability ability card nil))}}})

   "Rubicon Switch"
   {:abilities [{:cost [:click 1]
                 :once :per-turn
                 :async true
                 :prompt "How many [Credits]?" :choices :credit
                 :effect (effect (system-msg (str "spends a [Click] and " target " [Credit] on Rubicon Switch"))
                                 (resolve-ability {:choices {:req #(and (ice? %)
                                                                        (= :this-turn (:rezzed %))
                                                                        (<= (:cost %) target))}
                                                   :effect (effect (derez target))
                                                   :msg (msg "derez " (:title target))} card nil))}]}

   "Security Chip"
   {:abilities [{:label "[Trash]: Add [Link] strength to a non-Cloud icebreaker until the end of the run"
                 :msg (msg "add " (:link runner) " strength to " (:title target) " until the end of the run")
                 :req (req (:run @state))
                 :prompt "Select one non-Cloud icebreaker"
                 :choices {:req #(and (has-subtype? % "Icebreaker")
                                      (not (has-subtype? % "Cloud"))
                                      (installed? %))}
                 :effect (effect (pump target (:link runner) :all-run)
                                 (trash (get-card state card) {:cause :ability-cost}))}
                {:label "[Trash]: Add [Link] strength to any Cloud icebreakers until the end of the run"
                 :msg (msg "add " (:link runner) " strength to " (count targets) " Cloud icebreakers until the end of the run")
                 :req (req (:run @state))
                 :prompt "Select any number of Cloud icebreakers"
                 :choices {:max 50
                           :req #(and (has-subtype? % "Icebreaker")
                                      (has-subtype? % "Cloud")
                                      (installed? %))}
                 :effect (req (doseq [t targets]
                                (pump state side t (:link runner) :all-run)
                                (update-breaker-strength state side t))
                              (trash state side (get-card state card) {:cause :ability-cost}))}]}

   "Security Nexus"
   {:implementation "Bypass is manual"
    :in-play [:memory 1 :link 1]
    :abilities [{:req (req (:run @state))
                 :once :per-turn
                 :async true
                 :msg "force the Corp to initiate a trace"
                 :label "Trace 5 - Give the Runner 1 tag and end the run"
                 :trace {:base 5
                         :successful {:msg "give the Runner 1 tag and end the run"
                                      :effect (effect (gain-tags :runner eid 1)
                                                      (end-run))}
                         :unsuccessful {:msg "bypass the current ICE"}}}]}

   "Severnius Stim Implant"
   {:abilities [{:cost [:click 1]
                 :prompt "Choose a server to run with Severnius Stim Implant"
                 :choices ["HQ" "R&D"]
                 :effect (req (let [n (count (:hand runner))
                                    srv target
                                    kw (if (= "R&D" target) :rd :hq)]
                                (resolve-ability
                                  state side
                                  {:prompt "Choose at least 2 cards in your Grip to trash with Severnius Stim Implant"
                                   :choices {:max n
                                             :req #(and (= (:side %) "Runner")
                                                        (in-hand? %))}
                                   :msg (msg "trash " (pluralize "card" (count targets))
                                             " and access " (pluralize "additional card" (quot (count targets) 2)))
                                   :effect (req (let [bonus (quot (count targets) 2)]
                                                  (trash-cards state side (make-eid state) targets
                                                               {:unpreventable true
                                                                :suppress-event true})
                                                  (make-run state side srv nil card)
                                                  (register-events state side
                                                                   {:pre-access
                                                                    {:silent (req true)
                                                                     :effect (effect (access-bonus kw bonus))}
                                                                    :run-ends {:effect (effect (unregister-events card))}}
                                                                   card)))}
                                  card nil)))}]
    :events {:pre-access nil
             :run-ends nil}}

   "Şifr"
   {:in-play [:memory 2]
    :abilities [{:once :per-turn
                 :req (req (rezzed? current-ice))
                 :msg (msg "lower their maximum hand size by 1 and lower the strength of " (:title current-ice) " to 0")
                 :effect (effect (lose :runner :hand-size 1)
                                 (update! (assoc card :sifr-target current-ice :sifr-used true))
                                 (update-ice-strength current-ice))}]
    :events {:runner-turn-begins {:req (req (:sifr-used card))
                                  :effect (effect (gain :runner :hand-size 1)
                                                  (update! (dissoc card :sifr-used)))}
             :pre-ice-strength {:req (req (= (:cid target) (get-in card [:sifr-target :cid])))
                                :effect (req (let [ice-str (:current-strength target)]
                                               (ice-strength-bonus state side (- ice-str) target)))}
             :run-ends {:effect (effect (update! (dissoc card :sifr-target)))}}}

   "Silencer"
   {:recurring 1}

   "Skulljack"
   {:effect (effect (damage eid :brain 1 {:card card}))
    :events {:pre-trash {:effect (effect (trash-cost-bonus -1))}}}

   "Spinal Modem"
   {:in-play [:memory 1]
    :recurring 2
    :events {:successful-trace {:req (req run)
                                :effect (effect (system-msg (str "suffers 1 brain damage from Spinal Modem"))
                                                (damage eid :brain 1 {:card card}))}}}

   "Sports Hopper"
   {:in-play [:link 1]
    :abilities [{:label "Draw 3 cards"
                 :msg "draw 3 cards"
                 :async true
                 :effect (req (wait-for (trash state :runner card {:cause :ability-cost}) (draw state :runner eid 3 nil)))}]}

   "Spy Camera"
   {:abilities [{:cost [:click 1]
                 :async true
                 :label "Look at the top X cards of your Stack"
                 :msg "look at the top X cards of their Stack and rearrange them"
                 :effect (req (show-wait-prompt state :corp "Runner to rearrange the top cards of their stack")
                              (let [n (count (filter #(= (:title %) (:title card))
                                                     (all-active-installed state :runner)))
                                    from (take n (:deck runner))]
                                (if (pos? (count from))
                                  (continue-ability state side (reorder-choice :runner :corp from '()
                                                                               (count from) from) card nil)
                                  (do (clear-wait-prompt state :corp)
                                      (effect-completed state side eid)))))}
                {:label "[Trash]: Look at the top card of R&D"
                 :msg "trash it and look at the top card of R&D"
                 :effect (effect (prompt! card (str "The top card of R&D is " (:title (first (:deck corp)))) ["OK"] {})
                                 (trash card {:cause :ability-cost}))}]}

   "Supercorridor"
   {:in-play [:memory 2 :hand-size 1]
    :events {:runner-turn-ends
             {:req (req (= (:credit runner) (:credit corp)))
              :async true
              :effect (req (show-wait-prompt
                             state :corp
                             "Runner to decide if they will gain credits from Supercorridor")
                           (continue-ability
                             state :runner
                             {:optional
                              {:prompt "Gain credits from Supercorridor?"
                               :player :runner
                               :yes-ability {:msg "gain 2 [Credits]"
                                             :effect (req (gain-credits state :runner 2)
                                                          (clear-wait-prompt state :corp))}
                               :no-ability {:effect (req (system-msg
                                                           state :runner
                                                           "chooses not to gain 2 [Credits] from Supercorridor")
                                                         (clear-wait-prompt state :corp))}}}
                             card nil))}}}

   "The Gauntlet"
   {:implementation "Requires Runner to manually (and honestly) set how many ICE were broken directly protecting HQ"
    :in-play [:memory 2]
    :events {:post-successful-run {:req (req (and (= :hq target)
                                                  run))
                                   :silent (req true)
                                   :async true
                                   :effect (effect (continue-ability
                                                     {:prompt "How many ICE protecting HQ did you break all subroutines on?"
                                                      ;; Makes number of ice on server (HQ) the upper limit.
                                                      ;; This should work since trashed ice do not count according to UFAQ
                                                      :choices {:number (req (count (get-in @state [:corp :servers :hq :ices])))}
                                                      :effect (effect (access-bonus :hq target))}
                                                     card nil))}}}

   "The Personal Touch"
   {:hosting {:req #(and (has-subtype? % "Icebreaker")
                         (installed? %))}
    :effect (effect (update-breaker-strength (:host card)))
    :events {:pre-breaker-strength {:req (req (= (:cid target) (:cid (:host card))))
                                    :effect (effect (breaker-strength-bonus 1))}}}

   "The Toolbox"
   {:in-play [:link 2 :memory 2]
    :recurring 2}

   "Titanium Ribs"
   {:events
    {:pre-resolve-damage
     {:async true
      :req (req (and (pos? (last targets))
                     (runner-can-choose-damage? state)
                     (not (get-in @state [:damage :damage-replace]))))
      :effect (req (let [dtype target
                         src (second targets)
                         dmg (last targets)]
                     (when (> dmg (count (:hand runner)))
                       (flatline state))
                     (when (= dtype :brain)
                       (swap! state update-in [:runner :brain-damage] #(+ % dmg))
                       (swap! state update-in [:runner :hand-size :mod] #(- % dmg)))
                     (show-wait-prompt state :corp "Runner to use Titanium Ribs to choose cards to be trashed")
                     (wait-for (resolve-ability
                                 state side
                                 {:async true
                                  :prompt (msg "Select " dmg " cards to trash for the " (name dtype) " damage")
                                  :player :runner
                                  :choices {:max dmg
                                            :all true
                                            :req #(and (in-hand? %)
                                                       (= (:side %) "Runner"))}
                                  :msg (msg "trash " (join ", " (map :title targets)))
                                  :effect (req (clear-wait-prompt state :corp)
                                               (doseq [c targets]
                                                 (trash state side c {:cause dtype :unpreventable true}))
                                               (trigger-event state side :damage-chosen)
                                               (damage-defer state side dtype 0)
                                               (effect-completed state side eid))}
                                 card nil)
                               (trigger-event-sync state side eid :damage dtype src dmg))))}
     :damage-chosen {:effect (effect (enable-runner-damage-choice))}}
    :async true
    :effect (effect (enable-runner-damage-choice)
                    (system-msg (str "suffers 2 meat damage from installing Titanium Ribs"))
                    (damage eid :meat 2 {:unboostable true :card card}))
    :leave-play (req (swap! state update-in [:damage] dissoc :damage-choose-runner))}

   "Top Hat"
   (letfn [(ability [n]
             {:async true
              :mandatory true
              :prompt "Which card from the top of R&D would you like to access? (Card 1 is on top.)"
              :choices (take n ["1" "2" "3" "4" "5"])
              :effect (effect (system-msg (str "accesses the card at position " (str->int target) " of R&D"))
                              (access-card eid (nth (:deck corp) (dec (str->int target))) "an unseen card"))})]
     {:events {:successful-run
               {:req (req (= target :rd))
                :interactive (req true)
                :optional {:prompt "Use Top Hat to choose one of the top 5 cards in R&D to access?"
                           :yes-ability {:effect (req (swap! state assoc-in [:run :run-effect :replace-access]
                                                             (ability (count (:deck corp)))))}}}}})

   "Turntable"
   {:in-play [:memory 1]
    :events {:agenda-stolen
             {:interactive (req true)
              :req (req (not (empty? (:scored corp))))
              :async true
              :effect (req
                        (let [stolen target]
                          (continue-ability
                            state side
                            {:optional
                             {:prompt (msg "Swap " (:title stolen) " for an agenda in the Corp's score area?")
                              :yes-ability
                              {:async true
                               :effect (req
                                         (continue-ability
                                           state side
                                           {:prompt (str "Select a scored Corp agenda to swap with " (:title stolen))
                                            :choices {:req #(in-corp-scored? state side %)}
                                            :effect (req (let [scored target]
                                                           (swap-agendas state side scored stolen)
                                                           (system-msg state side (str "uses Turntable to swap "
                                                                                       (:title stolen) " for " (:title scored)))
                                                           (effect-completed state side eid)))}
                                           card targets))}}}
                            card targets)))}}}

   "Ubax"
   (let [ability {:req (req (:runner-phase-12 @state))
                  :msg "draw 1 card"
                  :label "Draw 1 card (start of turn)"
                  :once :per-turn
                  :async true
                  :effect (effect (draw eid 1 nil))}]
     {:in-play [:memory 1]
      :flags {:runner-turn-draw true
              :runner-phase-12 (req (< 1 (count (filter #(card-flag? % :runner-turn-draw true)
                                                        (cons (get-in @state [:runner :identity])
                                                              (all-active-installed state :runner))))))}
      :events {:runner-turn-begins ability}
      :abilities [ability]})

   "Unregistered S&W '35"
   {:abilities
    [{:cost [:click 2]
      :req (req (some #{:hq} (:successful-run runner-reg)))
      :label "trash a Bioroid, Clone, Executive or Sysop"
      :prompt "Select a Bioroid, Clone, Executive, or Sysop to trash"
      :choices {:req #(and (rezzed? %)
                           (or (has-subtype? % "Bioroid")
                               (has-subtype? % "Clone")
                               (has-subtype? % "Executive")
                               (has-subtype? % "Sysop"))
                           (or (and (= (last (:zone %)) :content) (is-remote? (second (:zone %))))
                               (= (last (:zone %)) :onhost)))}
      :msg (msg "trash " (:title target)) :effect (effect (trash target))}]}

   "Vigil"
   (let [ability {:req (req (and (:runner-phase-12 @state) (= (count (:hand corp)) (hand-size state :corp))))
                  :msg "draw 1 card"
                  :label "Draw 1 card (start of turn)"
                  :once :per-turn
                  :async true
                  :effect (effect (draw eid 1 nil))}]
     {:in-play [:memory 1]
      :events {:runner-turn-begins ability}
      :abilities [ability]})

   "Window"
   {:abilities [{:cost [:click 1] :msg "draw 1 card from the bottom of their Stack"
                 :effect (effect (move (last (:deck runner)) :hand))}]}

   "Zamba"
   {:implementation "Credit gain is automatic"
    :in-play [:memory 2]
    :events {:expose {:effect (effect (gain-credits :runner 1))
                      :msg "gain 1 [Credits]"}}}

   "Zer0"
   {:abilities [{:cost [:click 1 :net-damage 1]
                 :once :per-turn
                 :msg "gain 1 [Credits] and draw 2 cards"
                 :async true
                 :effect (effect (gain-credits 1)
                                 (draw eid 2 nil))}]}})<|MERGE_RESOLUTION|>--- conflicted
+++ resolved
@@ -658,7 +658,6 @@
                               (shuffle! :deck)
                               (move target :hand))}}}
 
-<<<<<<< HEAD
    "Lucky Charm"
    {:interactions {:prevent [{:type #{:end-run}
                               :req (req (and (some #{:hq} (:successful-run runner-reg))
@@ -668,13 +667,6 @@
                  :effect (effect (end-run-prevent)
                                  (move card :rfg))}]}
 
-   "Māui"
-   {:in-play [:memory 2]
-    :recurring (effect (set-prop card :rec-counter (count (:ices (get-in @state [:corp :servers :hq])))))
-    :effect (effect (set-prop card :rec-counter (count (:ices (get-in @state [:corp :servers :hq])))))}
-
-=======
->>>>>>> cb0d730f
    "Mâché"
    {:abilities [{:label "Draw 1 card"
                  :msg "draw 1 card"
@@ -688,7 +680,6 @@
                             :effect (effect (system-msg (str "places " (:trash target) " power counters on Mâché"))
                                             (add-counter card :power (:trash target)))}}}
 
-<<<<<<< HEAD
    "Masterwork (v37)"
    {:events {:run {:optional
                    {:async true
@@ -706,12 +697,11 @@
              :runner-install {:async true
                               :req (effect (first-event? :runner-install #(is-type? (first %) "Hardware")))
                               :effect (effect (draw eid 1 nil))}}}
-=======
+
    "Māui"
    {:in-play [:memory 2]
     :recurring (effect (set-prop card :rec-counter (count (:ices (get-in @state [:corp :servers :hq])))))
     :effect (effect (set-prop card :rec-counter (count (:ices (get-in @state [:corp :servers :hq])))))}
->>>>>>> cb0d730f
 
    "Maw"
    (let [ability {:label "Trash a card from HQ"
