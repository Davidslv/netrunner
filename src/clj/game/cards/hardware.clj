--- conflicted
+++ resolved
@@ -324,13 +324,8 @@
                                          (let [trashed-cards async-result]
                                            (wait-for (draw state side (count (filter overlap trashed-card-names)))
                                                      (system-msg state side
-<<<<<<< HEAD
-                                                                 (str "spends [Click] to use Capstone to trash "
+                                                                 (str "uses " (:title card) " to trash "
                                                                       (enumerate-str (map :title trashed-cards))
-=======
-                                                                 (str "uses " (:title card) " to trash "
-                                                                      (str/join ", " (map :title trashed-cards))
->>>>>>> b174671c
                                                                       " from the grip and draw "
                                                                       (quantify (count async-result) "card")))
                                                      (effect-completed state side eid))))))}]})
