(ns game.cards.hardware
  (:require
   [clojure.set :as set]
   [clojure.string :as str]
   [game.core.access :refer [access-bonus access-card breach-server
                             get-only-card-to-access]]
   [game.core.actions :refer [play-ability]]
   [game.core.board :refer [all-active all-active-installed all-installed]]
   [game.core.card :refer [active? corp? event? facedown? get-card get-counters
                           get-zone hardware? has-subtype? ice? in-deck? in-discard?
                           in-hand? in-scored? installed? program? resource? rezzed?
                           runner? virus-program? faceup?]]
   [game.core.card-defs :refer [card-def]]
   [game.core.cost-fns :refer [all-stealth install-cost
                               rez-additional-cost-bonus rez-cost trash-cost]]
   [game.core.damage :refer [chosen-damage damage damage-prevent
                             enable-runner-damage-choice runner-can-choose-damage?]]
   [game.core.def-helpers :refer [breach-access-bonus defcard offer-jack-out
                                  reorder-choice trash-on-empty get-x-fn]]
   [game.core.drawing :refer [draw]]
   [game.core.effects :refer [register-floating-effect
                              unregister-effects-for-card unregister-floating-effects]]
   [game.core.eid :refer [effect-completed make-eid make-result]]
   [game.core.engine :refer [can-trigger? not-used-once? register-events
                             register-once register-suppress resolve-ability trigger-event
                             unregister-floating-events unregister-suppress-by-uuid]]
   [game.core.events :refer [event-count first-event? first-trash? no-event?
                             run-events]]
   [game.core.expose :refer [expose]]
   [game.core.finding :refer [find-card]]
   [game.core.flags :refer [card-flag? in-corp-scored? register-run-flag!
                            zone-locked?]]
   [game.core.gaining :refer [gain-clicks gain-credits lose-clicks
                              lose-credits]]
   [game.core.hand-size :refer [hand-size runner-hand-size+]]
   [game.core.hosting :refer [host]]
   [game.core.ice :refer [all-subs-broken? any-subs-broken? break-sub pump
                          reset-all-ice update-all-ice update-all-icebreakers
                          update-breaker-strength]]
   [game.core.installing :refer [install-locked? runner-can-install?
                                 runner-can-pay-and-install? runner-install]]
   [game.core.link :refer [get-link link+]]
   [game.core.memory :refer [caissa-mu+ mu+ update-mu virus-mu+]]
   [game.core.moving :refer [mill move swap-agendas trash trash-cards]]
   [game.core.optional :refer [get-autoresolve never? set-autoresolve]]
   [game.core.payment :refer [build-cost-string can-pay? cost-value]]
   [game.core.play-instants :refer [play-instant]]
   [game.core.prompts :refer [cancellable clear-wait-prompt]]
   [game.core.props :refer [add-counter add-icon remove-icon]]
   [game.core.revealing :refer [reveal]]
   [game.core.rezzing :refer [derez rez]]
   [game.core.runs :refer [bypass-ice end-run end-run-prevent
                           get-current-encounter jack-out make-run
                           successful-run-replace-breach total-cards-accessed]]
   [game.core.say :refer [system-msg]]
   [game.core.servers :refer [target-server is-central?]]
   [game.core.shuffling :refer [shuffle!]]
   [game.core.tags :refer [gain-tags lose-tags tag-prevent]]
   [game.core.to-string :refer [card-str]]
   [game.core.toasts :refer [toast]]
   [game.core.update :refer [update!]]
   [game.core.virus :refer [count-virus-programs number-of-virus-counters]]
   [game.macros :refer [continue-ability effect msg req wait-for]]
   [game.utils :refer :all]
   [jinteki.utils :refer :all]
   [game.core.set-aside :refer [set-aside get-set-aside]]
   [game.core.sabotage :refer [sabotage-ability]]
   [game.core.mark :refer [identify-mark-ability]]))

;; Card definitions

(defcard "Acacia"
  {:events [{:event :pre-purge
             :effect (req (let [counters (number-of-virus-counters state)]
                            (update! state side (assoc-in (get-card state card) [:special :numpurged] counters))))}
            {:event :purge
             :optional
             {:player :runner
              :waiting-prompt true
              :prompt "Trash Acacia to gain 1 [Credits] for each virus counter been removed?"
              :yes-ability
              {:async true
               :effect (req (let [counters (- (get-in (get-card state card) [:special :numpurged])
                                              (number-of-virus-counters state))]
                              (wait-for (trash state side card {:cause-card card})
                                        (system-msg state side (str "trashes Acacia and gains " counters " [Credit]"))
                                        (gain-credits state side eid counters))))}}}]})

(defcard "Adjusted Matrix"
  {:implementation "Click Adjusted Matrix to use the ability"
   :on-install {:req (req (not-empty (filter #(has-subtype? % "Icebreaker") (all-active-installed state :runner))))
                :prompt "Choose an icebreaker"
                :choices {:card #(and (runner? %)
                                      (has-subtype? % "Icebreaker")
                                      (installed? %))}
                :msg (msg "host itself on " (card-str state target))
                :effect (effect (host (get-card state target) (get-card state card)))}
   :constant-effects [{:type :gain-subtype
                       :req (req (same-card? target (:host card)))
                       :value "AI"}]
   :abilities [(break-sub [:lose-click 1] 1 "All" {:req (req true)})]})

(defcard "AirbladeX (JSRF Ed.)"
  (let [ability {:label "Prevent a \"when encountered\" ability on a piece of ice"
                 :cost [:power 1]
                 :msg (msg "prevent the encounter ability on " (card-str state current-ice))
                 :effect (req (let [[suppress]
                                    (register-suppress
                                      state side card
                                      (let [ice current-ice]
                                        [{:event :encounter-ice
                                          ;; TODO: when suppression is fixed, this should be (:ice context)
                                          :req (req (same-card? ice target))}]))]
                                (register-once state side {:once :per-turn} card) ;; needed for firing in the event handler
                                (register-events
                                  state side card
                                  [{:event :end-of-encounter
                                    :duration :end-of-encounter
                                    :unregister-once-resolved true
                                    :effect (effect (unregister-suppress-by-uuid (:uuid suppress)))}])))}]
    {:data {:counter {:power 3}}
     :interactions {:prevent [{:type #{:net}
                               :req (req true)}]}
     :events [(trash-on-empty :power)
              {:event :encounter-ice
               :req (req (contains? (card-def current-ice) :on-encounter))
               :async true
               :effect
               (effect (continue-ability
                         {:eid (assoc eid :source-type :ability)
                          :optional
                          {:prompt (str "Prevent \"when encountered\" ability of " (card-str state current-ice) "?")
                           :yes-ability ability}}
                         card nil))}]
     :abilities [{:cost [:power 1]
                  :req (req run)
                  :msg "prevent 1 net damage"
                  :effect (effect (damage-prevent :net 1))}
                 (assoc ability
                        :req (req (and (= :approach-ice (:phase run))
                                       (rezzed? current-ice)
                                       (or (->> (:events @state)
                                                (filter #(and (= :encounter-ice (:event %))
                                                              (same-card? current-ice (:card %))))
                                                seq)
                                           (contains? (card-def current-ice) :on-encounter)))))]}))

(defcard "Akamatsu Mem Chip"
  {:constant-effects [(mu+ 1)]})

(defcard "Aniccam"
  (let [ability {:async true
                 :once-per-instance true
                 :req (req (and (some #(event? (:card %)) targets)
                                (letfn [(event-targets? [targets]
                                          (some #(event? (:card %)) targets))]
                                  (first-trash? state event-targets?))))
                 :msg "draw 1 card"
                 :effect (effect (draw :runner eid 1))}]
    {:constant-effects [(mu+ 1)]
     :events [(assoc ability :event :corp-trash)
              (assoc ability :event :runner-trash)
              (assoc ability :event :game-trash)]}))

(defcard "Archives Interface"
  {:events
   [{:event :breach-server
     :async true
     :interactive (req true)
     :req (req (and (= target :archives)
                    (not= (:max-access run) 0)
                    (not-empty (:discard corp))))
     :effect (req (swap! state update-in [:corp :discard] #(map (fn [c] (assoc c :seen true)) %))
                  (continue-ability
                    state side
                    {:optional
                     {:prompt "Remove a card from the game instead of accessing it?"
                      :yes-ability {:prompt "Choose a card in Archives"
                                    :choices (req (:discard corp))
                                    :msg (msg "remove " (:title target) " from the game")
                                    :effect (effect (move :corp target :rfg))}}} card nil))}]})

(defcard "Astrolabe"
  {:constant-effects [(mu+ 1)]
   :events [{:event :server-created
             :msg "draw 1 card"
             :async true
             :effect (effect (draw :runner eid 1))}]})

(defcard "Autoscripter"
  {:events [{:event :runner-install
             :silent (req true)
             :req (req (and (program? (:card context))
                            ;; only trigger on Runner's turn
                            (= (:active-player @state) :runner)
                            ;; only trigger when playing a Program from grip
                            (some #{:hand} (:previous-zone (:card context)))
                            ;; check that we haven't played a Program from the grip this turn
                            ;; which translates to just one case of playing a Program in turn-events
                            (first-event? state :runner :runner-install
                                          (fn [[context]]
                                            (and (some #{:hand} (:previous-zone (:card context)))
                                                 (program? (:card context)))))))
             :msg "gain [Click]"
             :effect (effect (gain-clicks 1))}
            {:event :unsuccessful-run
             :async true
             :msg "trash itself"
             :effect (effect (trash eid card {:cause-card card}))}]})

(defcard "Basilar Synthgland 2KVJ"
  {:on-install {:async true
                :effect (effect (damage eid :brain 2 {:card card}))}
   :in-play [:click-per-turn 1]})

(defcard "Blackguard"
  {:constant-effects [(mu+ 2)]
   :events [{:event :expose
             :msg (msg "attempt to force the rez of " (:title target))
             :async true
             :effect (req (let [c target
                                cname (:title c)
                                cost (rez-cost state side target)
                                additional-costs (rez-additional-cost-bonus state side target)]
                            (if (seq additional-costs)
                              (continue-ability
                                state side
                                {:optional
                                 {:waiting-prompt true
                                  :prompt (msg (build-cost-string [:credit cost])
                                               ", plus " (decapitalize (build-cost-string additional-costs))
                                               " as an additional cost to rez " cname "?")
                                  :player :corp
                                  :yes-ability {:async true
                                                :effect (effect (rez :corp eid c))}
                                  :no-ability {:msg (msg "declines to pay additional costs"
                                                         " and is not forced to rez " cname)}}}
                                card nil)
                              (rez state :corp eid target))))}]})

(defcard "Bookmark"
  {:abilities [{:label "Host up to 3 cards from your Grip facedown"
                :cost [:click 1]
                :keep-menu-open :while-clicks-left
                :msg "host up to 3 cards from their Grip facedown"
                :choices {:max 3
                          :card #(and (runner? %)
                                      (in-hand? %))}
                :effect (req (doseq [c targets]
                               (host state side (get-card state card) c {:facedown true})))}
               {:label "Add all hosted cards to Grip"
                :cost [:click 1]
                :msg "add all hosted cards to their Grip"
                :effect (req (doseq [c (:hosted card)]
                               (move state side c :hand)))}
               {:label "Add all hosted cards to Grip"
                :trash-icon true
                :effect (req (doseq [c (:hosted card)]
                               (move state side c :hand))
                             (continue-ability
                               state side
                               {:cost [:trash-can]
                                :msg "add all hosted cards to their Grip"}
                               (get-card state card) nil))}]})

(defcard "Boomerang"
  {:on-install {:prompt "Choose an installed piece of ice"
                :msg (msg "target " (card-str state target))
                :choices {:card #(and (installed? %)
                                      (ice? %))}
                :effect (effect (add-icon card target "B" (faction-label card))
                                (update! (assoc-in (get-card state card) [:special :boomerang-target] target)))}
   :leave-play (effect (remove-icon card))
   :abilities [(assoc
                 (break-sub
                   [:trash-can] 2 "All"
                   {:req (req (if-let [boomerang-target (get-in card [:special :boomerang-target])]
                                (some #(same-card? boomerang-target (:ice %)) (:encounters @state))
                                true))}) ; When eg. flipped by Assimilator
                 :effect
                 (req (wait-for
                        (trash state side (make-eid state eid) card {:cause :ability-cost
                                                                     :cause-card card
                                                                     :unpreventable true})
                        (continue-ability
                          state :runner
                          (when-let [[boomerang] async-result]
                            (break-sub
                              nil 2 "All"
                              {:additional-ability
                               {:effect
                                (effect
                                  (register-events
                                    boomerang
                                    [{:event :run-ends
                                      :duration :end-of-run
                                      :optional
                                      {:req (req (and (:successful target)
                                                      (not (zone-locked? state :runner :discard))
                                                      (some #(= (:title card) (:title %)) (:discard runner))))
                                       :once :per-run
                                       :prompt (msg "Shuffle a copy of " (:title card) " back into the Stack?")
                                       :yes-ability
                                       {:msg (msg "shuffle a copy of " (:title card) " back into the Stack")
                                        :effect (effect (move (some #(when (= (:title card) (:title %)) %)
                                                                    (:discard runner))
                                                              :deck)
                                                        (shuffle! :deck))}}}]))}}))
                          card nil))))]})

(defcard "Box-E"
  {:constant-effects [(mu+ 2)
                      (runner-hand-size+ 2)]})

(defcard "Brain Cage"
  {:constant-effects [(runner-hand-size+ 3)]
   :on-install {:async true
                :effect (effect (damage eid :brain 1 {:card card}))}})

(defcard "Brain Chip"
  {:x-fn (req (max (get-in @state [:runner :agenda-point] 0) 0))
   :constant-effects [(mu+
                        (req (pos? ((get-x-fn) state side eid card targets)))
                        ;; [:regular N] is needed to make the mu system work
                        (req [:regular ((get-x-fn) state side eid card targets)]))
                      (runner-hand-size+ (get-x-fn))]})

(defcard "Buffer Drive"
  (let [grip-or-stack-trash?
        (fn [targets]
          (some #(and (runner? (:card %))
                      (or (in-hand? (:card %))
                          (in-deck? (:card %))))
                targets))
        triggered-ability
        {:once-per-instance true
         :req (req (and (grip-or-stack-trash? targets)
                        (first-trash? state grip-or-stack-trash?)))
         :prompt "Choose 1 trashed card to add to the bottom of the stack"
         :choices (req (conj (sort (map :title (map :card targets))) "No action"))
         :async true
         :effect (req (if (= "No action" target)
                        (effect-completed state side eid)
                        (do (system-msg state side
                                        (str "uses Buffer Drive to add " target
                                             " to the bottom of the stack"))
                            (move state side (find-card target (:discard (:runner @state))) :deck)
                            (effect-completed state side eid))))}]
    {:events [(assoc triggered-ability :event :runner-trash)
              (assoc triggered-ability :event :corp-trash)]
     :abilities [{:req (req (not (zone-locked? state :runner :discard)))
                  :label "Add a card from the heap to the top of the stack"
                  :cost [:remove-from-game]
                  :show-discard true
                  :choices {:card #(and (runner? %)
                                        (in-discard? %))}
                  :msg (msg "add " (:title target) " to the top of the stack")
                  :effect (effect (move target :deck {:front true}))}]}))

(defcard "Capstone"
  {:abilities [{:req (req (pos? (count (:hand runner))))
                :label "trash and install cards"
                :cost [:click 1]
                :async true
                :prompt "Choose any number of cards to trash from your grip"
                :choices {:max (req (count (:hand runner)))
                          :card #(and (runner? %)
                                      (in-hand? %))}
                :effect (req (let [trashed-card-names (keep :title targets)
                                   installed-card-names (keep :title (all-active-installed state :runner))
                                   overlap (set/intersection (set trashed-card-names)
                                                                 (set installed-card-names))]
                               (wait-for (trash-cards state side targets {:unpreventable true
                                                                          :cause-card card})
                                         (let [trashed-cards async-result]
                                           (wait-for (draw state side (count (filter overlap trashed-card-names)))
                                                     (system-msg state side
                                                                 (str "uses " (:title card) " to trash "
                                                                      (enumerate-str (map :title trashed-cards))
                                                                      " from the grip and draw "
                                                                      (quantify (count async-result) "card")))
                                                     (effect-completed state side eid))))))}]})

(defcard "Capybara"
  {:events [{:event :bypassed-ice
             :async true
             :effect (req (let [target-ice target]
                            (continue-ability
                              state side
                              {:optional
                               {:req (req true)
                                :prompt (str "Remove Capybara from the game to derez " (:title target-ice))
                                :yes-ability
                                {:async true
                                 :cost [:remove-from-game]
                                 :msg (msg "derez " (:title target-ice))
                                 :effect (effect (derez target-ice)
                                                 (effect-completed eid))}}}
                              card nil)))}]})

(defcard "Carnivore"
  {:constant-effects [(mu+ 1)]
   :interactions
   {:access-ability
    {:label "Trash card"
     :req (req (and (not (get-in @state [:per-turn (:cid card)]))
                    (<= 2 (count (:hand runner)))))
     :cost [:trash-from-hand 2]
     :msg (msg "trash " (:title target) " at no cost")
     :once :per-turn
     :async true
     :effect (effect (trash eid (assoc target :seen true) {:accessed true
                                                           :cause-card card}))}}})

(defcard "Chop Bot 3000"
  (let [ability {:req (req (>= (count (all-installed state :runner)) 2))
                 :label "Trash another installed card to draw 1 card or remove 1 tag"
                 :once :per-turn
                 :choices {:card #(and (runner? %)
                                       (installed? %))
                           :not-self true}
                 :async true
                 :effect (req (wait-for (trash state :runner target {:unpreventable true :cause-card card})
                                        (continue-ability
                                          state side
                                          (let [trashed-card target
                                                tags (pos? (count-real-tags state))]
                                            {:prompt "Choose one"
                                             :waiting-prompt true
                                             :choices ["Draw 1 card"
                                                       (when tags "Remove 1 tag")]
                                             :async true
                                             :msg (msg "trash " (:title trashed-card) " and " (decapitalize target))
                                             :effect (req (if (= target "Draw 1 card")
                                                            (draw state :runner eid 1)
                                                            (lose-tags state :runner eid 1)))})
                                          card nil)))}]
    {:flags {:runner-phase-12 (req (>= (count (all-installed state :runner)) 2))}
     :events [(assoc ability
                     :event :runner-turn-begins
                     :interactive (req true))]
     :abilities [ability]}))

(defcard "Clone Chip"
  {:abilities [{:prompt "Choose a program to install from your Heap"
                :label "install card from heap"
                :show-discard true
                :req (req (and (not (zone-locked? state :runner :discard))
                               (not (install-locked? state side))
                               (some #(and (program? %)
                                           (can-pay? state side (assoc eid :source card :source-type :runner-install) % nil
                                                     [:credit (install-cost state side %)]))
                                     (:discard runner))))
                :choices {:req (req (and (program? target)
                                         (in-discard? target)
                                         (can-pay? state side (assoc eid :source card :source-type :runner-install) target nil
                                                   [:credit (install-cost state side target)])))}
                :cost [:trash-can]
                :msg (msg "install " (:title target))
                :effect (effect (runner-install (assoc eid :source card :source-type :runner-install) target nil))}]})

(defcard "Comet"
  {:constant-effects [(mu+ 1)]
   :events [{:event :play-event
             :req (req (first-event? state side :play-event))
             :effect (req (system-msg state :runner
                                      (str "can play another event without spending a [Click] by clicking on Comet"))
                          (update! state side (assoc card :comet-event true)))}]
   :abilities [{:async true
                :label "play an event in hand twice"
                :req (req (:comet-event card))
                :prompt "Choose an Event in your Grip to play"
                :choices {:card #(and (event? %)
                                      (in-hand? %))}
                :msg (msg "play " (:title target))
                :effect (req (let [eid (assoc eid :source-type :play)]
                               (update! state :runner (dissoc (get-card state card) :comet-event))
                               (play-instant state side eid target nil)))}]})

(defcard "Cortez Chip"
  {:abilities [{:prompt "Choose a piece of ice"
                :label "increase rez cost of ice"
                :choices {:card #(and (ice? %)
                                      (not (rezzed? %)))}
                :msg (msg "increase the rez cost of " (card-str state target)
                          " by 2 [Credits] until the end of the turn")
                :cost [:trash-can]
                :effect (effect (register-floating-effect
                                  card
                                  (let [ice target]
                                    {:type :rez-additional-cost
                                     :duration :end-of-turn
                                     :req (req (same-card? target ice))
                                     :value [:credit 2]})))}]})

(defcard "Cyberdelia"
  {:constant-effects [(mu+ 1)]
   :events [{:event :subroutines-broken
             :req (req (and (all-subs-broken? target)
                            (first-event? state side :subroutines-broken #(all-subs-broken? (first %)))))
             :msg "gain 1 [Credits] for breaking all subroutines on a piece of ice"
             :async true
             :effect (effect (gain-credits eid 1))}]})

(defcard "Cyberfeeder"
  {:recurring 1
   :interactions {:pay-credits {:req (req (or (and (= :runner-install (:source-type eid))
                                                   (has-subtype? target "Virus")
                                                   (program? target))
                                              (and (= :ability (:source-type eid))
                                                   (has-subtype? target "Icebreaker"))))
                                :type :recurring}}})

(defcard "CyberSolutions Mem Chip"
  {:constant-effects [(mu+ 2)]})

(defcard "Cybsoft MacroDrive"
  {:recurring 1
   :interactions {:pay-credits {:req (req (and (= :runner-install (:source-type eid))
                                               (program? target)))
                                :type :recurring}}})

(defcard "Daredevil"
  {:constant-effects [(mu+ 2)]
   :events [{:event :run
             :once :per-turn
             :req (req (and (<= 2 (:position target))
                            (first-event? state side :run #(<= 2 (:position (first %))))))
             :msg "draw 2 cards"
             :async true
             :effect (effect (draw eid 2))}]})

(defcard "Dedicated Processor"
  {:implementation "Click Dedicated Processor to use ability"
   :req (req (not-empty (filter #(has-subtype? % "Icebreaker") (all-active-installed state :runner))))
   :hosting {:card #(and (has-subtype? % "Icebreaker")
                         (not (has-subtype? % "AI"))
                         (installed? %))}
   :abilities [{:cost [:credit 2]
                :label "add 4 strength for the remainder of the run"
                :req (req run)
                :effect (effect (pump (get-card state (:host card)) 4))
                :msg (msg "pump the strength of " (get-in card [:host :title]) " by 4")}]})

(defcard "Deep Red"
  {:constant-effects [(caissa-mu+ 3)]
   :events [{:event :runner-install
             :optional
             {:req (req (has-subtype? (:card context) "Caïssa"))
              :prompt "Trigger the [Click] ability of the just-installed Caïssa program?"
              :yes-ability
              {:async true
               :effect (effect
                         (continue-ability
                           (let [cid (:cid (:card context))]
                             {:async true
                              :prompt "Choose the just-installed Caïssa program"
                              :choices {:card #(= cid (:cid %))}
                              :msg (msg "trigger the [Click] ability of " (:title target)
                                        " without spending [Click]")
                              :effect (req (gain-clicks state :runner 1)
                                           (play-ability state side {:card target :ability 0})
                                           (effect-completed state side eid))})
                           card nil))}}}]})

(defcard "Demolisher"
  {:constant-effects [(mu+ 1)
                      {:type :trash-cost
                       :value -1}]
   :events [{:event :runner-trash
             :once-per-instance true
             :req (req (and (corp? (:card target))
                            (first-event? state side :runner-trash
                                          (fn [targets]
                                            (some #(corp? (:card %)) targets)))))
             :msg "gain 1 [Credits]"
             :async true
             :effect (effect (gain-credits :runner eid 1))}]})

(defcard "Desperado"
  {:constant-effects [(mu+ 1)]
   :events [{:event :successful-run
             :silent (req true)
             :async true
             :msg "gain 1 [Credits]"
             :effect (effect (gain-credits eid 1))}]})

(defcard "Devil Charm"
  {:events [{:event :encounter-ice
             :interactive (req true)
             :optional
             {:prompt "Remove Devil Charm from the game to give encountered ice -6 strength?"
              :yes-ability
              {:msg (msg "give -6 strength to " (card-str state (:ice context)) " for the remainder of the run")
               :cost [:remove-from-game]
               :effect (effect (register-floating-effect
                                 card
                                 (let [ice (:ice context)]
                                   {:type :ice-strength
                                    :duration :end-of-run
                                    :req (req (same-card? target ice))
                                    :value -6}))
                               (update-all-ice))}}}]})

(defcard "Dinosaurus"
  {:abilities [{:label "Install and host a non-AI icebreaker"
                :req (req (empty? (:hosted card)))
                :cost [:click 1]
                :prompt "Choose a non-AI icebreaker in the grip"
                :choices {:card #(and (has-subtype? % "Icebreaker")
                                      (not (has-subtype? % "AI"))
                                      (in-hand? %))}
                :async true
                :effect (effect (runner-install eid target {:host-card card :no-mu true}))}
               {:label "Host an installed non-AI icebreaker (manual)"
                :req (req (empty? (:hosted card)))
                :prompt "Choose an installed non-AI icebreaker"
                :choices {:card #(and (has-subtype? % "Icebreaker")
                                      (not (has-subtype? % "AI"))
                                      (installed? %))}
                :msg (msg "host " (:title target))
                :effect (effect (host card target)
                                (unregister-effects-for-card target #(= :used-mu (:type %)))
                                (update-mu))}]
   :constant-effects [{:type :breaker-strength
                       :req (req (same-card? target (first (:hosted card))))
                       :value 2}]})

(defcard "Docklands Pass"
  {:events [(breach-access-bonus
             :hq 1
             {:req (req (and (= :hq target)
                             (first-event? state side :breach-server #(= :hq (first %)))))
              :msg "access 1 additional cards from HQ"})]})

(defcard "Doppelgänger"
  {:constant-effects [(mu+ 1)]
   :events [{:event :runner-install
             :req (req (same-card? card (:card context)))
             :silent (req true)
             :effect (effect (update! (assoc card :dopp-active true)))}
            {:event :runner-turn-begins
             :effect (effect (update! (assoc card :dopp-active true)))}
            {:event :run-ends
             :interactive (req true)
             :optional
             {:req (req (and (:successful target)
                             (:dopp-active (get-card state card))))
              :player :runner
              :prompt "Make another run?"
              :yes-ability {:prompt "Choose a server"
                            :async true
                            :choices (req runnable-servers)
                            :msg (msg "make a run on " target)
                            :makes-run true
                            :effect (effect (update! (dissoc card :dopp-active))
                                            (unregister-floating-effects :end-of-run)
                                            (unregister-floating-events :end-of-run)
                                            (update-all-icebreakers)
                                            (update-all-ice)
                                            (reset-all-ice)
                                            (clear-wait-prompt :corp)
                                            (make-run eid target (get-card state card)))}}}]})

(defcard "Dorm Computer"
  {:flags {:forced-to-avoid-tag true}
   :data {:counter {:power 4}}
   :abilities [{:cost [:click 1 :power 1]
                :req (req (not run))
                :prompt "Choose a server"
                :choices (req runnable-servers)
                :msg "make a run and avoid all tags for the remainder of the run"
                :makes-run true
                :async true
                :effect (effect (register-events
                                  card
                                  [{:event :pre-tag
                                    :duration :end-of-run
                                    :async true
                                    :msg "avoid all tags during the run"
                                    :effect (effect (tag-prevent :runner eid Integer/MAX_VALUE))}])
                                (make-run eid target card))}]})

(defcard "Dyson Fractal Generator"
  {:recurring 1
   :interactions {:pay-credits {:req (req (and (= :ability (:source-type eid))
                                               (has-subtype? target "Fracter")
                                               (has-subtype? target "Icebreaker")))
                                :type :recurring}}})

(defcard "Dyson Mem Chip"
  {:constant-effects [(mu+ 1)
                      (link+ 1)]})

(defcard "DZMZ Optimizer"
  {:constant-effects [(mu+ 1)
                      {:type :install-cost
                       :req (req (and (program? target)
                                      (no-event? state :runner :runner-install #(program? (:card (first %))))))
                       :value -1}]
   :events [{:event :runner-install
             :req (req (and (program? target)
                            (first-event? state :runner :runner-install #(program? (first %)))))
             :silent (req true)
             :msg (msg "reduce the install cost of " (:title target) " by 1 [Credits]")}]})

(defcard "e3 Feedback Implants"
  {:abilities [(break-sub 1 1 "All" {:req (req true)})]})

(defcard "Ekomind"
  (let [update-base-mu (fn [state n] (swap! state assoc-in [:runner :memory :base] n))]
    {:effect (req (update-base-mu state (count (get-in @state [:runner :hand])))
                  (add-watch state :ekomind (fn [_k ref old new]
                                              (let [hand-size (count (get-in new [:runner :hand]))]
                                                (when (not= (count (get-in old [:runner :hand])) hand-size)
                                                  (update-base-mu ref hand-size))))))
     :leave-play (req (remove-watch state :ekomind))}))

(defcard "EMP Device"
  {:abilities [{:req (req run)
                :msg "prevent the Corp from rezzing more than 1 piece of ice for the remainder of the run"
                :cost [:trash-can]
                :effect (effect
                          (register-events
                            card
                            [{:event :rez
                              :duration :end-of-run
                              :unregister-once-resolved true
                              :req (req (ice? (:card context)))
                              :effect (effect (register-run-flag!
                                                card :can-rez
                                                (fn [state _side card]
                                                  (if (ice? card)
                                                    ((constantly false)
                                                     (toast state :corp "Cannot rez ice the rest of this run due to EMP Device"))
                                                    true))))}]))}]})

(defcard "Endurance"
  {:data {:counter {:power 3}}
   :constant-effects [(mu+ 2)]
   :events [{:event :successful-run
             :req (req (first-event? state :runner :successful-run))
             :msg "place 1 power counter on itself"
             :async true
             :effect (effect (add-counter eid card :power 1 nil))}]
   :abilities [(break-sub [:power 2] 2 "All")]})

(defcard "Feedback Filter"
  {:interactions {:prevent [{:type #{:net :brain}
                             :req (req true)}]}
   :abilities [{:cost [:credit 3]
                :msg "prevent 1 net damage"
                :effect (effect (damage-prevent :net 1))}
               {:label "Prevent up to 2 core damage"
                :msg "prevent up to 2 core damage"
                :cost [:trash-can]
                :effect (effect (damage-prevent :brain 2))}]})

(defcard "Flame-out"
  (let [register-flame-effect
        (fn [state card]
          (update! state :runner (assoc-in (get-card state card) [:special :flame-out-trigger] true)))
        maybe-turn-end {:async true
                        :req (req (:flame-out-trigger (:special (get-card state card))))
                        :effect (req (update! state side (assoc-in (get-card state card) [:special :flame-out-trigger] nil))
                                     (if-let [hosted (first (:hosted card))]
                                       (do (system-msg state :runner (str "trashes " (:title hosted) " from Flame-out"))
                                           (trash state side eid hosted {:cause-card card}))
                                       (effect-completed state side eid)))}]
    {:implementation "Credit usage restriction not enforced"
     :data {:counter {:credit 9}}
     :abilities [{:label "Take 1 hosted [Credits]"
                  :req (req (and (not-empty (:hosted card))
                                 (pos? (get-counters card :credit))))
                  :async true
                  :effect (req (add-counter state side card :credit -1)
                               (system-msg state :runner "takes 1 hosted [Credits] from Flame-out")
                               (register-flame-effect state card)
                               (gain-credits state :runner eid 1))}
                 {:label "Take all hosted [Credits]"
                  :req (req (and (not-empty (:hosted card))
                                 (pos? (get-counters card :credit))))
                  :async true
                  :effect (req (let [credits (get-counters card :credit)]
                                 (update! state :runner (dissoc-in card [:counter :credit]))
                                 (system-msg state :runner (str "takes " credits " hosted [Credits] from Flame-out"))
                                 (register-flame-effect state card)
                                 (gain-credits state :runner eid credits)))}
                 {:label "Install and host a program"
                  :req (req (empty? (:hosted card)))
                  :cost [:click 1]
                  :prompt "Choose a program in the grip"
                  :choices {:card #(and (program? %)
                                        (in-hand? %))}
                  :async true
                  :effect (effect (update! (assoc-in (get-card state card) [:special :flame-out] (:cid target)))
                                  (runner-install eid target {:host-card card}))}
                 {:label "Host an installed program (manual)"
                  :req (req (empty? (:hosted card)))
                  :prompt "Choose an installed program"
                  :choices {:card #(and (program? %)
                                        (installed? %))}
                  :msg (msg "host " (:title target))
                  :effect (req (->> target
                                    (get-card state)
                                    (host state side card))
                               (update! state side (assoc-in (get-card state card) [:special :flame-out] (:cid target))))}]
     :events [{:event :card-moved
               :req (req (= (:cid target) (get-in (get-card state card) [:special :flame-out])))
               :effect (effect (update! (dissoc-in card [:special :flame-out])))}
              (assoc maybe-turn-end :event :runner-turn-ends)
              (assoc maybe-turn-end :event :corp-turn-ends)]
     :interactions {:pay-credits {:req (req (and (= :ability (:source-type eid))
                                                 (same-card? card (:host target))
                                                 (pos? (get-counters card :credit))))
                                  :custom-amount 1
                                  :custom (req (add-counter state side card :credit -1)
                                               (register-flame-effect state card)
                                               (effect-completed state side (make-result eid 1)))
                                  :type :custom}}}))

(defcard "Flip Switch"
  {:events [{:event :pre-init-trace
             :optional
             {:req (req (= :runner (:active-player @state)))
              :waiting-prompt true
              :prompt "Trash Flip Switch to reduce the base trace strength to 0?"
              :player :runner
              :yes-ability {:msg "reduce the base trace strength to 0"
                            :cost [:trash-can]
                            :effect (req (swap! state assoc-in [:trace :force-base] 0))}}}]
   :abilities [{:label "Jack out"
                :req (req (and (or run
                                   (get-current-encounter state))
                               (= :runner (:active-player @state))))
                :msg "jack out"
                :cost [:trash-can]
                :async true
                :effect (effect (jack-out eid))}
               {:label "Remove 1 tag"
                :req (req (and (pos? (count-real-tags state))
                               (= :runner (:active-player @state))))
                :msg "remove 1 tag"
                :cost [:trash-can]
                :async true
                :effect (effect (lose-tags eid 1))}]})

(defcard "Forger"
  {:interactions {:prevent [{:type #{:tag}
                             :req (req true)}]}
   :constant-effects [(link+ 1)]
   :abilities [{:msg "avoid 1 tag"
                :label "Avoid 1 tag"
                :async true
                :cost [:trash-can]
                :effect (effect (tag-prevent :runner eid 1))}
               {:msg "remove 1 tag"
                :label "Remove 1 tag"
                :cost [:trash-can]
                :async true
                :effect (effect (lose-tags eid 1))}]})

(defcard "Friday Chip"
  (let [ability {:msg (msg "move 1 virus counter to " (:title target))
                 :req (req (and (pos? (get-counters card :virus))
                                (pos? (count-virus-programs state))))
                 :choices {:card virus-program?}
                 :effect (req (add-counter state :runner card :virus -1)
                              (add-counter state :runner target :virus 1))}]
    {:abilities [(set-autoresolve :auto-fire "Friday Chip placing virus counters on itself")]
     :events [(assoc ability :event :runner-turn-begins)
              {:event :runner-trash
               :once-per-instance true
               :async true
               :req (req (some #(corp? (:card %)) targets))
               :effect (req (let [amt-trashed (count (filter #(corp? (:card %)) targets))
                                  sing-ab {:optional
                                           {:prompt (msg "Place a virus counter on " (:title card) "?")
                                            :autoresolve (get-autoresolve :auto-fire)
                                            :yes-ability {:effect (effect (system-msg
                                                                            :runner
                                                                            (str "uses " (:title card) " to place 1 virus counter on itself"))
                                                                          (add-counter :runner card :virus 1))}}}
                                  mult-ab {:prompt (msg "Place virus counters on " (:title card) "?")
                                           :choices {:number (req amt-trashed)
                                                     :default (req amt-trashed)}
                                           :effect (effect (system-msg :runner
                                                                       (str "uses " (:title card) " to place "
                                                                            (quantify target "virus counter")
                                                                            " on itself"))
                                                           (add-counter :runner card :virus target))}
                                  ab (if (> amt-trashed 1) mult-ab sing-ab)]
                              (continue-ability state side ab card targets)))}]}))

(defcard "Gachapon"
  (letfn [(shuffle-end [remove-from-game shuffle-back]
            {:msg (msg "shuffle " (enumerate-str (map :title shuffle-back)) " into the stack"
                       " and remove " (enumerate-str (map :title remove-from-game)) " from the game")
             :effect (req
                       (doseq [c remove-from-game]
                         (move state side c :rfg))
                       (doseq [c shuffle-back]
                         (move state side c :deck))
                       (shuffle! state side :deck))})
          (shuffle-next [set-aside-cards target to-shuffle]
            (let [set-aside-cards (remove-once #(= % target) set-aside-cards)
                  to-shuffle (if target
                               (concat to-shuffle [target])
                               [])
                  finished? (or (= 3 (count to-shuffle))
                                (empty? set-aside-cards))]
              {:prompt (msg (if finished?
                              (str "Removing: " (if (not-empty set-aside-cards)
                                                  (enumerate-str (map :title set-aside-cards))
                                                  "nothing")
                                   "[br]Shuffling: " (if (not-empty to-shuffle)
                                                       (enumerate-str (map :title to-shuffle))
                                                       "nothing"))
                              (str "Choose " (- 3 (count to-shuffle)) " more cards to shuffle back."
                                   (when (not-empty to-shuffle)
                                     (str "[br]Currently shuffling back: " (enumerate-str (map :title to-shuffle)))))))
               :async true
               :not-distinct true ; show cards separately
               :choices (req (if finished?
                               ["Done" "Start over"]
                               (seq set-aside-cards)))
               :effect (req (if finished?
                              (if (= "Done" target)
                                (continue-ability state side
                                                  (shuffle-end set-aside-cards to-shuffle)
                                                  card nil)
                                (continue-ability state side
                                                  (shuffle-next (sort-by :title (concat set-aside-cards to-shuffle)) nil nil)
                                                  card nil))
                              (continue-ability state side
                                                (shuffle-next set-aside-cards target to-shuffle)
                                                card nil)))}))]
    {:abilities [{:label "Install a card from the top of the stack"
                  :cost [:trash-can]
                  :msg "install a card from the top of the stack"
                  :async true
                  :waiting-prompt true
                  :effect (req (set-aside state side eid (take 6 (:deck runner)))
                               (let [set-aside-cards (sort-by :title (get-set-aside state side eid))]
                                 (wait-for (resolve-ability state side
                                                            {:async true
                                                             :prompt (msg "The set aside cards are: " (enumerate-str (map :title set-aside-cards)))
                                                             :choices ["OK"]}
                                                            card nil)
                                           (continue-ability
                                             state side
                                             {:prompt "Choose a card to install"
                                              :async true
                                              :choices (req (concat
                                                              (filter #(and (or (program? %)
                                                                                (and (resource? %)
                                                                                     (has-subtype? % "Virtual")))
                                                                            (can-pay? state side
                                                                                      (assoc eid :source card :source-type :runner-install)
                                                                                      % nil [:credit (install-cost state side % {:cost-bonus -2})]))
                                                                      set-aside-cards)
                                                              ["No install"]))
                                              :cancel-effect (effect (continue-ability (shuffle-next set-aside-cards nil nil) card nil))
                                              :effect (req (if (= "No install" target)
                                                             (continue-ability state side (shuffle-next set-aside-cards nil nil) card nil)
                                                             (let [set-aside-cards (remove-once #(= % target) set-aside-cards)
                                                                   new-eid (assoc eid :source card :source-type :runner-install)]
                                                               (wait-for (runner-install state side new-eid target {:cost-bonus -2})
                                                                         (continue-ability state side (shuffle-next set-aside-cards nil nil) card nil)))))}
                                             card nil))))}]}))

(defcard "Gebrselassie"
  {:abilities [{:msg "host itself on an installed non-AI icebreaker"
                :cost [:click 1]
                :choices {:card #(and (installed? %)
                                      (has-subtype? % "Icebreaker")
                                      (not (has-subtype? % "AI")))}
                :effect (req (when-let [host (get-card state (:host card))]
                               (swap! state assoc :effects
                                      (reduce
                                        (fn [effects e]
                                          (conj effects
                                                (if (and (same-card? host (:card e))
                                                         (= :breaker-strength (:type e))
                                                         (:original-duration e))
                                                  (-> e
                                                      (assoc :duration (:original-duration e))
                                                      (dissoc :original-duration))
                                                  e)))
                                        []
                                        (:effects @state)))
                               (update-breaker-strength state side host))
                             (host state side target card))}]
   :events [{:event :pump-breaker
             :req (req (same-card? target (:host card)))
             :effect (req (let [last-pump (assoc (second targets)
                                                 :duration :end-of-turn
                                                 :original-duration (:duration (last (:effects @state))))]
                            (swap! state assoc :effects
                                   (->> (:effects @state)
                                        (remove #(= (:uuid last-pump) (:uuid %)))
                                        (#(conj % last-pump))
                                        (into []))))
                          (update-breaker-strength state side target))}]
   :leave-play (req (when-let [host (get-card state (:host card))]
                      (swap! state assoc :effects
                             (reduce
                               (fn [effects e]
                                 (conj effects
                                       (if (and (same-card? host (:card e))
                                                (= :breaker-strength (:type e))
                                                (:original-duration e))
                                         (-> e
                                             (assoc :duration (:original-duration e))
                                             (dissoc :original-duration))
                                         e)))
                               []
                               (:effects @state)))
                      (update-breaker-strength state side host)))})

(defcard "Ghosttongue"
  {:on-install {:async true
                :effect (effect (damage eid :brain 1 {:card card}))}
   :constant-effects [{:type :play-cost
                       :req (req (event? target))
                       :value -1}]})

(defcard "GPI Net Tap"
  {:abilities [{:req (req (and (= :approach-ice (:phase run))
                               (ice? current-ice)
                               (not (rezzed? current-ice))))
                :label "expose approached ice"
                :msg "expose the approached ice"
                :async true
                :effect (req (wait-for (expose state side (make-eid state eid) current-ice)
                                       (continue-ability state side (offer-jack-out) card nil)))}]})

(defcard "Grimoire"
  {:constant-effects [(mu+ 2)]
   :events [{:event :runner-install
             :interactive (req true)
             :req (req (has-subtype? (:card context) "Virus"))
             :effect (effect (add-counter (:card context) :virus 1))}]})

(defcard "Heartbeat"
  {:constant-effects [(mu+ 1)]
   :interactions {:prevent [{:type #{:net :brain :meat}
                             :req (req true)}]}
   :abilities [{:label "Prevent 1 damage"
                :msg "prevent 1 damage"
                :cost [:trash-installed 1]
                :effect (effect (damage-prevent :brain 1)
                                (damage-prevent :meat 1)
                                (damage-prevent :net 1))}]})

(defcard "Hermes"
<<<<<<< HEAD
  (let [ab {:interactive (req true)
            :prompt "Choose an unrezzed card"
            :choices {:card #(and (not (rezzed? %))
                                  (installed? %)
                                  (corp? %))}
            :msg (msg "add " (card-str state target) " to HQ")
            :effect (effect (move :corp target :hand))}]
=======
  (let [leela {:interactive (req true)
               :prompt "Choose an unrezzed card to return to HQ"
               :choices {:card #(and (not (faceup? %))
                                     (installed? %)
                                     (corp? %))}
               :msg (msg "add " (card-str state target) " to HQ")
               :effect (effect (move :corp target :hand))}]
>>>>>>> 2a3cc6b5
    {:constant-effects [(mu+ 1)]
     :events [(assoc ab :event :agenda-scored)
              (assoc ab :event :agenda-stolen)]}))

(defcard "Hijacked Router"
  {:events [{:event :server-created
             :msg "force the Corp to lose 1 [Credits]"
             :async true
             :effect (effect (lose-credits :corp eid 1))}
            {:event :successful-run
             :optional
             {:req (req (= :archives (target-server context)))
              :prompt (msg "Trash " (:title card) " to force the Corp to lose 3 [Credits]?")
              :yes-ability
              {:async true
               :msg "force the Corp to lose 3 [Credits]"
               :effect (req (wait-for (trash state :runner card {:unpreventable true
                                                                 :cause-card card})
                                      (lose-credits state :corp eid 3)))}}}]})

(defcard "Hippo"
  (letfn [(build-hippo-pred [outermost-ices]
            (fn [events]
              (->> outermost-ices
                   (map #(and (same-card? % (first events))
                                            (all-subs-broken? (first events))))
                   (filter true?)
                   seq)))]
    {:events [{:event :subroutines-broken
               :optional
               {:req (req (let [servers (->> (:corp @state) :servers seq flatten)
                                outermost-ices (filter #(some? %) (map #(last (:ices %)) servers))
                                pred (build-hippo-pred outermost-ices)]
                            (and (same-card? (last run-ices) target)
                                 (all-subs-broken? target)
                                 (first-event? state side :subroutines-broken pred))))
                :prompt (msg "Remove Hippo from the game to trash " (:title target) "?")
                :yes-ability
                {:async true
                 :effect (effect (system-msg (str "removes Hippo from the game to trash " (card-str state target)))
                                 (move card :rfg)
                                 (trash eid target {:cause-card card}))}}}]}))

(defcard "Hippocampic Mechanocytes"
  {:on-install {:async true
                :msg "suffer 1 meat damage"
                :effect (effect (damage eid :meat 1 {:unboostable true :card card}))}
   :data {:counter {:power 2}}
   :constant-effects [(runner-hand-size+ (req (get-counters card :power)))]})

(defcard "HQ Interface"
  {:events [(breach-access-bonus :hq 1)]})

(defcard "Keiko"
  {:constant-effects [(mu+ 2)]
   :events [{:event :spent-credits-from-card
             :req (req (and (not (facedown? target))
                            (has-subtype? target "Companion")
                            (= 1 (+ (event-count state :runner :spent-credits-from-card
                                                 #(and (not (facedown? (first %)))
                                                       (has-subtype? (first %) "Companion")))
                                    (event-count state :runner :runner-install
                                                 #(and (not (facedown? (:card (first %))))
                                                       (has-subtype? (:card (first %)) "Companion")))))))
             :msg "gain 1 [Credit]"
             :async true
             :effect (effect (gain-credits :runner eid 1))}
            {:event :runner-install
             :req (req (and (not (:facedown context))
                            (has-subtype? (:card context) "Companion")
                            (= 1 (+ (event-count state :runner :spent-credits-from-card
                                                 #(and (not (facedown? (first %)))
                                                       (has-subtype? (first %) "Companion")))
                                    (event-count state :runner :runner-install
                                                 #(and (not (:facedown (first %)))
                                                       (has-subtype? (:card (first %)) "Companion")))))))
             :msg "gain 1 [Credit]"
             :async true
             :effect (effect (gain-credits :runner eid 1))}]})

(defcard "Knobkierie"
  {:constant-effects [(virus-mu+ 3)]
   :events [{:event :successful-run
             :interactive (req true)
             :optional {:req (req (and (first-event? state :runner :successful-run)
                                       (pos? (count-virus-programs state))))
                        :prompt "Place 1 virus counter?"
                        :autoresolve (get-autoresolve :auto-fire)
                        :yes-ability {:prompt "Choose an installed virus program to place 1 virus counter on"
                                      :choices {:card #(and (installed? %)
                                                            (has-subtype? % "Virus")
                                                            (program? %))}
                                      :msg (msg "place 1 virus counter on " (:title target))
                                      :effect (effect (add-counter target :virus 1))}}}]
   :abilities [(set-autoresolve :auto-fire "Knobkierie")]})

(defcard "Lemuria Codecracker"
  {:abilities [{:cost [:click 1 :credit 1]
                :req (req (some #{:hq} (:successful-run runner-reg)))
                :choices {:card installed?}
                :effect (effect (expose eid target))
                :msg "expose 1 card"}]})

(defcard "LilyPAD"
  {:events [{:event :runner-install
             :optional {:prompt "Draw a card?"
                        :req (req (and
                                    (program? (:card target))
                                    (first-event? state :runner :runner-install #(program? (:card (first %))))))
                        :yes-ability {:msg "draw a card"
                                      :async true
                                      :effect (req (draw state :runner eid 1))}
                        :no-ability {:msg "declines to draw a card"}}}]
   :constant-effects [(mu+ 2)]})

(defcard "LLDS Memory Diamond"
  {:constant-effects [(link+ 1)
                      (runner-hand-size+ 1)
                      (mu+ 1)]})

(defcard "LLDS Processor"
  {:events [{:event :runner-install
             :silent (req true)
             :req (req (has-subtype? (:card context) "Icebreaker"))
             :effect (effect (pump (:card context) 1 :end-of-turn))}]})

(defcard "Lockpick"
  {:recurring 1
   :interactions {:pay-credits {:req (req (and (= :ability (:source-type eid))
                                               (has-subtype? target "Decoder")
                                               (has-subtype? target "Icebreaker")))
                                :type :recurring}}})

(defcard "Logos"
  {:constant-effects [(mu+ 1)
                      (runner-hand-size+ 1)]
   :events [{:event :agenda-scored
             :player :runner
             :prompt "Choose a card"
             :msg "add 1 card to their Grip from their Stack"
             :choices (req (cancellable (:deck runner)))
             :effect (effect (trigger-event :searched-stack nil)
                             (shuffle! :deck)
                             (move target :hand))}]})

(defcard "Lucky Charm"
  {:interactions {:prevent [{:type #{:end-run}
                             :req (req (and (some #{:hq} (:successful-run runner-reg))
                                            (corp? (:card-cause target))))}]}
   :abilities [{:msg "prevent the run from ending"
                :req (req (some #{:hq} (:successful-run runner-reg)))
                :cost [:remove-from-game]
                :effect (effect (end-run-prevent))}]})

(defcard "Mâché"
  (letfn [(pred [{:keys [card accessed]}]
            (and accessed (corp? card)))]
    {:abilities [{:label "Draw 1 card"
                  :msg "draw 1 card"
                  :cost [:power 3]
                  :keep-menu-open :while-3-power-tokens-left
                  :async true
                  :effect (effect (draw :runner eid 1))}]
     :events [{:event :runner-trash
               :once-per-instance true
               :req (req (and (some pred targets)
                              (first-event? state side :runner-trash (fn [targets] (some pred targets)))))
               :effect (req (let [target (some #(when (pred %) (:card %)) targets)
                                  cost (trash-cost state side target)]
                              (when cost
                                (system-msg state side (str "uses Mâché to place " cost
                                                            " power counters on itself"))
                                (add-counter state side card :power cost))))}]}))

(defcard "Marrow"
  {:constant-effects [(mu+ 1)
                      (runner-hand-size+ 3)]
   :on-install {:async true
                :effect (effect (damage eid :brain 1 {:card card}))}
   :events [{:event :agenda-scored
             :async true
             :interactive (req true)
             :effect (effect (continue-ability (sabotage-ability 1) card nil))}]})

(defcard "Masterwork (v37)"
  {:constant-effects [(mu+ 1)]
   :events [{:event :run
             :interactive (req true)
             :optional
             {:req (req (some #(and (hardware? %)
                                    (can-pay? state side (assoc eid :source card :source-type :runner-install) card %
                                              [:credit (install-cost state side % {:cost-bonus 1})]))
                              (:hand runner)))
              :prompt "Pay 1 [Credit] to install a piece of hardware?"
              :yes-ability {:async true
                            :prompt "Choose a piece of hardware"
                            :choices
                            {:req (req (and (in-hand? target)
                                            (hardware? target)
                                            (can-pay? state side (assoc eid :source card :source-type :runner-install) target nil
                                                      [:credit (install-cost state side target {:cost-bonus 1})])))}
                            :msg (msg "install " (:title target) " from the grip, paying 1 [Credit] more")
                            :effect (effect (runner-install eid target {:cost-bonus 1}))}}}
            {:event :runner-install
             :async true
             :interactive (req true)
             :req (req (and (hardware? (:card context))
                            (first-event? state side :runner-install #(hardware? (:card (first %))))))
             :msg "draw 1 card"
             :effect (effect (draw eid 1))}]})

(defcard "Māui"
  {:x-fn (req (count (get-in corp [:servers :hq :ices])))
   :constant-effects [(mu+ 2)]
   :recurring (get-x-fn)
   :interactions {:pay-credits {:req (req (= [:hq] (get-in @state [:run :server])))
                                :type :recurring}}})

(defcard "Maw"
  {:constant-effects [(mu+ 2)]
   :events [{:event :post-access-card
             :label "Trash a card from HQ"
             :async true
             ;; todo - no-trash-or-steal to an actual event.
             :req (req (and (= 1 (get-in @state [:runner :register :no-trash-or-steal]))
                            (pos? (count (:hand corp)))
                            (not (in-discard? target))
                            (not (in-scored? target))))
             :once :per-turn
             :msg "force the Corp to trash a random card from HQ"
             :effect (req (let [card-to-trash (first (shuffle (:hand corp)))
                                card-seen? (same-card? target card-to-trash)
                                card-to-trash (if card-seen? (assoc card-to-trash :seen true)
                                                card-to-trash)]
                            (trash state :corp eid card-to-trash {:cause-card card :cause :forced-to-trash})))}]})

(defcard "Maya"
  {:constant-effects [(mu+ 2)]
   :events [{:event :post-access-card
             :optional
             {:req (req (in-deck? (second targets)))
              :once :per-turn
              :prompt (msg "Move " (:title target) " to the bottom of R&D?")
              :yes-ability
              {:msg "move the card just accessed to the bottom of R&D"
               :async true
               :effect (req (move state :corp target :deck)
                            (gain-tags state :runner eid 1))}}}]})

(defcard "MemStrips"
  {:constant-effects [(virus-mu+ 3)]})

(defcard "Mind's Eye"
  {:implementation "Power counters added automatically"
   :constant-effects [(mu+ 1)]
   :events [{:event :successful-run
             :silent (req true)
             :req (req (= :rd (target-server context)))
             :effect (effect (add-counter card :power 1))}]
   :abilities [{:async true
                :cost [:click 1 :power 3]
                :msg "breach R&D"
                :effect (req (breach-server state side eid [:rd] {:no-root true}))}]})

(defcard "Mirror"
  {:constant-effects [(mu+ 2)]
   :events [{:event :successful-run
             :async true
             :req (req (= :rd (target-server context)))
             :effect (effect (continue-ability
                               {:prompt "Choose a card and replace 1 spent [Recurring Credits] on it"
                                :choices {:card #(< (get-counters % :recurring) (:recurring (card-def %) 0))}
                                :msg (msg "replace 1 spent [Recurring Credits] on " (:title target))
                                :effect (effect (add-counter target :recurring 1))}
                               card nil))}]})

(defcard "Monolith"
  (let [mhelper
        (fn mh [n]
          {:prompt "Choose a program to install"
           :choices {:req (req (and (program? target)
                                    (in-hand? target)
                                    (can-pay? state side (assoc eid :source card :source-type :runner-install) target nil
                                              [:credit (install-cost state side target {:cost-bonus -4})])))}
           :async true
           :effect (req (wait-for (runner-install state side target {:cost-bonus -4})
                                  (continue-ability state side (when (< n 3) (mh (inc n))) card nil)))})]
    {:interactions {:prevent [{:type #{:net :brain}
                               :req (req true)}]}
     :constant-effects [(mu+ 3)]
     :on-install {:async true
                  :effect (effect (continue-ability (mhelper 1) card nil))}
     :abilities [{:msg "prevent 1 brain or net damage"
                  :cost [:trash-program-from-hand 1]
                  :effect (effect (damage-prevent :brain 1)
                                  (damage-prevent :net 1))}]}))

(defcard "Mu Safecracker"
  {:implementation "Stealth credit restriction not enforced"
   :events [{:event :successful-run
             :optional
             {:req (req (and (= :hq (target-server context))
                             (some #(has-subtype? % "Stealth")
                                   (all-active state :runner))))
              :prompt "Pay 1 [Credits] to access 1 additional card?"
              :yes-ability
              {:cost [:credit 1]
               :cost-req all-stealth
               :msg "access 1 additional card from HQ"
               :effect (effect (register-events
                                card [(breach-access-bonus :hq 1 {:duration :end-of-run})]))}}}
            {:event :successful-run
             :optional
             {:req (req (and (= :rd (target-server context))
                             (some #(has-subtype? % "Stealth")
                                   (all-active state :runner))))
              :prompt "Pay 2 [Credits] to access 1 additional card?"
              :yes-ability
              {:cost [:credit 2]
               :cost-req all-stealth
               :msg "access 1 additional card from R&D"
               :effect (effect (register-events
                                card [(breach-access-bonus :rd 1 {:duration :end-of-run})]))}}}]})

(defcard "Muresh Bodysuit"
  {:events [{:event :pre-damage
             :once :per-turn
             :once-key :muresh-bodysuit
             :req (req (= target :meat))
             :msg "prevent the first meat damage this turn"
             :effect (effect (damage-prevent :meat 1))}]})

(defcard "Net-Ready Eyes"
  {:on-install {:async true
                :msg "suffer 2 meat damage"
                :effect (effect (damage eid :meat 2 {:unboostable true :card card}))}
   :events [{:event :run
             :req (req (some #(and (program? %)
                                   (has-subtype? % "Icebreaker"))
                             (all-active-installed state :runner)))
             :choices {:card #(and (installed? %)
                                   (has-subtype? % "Icebreaker"))}
             :msg (msg "give " (:title target) " +1 strength")
             :effect (effect (pump target 1 :end-of-run))}]})

(defcard "NetChip"
  {:abilities [{:async true
                :label "Install and host a program"
                :req (req (empty? (:hosted card)))
                :effect (effect
                          (continue-ability
                            (let [n (count (filter #(= (:title %) (:title card)) (all-active-installed state :runner)))]
                              {:async true
                               :cost [:click 1]
                               :prompt "Choose a program in the grip"
                               :choices {:card #(and (program? %)
                                                     (runner-can-install? state side % false)
                                                     (<= (:memoryunits %) n)
                                                     (in-hand? %))}
                               :msg (msg "install and host " (:title target))
                               :effect (effect (runner-install eid target {:host-card card :no-mu true}))})
                            card nil))}
               {:async true
                :label "Host an installed program (manual)"
                :req (req (empty? (:hosted card)))
                :effect (effect
                          (continue-ability
                            (let [n (count (filter #(= (:title %) (:title card)) (all-active-installed state :runner)))]
                              {:prompt "Choose an installed program"
                               :choices {:card #(and (program? %)
                                                     (<= (:memoryunits %) n)
                                                     (installed? %))}
                               :msg (msg "host " (:title target))
                               :effect (effect (host card target)
                                               (unregister-effects-for-card target #(= :used-mu (:type %)))
                                               (update-mu))})
                            card nil))}]})

(defcard "Obelus"
  {:constant-effects [(mu+ 1)
                      (runner-hand-size+ (req (count-tags state)))]
   :events [{:event :run-ends
             :once :per-turn
             :interactive (req true) ;;interact with other run-ends effects which modify the deck (ie boomerang)
             :req (req (and (:successful target)
                            (#{:rd :hq} (target-server target))
                            (first-event? state side :run-ends
                                          #(and (:successful (first %))
                                                (#{:rd :hq} (target-server (first %)))))))
             :msg (msg "draw " (quantify (total-cards-accessed target) "card"))
             :async true
             :effect (effect (draw eid (total-cards-accessed target)))}]})

(defcard "Omni-drive"
  {:recurring 1
   :abilities [{:async true
                :label "Install and host a program of 1[mu] or less"
                :req (req (empty? (:hosted card)))
                :cost [:click 1]
                :prompt "Choose a program of 1[mu] or less in the grip"
                :choices {:card #(and (program? %)
                                      (<= (:memoryunits %) 1)
                                      (in-hand? %))}
                :msg (msg "install and host " (:title target))
                :effect (effect (runner-install eid target {:host-card card :no-mu true}))}
               {:label "Host an installed program of 1[mu] or less (manual)"
                :prompt "Choose an installed program of 1[mu] or less"
                :choices {:card #(and (program? %)
                                      (<= (:memoryunits %) 1)
                                      (installed? %))}
                :msg (msg "host " (:title target))
                :effect (effect (host card target)
                                (unregister-effects-for-card target #(= :used-mu (:type %)))
                                (update-mu))}]
   :interactions {:pay-credits {:req (req (and (= :ability (:source-type eid))
                                               (program? target)
                                               (same-card? card (:host target))))
                                :type :recurring}}})

(defcard "PAN-Weave"
  {:on-install {:async true
                :msg "suffer 1 meat damage"
                :effect (effect (damage eid :meat 1 {:unboostable true :card card}))}
   :events [{:event :successful-run
             :req (req (and
                         (= :hq (first (:server target)))
                         (first-event? state side :successful-run #(= :hq (first (:server (first %)))))))
             :msg "force the Corp to lose 1 [Credits]"
             :async true
             :effect (req (if (pos? (:credit corp))
                            (wait-for (lose-credits state :corp 1)
                                      (system-msg state side (str "uses " (:title card) " to gain 1 [Credits]"))
                                      (gain-credits state :runner eid 1))
                            (effect-completed state side eid)))}]})

(defcard "Pantograph"
  (let [install-ability
        {:async true
         :prompt "Choose a card to install"
         :waiting-prompt true
         :player :runner
         :req (req (pos? (count (:hand runner))))
         :choices {:req (req (and (runner? target)
                                  (in-hand? target)
                                  (not (event? target))
                                  (runner-can-pay-and-install? state side eid target {:no-toast true})))}
         :msg (msg "install " (:title target))
         :effect (effect (runner-install
                          (assoc eid :source card :source-type :runner-install)
                          target nil))
         :cancel-effect (effect (system-msg :runner (str "declines to use " (:title card) " to install a card"))
                                (effect-completed eid))}
        gain-credit-ability
        {:interactive (req true)
         :async true
         :msg "gain 1 [Credits]"
         :effect (req (wait-for (gain-credits state :runner 1)
                                (continue-ability state side install-ability card nil)))}]
    {:constant-effects [(mu+ 1)]
     :events [(assoc gain-credit-ability :event :agenda-scored)
              (assoc gain-credit-ability :event :agenda-stolen)]}))

(defcard "Paragon"
  {:constant-effects [(mu+ 1)]
   :events [{:event :successful-run
             :interactive (get-autoresolve :auto-fire (complement never?))
             :silent (get-autoresolve :auto-fire never?)
             :optional
             {:req (req (first-event? state side :successful-run))
              :player :runner
              :autoresolve (get-autoresolve :auto-fire)
              :waiting-prompt true
              :prompt "Gain 1 [Credit] and look at the top card of the stack?"
              :yes-ability
              {:msg "gain 1 [Credit] and look at the top card of the stack"
               :async true
               :effect
               (req
                 (wait-for (gain-credits state :runner 1)
                           (continue-ability
                             state :runner
                             {:player :runner
                              :optional
                              {:prompt (msg "Add " (:title (first (:deck runner))) " to bottom of the stack?")
                               :yes-ability
                               {:msg "add the top card of the stack to the bottom"
                                :effect (effect (move :runner (first (:deck runner)) :deck))}
                               :no-ability
                               {:effect (effect (system-msg "does not add the top card of the the stack to the bottom"))}}}
                             card nil)))}
              :no-ability {:effect (effect (system-msg (str "declines to use " (:title card))))}}}]
   :abilities [(set-autoresolve :auto-fire "Paragon")]})

(defcard "Patchwork"
  (let [patchwork-ability {:once :per-turn
                           :effect (effect (update! (assoc-in card [:special :patchwork] true)))}]
    {:constant-effects [(mu+ 1)]
     :interactions
     {:pay-credits
      {:req (req (and (or (= :play (:source-type eid))
                          (= :runner-install (:source-type eid)))
                      ;; We need at least one card (that is not the card played) in hand
                      (not-empty (remove (partial same-card? target) (:hand runner)))
                      ;; Patchwork wasn't used in the traditional way
                      (not (get-in card [:special :patchwork]))
                      ;; Check if Patchwork can trigger
                      (can-trigger? state side eid patchwork-ability card targets)))
       :custom-amount 2
       :custom (req (let [cost-type (str (when (= :play (:source-type eid)) "play")
                                         (when (= :runner-install (:source-type eid)) "install"))
                          patchwork card
                          targetcard target]
                      (continue-ability
                        state side
                        {:prompt (str "Trash a card to lower the " cost-type
                                      " cost of " (:title targetcard) " by 2 [Credits]")
                         :async true
                         :choices {:card #(and (in-hand? %)
                                               (runner? %)
                                               (not (same-card? % targetcard)))}
                         :msg (msg "trash " (:title target) " to lower the " cost-type " cost of "
                                   (:title targetcard) " by 2 [Credits]")
                         ; provide 2 credits
                         :effect (req (wait-for (trash state side target {:unpreventable true
                                                                          :cause-card card})
                                                (register-once state side patchwork-ability patchwork)
                                                (effect-completed state side (make-result eid 2))))
                         ; provide 0 credits
                         :cancel-effect (effect (effect-completed (make-result eid 0)))}
                        card nil)))
       :type :custom
       :cost-reduction true}}}))

(defcard "Pennyshaver"
  {:constant-effects [(mu+ 1)]
   :events [{:event :successful-run
             :silent (req true)
             :async true
             :msg "place 1 [Credits]"
             :effect (req (add-counter state :runner eid card :credit 1 nil))}]
   :abilities [{:cost [:click 1]
                :label "Gain 1 [Credits]. Take all hosted credits"
                :async true
                :msg (msg "gain " (inc (get-counters card :credit)) " [Credits]")
                :effect (req (let [credits (inc (get-counters card :credit))]
                               (add-counter state side card :credit (-(dec credits)))
                               (gain-credits state :runner eid credits)))}]})

(defcard "Plascrete Carapace"
  {:data {:counter {:power 4}}
   :interactions {:prevent [{:type #{:meat}
                             :req (req true)}]}
   :events [(trash-on-empty :power)]
   :abilities [{:cost [:power 1]
                :msg "prevent 1 meat damage"
                :effect (req (damage-prevent state side :meat 1))}]})

(defcard "Poison Vial"
  {:data {:counter {:power 3}}
   :events [(trash-on-empty :power)]
   :abilities [(break-sub [:power 1] 2 "All" {:req (req (any-subs-broken? current-ice))})]})

(defcard "Polyhistor"
  (let [abi {:optional
             {:prompt "Draw 1 card to force the Corp to draw 1 card?"
              :yes-ability {:msg "draw 1 card and force the Corp to draw 1 card"
                            :async true
                            :effect (req (wait-for (draw state :runner 1)
                                                   (draw state :corp eid 1)))}
              :no-ability {:effect (effect (system-msg (str "declines to use " (:title card)))
                                           (effect-completed eid))}}}]
    {:constant-effects [(mu+ 1)
                        (link+ 1)]
     :events [{:event :pass-ice
               :req (req (and (= (:server run) [:hq])
                              (= (:position run) 1) ; trigger when last piece of ice is passed
                              (pos? (count (:deck runner)))))
               :async true
               :once :per-turn
               :effect (req (continue-ability state :runner abi card nil))}
              {:event :run
               :req (req (and (= (:server target) [:hq])
                              (zero? (:position target)) ; trigger on unprotected HQ
                              (pos? (count (:deck runner)))))
               :async true
               :once :per-turn
               :effect (req (continue-ability state :runner abi card nil))}]}))

(defcard "Prepaid VoicePAD"
  {:recurring 1
   :interactions {:pay-credits {:req (req (and
                                           (event? target)
                                           (or (= 0 (count (:cost-paid eid)))
                                               (:x-cost eid))
                                           (= :play (:source-type eid))))
                                :type :recurring}}})

(defcard "Prognostic Q-Loop"
  {:events [{:event :run
             :interactive (get-autoresolve :auto-fire (complement never?))
             :silent (get-autoresolve :auto-fire never?)
             :optional {:req (req (and (first-event? state side :run)
                                       (pos? (count (:deck runner)))))
                        :autoresolve (get-autoresolve :auto-fire)
                        :player :runner
                        :prompt "Look at top 2 cards of the stack?"
                        :yes-ability
                        {:msg "look at the top 2 cards of the stack"
                         :choices ["OK"]
                         :prompt (msg "The top 2 cards of the stack are "
                                      (enumerate-str (map :title (take 2 (:deck runner)))))}}}]
   :abilities [(set-autoresolve :auto-fire "Prognostic Q-Loop")
               {:label "Reveal and install top card of the stack"
                :once :per-turn
                :cost [:credit 1]
                :req (req (pos? (count (:deck runner))))
                :msg (msg "reveal the top card of the stack: " (:title (first (:deck runner))))
                :async true
                :effect
                (req
                  (wait-for
                    (reveal state side (first (:deck runner)))
                    (continue-ability
                      state side
                      (let [top-card (first (:deck runner))]
                        {:optional
                         {:req (req (or (program? top-card)
                                        (hardware? top-card)))
                          :prompt (msg "Install " (:title top-card) "?")
                          :yes-ability
                          {:async true
                           :effect (effect (runner-install (assoc eid :source-type :runner-install) top-card nil))}}})
                      card nil)))}]})

(defcard "Public Terminal"
  {:recurring 1
   :interactions {:pay-credits {:req (req (and (= :play (:source-type eid))
                                               (has-subtype? target "Run")))
                                :type :recurring}}})

(defcard "Q-Coherence Chip"
  {:constant-effects [(mu+ 1)]
   :events (let [e {:async true
                    :interactive (req true)
                    :req (req (and (installed? (:card target))
                                   (program? (:card target))))
                    :msg "trash itself"
                    :effect (effect (trash eid card {:cause-card card}))}]
             [(assoc e :event :runner-trash)
              (assoc e :event :corp-trash)])})

(defcard "Qianju PT"
  {:flags {:runner-phase-12 (req true)
           :forced-to-avoid-tag true}
   :abilities [{:label "Lose [Click], avoid 1 tag (start of turn)"
                :once :per-turn
                :req (req (:runner-phase-12 @state))
                :effect (effect (update! (assoc card :qianju-active true)))
                :msg "lose [Click] and avoid the first tag received until their next turn"}]
   :events [{:event :corp-turn-ends
             :effect (effect (update! (dissoc card :qianju-active)))}
            {:event :runner-turn-begins
             :req (req (:qianju-active card))
             :effect (effect (lose-clicks 1))}
            {:event :pre-tag
             :async true
             :req (req (:qianju-active card))
             :msg "avoid the first tag received"
             :effect (effect (update! (dissoc card :qianju-active))
                             (tag-prevent :runner eid 1))}]})

(defcard "R&D Interface"
  {:events [(breach-access-bonus :rd 1)]})

(defcard "Rabbit Hole"
  {:constant-effects [(link+ 1)]
   :on-install
   {:optional
    {:req (req (some #(when (= (:title %) (:title card)) %) (:deck runner)))
     :prompt (msg "Install another copy of " (:title card) "?")
     :yes-ability {:async true
                   :msg "install another copy of itself"
                   :effect (req (trigger-event state side :searched-stack nil)
                                (shuffle! state :runner :deck)
                                (when-let [c (some #(when (= (:title %) (:title card)) %)
                                                   (:deck runner))]
                                  (runner-install state side eid c nil)))}}}})

(defcard "Ramujan-reliant 550 BMI"
  {:interactions {:prevent [{:type #{:net :brain}
                             :req (req true)}]}
   :abilities [{:async true
                :label "prevent net or core damage"
                :trash-icon true
                :req (req (not-empty (:deck runner)))
                :effect (req (let [n (count (filter #(= (:title %) (:title card)) (all-active-installed state :runner)))]
                               (continue-ability
                                 state side
                                 {:async true
                                  :prompt "How much damage do you want to prevent?"
                                  :choices {:number (req (min n (count (:deck runner))))}
                                  :msg (msg "trash " (enumerate-str (map :title (take target (:deck runner))))
                                            " from their Stack and prevent " target " damage")
                                  :cost [:trash-can]
                                  :effect (effect (damage-prevent :net target)
                                                  (damage-prevent :brain target)
                                                  (mill :runner eid :runner target))}
                                 card nil)))}]})

(defcard "Recon Drone"
  ; eventmap uses reverse so we get the most recent event of each kind into map
  (letfn [(eventmap [s]
            (into {} (reverse (get s :turn-events))))]
    {:interactions {:prevent [{:type #{:net :brain :meat}
                               :req (req (and (:access @state)
                                              (= (:cid (second (:pre-damage (eventmap @state))))
                                                 (:cid (first (:pre-access-card (eventmap @state)))))))}]}
     :abilities [{:cost [:x-credits :trash-can]
                  :label "prevent damage"
                  :req (req (and (:access @state)
                                 (= (:cid (second (:pre-damage (eventmap @state))))
                                    (:cid (first (:pre-access-card (eventmap @state)))))))
                  :msg (msg "prevent " (cost-value eid :x-credits) " damage")
                  :effect (effect (damage-prevent (first (:pre-damage (eventmap @state))) (cost-value eid :x-credits)))}]}))

(defcard "Record Reconstructor"
  {:events [(successful-run-replace-breach
              {:target-server :archives
               :ability
               {:prompt "Choose one faceup card to add to the top of R&D"
                :req (req (seq (filter faceup? (:discard corp))))
                :choices (req (filter faceup? (:discard corp)))
                :msg (msg "add " (:title target) " to the top of R&D")
                :effect (effect (move :corp target :deck {:front true}))}})]})

(defcard "Reflection"
  {:constant-effects [(mu+ 1)
                      (link+ 1)]
   :events [{:event :jack-out
             :async true
             :effect (req (let [card (first (shuffle (:hand corp)))]
                            (system-msg state :runner (str  "force the Corp to reveal " (:title card) " from HQ"))
                            (reveal state :corp eid card)))}]})

(defcard "Replicator"
  (letfn [(hardware-and-in-deck? [target runner]
            (and (hardware? target)
                 (some #(= (:title %) (:title target)) (:deck runner))))]
    {:events [{:event :runner-install
               :interactive (req (hardware-and-in-deck? (:card context) runner))
               :silent (req (not (hardware-and-in-deck? (:card context) runner)))
               :optional
               {:prompt (msg "Search the stack for another copy of " (:title (:card context)) " and add it to your grip?")
                :req (req (hardware-and-in-deck? (:card context) runner))
                :yes-ability
                {:msg (msg "add a copy of " (:title (:card context)) " to their grip")
                 :effect (effect (trigger-event :searched-stack nil)
                           (shuffle! :deck)
                           (move (some #(when (= (:title %) (:title (:card context))) %) (:deck runner)) :hand))}}}]}))

(defcard "Respirocytes"
  (let [ability {:once :per-turn
                 :msg "draw 1 card and place a power counter"
                 :async true
                 :effect (req (wait-for (draw state :runner 1)
                                        (add-counter state side (get-card state card) :power 1)
                                        (if (= 3 (get-counters (get-card state card) :power))
                                          (do (system-msg state :runner (str "trashes " (:title card) " as it reached 3 power counters"))
                                              (trash state side eid card {:unpreventable true
                                                                          :cause-card card}))
                                          (effect-completed state side eid))))}
        event {:req (req (zero? (count (:hand runner))))
               :async true
               :effect (effect (continue-ability ability card targets))}]
    {:implementation "Only watches trashes, playing events, and installing"
     :on-install {:async true
                  :msg "suffer 1 meat damage"
                  :effect (effect (damage eid :meat 1 {:unboostable true
                                                       :card card}))}
     :events [(assoc event :event :play-event)
              (assoc event
                     :event :runner-trash
                     :once-per-instance true
                     :req (req (and (some #(and (runner? (:card %))
                                                (in-hand? (:card %)))
                                          targets)
                                    (zero? (count (:hand runner))))))
              (assoc event
                     :event :corp-trash
                     :once-per-instance true
                     :req (req (and (some #(and (runner? (:card %))
                                                (in-hand? (:card %)))
                                          targets)
                                    (zero? (count (:hand runner))))))
              (assoc event
                     :event :runner-install
                     :req (req (and (some #{:hand} (:previous-zone (:card context)))
                                    (zero? (count (:hand runner))))))
              {:event :runner-turn-begins
               :req (req (empty? (:hand runner)))
               :async true
               :effect (effect (continue-ability ability card nil))}
              {:event :corp-turn-begins
               :req (req (empty? (:hand runner)))
               :async true
               :effect (effect (continue-ability ability card nil))}]
     :abilities [ability]}))

(defcard "Rubicon Switch"
  {:abilities [{:cost [:click 1]
                :label "Derez a piece of ice rezzed this turn"
                :once :per-turn
                :async true
                :prompt "How many credits do you want to spend?"
                :choices :credit
                :effect (effect (continue-ability
                                  (let [spent-credits target]
                                    {:choices {:card #(and (ice? %)
                                                          (= :this-turn (:rezzed %))
                                                          (<= (:cost %) target))}
                                    :effect (effect (derez target))
                                    :msg (msg "spend " spent-credits "[Credits] and derez " (:title target))})
                                    card nil))}]})

(defcard "Security Chip"
  {:abilities [{:label "Add [Link] strength to a non-Cloud icebreaker until the end of the run"
                :msg (msg "add " (get-link state)
                          " strength to " (:title target)
                          " until the end of the run")
                :req (req (:run @state))
                :prompt "Choose one non-Cloud icebreaker"
                :choices {:card #(and (has-subtype? % "Icebreaker")
                                      (not (has-subtype? % "Cloud"))
                                      (installed? %))}
                :cost [:trash-can]
                :effect (effect (pump target (get-link state) :end-of-run))}
               {:label "Add [Link] strength to any Cloud icebreakers until the end of the run"
                :msg (msg "add " (get-link state)
                          " strength to " (count targets)
                          " Cloud icebreakers until the end of the run")
                :req (req (:run @state))
                :prompt "Choose any number of Cloud icebreakers"
                :choices {:max 50
                          :card #(and (has-subtype? % "Icebreaker")
                                      (has-subtype? % "Cloud")
                                      (installed? %))}
                :cost [:trash-can]
                :effect (req (doseq [t targets]
                               (pump state side t (get-link state) :end-of-run)
                               (update-breaker-strength state side t)))}]})

(defcard "Security Nexus"
  {:constant-effects [(mu+ 1)
                      (link+ 1)]
   :events [{:event :encounter-ice
             :interactive (req true)
             :optional
             {:prompt "Trace 5 to bypass current ice?"
              :once :per-turn
              :yes-ability
              {:msg "force the Corp to initiate a trace"
               :trace {:base 5
                       :successful {:msg "give the Runner 1 tag and end the run"
                                    :async true
                                    :effect (req (wait-for (gain-tags state :runner 1)
                                                           (end-run state side eid card)))}
                       :unsuccessful {:msg (msg "bypass " (card-str state current-ice))
                                      :effect (req (bypass-ice state))}}}}}]})

(defcard "Severnius Stim Implant"
  (letfn [(implant-fn [srv kw]
            {:prompt "Choose at least 2 cards in your Grip to trash"
             :cost [:click 1]
             :choices {:max (req (count (:hand runner)))
                       :card #(and (runner? %)
                                   (in-hand? %))}
             :msg (msg "trash " (quantify (count targets) "card")
                       " and access " (quantify (quot (count targets) 2) "additional card"))
             :async true
             :effect (req (let [bonus (quot (count targets) 2)]
                            (wait-for (trash-cards state side targets {:unpreventable true
                                                                       :cause-card card})
                                      (register-events
                                        state side card
                                        [(breach-access-bonus kw bonus {:duration :end-of-run})])
                                      (make-run state side eid srv card))))})]
    {:abilities [{:req (req (<= 2 (count (:hand runner))))
                  :label "Run HQ or R&D"
                  :prompt "Choose one"
                  :waiting-prompt true
                  :choices ["HQ" "R&D"]
                  :async true
                  :effect (effect (continue-ability (implant-fn target (if (= target "HQ") :hq :rd)) card nil))}]}))

(defcard "Şifr"
  (letfn [(index-of [pred coll]
            (some (fn [[idx item]] (when (pred item) idx))
                  (map-indexed vector coll)))
          (gather-pre-sifr-effects [sifr state side eid target targets]
            ;; This is needed because of the stupid ass rulings about how Sifr modifies
            ;; ice strength: Sifr only lowers the ice to 0 at the point it's activated,
            ;; and then other abilities (Sandburg, etc) can raise it back after, which
            ;; is DUMB, so that means we have to on the fly calculate what the strength
            ;; of the ice is at the moment Sifr would affect it.
            (if (card-flag? target :cannot-lower-strength true)
              0
              (->> (:effects @state)
                   (filter #(= :ice-strength (:type %)))
                   (filter #(if-not (:req %)
                              true
                              ((:req %) state side eid (get-card state (:card %)) (cons target targets))))
                   (#(split-at (index-of (fn [item] (same-card? sifr (:card item))) %) %))
                   (first)
                   (mapv #(if-not (fn? (:value %))
                            (:value %)
                            ((:value %) state side eid (get-card state (:card %)) (cons target targets))))
                   (reduce +)
                   (abs))))]
    {:constant-effects [(mu+ 2)]
     :events [{:event :encounter-ice
               :interactive (req true)
               :optional
               {:prompt "Lower your maximum hand size by 1 to reduce the strength of encountered ice to 0?"
                :once :per-turn
                :yes-ability
                {:msg (msg "lower their maximum hand size by 1 and reduce the strength of " (:title current-ice) " to 0")
                 :effect (effect
                           (register-floating-effect
                             card
                             {:type :hand-size
                              :duration :until-runner-turn-begins
                              :req (req (= :runner side))
                              :value -1})
                           (register-floating-effect
                             :runner card
                             (let [ice current-ice]
                               {:type :ice-strength
                                :duration :end-of-encounter
                                :req (req (same-card? target ice))
                                :value (req (- (+ (:strength target)
                                                  (gather-pre-sifr-effects card state side eid target (rest targets)))))})))}}}]}))

(defcard "Silencer"
  {:recurring 1
   :interactions {:pay-credits {:req (req (and (= :ability (:source-type eid))
                                               (has-subtype? target "Killer")
                                               (has-subtype? target "Icebreaker")))
                                :type :recurring}}})

(defcard "Simulchip"
  {:constant-effects [{:type :card-ability-additional-cost
                       :req (req (and (same-card? card target)
                                      (let [pred (fn [targets]
                                                   (some #(and (runner? (:card %))
                                                               (installed? (:card %))
                                                               (program? (:card %)))
                                                         targets))]
                                        (zero? (+ (event-count state nil :runner-trash pred)
                                                  (event-count state nil :corp-trash pred)
                                                  (event-count state nil :game-trash pred))))))
                       :value [:program 1]}]
   :abilities [{:async true
                :label "Install a program from the heap"
                :req (req (and (not (install-locked? state side))
                               (not (zone-locked? state :runner :discard))
                               (some #(and (program? %)
                                           (can-pay? state side (assoc eid :source card :source-type :runner-install) % nil
                                                     [:credit (install-cost state side % {:cost-bonus -3})]))
                                     (:discard runner))))
                :cost [:trash-can]
                :msg "install a program"
                :effect
                (effect
                  (continue-ability
                    {:show-discard true
                     :choices {:req (req (and (in-discard? target)
                                              (program? target)
                                              (can-pay? state side (assoc eid :source card :source-type :runner-install) target nil
                                                        [:credit (install-cost state side target {:cost-bonus -3})])))}
                     :effect (effect (runner-install (assoc eid :source card :source-type :runner-install) target {:cost-bonus -3}))}
                    card nil))}]})

(defcard "Skulljack"
  {:on-install {:async true
                :effect (effect (damage eid :brain 1 {:card card}))}
   :constant-effects [{:type :trash-cost
                       :value -1}]})

(defcard "Solidarity Badge"
  {:events [{:event :runner-turn-begins
             :req (req (pos? (get-counters (get-card state card) :power)))
             :async true
             :interactive (req (pos? (get-counters (get-card state card) :power)))
             :prompt "Choose one"
             :choices (req [(when (pos? (count-real-tags state)) "Remove 1 tag")
                            "Draw 1 card"
                            "Done"])
             :effect (req (if (= target "Draw 1 card")
                            (do (add-counter state side card :power -1)
                                (system-msg state side (str "uses " (:title card)
                                                            "to draw 1 card"))
                                (draw state :runner eid 1))
                            (if (= target "Remove 1 tag")
                              (do
                                (add-counter state side card :power -1)
                                (system-msg state side (str "uses " (:title card)
                                                            "to remove 1 tag"))
                                (lose-tags state :runner eid 1))
                              (effect-completed state :runner eid))))}
            {:event :runner-trash
             :async true
             :interactive (req true)
             :req (req (and (some #(corp? (:card %)) targets)
                            (first-event? state side :runner-trash
                                          (fn [targets]
                                            (some #(corp? (:card %)) targets)))))
             :once :per-turn
             :msg "place 1 power counter on itself"
             :effect (effect (add-counter :runner card :power 1)
                             (effect-completed eid))}]})

(defcard "Spinal Modem"
  {:constant-effects [(mu+ 1)]
   :recurring 2
   :events [{:event :successful-trace
             :req (req run)
             :msg "suffer 1 core damage"
             :effect (effect (damage eid :brain 1 {:card card}))}]
   :interactions {:pay-credits {:req (req (and (= :ability (:source-type eid))
                                               (has-subtype? target "Icebreaker")))
                                :type :recurring}}})

(defcard "Sports Hopper"
  {:constant-effects [(link+ 1)]
   :abilities [{:label "Draw 3 cards"
                :msg "draw 3 cards"
                :async true
                :cost [:trash-can]
                :effect (effect (draw :runner eid 3))}]})

(defcard "Spy Camera"
  {:abilities [{:cost [:click 1]
                :async true
                :label "Look at the top X cards of your Stack"
                :msg "look at the top X cards of their Stack and rearrange them"
                :waiting-prompt true
                :effect (req (let [n (count (filter #(= (:title %) (:title card))
                                                    (all-active-installed state :runner)))
                                   from (take n (:deck runner))]
                               (continue-ability
                                 state side
                                 (when (pos? (count from))
                                   (reorder-choice :runner :corp from '() (count from) from))
                                 card nil)))}
               {:label "Look at the top card of R&D"
                :msg "look at the top card of R&D"
                :cost [:trash-can]
                :effect (effect (continue-ability
                                  {:prompt (req (->> corp :deck first :title (str "The top card of R&D is ")))
                                   :choices ["OK"]}
                                  card nil))}]})

(defcard "Supercorridor"
  {:constant-effects [(mu+ 2)
                      (runner-hand-size+ 1)]
   :events [{:event :runner-turn-ends
             :interactive (get-autoresolve :auto-fire (complement never?))
             :silent (get-autoresolve :auto-fire never?)
             :optional
             {:req (req (= (:credit runner) (:credit corp)))
              :waiting-prompt true
              :prompt "Gain 2 [Credits]?"
              :player :runner
              :autoresolve (get-autoresolve :auto-fire)
              :yes-ability {:msg "gain 2 [Credits]"
                            :async true
                            :effect (effect (gain-credits eid 2))}
              :no-ability {:effect (effect (system-msg (str "declines to use " (:title card))))}}}]
   :abilities [(set-autoresolve :auto-fire "Supercorridor")]})

(defcard "Swift"
  {:constant-effects [(mu+ 1)]
   :events [{:event :play-event
             :req (req (and (has-subtype? (:card context) "Run")
                            (first-event? state side :play-event #(has-subtype? (:card (first %)) "Run"))))
             :msg "gain a [click]"
             :effect (effect (gain-clicks 1))}]})

(defcard "T400 Memory Diamond"
  {:constant-effects [(mu+ 1)
                      {:type :hand-size
                       :req (req (= :runner side))
                       :value 1}]})

(defcard "The Gauntlet"
  {:constant-effects [(mu+ 2)]
   :events [{:event :breach-server
             :req (req (= :hq target))
             :effect (req (let [broken-ice
                                (->> (run-events state side :subroutines-broken)
                                     (filter (fn [[ice _broken-subs]]
                                               (and (= :hq (second (get-zone ice)))
                                                    (all-subs-broken? ice)
                                                    (get-card state ice))))
                                     (keep #(:cid (first %)))
                                     (into #{}))
                                hq-ice
                                (->> (get-in @state (concat [:corp :servers :hq :ices]))
                                     (keep :cid)
                                     (filter broken-ice))]
                            (access-bonus state :runner :hq (count hq-ice))))}]})

(defcard "The Personal Touch"
  {:hosting {:card #(and (has-subtype? % "Icebreaker")
                         (installed? %))}
   :on-install {:effect (effect (update-breaker-strength (:host card)))}
   :constant-effects [{:type :breaker-strength
                       :req (req (same-card? target (:host card)))
                       :value 1}]})

(defcard "The Toolbox"
  {:constant-effects [(mu+ 2)
                      (link+ 2)]
   :recurring 2
   :interactions {:pay-credits {:req (req (and (= :ability (:source-type eid))
                                               (has-subtype? target "Icebreaker")))
                                :type :recurring}}})

(defcard "Time Bomb"
  {:data {:counter {:power 1}}
   :req (req (some #{:hq :rd :archives} (:successful-run runner-reg)))
   :events [{:event :runner-turn-begins
             :async true
             :effect (req (if (<= 3 (get-counters (get-card state card) :power))
                            (wait-for (trash state side card {:unpreventable :true
                                                              :cause-card card})
                                      (continue-ability state side
                                                        (sabotage-ability 3)
                                                        card nil))
                            (do (system-msg state side (str "uses " (:title card) " to place 1 power counter on itself"))
                                (add-counter state side card :power 1)
                                (effect-completed state side eid))))}]})

(defcard "Titanium Ribs"
  {:on-install {:async true
                :msg "suffer 2 meat damage"
                :effect (effect (enable-runner-damage-choice)
                                (damage eid :meat 2 {:unboostable true :card card}))}
   :leave-play (req (swap! state update :damage dissoc :damage-choose-runner))
   :events [{:event :pre-resolve-damage
             :async true
             :req (req (and (pos? (last targets))
                            (runner-can-choose-damage? state)
                            (not (get-in @state [:damage :damage-replace]))))
             :effect (req (let [dtype target
                                dmg (last targets)
                                hand (:hand runner)]
                            (continue-ability
                              state :runner
                              (if (< (count hand) dmg)
                                {:effect (effect (chosen-damage :runner hand))}
                                {:waiting-prompt true
                                 :prompt (msg "Choose " (quantify dmg "card") " to trash for the " (name dtype) " damage")
                                 :choices {:max dmg
                                           :all true
                                           :card #(and (in-hand? %)
                                                       (runner? %))}
                                 :msg (msg "trash " (enumerate-str (map :title targets)))
                                 :effect (effect (chosen-damage :runner targets))})
                              card nil)))}]})

(defcard "Top Hat"
  {:events [(successful-run-replace-breach
              {:target-server :rd
               :ability {:req (req (and (not= (:max-access run) 0)
                                        (pos? (count (:deck corp)))))
                         :prompt "Which card from the top of R&D would you like to access? (Card 1 is on top)"
                         :choices (req (map str (take (count (:deck corp)) (range 1 6))))
                         :msg (msg "only access the card at position " target " of R&D")
                         :async true
                         :effect (req (if (get-only-card-to-access state)
                                        (effect-completed state nil eid)
                                        (access-card state side eid (nth (:deck corp) (dec (str->int target))) "an unseen card")))}})]})

(defcard "Turntable"
  {:constant-effects [(mu+ 1)]
   :events [{:event :agenda-stolen
             :interactive (req true)
             :req (req (seq (:scored corp)))
             :async true
             :effect (effect
                       (continue-ability
                         (let [stolen (:card context)]
                           {:optional
                            {:prompt (msg "Swap " (:title stolen) " for an agenda in the Corp's score area?")
                             :yes-ability
                             {:prompt (str "Choose a scored Corp agenda to swap with " (:title stolen))
                              :choices {:card #(in-corp-scored? state side %)}
                              :msg (msg "swap " (:title stolen) " for " (:title target))
                              :effect (effect (swap-agendas target stolen))}}})
                         card targets))}]})

(defcard "Ubax"
  (let [ability {:req (req (:runner-phase-12 @state))
                 :msg "draw 1 card"
                 :label "Draw 1 card (start of turn)"
                 :once :per-turn
                 :async true
                 :effect (effect (draw eid 1))}]
    {:constant-effects [(mu+ 1)]
     :flags {:runner-turn-draw true
             :runner-phase-12 (req (< 1 (count (filter #(card-flag? % :runner-turn-draw true)
                                                       (cons (get-in @state [:runner :identity])
                                                             (all-active-installed state :runner))))))}
     :events [(assoc ability :event :runner-turn-begins)]
     :abilities [ability]}))

(defcard "Unregistered S&W '35"
  {:abilities
   [{:cost [:click 2]
     :req (req (and (some #{:hq} (:successful-run runner-reg))
                    (seq (filter
                           #(and (rezzed? %)
                                 (installed? %)
                                 (or (has-subtype? % "Bioroid")
                                     (has-subtype? % "Clone")
                                     (has-subtype? % "Executive")
                                     (has-subtype? % "Sysop")))
                           (all-active-installed state :corp)))))
     :label "trash a Bioroid, Clone, Executive or Sysop"
     :prompt "Choose a Bioroid, Clone, Executive, or Sysop to trash"
     :choices {:card #(and (rezzed? %)
                           (installed? %)
                           (or (has-subtype? % "Bioroid")
                               (has-subtype? % "Clone")
                               (has-subtype? % "Executive")
                               (has-subtype? % "Sysop")))}
     :async true
     :msg (msg "trash " (:title target))
     :effect (effect (trash eid target {:cause-card card}))}]})

(defcard "Vigil"
  (let [ability {:req (req (and (:runner-phase-12 @state)
                                (= (count (:hand corp)) (hand-size state :corp))))
                 :msg "draw 1 card"
                 :label "Draw 1 card (start of turn)"
                 :once :per-turn
                 :async true
                 :effect (effect (draw eid 1))}]
    {:constant-effects [(mu+ 1)]
     :events [(assoc ability :event :runner-turn-begins)]
     :abilities [ability]}))

(defcard "Virtuoso"
  {:constant-effects [(mu+ 1)]
   :events [(assoc identify-mark-ability :event :runner-turn-begins)
            {:event :successful-run
             :req (req (and (:marked-server target)
                            (first-event? state side :successful-run #(:marked-server (first %)))))
             :async true
             :effect (req (if (= :hq (first (:server target)))
                            (do
                              (system-msg state side (str "uses " (:title card) " to access 1 additional card from HQ this run"))
                              (register-events
                                  state side
                                  card [(breach-access-bonus :hq 1 {:duration :end-of-run})])
                                (effect-completed state side eid))
                            (do (system-msg state side (str "will use " (:title card) " to breach HQ when this run ends"))
                                (register-events
                                  state side
                                  card
                                  [{:event :run-ends
                                    :duration :end-of-run
                                    :async true
                                    :interactive (req true)
                                    :msg (msg "breach HQ")
                                    :effect (req (breach-server state :runner eid [:hq] nil))}])
                                (effect-completed state side eid))))}]})

(defcard "WAKE Implant v2A-JRJ"
  {:on-install {:async true
                :msg "suffer 1 meat damage"
                :effect (effect (damage eid :meat 1 {:unboostable true :card card}))}
   :events [{:event :successful-run
             :async true
             :req (req (= :hq (target-server context)))
             :msg "place 1 power counter on itself"
             :effect (req (add-counter state :runner card :power 1 {:placed true})
                          (effect-completed state side eid))}
            {:event :breach-server
             :async true
             :req (req (and (= :rd target)
                            (pos? (get-counters card :power))))
             :effect (req (continue-ability
                            state side
                            {:prompt "How many additional R&D accesses do you want to make?"
                             :choices {:number (req (min 3 (get-counters card :power)))
                                       :default (req (min 3 (get-counters card :power)))}
                             :msg (msg "access " (quantify target "additional card") " from R&D")
                             :waiting-prompt true
                             :async true
                             :effect (effect (access-bonus :rd (max 0 target))
                                             (add-counter :runner card :power (- target) {:placed true})
                                             (effect-completed eid))}
                            card nil))}]})

(defcard "Window"
  {:abilities [{:cost [:click 1]
                :keep-menu-open :while-clicks-left
                :msg "draw 1 card from the bottom of their Stack"
                :effect (effect (move (last (:deck runner)) :hand))}]})

(defcard "Zamba"
  {:implementation "Credit gain is automatic"
   :constant-effects [(mu+ 2)]
   :events [{:event :expose
             :async true
             :effect (effect (gain-credits :runner eid 1))
             :msg "gain 1 [Credits]"}]})

(defcard "Zenit Chip JZ-2MJ"
  {:on-install {:async true
                :effect (effect (damage eid :brain 1 {:card card}))}
   :events [{:event :successful-run
             :async true
             :req (req (and (is-central? (:server context))
                            (first-event? state side :successful-run
                                          (fn [targets]
                                            (let [context (first targets)]
                                              (is-central? (:server context)))))))
             :msg "draw 1 card"
             :effect (req (draw state :runner eid 1))}]})

(defcard "Zer0"
  {:abilities [{:cost [:click 1 :net 1]
                :once :per-turn
                :msg "gain 1 [Credits] and draw 2 cards"
                :async true
                :effect (req (wait-for (gain-credits state side 1)
                                       (draw state side eid 2)))}]})<|MERGE_RESOLUTION|>--- conflicted
+++ resolved
@@ -1054,23 +1054,13 @@
                                 (damage-prevent :net 1))}]})
 
 (defcard "Hermes"
-<<<<<<< HEAD
   (let [ab {:interactive (req true)
             :prompt "Choose an unrezzed card"
-            :choices {:card #(and (not (rezzed? %))
+            :choices {:card #(and (not (faceup? %))
                                   (installed? %)
                                   (corp? %))}
             :msg (msg "add " (card-str state target) " to HQ")
             :effect (effect (move :corp target :hand))}]
-=======
-  (let [leela {:interactive (req true)
-               :prompt "Choose an unrezzed card to return to HQ"
-               :choices {:card #(and (not (faceup? %))
-                                     (installed? %)
-                                     (corp? %))}
-               :msg (msg "add " (card-str state target) " to HQ")
-               :effect (effect (move :corp target :hand))}]
->>>>>>> 2a3cc6b5
     {:constant-effects [(mu+ 1)]
      :events [(assoc ab :event :agenda-scored)
               (assoc ab :event :agenda-stolen)]}))
