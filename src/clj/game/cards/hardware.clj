--- conflicted
+++ resolved
@@ -1964,13 +1964,8 @@
                               state :runner
                               (if (< (count hand) dmg)
                                 {:effect (effect (chosen-damage :runner hand))}
-<<<<<<< HEAD
-                                {:waiting-prompt "Runner to use Titanium Ribs to choose cards to be trashed"
+                                {:waiting-prompt "Runner to make a decision"
                                  :prompt (msg "Choose " dmg " cards to trash for the " (name dtype) " damage")
-=======
-                                {:waiting-prompt "Runner to make a decision"
-                                 :prompt (msg "Select " dmg " cards to trash for the " (name dtype) " damage")
->>>>>>> bbdcf867
                                  :choices {:max dmg
                                            :all true
                                            :card #(and (in-hand? %)
