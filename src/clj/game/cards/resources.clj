(ns game.cards.resources
  (:require
   [clojure.pprint :as pprint]
   [clojure.string :as str]
   [game.core.access :refer [access-bonus access-n-cards breach-server get-only-card-to-access steal
                             num-cards-to-access steal-cost-bonus]]
   [game.core.agendas :refer [update-all-advancement-requirements
                              update-all-agenda-points]]
   [game.core.bad-publicity :refer [gain-bad-publicity]]
   [game.core.board :refer [all-active all-active-installed all-installed
                            all-installed-runner card->server get-all-cards server->zone]]
   [game.core.card :refer [agenda? asset? assoc-host-zones card-index corp? condition-counter?
                           event? facedown? get-agenda-points get-card get-counters
                           get-title get-zone hardware? has-subtype? has-any-subtype? ice? identity?
                           in-discard? in-hand? in-scored? installed? is-type? program? resource? rezzed?
                           runner? upgrade? virus-program?]]
   [game.core.card-defs :refer [card-def]]
   [game.core.charge :refer [can-charge charge-ability]]
   [game.core.checkpoint :refer [fake-checkpoint]]
   [game.core.cost-fns :refer [has-trash-ability? install-cost rez-cost
                               trash-cost]]
   [game.core.costs :refer [total-available-credits]]
   [game.core.damage :refer [damage]]
   [game.core.def-helpers :refer [breach-access-bonus defcard offer-jack-out
                                  reorder-choice spend-credits take-credits trash-on-empty do-net-damage]]
   [game.core.drawing :refer [draw click-draw-bonus]]
   [game.core.effects :refer [register-lingering-effect update-disabled-cards]]
   [game.core.eid :refer [complete-with-result effect-completed make-eid]]
   [game.core.engine :refer [not-used-once? pay register-events
                             register-once register-suppress resolve-ability
                             trigger-event trigger-event-sync unregister-events unregister-suppress-by-uuid checkpoint]]
   [game.core.events :refer [event-count first-event?
                             first-installed-trash-own? first-run-event?
                             first-successful-run-on-server? get-turn-damage no-event? no-run-event?  second-event? turn-events]]
   [game.core.expose :refer [expose]]
   [game.core.finding :refer [find-cid]]
   [game.core.flags :refer [card-flag? clear-persistent-flag!
                            has-flag? in-corp-scored?
                            register-persistent-flag! register-turn-flag! zone-locked?]]
   [game.core.gaining :refer [gain gain-clicks gain-credits lose lose-clicks
                              lose-credits]]
   [game.core.hand-size :refer [corp-hand-size+ hand-size runner-hand-size+]]
   [game.core.hosting :refer [host]]
   [game.core.ice :refer [break-sub break-subroutine! get-strength ice-strength pump pump-ice
                          unbroken-subroutines-choice update-all-ice
                          update-all-icebreakers update-breaker-strength]]
   [game.core.identities :refer [disable-card enable-card]]
   [game.core.initializing :refer [card-init make-card]]
   [game.core.installing :refer [install-locked? runner-can-install? runner-can-pay-and-install?
                                 runner-install]]
   [game.core.link :refer [get-link link+]]
   [game.core.mark :refer [identify-mark-ability mark-changed-event is-mark?]]
   [game.core.memory :refer [available-mu]]
   [game.core.moving :refer [as-agenda flip-faceup forfeit mill move
                             remove-from-currently-drawing trash trash-cards]]
   [game.core.optional :refer [get-autoresolve never? set-autoresolve]]
   [game.core.payment :refer [build-spend-msg can-pay? ->c]]
   [game.core.pick-counters :refer [pick-virus-counters-to-spend]]
   [game.core.play-instants :refer [play-instant]]
   [game.core.prevention :refer [damage-name prevent-damage prevent-encounter prevent-tag prevent-trash-installed-by-type prevent-up-to-n-tags prevent-up-to-n-damage]]
   [game.core.prompts :refer [cancellable]]
   [game.core.props :refer [add-counter add-icon remove-icon]]
   [game.core.revealing :refer [reveal reveal-loud]]
   [game.core.rezzing :refer [derez rez]]
   [game.core.runs :refer [active-encounter? bypass-ice can-run-server? get-runnable-zones
                           gain-run-credits get-current-encounter
                           update-current-encounter
                           make-run set-next-phase
                           successful-run-replace-breach total-cards-accessed]]
   [game.core.sabotage :refer [sabotage-ability]]
   [game.core.say :refer [play-sfx system-msg]]
   [game.core.servers :refer [central->name is-central? is-remote?
                              protecting-same-server? remote->name target-server unknown->kw
                              zone->name zones->sorted-names]]
   [game.core.set-aside :refer [set-aside set-aside-for-me]]
   [game.core.shuffling :refer [shuffle!]]
   [game.core.tags :refer [gain-tags lose-tags]]
   [game.core.to-string :refer [card-str]]
   [game.core.toasts :refer [toast]]
   [game.core.threat :refer [threat-level]]
   [game.core.update :refer [update!]]
   [game.core.virus :refer [get-virus-counters number-of-runner-virus-counters]]
   [game.core.winning :refer [check-win-by-agenda]]
   [game.macros :refer [continue-ability effect msg req wait-for]]
   [game.utils :refer :all]
   [jinteki.utils :refer :all]
   [jinteki.validator :refer [legal?]]
   [medley.core :refer [find-first]]))

(defn- genetics-trigger?
  "Returns true if Genetics card should trigger - does not work with Adjusted Chronotype"
  [state side event]
  (or (first-event? state side event)
      (and (has-flag? state side :persistent :genetics-trigger-twice)
           (second-event? state side event))))

(defn- shard-constructor
  "Function for constructing a Shard card"
  [title target-server message effect-fn]
  {:events [(assoc
              (successful-run-replace-breach
                {:target-server target-server
                 :ability
                 {:async true
                  :effect (effect (runner-install eid card {:ignore-all-cost true
                                                            :msg-keys {:display-origin true
                                                                       :install-source card}}))}})
              :location :hand)]
   :abilities [{:async true
                :cost [(->c :trash-can)]
                :msg message
                :effect (effect (effect-fn eid card targets))}]})

(defn- move-virus-counter
  [state side eid from to count]
  (wait-for (add-counter state side from :virus (- count) {:suppress-checkpoint true})
            (add-counter state side eid to :virus count)))

(defn companion-builder
  "pay-credits-req says when it can be used. turn-ends-ability defines what happens,
  and requires `effect-completed`."
  [pay-credits-req turn-ends-ability ability]
  (let [place-credit {:msg "add 1 [Credits] to itself"
                      :async true
                      :effect (req (add-counter state side eid card :credit 1))}]
    {:interactions {:pay-credits {:req pay-credits-req
                                  :type :credit}}
     :events [(assoc place-credit :event :runner-turn-begins)
              (assoc place-credit :event :agenda-stolen)
              {:event :runner-turn-ends
               :req (req (<= 3 (get-counters (get-card state card) :credit)))
               :async true
               :effect (effect (continue-ability turn-ends-ability card targets))}]
     :abilities [ability]}))

(defn trash-when-tagged
  "Adds abilities for trashing a card when becoming tagged,
  and when updating disabled state while tagged, or on install.
  cname is provided for labelling the ability. Cards that disable things in a funny way (ie malia)
  may need to trigger a `disabled-cards-updated` event"
  [cname c]
  (letfn [(ev [] {:req (req tagged)
                  :interactive (req true)
                  :ability-name (str cname " (trash if tagged)")
                  :msg (msg "trash itself due to being tagged")
                  :async true
                  :effect (req (wait-for
                                 (trash state side card {:cause-card card})
                                 (if (and (get-card state card) tagged)
                                   (continue-ability state side (ev) card nil)
                                   (effect-completed state side eid))))})
          (evs [] [(assoc (ev) :event :tags-changed)
                   (assoc (ev) :event :disabled-cards-updated)])]
    (assoc c
           :events (into [] (concat (:events c) (evs)))
           :on-install (ev))))

(defn bitey-boi
  [f]
  (let [selector (resolve f)
        descriptor (str f)]
    {:abilities [{:req (req (and (get-current-encounter state)
                                 (rezzed? current-ice)
                                 (not (:broken (selector (:subroutines current-ice))))))
                  :break 1
                  :breaks "All"
                  :break-cost [(->c :trash-can)]
                  :cost [(->c :trash-can)]
                  :label (str "Break the " descriptor " subroutine")
                  :msg (msg "break the " descriptor " subroutine on " (:title current-ice)
                            " (\"[subroutine] " (:label (selector (:subroutines current-ice))) "\")")
                  :effect (req (break-subroutine! state current-ice (selector (:subroutines current-ice))))}]}))

;; Card definitions

(defcard "Aaron Marrón"
  (let [am {:msg "place 2 power counters on itself"
            :async true
            :effect (req (add-counter state side eid card :power 2))}]
    {:abilities [{:cost [(->c :power 1)]
                  :keep-menu-open :while-power-tokens-left
                  :msg "remove 1 tag and draw 1 card"
                  :async true
                  :effect (req (wait-for (lose-tags state side 1)
                                         (draw state side eid 1)))}]
     :events [(assoc am :event :agenda-scored)
              (assoc am :event :agenda-stolen)]}))

(defcard "Access to Globalsec"
  {:static-abilities [(link+ 1)]})

(defcard "Activist Support"
  {:events [{:event :corp-turn-begins
             :async true
             :effect (req (if (zero? (count-tags state))
                            (do (gain-tags state :runner eid 1)
                                (system-msg state :runner (str "uses " (:title card) " to take 1 tag")))
                            (effect-completed state :runner eid)))}
            {:event :runner-turn-begins
             :async true
             :effect (req (if (not (has-bad-pub? state))
                            (do (gain-bad-publicity state :corp eid 1)
                                (system-msg state :runner
                                            (str "uses " (:title card) " to give the corp 1 bad publicity")))
                            (effect-completed state :runner eid)))}]})

(defcard "Adjusted Chronotype"
  {:events [{:event :runner-click-loss
             :req (req (let [click-losses (->> (turn-events state side :runner-lose)
                                               (filter #(= :click (:type (first %))))
                                               (count))]
                            (or (= 1 click-losses)
                                (and (= 2 click-losses)
                                     (has-flag? state side :persistent :genetics-trigger-twice)))))
             :msg "gain [Click]"
             :effect (effect (gain-clicks :runner 1))}]})

(defcard "Aeneas Informant"
  {:events [{:event :post-access-card
             :optional
             {:autoresolve (get-autoresolve :auto-fire)
              :req (req (and (:trash (second targets))
                             (not (in-discard? target))))
              :prompt "Gain 1 [Credits] and reveal accessed card?"
              :yes-ability {:msg (msg (str "gain 1 [Credits]"
                                           (when-not (installed? target)
                                             (str " and reveal " (:title target)))))
                            :async true
                            :effect (effect (gain-credits eid 1))}}}]
   :abilities [(set-autoresolve :auto-fire "Aeneas Informant")]})

(defcard "Aesop's Pawnshop"
  (let [ability {:async true
                 :label "trash a card to gain 3 [Credits]"
                 :once :per-turn
                 :req (req (>= (count (all-installed state :runner)) 2))
                 :choices {:not-self true
                           :req (req (and (runner? target)
                                          (installed? target)))}
                 :msg (msg "trash " (:title target) " and gain 3 [Credits]")
                 :cancel-effect (effect (system-msg (str "declines to use " (:title card)))
                                        (effect-completed eid))
                 :effect (req (wait-for (trash state side target {:unpreventable true :cause-card card})
                                        (gain-credits state side eid 3)))}]
    {:flags {:runner-phase-12 (req (>= (count (all-installed state :runner)) 2))}
     :events [(assoc ability
                     :event :runner-turn-begins
                     :interactive (req true))]
     :abilities [ability]}))

(defcard "Akshara Sareen"
  {:in-play [:click-per-turn 1]
   :on-install {:msg "give each player 1 additional [Click] to spend during their turn"
                :effect (effect (gain :corp :click-per-turn 1))}
   :leave-play (effect (lose :corp :click-per-turn 1))})

(defcard "Algo Trading"
  {:flags {:runner-phase-12 (req (pos? (:credit runner)))}
   :abilities [{:label "Store up to 3 [Credit]"
                :prompt "How many credits do you want to store?"
                :once :per-turn
                :choices {:number (req (min 3 (total-available-credits state :runner eid card)))}
                :async true
                :effect (req (wait-for
                               (add-counter state side card :credit target {:suppress-checkpoint true})
                               (lose-credits state side eid target)))
                :msg (msg "store " target " [Credit]")}
               {:action true
                :label "Take all hosted credits"
                :cost [(->c :click 1) (->c :trash-can)]
                :msg (msg "gain " (get-counters card :credit) " [Credits]")
                :async true
                :effect (req (take-credits state side eid card :credit :all))}]
   :events [{:event :runner-turn-begins
             :req (req (>= (get-counters card :credit) 6))
             :msg "place 2 [Credit] on itself"
             :async true
             :effect (req (add-counter state side eid card :credit 2))}]})

(defcard "All-nighter"
  {:abilities [{:action true
                :cost [(->c :click 1) (->c :trash-can)]
                :effect (effect (gain-clicks 2))
                :msg "gain [Click][Click]"}]})

(defcard "Always Be Running"
  {:implementation "Run requirement not enforced"
   :events [{:event :runner-turn-begins
             :effect (req (toast state :runner "Reminder: Always Be Running requires a run on the first click" "info"))}]
   :abilities [(assoc (break-sub [(->c :lose-click 2)] 1 "All" {:req (req true)}) :once :per-turn)]})

(defcard "Amelia Earhart"
  {:flags {:runner-phase-12 (req true)}
   :events [{:event :run-ends
             :req (req (and (#{:hq :rd} (target-server context))
                            (>= (total-cards-accessed context) 3)))
             :msg "add 1 power counter to itself"
             :async true
             :effect (req (add-counter state side eid (get-card state card) :power 1))}
            {:event :runner-turn-begins
             :optional
             {:prompt "Trash this resource to force the Corp to lose 10 [Credits]?"
              :req (req (>= (get-counters (get-card state card) :power) 3))
              :yes-ability
              {:msg "trash itself and force the Corp to lose 10 [Credits]"
               :async true
               :effect (req (wait-for
                              (trash state side card {:cause-card card})
                              (lose-credits state :corp eid (min 10 (:credit corp)))))}}}]})

(defcard "Angel Arena"
  {:on-install {:prompt "How many credits do you want to spend?"
                :choices :credit
                :msg (msg "place " (quantify target "power counter") " on itself")
                :async true
                :effect (req (add-counter state side eid card :power target))}
   :events [(trash-on-empty :power)]
   :abilities [{:cost [(->c :power 1)]
                :keep-menu-open :while-power-tokens-left
                :msg "reveal the top card of Stack"
                :req (req (seq (:deck runner)))
                :async true
                :effect (req
                          (let [top-card (first (:deck runner))]
                            (wait-for
                              (reveal-loud state side card nil top-card)
                              (continue-ability
                                state side
                                {:optional
                                 {:prompt (msg "Add " (:title top-card) " to bottom of Stack?")
                                  :yes-ability
                                  {:msg (str "move " (:title top-card) " to the bottom of the Stack")
                                   :effect (req (move state side (first (:deck runner)) :deck))}}}
                                card nil))))}]})

(defcard "Armitage Codebusting"
  {:data {:counter {:credit 12}}
   :events [(trash-on-empty :credit)]
   :abilities [{:action true
                :cost [(->c :click 1)]
                :keep-menu-open :while-clicks-left
                :label "gain 2 [Credits]"
                :msg (msg "gain " (min 2 (get-counters card :credit)) " [Credits]")
                :async true
                :effect (req (take-credits state side eid card :credit 2))}]})

(defcard "Artist Colony"
  {:abilities [{:prompt "Choose a card to install"
                :label "install a card"
                :req (req (not (install-locked? state side)))
                :cost [(->c :forfeit)]
                :choices (req (cancellable (filter #(not (event? %)) (:deck runner)) :sorted))
                :async true
                :effect (effect (trigger-event :searched-stack)
                                (shuffle! :deck)
                                (runner-install eid target {:msg-keys {:install-source card
                                                                       :include-cost-from-eid eid
                                                                       :display-origin true}}))}]})

(defcard "Arruaceiras Crew"
  {:abilities [{:req (req (active-encounter? state))
                :cost [(->c :gain-tag 1)]
                :once :per-turn
                :label "Give encountered ice -2 strength"
                :msg (msg "give " (card-str state current-ice) " -2 strength for the remainder of the encounter")
                :effect (effect (pump-ice current-ice -2 :end-of-encounter))}
               {:label "Trash encountered ice"
                :async true
                :req (req (and (active-encounter? state)
                               (not (pos? (ice-strength state side current-ice)))))
                :cost [(->c :credit 2) (->c :trash-can)]
                :effect (effect (trash eid current-ice {:cause-card card}))
                :msg (msg "trash " (card-str state current-ice))}]})

(defcard "Asmund Pudlat"
  (letfn [(search-and-host [x]
            {:prompt (msg "Choose a virus or weapon card (" x " remaining)")
             :choices
             (req (let [hosted-cards (:hosted (get-card state card))
                        not-hosted? (fn [c] (not-any? #(= (:title %) (:title c)) hosted-cards))]
                    (cancellable (filter #(and (not-hosted? %)
                                               (has-any-subtype? % ["Virus" "Weapon"]))
                                         (:deck runner)) :sorted)))
             :async true
             :waiting-prompt true
             :msg (msg "host " (get-title target) " on itself")
             :effect (req (host state side card target)
                          (if (> x 1)
                            (continue-ability state side (search-and-host (dec x)) card nil)
                            (effect-completed state side eid)))})
          (trash-if-empty [state side eid card]
            (if-not (empty? (:hosted (get-card state card)))
              (effect-completed state side eid)
              (do (system-msg state side (str "trashes " (get-title card)))
                  (trash state side eid card {:unpreventable true :source-card card}))))]
    {:on-install {:msg "shuffle the stack"
                  :async true
                  :effect (req (wait-for (resolve-ability state side
                                                          (make-eid state eid) 
                                                          (search-and-host 2)
                                                          card nil)
                                         (trigger-event state side :searched-stack)
                                         (shuffle! state side :deck)
                                         (effect-completed state side eid)))}
      :events [{:event :runner-turn-begins
                :label "Add a hosted card to the grip (start of turn)"
                :prompt "Choose a hosted card to move to the grip"
                :choices {:req (req (same-card? card (:host target)))}
                :msg (msg "add " (get-title target) " to the grip")
                :once :per-turn
                :cancel-effect (req (system-msg state side (str "declines to use " (get-title card)))
                                    (trash-if-empty state side eid card))
                :async true
                :waiting-prompt true
                :effect (req (move state side target :hand)
                             (trash-if-empty state side eid card))}]}))

(defcard "Assimilator"
  {:abilities [{:action true
                :label "Turn a facedown card faceup"
                :cost [(->c :click 2)]
                :keep-menu-open :while-2-clicks-left
                :prompt "Choose a facedown installed card"
                :choices {:card #(and (facedown? %)
                                      (installed? %)
                                      (runner? %))}
                :async true
                :msg (msg "turn " (:title target) " faceup")
                :effect (req (if (event? target)
                               (trash state side eid target {:unpreventable true})
                               ;; Other cards are moved to rig and have events wired.
                               (do (flip-faceup state side target)
                                   (checkpoint state nil eid))))}]})

(defcard "Avgustina Ivanovskaya"
  {:events [{:event :runner-install
             :req (req (and (virus-program? (:card context))
                            (first-event? state side :runner-install #(virus-program? (:card (first %))))))
             :async true
             :effect (effect
                       (continue-ability
                         (sabotage-ability 1)
                         card nil))}]})

(defcard "Backstitching"
  ;; only fire the event for one backstitching per encounter (otherwise you have to press no 3x)
  (letfn [(is-min-index [state card]
            (let [stitches (filterv #(= (:title card) (:title %))
                                    (all-active-installed state :runner))
                  ordered (sort-by :index stitches)]
              (= (:index (first ordered)) (:index card))))]
    {:events [mark-changed-event
              (assoc identify-mark-ability :event :runner-turn-begins)
              {:event :encounter-ice
               :async true
               :interactive (req true)
               :optional
               {:prompt (msg "Trash " (:title card) " to bypass " (:title current-ice) "?")
                :req (req (and (is-min-index state card)
                               (= (:mark @state) (first (:server run)))))
                :yes-ability {:msg (msg "bypass " (:title current-ice))
                              :async true
                              :effect (req (wait-for (trash state side card {:cause-card card :cause :runner-ability})
                                                     (bypass-ice state)
                                                     (effect-completed state side eid)))}}}]}))

(defcard "\"Baklan\" Bochkin"
  {:events [{:event :encounter-ice
             :req (req (first-run-event? state side :encounter-ice))
             :msg "place 1 power counter on itself"
             :async true
             :effect (req (add-counter state side eid card :power 1))}]
   :abilities [{:label "Derez a piece of ice currently being encountered"
                :msg "derez a piece of ice currently being encountered and take 1 tag"
                :req (req (and (get-current-encounter state)
                               (rezzed? current-ice)
                               (<= (get-strength current-ice) (get-counters (get-card state card) :power))))
                :cost [(->c :trash-can)]
                :async true
                :effect (effect (derez current-ice {:source-card card})
                                (gain-tags eid 1))}]})

(defcard "Bank Job"
  {:data {:counter {:credit 8}}
   :events [(trash-on-empty :credit)
            (successful-run-replace-breach
              {:target-server :remote
               :ability
               {:async true
                :effect (req (letfn [(select-credits-ability [bj]
                                       {:prompt "How many hosted credits do you want to take?"
                                        :choices {:number (req (get-counters (get-card state bj) :credit))}
                                        :msg (msg "gain " target " [Credits]")
                                        :async true
                                        :effect (req (take-credits state side eid bj :credit target))})]
                               (if (< 1 (count (filter #(= (:title %) "Bank Job") (all-active-installed state :runner))))
                                 (continue-ability
                                   state side
                                   {:async true
                                    :prompt (msg "Choose a copy of " (:title card) " to use")
                                    :choices {:card #(and (installed? %)
                                                          (= (:title %) (:title card)))}
                                    :effect (effect (continue-ability (select-credits-ability target) target nil))}
                                   card nil)
                                 (continue-ability state side (select-credits-ability card) card nil))))}})]})

(defcard "Bazaar"
  (letfn [(hardware-and-in-hand? [target runner]
            (and (hardware? target)
                 (some #(same-card? :title % target) (:hand runner))))]
    {:events [{:event :runner-install
               :interactive (req (hardware-and-in-hand? (:card context) runner))
               :silent (req (not (hardware-and-in-hand? (:card context) runner)))
               :async true
               :req (req (and (hardware? (:card context))
                              (= [:hand] (:previous-zone (:card context)))))
               :effect (effect (continue-ability
                                 (let [hw (:title (:card context))]
                                   {:optional
                                    {:req (req (some #(when (= (:title %) hw) %) (:hand runner)))
                                     :prompt (msg "Install another copy of " hw "?")
                                     :yes-ability
                                     {:async true
                                      :effect (req (if-let [c (some #(when (= (:title %) hw) %) (:hand runner))]
                                                     (runner-install state side eid c {:msg-keys {:display-origin true
                                                                                                  :install-source card}})
                                                     (effect-completed state side eid)))}}})
                                 card nil))}]}))

(defcard "Beach Party"
  {:static-abilities [(runner-hand-size+ 5)]
   :events [{:event :runner-turn-begins
             :msg "lose [Click]"
             :effect (effect (lose-clicks 1))}]})

(defcard "Beatriz Friere Gonzalez"
  {:abilities [{:action true
                :cost [(->c :click 2)]
                :msg "Make a run on HQ"
                :makes-run true
                :async true
                :effect (req (make-run state :runner eid :hq card))}]
   :events [(successful-run-replace-breach
              {:target-server :hq
               :this-card-run true
               :mandatory true
               :ability {:msg "breach R&D, accessing 1 additional card"
                         :async true
                         :effect (req (register-events
                                        state side
                                        card [(breach-access-bonus :rd 1 {:duration :end-of-run})])
                                      (breach-server state :runner eid [:rd] nil))}})]})

(defcard "Beth Kilrain-Chang"
  (let [ability {:once :per-turn
                 :label "Gain 1 [Credits], draw 1 card, or gain [Click] (start of turn)"
                 :req (req (:runner-phase-12 @state))
                 :async true
                 :effect (req (let [c (:credit corp)
                                    b (:title card)]
                                (cond
                                  ;; gain 1 credit
                                  (<= 5 c 9)
                                  (do (system-msg state side (str "uses " b " to gain 1 [Credits]"))
                                      (gain-credits state side eid 1))
                                  ;; draw 1 card
                                  (<= 10 c 14)
                                  (do (system-msg state side (str "uses " b " to draw 1 card"))
                                      (draw state side eid 1))
                                  ;; gain 1 click
                                  (<= 15 c)
                                  (do (system-msg state side (str "uses " b " to gain [Click]"))
                                      (gain-clicks state side 1)
                                      (effect-completed state side eid))
                                  :else (effect-completed state side eid))))}]
    {:flags {:drip-economy true}
     :abilities [ability]
     :events [(assoc ability :event :runner-turn-begins)]}))

(defcard "Bhagat"
  {:events [{:event :successful-run
             :async true
             :req (req (and (= :hq (target-server context))
                            (first-successful-run-on-server? state :hq)))
             :msg "force the Corp to trash the top card of R&D"
             :effect (req (mill state :corp eid :corp 1))}]})

(defcard "Bio-Modeled Network"
  {:trash-icon true
   :prevention [{:prevents :damage
                 :type :ability
                 :max-uses 1
                 :ability {:async true
                           :cost [(->c :trash-can)]
                           :req (req
                                  (and (> (:remaining context) 1)
                                       (= :net (:type context))
                                       (not (:unpreventable context))))
                           :msg (msg "prevent " (dec (:remaining context)) " " (damage-name state :pre-damage) " damage")
                           :effect (req (prevent-damage state side eid :damage (dec (:remaining context))))}}]})

(defcard "Biometric Spoofing"
  {:trash-icon true
   :prevention [{:prevents :damage
                 :type :ability
                 :max-uses 1
                 :ability {:async true
                           :cost [(->c :trash-can)]
                           :req (req
                                  (and (pos? (:remaining context))
                                       (not (:unpreventable context))))
                           :msg (msg "prevent " (min 2 (:remaining context)) " " (damage-name state :pre-damage) " damage")
                           :effect (req (prevent-damage state side eid :damage (min 2 (:remaining context))))}}]})

(defcard "Blockade Runner"
  {:abilities [{:action true
                :cost [(->c :click 2)]
                :keep-menu-open :while-2-clicks-left
                :msg "draw 3 cards and shuffle 1 card from the grip back into the stack"
                :async true
                :effect (req (wait-for (draw state side 3)
                                       (continue-ability
                                         state side
                                         {:prompt "Choose a card in the grip to shuffle back into the stack"
                                          :choices {:card #(and (in-hand? %)
                                                                (runner? %))}
                                          :effect (effect (move target :deck)
                                                          (shuffle! :deck))}
                                         card nil)))}]})

(defcard "Bloo Moose"
  (let [ability {:req (req (not (zone-locked? state :runner :discard)))
                :label "Remove a card in the Heap from the game to gain 2 [Credits]"
                :once :per-turn
                :prompt "Choose a card in the Heap"
                :show-discard true
                :choices {:card #(and (in-discard? %)
                                      (runner? %))}
                :msg (msg "remove " (:title target) " from the game and gain 2 [Credits]")
                :async true
                :effect (effect (move target :rfg)
                                (gain-credits eid 2))}]
  {:flags {:runner-phase-12 (req (not (zone-locked? state :runner :discard)))}
   :events [(assoc ability
                   :event :runner-turn-begins
                   :interactive (req true))]
   :abilities [ability]}))

(defcard "Borrowed Satellite"
  {:static-abilities [(link+ 1)
                      (runner-hand-size+ 1)]})

(defcard "Bug Out Bag"
  {:on-install {:prompt "How many credits do you want to spend?"
                :choices :credit
                :msg (msg "place " (quantify target "power counter") " on itself")
                :async true
                :effect (req (add-counter state side eid card :power target))}
   :events [{:event :runner-turn-ends
             :req (req (zero? (count (:hand runner))))
             :msg (msg "draw " (quantify (get-counters card :power) "card"))
             :async true
             :effect (req (wait-for (draw state side (get-counters card :power))
                                    (trash state side eid card {:cause-card card})))}]})

(defcard "Caldera"
  {:prevention [{:prevents :damage
                 :type :ability
                 :ability {:async true
                           :cost [(->c :credit 3)]
                           :msg (msg "prevent 1 " (damage-name state :damage) " damage")
                           :req (req (and (contains? #{:net :core :brain} (:type context))
                                          (not (:unpreventable context))
                                          (pos? (:remaining context))))
                           :effect (req (prevent-damage state side eid :damage 1))}}]})

(defcard "Charlatan"
  {:abilities [{:action true
                :cost [(->c :click 2)]
                :label "Make a run"
                :prompt "Choose a server"
                :choices (req runnable-servers)
                :msg (msg "make a run on " target)
                :async true
                :effect
                (effect
                  (register-events
                    card
                    [{:event :approach-ice
                      :unregister-once-resolved true
                      :duration :end-of-run
                      :optional
                      {:prompt (msg "Pay " (get-strength (:ice context)) " [Credits] to bypass encountered piece of ice?")
                       :req (req (and (rezzed? (:ice context))
                                      (first-run-event? state side :approach-ice
                                                        (fn [targets]
                                                          (let [context (first targets)]
                                                            (rezzed? (:ice context)))))
                                      (can-pay? state :runner eid card nil
                                                [(->c :credit (get-strength (:ice context)))])))
                       :yes-ability
                       {:async true
                        :effect (req (let [ice (:ice context)]
                                       (wait-for (pay state :runner (make-eid state eid) card [(->c :credit (get-strength ice))])
                                                 (if-let [payment-str (:msg async-result)]
                                                   (do (system-msg state :runner
                                                                   (str (build-spend-msg payment-str "use")
                                                                        (:title card) " to bypass " (:title ice)))
                                                       (register-events
                                                         state :runner card
                                                         [{:event :encounter-ice
                                                           :req (req (and (same-card? ice (:ice context))
                                                                          (rezzed? (:ice context))))
                                                           :effect (req (bypass-ice state))}])
                                                       (effect-completed state side eid))
                                                   (do (system-msg state :runner
                                                                   (str "can't afford to pay to bypass " (:title ice)))
                                                       (effect-completed state side eid))))))}}}])
                  (make-run eid target card))}]})

(defcard "Chatterjee University"
  {:abilities [{:action true
                :cost [(->c :click 1)]
                :keep-menu-open :while-clicks-left
                :label "Place 1 power counter"
                :msg "place 1 power counter on itself"
                :async true
                :effect (req (add-counter state side eid card :power 1))}
               {:action true
                :cost [(->c :click 1)]
                :keep-menu-open :while-clicks-left
                :label "Install a program from the grip"
                :prompt "Choose a program to install"
                :async true
                :choices
                {:async true
                 :req (req (and (program? target)
                                (in-hand? target)
                                (can-pay? state :runner (assoc eid :source card :source-type :runner-install) target nil
                                          [(->c :credit (install-cost state side target
                                                                      {:cost-bonus (- (get-counters card :power))}))])))}
                :effect (req (wait-for (runner-install state side target {:msg-keys {:install-source card
                                                                                     :display-origin true}
                                                                          :cost-bonus (- (get-counters card :power))})
                                       (if (pos? (get-counters card :power))
                                         (add-counter state side eid card :power -1)
                                         (effect-completed state side eid))))}]})

(defcard "Chrome Parlor"
  {:prevention [{:prevents :pre-damage
                 :type :event
                 :max-uses 1
                 :mandatory true
                 :ability {:async true
                           :req (req
                                  (and (pos? (:remaining context))
                                       (has-subtype? (:source-card context) "Cybernetic")
                                       (not (:unpreventable context))))
                           :msg (msg "prevent " (:remaining context) " " (damage-name state :pre-damage) " damage")
                           :effect (req (prevent-damage state side eid :pre-damage :all))}}]})

(defcard "Citadel Sanctuary"
  {:trash-icon true
   :prevention [{:prevents :damage
                 :type :ability
                 :prompt "Use Citadel Sanctuary to prevent meat damage?"
                 :ability {:async true
                           :cost [(->c :trash-can) (->c :trash-entire-hand)]
                           :req (req
                                  (and (pos? (:remaining context))
                                       (= :meat (:type context))
                                       (not (:unpreventable context))))
                           :msg (msg "prevent " (:remaining context) " " (damage-name state :pre-damage) " damage")
                           :effect (req (prevent-damage state side eid :damage :all))}}]
   :events [{:event :runner-turn-ends
             :interactive (req true)
             :msg "force the Corp to initiate a trace"
             :label "Trace 1 - If unsuccessful, Runner removes 1 tag"
             :trace {:base 1
                     :req (req tagged)
                     :unsuccessful {:msg "remove 1 tag"
                                    :async true
                                    :effect (effect (lose-tags :runner eid 1))}}}]})

(defcard "Clan Vengeance"
  {:events [{:event :damage
             :req (req (pos? (:amount context)))
             :msg "place 1 power counter on itself"
             :async true
             :effect (req (add-counter state side eid card :power 1))}]
   :abilities [{:label "Trash 1 random card from HQ for each hosted power counter"
                :async true
                :req (req (pos? (get-counters card :power)))
                :cost [(->c :trash-can)]
                :msg (msg "trash " (quantify (min (get-counters card :power) (count (:hand corp))) "card")
                          " from HQ")
                :effect (effect (trash-cards eid (take (min (get-counters card :power) (count (:hand corp)))
                                                       (shuffle (:hand corp))) {:cause-card card}))}]})

(defcard "Climactic Showdown"
  (letfn [(iced-servers [state side eid card]
            (filter #(-> (get-in @state (cons :corp (server->zone state %))) :ices count pos?)
                    (zones->sorted-names (get-runnable-zones state side eid card nil))))
          (trash-or-bonus [chosen-server]
            {:player :corp
             :waiting-prompt true
             :prompt "Choose a piece of ice to trash"
             :choices {:card #(and (= (last (get-zone %)) :ices)
                                   (= chosen-server (rest (butlast (get-zone %)))))}
             :async true
             :effect (effect (system-msg (str "trashes " (card-str state target)))
                             (trash :corp eid target {:unpreventable true :cause-card card :cause :forced-to-trash}))
             :cancel-effect (effect (system-msg (str "declines to trash a piece of ice protecting " (zone->name chosen-server)))
                                    (register-events
                                      :runner card
                                      [{:event :breach-server
                                        :duration :until-runner-turn-ends
                                        :req (req (#{:hq :rd} target))
                                        :once :per-turn
                                        :msg (msg "access 2 additional cards from " (zone->name target))
                                        :effect (effect (access-bonus :runner target 2))}])
                                    (effect-completed eid))})]
    {:events [{:event :runner-turn-begins
               :async true
               :interactive (req true)
               :effect (req (let [card (move state side card :rfg)]
                              (continue-ability
                                state side
                                (if (pos? (count (iced-servers state side eid card)))
                                  {:prompt "Choose a server"
                                   :waiting-prompt true
                                   :choices (req (iced-servers state side eid card))
                                   :msg (msg "choose " (zone->name (unknown->kw target))
                                             " and remove itself from the game")
                                   :async true
                                   :effect (effect (continue-ability
                                                     :corp
                                                     (trash-or-bonus (rest (server->zone state target)))
                                                     card nil))}
                                  {:msg "remove itself from the game"})
                                card nil)))}]}))

(defcard "Compromised Employee"
  {:recurring 1
   :events [{:event :rez
             :req (req (ice? (:card context)))
             :msg "gain 1 [Credits]"
             :async true
             :effect (effect (gain-credits :runner eid 1))}]
   :interactions {:pay-credits {:req (req (= :trace (:source-type eid)))
                                :type :recurring}}})

(defcard "Cookbook"
  {:special {:auto-fire :always}
   :events [{:event :runner-install
             :interactive (req true)
             :optional {:prompt "Place 1 virus counter?"
                        :req (req (has-subtype? (:card context) "Virus"))
                        :autoresolve (get-autoresolve :auto-fire)
                        :yes-ability {:msg (msg "place 1 virus counter on " (card-str state (:card context)))
                                      :async true
                                      :effect (req (add-counter state side eid (:card context) :virus 1))}}}]
   :abilities [(set-autoresolve :auto-fire "Cookbook")]})

(defcard "Corporate Defector"
  {:events [{:event :corp-click-draw
             :msg (msg "force the Corp to reveal that they drew " (:title (:card context)))
             :async true
             :effect (effect (reveal eid (:card context)))}]})

(defcard "Councilman"
  {:events [{:event :rez
             :req (req (and (or (asset? (:card context))
                                (upgrade? (:card context)))
                            (can-pay? state :runner (assoc eid :source card :source-type :ability)
                                      card nil
                                      [(->c :credit (rez-cost state :corp (:card context)))])))
             :async true
             :effect
             (effect
               (continue-ability
                 {:optional
                  {:player :runner
                   :waiting-prompt true
                   :prompt (msg "Trash " (:title card) " and pay " (rez-cost state :corp (:card context))
                                " [Credits] to derez " (:title (:card context)) "?")
                   :yes-ability
                   {:cost [(->c :credit (rez-cost state :corp (:card context)))]
                    :msg (msg "derez " (:title (:card context))
                              " and prevent it from being rezzed this turn")
                    :async true
                    :effect (req (wait-for (trash state side card {:cause-card card})
                                           (when-not (get-card state card)
                                             (derez state :runner (:card context) {:no-msg true})
                                             (register-turn-flag!
                                               state side card :can-rez
                                               (fn [state _ card]
                                                 (if (same-card? card (:card context))
                                                   ((constantly false)
                                                    (toast state :corp "Cannot rez the rest of this turn due to Councilman"))
                                                   true))))
                                           (effect-completed state side eid)))}}}
                 card targets))}]})

(defcard "Counter Surveillance"
  (let [ability (successful-run-replace-breach
                  {:mandatory true
                   :duration :end-of-run
                   :ability
                   {:async true
                    :effect (req (let [tags (count-tags state)]
                                   (if (<= tags (total-available-credits state :runner eid card))
                                     ;; Can pay, do access
                                     (continue-ability
                                       state :runner
                                       {:async true
                                        :cost [(->c :credit tags)]
                                        :msg (msg "access up to " (quantify tags "card") " from " (zone->name (:server run)))
                                        :effect (req (continue-ability
                                                      state :runner
                                                      {:async true
                                                       :prompt "How many cards do you want to access?"
                                                       :waiting-prompt true
                                                       :choices {:number (req tags)
                                                                 :default (req tags)}
                                                       :effect (effect (access-n-cards eid (:server run) target))}
                                                      card nil))}
                                       card targets)
                                     ;; Can't pay, don't access cards
                                     (do (system-msg state :runner (str "could not afford to use " (:title card)))
                                         (effect-completed state nil eid)))))}})]
    {:abilities [{:action true
                  :cost [(->c :click 1) (->c :trash-can)]
                  :label "Run a server"
                  :makes-run true
                  :prompt "Choose a server"
                  :msg (msg "make a run on " target)
                  :choices (req runnable-servers)
                  :async true
                  :effect (effect (register-events card [ability])
                                  (make-run eid target card))}]}))

(defcard "Crash Space"
  {:trash-icon true
   :prevention [{:prevents :damage
                 :type :ability
                 :ability (assoc (prevent-up-to-n-damage 3 :damage #{:meat})
                                 :cost [(->c :trash-can)])}]
   :interactions {:pay-credits {:req (req (or (= :remove-tag (:source-type eid))
                                              (and (same-card? (:source eid) (:basic-action-card runner))
                                                   (= 5 (:ability-idx (:source-info eid))))))
                                :type :recurring}}
   :recurring 2})

(defcard "Crowdfunding"
  (let [ability {:async true
                 :once :per-turn
                 :label "Take 1 [Credits] (start of turn)"
                 :msg "gain 1 [Credits]"
                 :req (req (and (:runner-phase-12 @state)
                                (pos? (get-counters card :credit))))
                 :effect (req
                           (letfn [(maybe-trash-myself [state side eid card]
                                     (system-msg state :runner (str "trashes Crowdfunding"
                                                                    (when (seq (:deck runner))
                                                                      " and draws 1 card")))
                                     (wait-for
                                       (trash state :runner card {:cause-card card :suppress-checkpoint true})
                                       (wait-for
                                         (draw state :runner 1)
                                         (if (get-card state card)
                                           (maybe-trash-myself state side eid card)
                                           (effect-completed state side eid)))))]
                             (wait-for (take-credits state side card :credit 1)
                                       (if (not (pos? (get-counters (get-card state card) :credit)))
                                         (maybe-trash-myself state side eid card)
                                          (effect-completed state side eid)))))}]
    {:data {:counter {:credit 3}}
     :highlight-in-discard true
     :flags {:drip-economy true
             :runner-turn-draw (req (= 1 (get-counters (get-card state card) :credit)))
             :runner-phase-12 (req (= 1 (get-counters (get-card state card) :credit)))}
     :abilities [ability]
     :events [(assoc ability :event :runner-turn-begins)
              {:event :runner-turn-ends
               :async true
               :location :discard
               :req (req (runner-can-install? state side card nil))
               :effect (effect
                         (continue-ability
                           {:optional
                            {:req (req (and (<= 3 (count (:successful-run runner-reg)))
                                            (not (get-in @state [:runner :register :crowdfunding-prompt]))))
                             :player :runner
                             :prompt "Install Crowdfunding from the Heap?"
                             :yes-ability {:async true
                                           :effect (effect (runner-install :runner eid card {:ignore-all-cost true
                                                                                             :msg-keys {:install-source card
                                                                                                        :display-origin true}}))}
                             ;; Add a register to note that the player was already asked about installing,
                             ;; to prevent multiple copies from prompting multiple times.
                             :no-ability {:effect (req (swap! state assoc-in [:runner :register :crowdfunding-prompt] true))}}}
                           card nil))}]}))

(defcard "Crypt"
  {:events [{:event :successful-run
             :silent (req true)
             :optional {:prompt (msg "Place 1 virus counter on " (:title card) "?")
                        :req (req (= :archives (target-server context)))
                        :autoresolve (get-autoresolve :auto-place-counter)
                        :yes-ability {:msg "place 1 virus counter on itself"
                                      :async true
                                      :effect (req (add-counter state side eid card :virus 1))}}}]
   :abilities [{:action true
                :async true
                :label "Install a virus program from the stack"
                :prompt "Choose a virus"
                :choices (req (cancellable (filter #(and (program? %)
                                                         (has-subtype? % "Virus"))
                                                   (:deck runner)) :sorted))
                :cost [(->c :click 1) (->c :virus 3) (->c :trash-can)]
                :effect (effect (trigger-event :searched-stack)
                                (shuffle! :deck)
                                (runner-install (assoc eid :source card :source-type :runner-install) target {:msg-keys {:install-source card
                                                                                                                         :display-origin true}}))}
               (set-autoresolve :auto-place-counter "Crypt placing virus counters on itself")]})

(defcard "Cybertrooper Talut"
  {:static-abilities [(link+ 1)]
   :events [{:event :runner-install
             :silent (req true)
             :req (req (and (has-subtype? (:card context) "Icebreaker")
                            (not (has-subtype? (:card context) "AI"))))
             :effect (effect (pump (:card context) 2 :end-of-turn))}]})

(defcard "Dadiana Chacon"
  (letfn [(trash-effect [] {:async true
                            :req (req (zero? (get-in @state [:runner :credit])))
                            :msg "suffer 3 meat damage"
                            :effect (req (wait-for
                                           (trash state :runner card {:cause-card card :suppress-checkpoint true})
                                           (wait-for
                                             (damage state :runner :meat 3 {:unboostable true :card card})
                                             (if (get-card state card)
                                               (continue-ability state side (trash-effect) card nil)
                                               (effect-completed state side eid)))))})]
    {:on-install {:async true
                  :effect (req (if (zero? (get-in @state [:runner :credit]))
                                 (continue-ability state side (trash-effect) card nil)
                                 (effect-completed state side eid)))}
     :flags {:drip-economy true}
     :events [(assoc (trash-effect) :event :runner-credit-loss)
              (assoc (trash-effect) :event :runner-spent-credits)
              {:event :runner-turn-begins
               :once :per-turn
               :interactive (req true)
               :async true
               :effect
               (effect (continue-ability
                         {:msg "gain 1 [Credits]"
                          :req (req (< (get-in @state [:runner :credit]) 6))
                          :async true
                          :effect (effect (gain-credits :runner eid 1))}
                         card nil))}]}))

(defcard "Daily Casts"
  (let [ability {:once :per-turn
                 :label "Take 2 [Credits] (start of turn)"
                 :req (req (and (:runner-phase-12 @state)
                                (pos? (get-counters card :credit))))
                 :msg (msg "gain " (min 2 (get-counters card :credit)) " [Credits]")
                 :async true
                 :effect (req (take-credits state side eid card :credit 2))}]
    {:data {:counter {:credit 8}}
     :flags {:drip-economy true}
     :abilities [ability]
     :events [(assoc ability :event :runner-turn-begins)
              (trash-on-empty :credit)]}))

(defcard "Daeg, First Net-Cat"
  (let [ability {:async true
                 :interactive (req true)
                 :effect (effect (continue-ability (charge-ability state side) card nil))}]
    {:events [(assoc ability :event :agenda-scored)
              (assoc ability :event :agenda-stolen)]}))

(defcard "Data Dealer"
  {:abilities [{:action true
                :cost [(->c :click 1) (->c :forfeit)]
                :async true
                :effect (effect (gain-credits eid 9))
                :msg "gain 9 [Credits]"}]})

(defcard "Data Folding"
  (let [ability {:label "Gain 1 [Credits] (start of turn)"
                 :msg "gain 1 [Credits]"
                 :once :per-turn
                 :req (req (and (<= 2 (available-mu state))
                                (:runner-phase-12 @state)))
                 :async true
                 :effect (effect (gain-credits eid 1))}]
    {:flags {:drip-economy true}
     :abilities [ability]
     :events [(assoc ability :event :runner-turn-begins)]}))

(defcard "Data Leak Reversal"
  {:req (req (some #{:hq :rd :archives} (:successful-run runner-reg)))
   :abilities [{:action true
                :async true
                :req (req tagged)
                :cost [(->c :click 1)]
                :keep-menu-open :while-clicks-left
                :effect (req (mill state :corp eid :corp 1))
                :msg "force the Corp to trash the top card of R&D"}]})

(defcard "DDoS"
  {:abilities [{:msg "prevent the corp from rezzing the outermost piece of ice during a run on any server this turn"
                :cost [(->c :trash-can)]
                :effect (effect
                          (register-turn-flag!
                            card :can-rez
                            (fn [state _ card]
                              (let [idx (card-index state card)]
                                (if (and (ice? card)
                                         idx
                                         (= (count (get-in @state (concat [:corp :servers] (:server (:run @state)) [:ices])))
                                            (inc idx)))
                                  ((constantly false) (toast state :corp "Cannot rez any outermost ice due to DDoS." "warning"))
                                  true)))))}]})

(defcard "Dean Lister"
  {:abilities [{:req (req run)
                :label "pump icebreaker"
                :msg (msg "give +1 strength for each card in [their] Grip to " (:title target) " until the end of the run")
                :choices {:card #(and (installed? %)
                                      (has-subtype? % "Icebreaker"))}
                :cost [(->c :trash-can)]
                :effect (effect (register-lingering-effect
                                  card
                                  (let [breaker target]
                                    {:type :breaker-strength
                                     :duration :end-of-run
                                     :req (req (same-card? breaker target))
                                     :value (req (count (:hand runner)))}))
                                (update-breaker-strength target))}]})

(defcard "Debbie \"Downtown\" Moreira"
  {:on-install {:req (req (threat-level 4 state))
                :msg "place 2 [Credits] on itself"
                :async true
                :effect (req (add-counter state side eid card :credit 2))}
   :events [{:event :play-event
             :req (req (has-subtype? (:card context) "Run"))
             :async true
             :effect (req (add-counter state side eid card :credit 1))}]
   :abilities [{:msg "take 1 [Credits]"
                :async true
                :req (req (pos? (get-counters (get-card state card) :credit)))
                :effect (req (spend-credits state side eid card :credit 1))}
               {:action true
                :label "Run a server"
                :cost [(->c :click 1)]
                :async true
                :makes-run true
                :prompt "Choose a server"
                :choices (req runnable-servers)
                :effect (req (make-run state :runner eid target card))}]
   :interactions {:pay-credits {:req (req (and (get-in card [:special :run-id])
                                               (= (get-in card [:special :run-id]) (:run-id run))))
                                :type :credit}}})

(defcard "Decoy"
  {:trash-icon true
   :prevention [{:prevents :tag
                 :type :ability
                 :label "Decoy"
                 :prompt "Trash Decoy to avoid 1 tag?"
                 :ability {:async true
                           :cost [(->c :trash-can)]
                           :msg "avoid 1 tag"
                           :effect (req (prevent-tag state :runner eid 1))}}]})

(defcard "District 99"
  (letfn [(eligible-cards [runner]
            (filter #(same-card? :faction (:identity runner) %)
                    (:discard runner)))]
    {:implementation "Place counters manually for programs or pieces of hardware trashed manually (e.g. by being over MU)"
     :abilities [{:action true
                  :label "Add a card from the heap to the grip"
                  :req (req (and (seq (eligible-cards runner))
                                 (not (zone-locked? state :runner :discard))))
                  :cost [(->c :click 1) (->c :power 3)]
                  :prompt "Choose a card to add to grip"
                  :choices (req (eligible-cards runner))
                  :effect (effect (move target :hand))
                  :msg (msg "add " (:title target) " from the heap to the grip")}
                 {:label "Place 1 power counter"
                  :once :per-turn
                  :async true
                  :effect (req (add-counter state side eid card :power 1))
                  :msg "manually place 1 power counter on itself"}]
     :events (let [prog-or-hw (fn [targets]
                                (some #(or (program? (:card %))
                                           (hardware? (:card %)))
                                      targets))
                   trash-event (fn [side-trash]
                                 {:event side-trash
                                  :once-per-instance true
                                  :once :per-turn
                                  :req (req (and (prog-or-hw targets)
                                                 (first-event? state side side-trash prog-or-hw)))
                                  :msg "place 1 power counter on itself"
                                  :async true
                                  :effect (effect (add-counter eid card :power 1))})]
               [(trash-event :corp-trash)
                (trash-event :runner-trash)])}))

(defcard "DJ Fenris"
  (let [is-draft-id? #(str/starts-with? (:code %) "00")
        sorted-id-list (fn [runner format] (->> (server-cards)
                                                (filter #(and (identity? %)
                                                              (has-subtype? % "G-mod")
                                                              (not= (-> runner :identity :faction)
                                                                    (:faction %))
                                                              (not (is-draft-id? %))
                                                              (or (= :casual format)
                                                                  (= :preconstructed format)
                                                                  (legal? format :legal %))))
                                                (sort-by :title)))
        fenris-effect {:async true
                       :waiting-prompt true
                       :prompt "Choose a g-mod identity to host"
                       :choices (req (sorted-id-list runner (:format @state)))
                       :msg (msg "host " (:title target))
                       :effect (req (let [card (assoc-host-zones card)
                                          ;; Work around for get-card and update!
                                          c (assoc target :type "Fake-Identity")
                                          c (make-card c)
                                          c (assoc c
                                                   :host (dissoc card :hosted)
                                                   :zone [:onhost])]
                                      ;; Manually host id on card
                                      (update! state side (assoc card :hosted [c]))
                                      (card-init state :runner c)
                                      ;; Clean-up
                                      (effect-completed state side eid)))}]
    {:on-install {:async true
                  :effect (effect (continue-ability fenris-effect card nil))}
     ;; TODO - make this work
     ;; Handle Dr. Lovegood / Malia
     :disable {:effect (req (doseq [hosted (:hosted card)]
                              (disable-card state side hosted)))}
     :reactivate {:effect (req (doseq [hosted (:hosted card)]
                                 (enable-card state side hosted)))}}))

(defcard "Donut Taganes"
  {:static-abilities [{:type :play-cost
                       :value 1}]})

(defcard "Dr. Lovegood"
  {:events [{:event :runner-turn-begins
             :label "blank a card"
             :prompt "Choose an installed card to make its text box blank for the remainder of the turn"
             :once :per-turn
             :interactive (req true)
             :choices {:card installed?}
             :msg (msg "make the text box of " (:title target) " blank for the remainder of the turn")
             :effect (req
                       (let [c target]
                         (add-icon state side card target "DL" (faction-label card))
                         (register-events
                           state side card
                           [{:event :post-runner-turn-ends
                             :unregister-once-resolved true
                             :effect (req (let [disabled-card (get-card state c)]
                                            (remove-icon state side card (get-card state disabled-card))
                                            (fake-checkpoint state)))}])
                         (register-lingering-effect
                           state side card
                           {:type :disable-card
                            :duration :end-of-turn
                            :req (req (same-card? c target))
                            :value (req true)})
                         (update-disabled-cards state)))}]})

(defcard "Dr. Nuka Vrolyck"
  {:data {:counter {:power 2}}
   :abilities [{:action true
                :msg "draw 3 cards"
                :keep-menu-open :while-clicks-left
                :cost [(->c :click 1) (->c :power 1)]
                :async true
                :effect (req (wait-for (draw state :runner 3)
                                       (if (pos? (get-counters (get-card state card) :power))
                                         (effect-completed state side eid)
                                         (trash state :runner eid card {:unpreventable true :cause-card card}))))}]})

(defcard "DreamNet"
  {:events [{:event :successful-run
             :async true
             :req (req (first-event? state :runner :successful-run))
             :msg (msg "draw 1 card"
                       (when (or (<= 2 (get-link state))
                                 (has-subtype? (:identity (:runner @state)) "Digital"))
                         " and gain 1 [Credit]"))
             :effect (req (wait-for (draw state :runner 1)
                                    (if (or (<= 2 (get-link state))
                                            (has-subtype? (:identity (:runner @state)) "Digital"))
                                      (gain-credits state :runner eid 1)
                                      (effect-completed state side eid))))}]})

(defcard "Drug Dealer"
  {:flags {:runner-phase-12 (req (some #(card-flag? % :drip-economy true) (all-active-installed state :runner)))}
   :abilities [{:label "Lose 1 [Credits] (start of turn)"
                :msg (msg (if (zero? (get-in @state [:runner :credit]))
                            "lose 0 [Credits] (Runner has no credits to lose)"
                            "lose 1 [Credits]"))
                :req (req (:runner-phase-12 @state))
                :once :per-turn
                :async true
                :effect (effect (lose-credits eid 1))}]
   :events [{:event :corp-turn-begins
             :msg (msg "draw " (if (zero? (count (get-in @state [:runner :deck])))
                                 "no cards (the stack is empty)"
                                 "1 card"))
             :async true
             :effect (effect (draw :runner eid 1))}
            {:event :runner-turn-begins
             :msg (msg "lose " (if (zero? (get-in @state [:runner :credit]))
                                 "0 [Credits] (Runner has no credits to lose)"
                                 "1 [Credits]"))
             :once :per-turn
             :async true
             :effect (effect (lose-credits eid 1))}]})

(defcard "Duggar's"
  {:abilities [{:action true
                :cost [(->c :click 4)]
                :keep-menu-open :while-4-clicks-left
                :async true
                :effect (effect (draw eid 10))
                :msg "draw 10 cards"}]})

(defcard "Dummy Box"
  (letfn [(valid-context? [context] (= :corp (:source-player context)))]
    {:prevention [(prevent-trash-installed-by-type "Dummy Box (Hardware)" #{"Hardware"} [(->c :trash-hardware-from-hand 1)] valid-context?)
                  (prevent-trash-installed-by-type "Dummy Box (Program)"  #{"Program"}  [(->c :trash-program-from-hand 1)]  valid-context?)
                  (prevent-trash-installed-by-type "Dummy Box (Resource)" #{"Resource"} [(->c :trash-resource-from-hand 1)] valid-context?)]}))

(defcard "Earthrise Hotel"
  (let [ability {:msg "draw 2 cards"
                 :once :per-turn
                 :req (req (:runner-phase-12 @state))
                 :async true
                 :interactive (req true)
                 :effect (req (if (pos? (get-counters card :power))
                                (wait-for (add-counter state side card :power -1)
                                          (draw state side eid 2))
                                (draw state side eid 2)))}]
    {:flags {:runner-turn-draw true
             :runner-phase-12 (req (< 1 (count (filter #(card-flag? % :runner-turn-draw true)
                                                       (cons (get-in @state [:runner :identity])
                                                             (all-active-installed state :runner))))))}
     :data {:counter {:power  3}}
     :events [(assoc ability :event :runner-turn-begins)
              (trash-on-empty :power)]
     :abilities [ability]}))

(defcard "Eden Shard"
  (shard-constructor "Eden Shard" :rd "force the Corp to draw 2 cards" (effect (draw :corp eid 2))))

(defcard "Emptied Mind"
  (let [ability {:req (req (zero? (count (:hand runner))))
                 :msg "gain [Click]"
                 :label "Gain [Click] (start of turn)"
                 :once :per-turn
                 :effect (effect (gain-clicks 1))}]
    {:events [(assoc ability :event :runner-turn-begins)]
     :abilities [ability]}))

(defcard "Enhanced Vision"
  {:events [{:event :successful-run
             :silent (req true)
             :async true
             :effect (req (let [target (first (shuffle (:hand corp)))]
                            (system-msg state :runner (str "uses " (:title card) " to force the Corp to reveal " (:title target) " from HQ"))
                            (reveal state :corp eid target)))
             :req (req (genetics-trigger? state side :successful-run))}]})

(defcard "Environmental Testing"
  (letfn [(maybe-trash-myself
            [state side eid card]
            (wait-for
              (trash state side card {:cause-card card :suppress-checkpoint true})
              (wait-for
                (gain-credits state side 9)
                (if (and (get-card state card)
                         (<= 4 (get-counters (get-card state card) :power)))
                  (do (system-msg state side "uses Environmental Testing to make another attempt to trash itself and gain 9 [Credit]")
                      (maybe-trash-myself state side eid (get-card state card)))
                  (effect-completed state side eid)))))]
    {:events [{:event :runner-install
               :silent (req (not= 3 (get-counters card :power)))
               :req (req (and (or (hardware? (:card context))
                                  (program? (:card context)))
                              (not (:facedown? context))))
               :async true
               :msg "place 1 power counter on itself"
               :effect (req (add-counter state :runner eid card :power 1))}
              {:event :counter-added
               :async true
               :req (req (<= 4 (get-counters (get-card state card) :power)))
               :msg "trash itself and gain 9 [Credit]"
               :effect (req (maybe-trash-myself state side eid card))}]}))

(defcard "Eru Ayase-Pessoa"
  (let [constant-effect
        {:event :breach-server
         :req (req (and (threat-level 3 state)
                        (= :rd target)
                        (= :archives (first (:server run)))))
         :msg "access 1 additional card"
         :effect (effect (access-bonus :rd 1))}
        replace-breach-event
        (successful-run-replace-breach
          {:target-server :archives
           :this-card-run true
           :mandatory true
           :ability {:msg "breach R&D"
                     :async true
                     :effect (req (breach-server state :runner eid [:rd] nil))}})]
    {:events [constant-effect
              replace-breach-event]
     :abilities [{:action true
                  :cost [(->c :click 1)]
                  :msg "make a run on Archives"
                  :label "Take 1 tag and run Archives"
                  :makes-run true
                  :once :per-turn
                  :async true
                  :effect
                  (req (wait-for (gain-tags state :runner 1 {:unpreventable true})
                                 (make-run state side eid :archives (get-card state card))))}]}))

(defcard "Fall Guy"
<<<<<<< HEAD
  (letfn [(valid-context? [context] (not= :ability-cost (:cause context)))]
    {:prevention [(prevent-trash-installed-by-type "Fall Guy" #{"Resource"} [(->c :trash-can)] valid-context?)]
    :abilities [{:label "Gain 2 [Credits]"
                 :msg "gain 2 [Credits]"
                 :cost [(->c :trash-can)]
                 :async true
                 :effect (effect (gain-credits eid 2))}]}))
=======
  {:interactions {:prevent [{:type #{:trash-resource}
                             :req (req true)}]}
   :abilities [{:label "Prevent another installed resource from being trashed"
                :msg "prevent a resource from being trashed"
                :cost [(->c :trash-can)]
                :effect (effect (trash-prevent :resource 1))}
               {:label "Gain 2 [Credits]"
                :msg "gain 2 [Credits]"
                :cost [(->c :trash-can)]
                :async true
                :effect (effect (gain-credits eid 2))}]})
>>>>>>> 749a3c20

(defcard "Fan Site"
  {:events [{:event :agenda-scored
             :msg (msg "add itself to [their] score area as an agenda worth 0 agenda points")
             :req (req (installed? card))
             :effect (req (as-agenda state :runner card 0))}]})

(defcard "Fencer Fueno"
  (companion-builder
    ;; companion-builder: pay-credits-req
    (req (:successful run))
    ;; companion-builder: turn-ends-ability
    {:prompt "Choose one"
     :waiting-prompt true
     :choices (req [(when (can-pay? state :runner (assoc eid :source card :source-type :ability) card nil (->c :credit 1))
                      "Pay 1 [Credits]")
                    "Trash Fencer Fueno"])
     :player :runner
     :msg (msg (if (= target "Trash Fencer Fueno")
                 "trash itself"
                 (decapitalize target)))
     :async true
     :effect (req (if (= target "Trash Fencer Fueno")
                    (trash state :runner eid card {:cause-card card})
                    (pay state :runner eid card (->c :credit 1))))}
    ;; companion-builder: ability
    {:req (req (and (pos? (get-counters (get-card state card) :credit))
                    (:successful run)))
     :msg "take 1 [Credits]"
     :async true
     :effect (req (spend-credits state side eid card :credit 1))}))

(defcard "Fester"
  {:events [{:event :purge
             :msg "force the Corp to lose 2 [Credits]"
             :async true
             :effect (req (if (<= 2 (:credit corp))
                            (lose-credits state :corp eid 2)
                            (effect-completed state side eid)))}]})

(defcard "Film Critic"
  (letfn [(get-agenda [card] (first (filter agenda? (:hosted card))))
          (host-agenda? [agenda]
            {:optional {:prompt (str "Host " (:title agenda) " on Film Critic?")
                        :yes-ability {:effect (req (host state side card agenda)
                                                   (swap! state dissoc :access))
                                      :msg (msg "host " (:title agenda) " instead of accessing it")}}})]
    {:events [{:event :access
               :req (req (and (empty? (filter agenda? (:hosted card)))
                              (agenda? target)))
               :interactive (req true)
               :async true
               :effect (effect (continue-ability (host-agenda? target) card nil))}]
     :abilities [{:action true
                  :cost [(->c :click 2)]
                  :label "Add hosted agenda to your score area"
                  :req (req (get-agenda card))
                  :async true
                  :msg (msg (let [c (get-agenda card)]
                              (str "add " (:title c) " to [their] score area and gain "
                                   (quantify (get-agenda-points c) "agenda point"))))
                  :effect (req (let [c (move state :runner (get-agenda card) :scored)]
                                 (when (card-flag? c :has-events-when-stolen true)
                                   (card-init state :corp c {:resolve-effect false
                                                             :init-data true}))
                                 (update-all-advancement-requirements state)
                                 (update-all-agenda-points state)
                                 (check-win-by-agenda state side)
                                 (effect-completed state side eid)))}]}))

(defcard "Find the Truth"
  {:implementation "Corporation can click Find the Truth for explicit card reveals"
   :events [{:event :post-runner-draw
             :msg (msg "reveal that they drew "
                       (enumerate-str (map :title runner-currently-drawing)))
             :async true
             :effect (req (let [current-draws runner-currently-drawing]
                            (reveal state side eid current-draws)
                            ;; If the corp wants explicit reveals from FTT, then show a prompt with
                            ;; the card names in it
                            (when  (= (get-in (get-card state card) [:special :explicit-reveal])
                                      :yes)
                              (continue-ability
                               state :corp
                               {:prompt (msg "The runner reveals that they drew "
                                             (enumerate-str (map :title current-draws)))
                                :choices ["OK"]}
                               card nil))))}
            {:event :successful-run
             :interactive (get-autoresolve :auto-peek (complement never?))
             :silent (get-autoresolve :auto-peek never?)
             :optional {:req (req (and (first-event? state side :successful-run)
                                       (-> @state :corp :deck count pos?)))
                        :autoresolve (get-autoresolve :auto-peek)
                        :prompt "Look at the top card of R&D?"
                        :yes-ability {:prompt (req (->> corp :deck first :title (str "The top card of R&D is ")))
                                      :msg "look at the top card of R&D"
                                      :choices ["OK"]}}}]
   :abilities [(set-autoresolve :auto-peek "Find the Truth looking at the top card of R&D")]
   :corp-abilities [{:label "Explicitly reveal drawn cards"
                     :prompt "Explicitly reveal cards the Runner draws?"
                     :choices ["Yes" "No"]
                     :effect (effect (update! (assoc-in card [:special :explicit-reveal](keyword (str/lower-case target))))
                                     (toast (str "From now on, " (:title card) " will "
                                                 (when (= target "No") "Not")
                                                 "explicitly reveal cards the Runner draws")
                                            "info"))}]})

(defcard "First Responders"
  {:abilities [{:cost [(->c :credit 2)]
                :req (req (some corp? (map #(:card (first %)) (turn-events state :runner :damage))))
                :msg "draw 1 card"
                :async true
                :effect (effect (draw eid 1))}]})

(defcard "Friend of a Friend"
  {:abilities [{:action true
                :label "Gain 5 [Credits] and remove 1 tag"
                :msg "gain 5 [Credits] and remove 1 tag"
                :cost [(->c :click 1) (->c :trash-can)]
                :async true
                :effect (req (wait-for (gain-credits state side (make-eid state eid) 5)
                                       (lose-tags state :runner eid 1)))}
               {:action true
                :label "Gain 9 [Credits] and take 1 tag"
                :msg "gain 9 [Credits] and take 1 tag"
                :cost [(->c :click 1) (->c :trash-can)]
                :req (req (not tagged))
                :async true
                :effect (req (wait-for (gain-credits state side (make-eid state eid) 9)
                                       (gain-tags state :runner eid 1)))}]})

(defcard "Gang Sign"
  {:events [{:event :agenda-scored
             :async true
             :interactive (req true)
             :msg "breach HQ"
             :effect (req (breach-server state :runner eid [:hq] {:no-root true}))}]})

(defcard "Gbahali"
  (bitey-boi 'last))

(defcard "Gene Conditioning Shoppe"
  {:on-install {:msg "make Genetics trigger a second time each turn"
                :effect (effect (register-persistent-flag! card :genetics-trigger-twice (constantly true)))}
   :leave-play (effect (clear-persistent-flag! card :genetics-trigger-twice))})

(defcard "Ghost Runner"
  {:data {:counter {:credit 3}}
   :abilities [{:msg "gain 1 [Credits]"
                :req (req (and run
                               (pos? (get-counters card :credit))))
                :async true
                :effect (req (spend-credits state side eid card :credit 1))}]
   :events [(trash-on-empty :credit)]
   :interactions {:pay-credits {:req (req run)
                                :type :credit}}})

(defcard "Globalsec Security Clearance"
  (let [ability {:once :per-turn
                 :label "Lose [Click] and look at the top card of R&D (start of turn)"
                 :req (req (:runner-phase-12 @state))
                 :optional
                 {:prompt "Lose [Click] to look at the top card of R&D?"
                  :waiting-prompt true
                  :autoresolve (get-autoresolve :auto-fire)
                  :yes-ability
                  {:msg "lose [Click] and look at the top card of R&D"
                   :prompt (req (->> corp :deck first :title (str "The top card of R&D is ")))
                   :choices ["OK"]
                   :effect (effect (lose-clicks 1))}}}]
  {:req (req (< 1 (get-link state)))
   :flags {:runner-phase-12 (req true)}
   :abilities [ability (set-autoresolve :auto-fire "Globalsec Security Clearance")]
   :events [(assoc ability
                   :event :runner-turn-begins
                   :interactive (req true))]}))

(defcard "Grifter"
  {:events [{:event :runner-turn-ends
             :async true
             :effect (req (let [ab (if (:successful-run runner-reg)
                                     {:msg "gain 1 [Credits]"
                                      :async true
                                      :effect (effect (gain-credits eid 1))}
                                     {:msg "trash Grifter"
                                      :async true
                                      :effect (effect (trash eid card {:cause :runner-ability :cause-card card}))})]
                            (continue-ability state side ab card targets)))}]})

(defcard "Guru Davinder"
  {:static-abilities [{:type :cannot-pay-net
                       :value true}
                      {:type :cannot-pay-meat
                       :value true}]
   :prevention [{:prevents :pre-damage
                 :type :event
                 :max-uses 1
                 :mandatory true
                 :ability {:async true
                           :req (req
                                  (and (pos? (:remaining context))
                                       (or (= :meat (:type context))
                                           (= :net (:type context)))
                                       (not (:unpreventable context))))
                           :msg (msg "prevent " (:remaining context) " " (damage-name state :pre-damage) " damage")
                           :effect (req (wait-for (prevent-damage state side :pre-damage :all)
                                                  (continue-ability
                                                    state side
                                                    {:msg (msg (if (= target "Trash Guru Davinder")
                                                                 "trash itself"
                                                                 (decapitalize target)))
                                                     :prompt "Choose one"
                                                     :waiting-prompt true
                                                     :choices (req [(when (can-pay? state :runner (assoc eid :source card :source-type :ability) card nil (->c :credit 4))
                                                                      "Pay 4 [Credits]")
                                                                    "Trash Guru Davinder"])
                                                     :async true
                                                     :effect (req (if (= target "Trash Guru Davinder")
                                                                    (trash state :runner eid card {:cause :runner-ability :cause-card card})
                                                                    (pay state :runner eid card (->c :credit 4))))}
                                                    card nil)))}}]})

(defcard "Hades Shard"
  (shard-constructor "Hades Shard" :archives "breach Archives"
                     (effect (breach-server eid [:archives] {:no-root true}))))

(defcard "Hannah \"Wheels\" Pilintra"
  {:abilities [{:action true
                :cost [(->c :click 1)]
                :once :per-turn
                :label "Run a remote server"
                :async true
                :prompt "Choose a remote server"
                :req (req (->> runnable-servers
                               (map unknown->kw)
                               (filter is-remote?)
                               not-empty))
                :choices (req (cancellable
                                (->> runnable-servers
                                     (map unknown->kw)
                                     (filter is-remote?)
                                     (map remote->name))))
                :msg (msg "gain [Click] and make a run on " target)
                :makes-run true
                :effect (req (gain-clicks state side 1)
                             (register-events
                               state side card
                               [{:event :run-ends
                                 :duration :end-of-run
                                 :unregister-once-resolved true
                                 :req (req (and (:unsuccessful context)
                                                (same-card? card (:source-card context))))
                                 :async true
                                 :msg "take 1 tag"
                                 :effect (effect (gain-tags :runner eid 1))}])
                             (make-run state side eid target card))}
               {:action true
                :cost [(->c :click 1) (->c :trash-can)]
                :async true
                :label "Gain [Click][Click]. Remove 1 tag"
                :effect (effect (gain-clicks 2)
                                (lose-tags eid 1))
                :msg "gain [Click][Click] and remove 1 tag"}]})

(defcard "Hard at Work"
  (let [ability {:msg "gain 2 [Credits] and lose [Click]"
                 :once :per-turn
                 :async true
                 :effect (effect (lose-clicks 1)
                                 (gain-credits eid 2))}]
    {:flags {:drip-economy true}
     :events [(assoc ability :event :runner-turn-begins)]
     :abilities [ability]}))

(defcard "Hernando Cortez"
  {:static-abilities [{:type :rez-additional-cost
                       :req (req (and (<= 10 (:credit corp))
                                      (ice? target)))
                       :value (req [(->c :credit (count (:subroutines target)))])}]})

(defcard "Human First"
  {:events [{:event :agenda-scored
             :msg (msg "gain " (get-agenda-points (:card context)) " [Credits]")
             :async true
             :effect (effect (gain-credits :runner eid (get-agenda-points (:card context))))}
            {:event :agenda-stolen
             :msg (msg "gain " (get-agenda-points (:card context)) " [Credits]")
             :async true
             :effect (effect (gain-credits :runner eid (get-agenda-points (:card context))))}]})

(defcard "Hunting Grounds"
  {:prevention [{:prevents :encounter
                 :type :event
                 :ability {:async true
                           :once :per-turn
                           :req (req (not-used-once? state {:once :per-turn} card))
                           :msg (msg "prevent the encounter ability on " (:title current-ice))
                           :effect (req (prevent-encounter state side eid))}}]
   :abilities [(letfn [(ri [cards]
                         (when (seq cards)
                           {:async true
                            :effect (req (wait-for (runner-install state side (first cards) {:facedown true
                                                                                             :msg-keys {:install-source card
                                                                                                        :display-origin true}})
                                                   (continue-ability state side (ri (rest cards)) card nil)))}))]
                 {:async true
                  :label "Install the top 3 cards of the stack facedown"
                  :msg "install the top 3 cards of the stack facedown"
                  :cost [(->c :trash-can)]
                  :effect (effect (continue-ability (ri (take 3 (:deck runner))) card nil))})]})

(defcard "Ice Analyzer"
  {:implementation "Credit use restriction is not enforced"
   :events [{:event :rez
             :req (req (ice? (:card context)))
             :async true
             :effect (effect (add-counter :runner eid card :credit 1))}]
   :abilities [{:async true
                :effect (req (spend-credits state side eid card :credit 1))
                :msg "take 1 hosted [Credits] to install programs"}]
   :interactions {:pay-credits {:req (req (and (= :runner-install (:source-type eid))
                                               (program? target)))
                                :type :credit}}})

(defcard "Ice Carver"
  {:static-abilities [{:type :ice-strength
                       :req (req (and (get-current-encounter state)
                                      (same-card? current-ice target)))
                       :value -1}]})

(defcard "Info Bounty"
  {:events [mark-changed-event
            (assoc identify-mark-ability :event :runner-turn-begins)
            {:event :run-ends
             :async true
             :interactive (req true)
             :once :per-turn
             :req (req (and (:marked-server context)
                            (first-event? state side :run-ends #(:marked-server (first %)))
                            (let [run-server (first (:server context))
                                  evs (mapcat rest (filter #(= :end-breach-server (first %)) (:events context)))]
                              (some #(= run-server (:from-server (first %))) evs))))
             :msg (msg "gain 2 [Credits]")
             :effect (req (gain-credits state side eid 2))}]})

(defcard "Inside Man"
  {:recurring 2
   :interactions {:pay-credits {:req (req (and (= :runner-install (:source-type eid))
                                               (hardware? target)))
                                :type :recurring}}})

(defcard "Investigative Journalism"
  {:req (req (has-bad-pub? state))
   :abilities [{:action true
                :cost [(->c :click 4) (->c :trash-can)]
                :msg "give the Corp 1 bad publicity"
                :effect (effect (gain-bad-publicity :corp 1))}]})

(defcard "Investigator Inez Delgado"
  {:abilities [{:msg (msg "add itself to [their] score area as an agenda worth 0 agenda points")
                :label "Add to score area and reveal cards in server"
                :async true
                :prompt "Choose a server"
                :choices (req remotes)
                :req (req (:stole-agenda runner-reg))
                :effect (req (as-agenda state :runner card 0)
                             (let [zone (server->zone state target)
                                   path (conj (into [(->c :corp)] zone) :content)
                                   cards (enumerate-str (map :title (get-in @state path)))]
                               (wait-for
                                 (reveal state :corp (make-eid state eid) targets)
                                 (system-msg state side
                                             (str "uses " (:title card) " to reveal " cards " from " target))
                                 (effect-completed state side eid))))}]})

(defcard "Jackpot!"
  {:implementation "Credit gain must be manually triggered"
   :events [{:event :runner-turn-begins
             :async true
             :effect (effect (add-counter :runner eid card :credit 1))}
            ;; TODO (NoahTheDuke, Oct 2020):
            ;; This is an async ability and it's getting called in `move`, which is sync.
            ;; This won't work long-term, but it's the best solution at the moment.
            {:event :card-moved
             :interactive (req true)
             :optional
             {:req (req (and (in-scored? (:moved-card context))
                             (= :runner (:scored-side (:moved-card context)))))
              :waiting-prompt true
              :prompt (msg "Trash " (:title card) "?")
              :yes-ability
              {:prompt "How many hosted credits do you want to take?"
               :choices {:number (req (get-counters card :credit))}
               :async true
               :effect (req (wait-for (take-credits state side card :credit target)
                                      (system-msg state :runner (str "trashes " (:title card) " to gain " target " [Credits]"))
                                      (trash state :runner eid card {:cause-card card})))}}}]})

(defcard "Jak Sinclair"
  (let [ability {:label "Make a run (start of turn)"
                 :prompt "Choose a server"
                 :once :per-turn
                 :req (req (:runner-phase-12 @state))
                 :choices (req runnable-servers)
                 :msg (msg "make a run on " target " during which no programs can be used")
                 :makes-run true
                 :async true
                 :effect (req (wait-for (make-run state :runner (make-eid state eid) target card)
                                        (effect-completed state side eid)))}]
    {:implementation "Doesn't prevent program use"
     :flags {:runner-phase-12 (req true)}
     :install-cost-bonus (req (- (get-link state)))
     :events [{:event :runner-turn-begins
               :interactive (req true)
               :optional
               {:once :per-turn
                :prompt "Make a run?"
                :yes-ability ability}}]
     :abilities [ability]}))

(defcard "Jarogniew Mercs"
  {:on-install {:async true
                :effect (req (wait-for (gain-tags state :runner 1)
<<<<<<< HEAD
                                       (add-counter state :runner card :power (+ 3 (count-tags state)))
                                       (effect-completed state :runner eid)))}
=======
                                       (add-counter state :runner eid card :power (+ 3 (count-tags state)))))}
   :events [(trash-on-empty :power)]
>>>>>>> 749a3c20
   :flags {:untrashable-while-resources true}
   :events [(trash-on-empty :power)]
   :prevention [{:prevents :damage
                 :type :ability
                 :ability {:async true
                           :cost [(->c :power 1)]
                           :msg "prevent 1 meat damage"
                           :req (req (and run
                                          (not (:unpreventable context))
                                          (= :meat (:type context))
                                          (pos? (:remaining context))))
                           :effect (req (prevent-damage state side eid :damage 1))}}]})

(defcard "John Masanori"
  {:events [{:event :successful-run
             :req (req (first-event? state side :successful-run))
             :interactive (req true)
             :msg "draw 1 card"
             :async true
             :effect (effect (draw eid 1))}
            {:event :unsuccessful-run
             :req (req (first-event? state side :unsuccessful-run))
             :async true
             :msg "take 1 tag"
             :effect (effect (gain-tags :runner eid 1))}]})

(defcard "Joshua B."
  (let [ability {:msg "gain [Click]"
                 :once :per-turn
                 :label "Gain [Click] (start of turn)"
                 :effect (effect (gain-clicks 1)
                                 (update! (assoc-in card [:special :joshua-b] true)))}]
    {:flags {:runner-phase-12 (req true)}
     :events [{:event :runner-turn-begins
               :optional {:prompt "Gain [Click]?"
                          :once :per-turn
                          :yes-ability ability
                          :no-ability
                          {:effect (effect (system-msg (str "declines to use " (:title card) " to gain [Click]"))
                                           (update! (assoc-in card [:special :joshua-b] false)))}}}
              {:event :runner-turn-ends
               :interactive (req true)
               :req (req (get-in card [:special :joshua-b]))
               :async true
               :effect (effect (gain-tags eid 1))
               :msg "gain 1 tag"}]
     :abilities [ability]}))

(defcard "Juli Moreira Lee"
  {:data {:counter {:power 4}}
   :events [(trash-on-empty :power)
            {:event :action-played
             :once :per-turn
             :req (req (let [valid-ctx? (fn [[ctx]] (resource? (:card ctx)))]
                         (and (valid-ctx? targets)
                              (= :runner side)
                              (first-event? state side :action-played valid-ctx?))))
             :msg "gain [Click]"
             :async true
             :effect (req (if (pos? (get-counters card :power))
                            (do (gain-clicks state side 1)
                                (add-counter state side eid card :power -1))
                            (do (gain-clicks state side 1)
                                (effect-completed state side eid))))}]})

(defcard "Kasi String"
  {:events [{:event :run-ends
             :optional
             {:req (req (and (first-event? state :runner :run-ends #(is-remote? (:server (first %))))
                             (not (:did-steal target))
                             (:did-access target)
                             (is-remote? (:server target))))
              :autoresolve (get-autoresolve :auto-place-counter)
              :waiting-prompt true
              :prompt (msg "Place 1 power counter on " (:title card) "?")
              :yes-ability {:msg "place 1 power counter on itself"
                            :async true
                            :effect (req (add-counter state side eid card :power 1 {:placed true}))}
              :no-ability {:effect (effect (system-msg (str "declines to use " (:title card))))}}}
            {:event :counter-added
             :req (req (<= 4 (get-counters (get-card state card) :power)))
             :msg "add itself to [their] score area as an agenda worth 1 agenda point"
             :effect (req (as-agenda state :runner card 1))}]
   :abilities [(set-autoresolve :auto-place-counter "Kasi String placing power counters on itself")]})

(defcard "Kati Jones"
  {:abilities [{:action true
                :cost [(->c :click 1)]
                :msg "store 3 [Credits]"
                :once :per-turn
                :async true
                :effect (effect (add-counter eid card :credit 3))}
               {:action true
                :cost [(->c :click 1)]
                :msg (msg "gain " (get-counters card :credit) " [Credits]")
                :once :per-turn
                :label "Take all credits"
                :async true
                :effect (req (take-credits state side eid card :credit :all))}]})

(defcard "Keros Mcintyre"
  {:events [{:event :derez
             :req (req (and (first-event? state side :derez #(= :runner (:side (first %))))
                            (= (:side context) :runner)))
             :msg "gain 2 [Credits]"
             :async true
             :effect (effect (gain-credits eid 2))}]})

(defcard "Kongamato"
  (bitey-boi 'first))

(defcard "Lago Paranoá Shelter"
  {:events [{:event :corp-install
             :optional {:prompt "Trash the top card of the stack?"
                        :waiting-prompt true
                        :autoresolve (get-autoresolve :auto-fire)
                        :req (req (and (not (ice? (:card target)))
                                       (not (condition-counter? (:card target)))
                                       (first-event? state side :corp-install #(and (not (ice? (:card (first %))))
                                                                                    (not (condition-counter? (:card (first %))))))))
                        :yes-ability {:msg (msg (if (seq (:deck runner))
                                                  (str "trash "
                                                       (:title (first (:deck runner)))
                                                       " from the stack and draw 1 card")
                                                  "trash no cards from the stack (it is empty)"))
                                      :async true
                                      :effect (req (wait-for (mill state :runner :runner 1)
                                                             (draw state :runner eid 1)))}
                        :no-ability {:effect (effect (system-msg (str "declines to use " (:title card))))}}}]
   :abilities [(set-autoresolve :auto-fire "Lago Paranoá Shelter")]})

(defcard "Laguna Velasco District"
  {:events [{:event :runner-click-draw
             :msg "draw 1 additional card"
             :effect (effect (click-draw-bonus 1))}]})

(defcard "Levy Advanced Research Lab"
  (letfn [(lab-keep [cards]
            {:waiting-prompt true
             :prompt "Choose a Program to add to the grip"
             :choices (concat (filter program? cards) ["None"])
             :async true
             :effect (req (if (= "None" target)
                            (system-msg state side (str "declines to use " (get-title card) " to add a program from the top of the stack to the grip"))
                            (do (system-msg state side (str "uses " (get-title card) " to add " (-> target :title) " from the top of the stack to the grip"))
                                (move state side target :hand)))
                          (continue-ability
                            state side
                            (when-let [to-bottom (not-empty (remove #(= % target) cards))]
                              (reorder-choice :runner :corp to-bottom '() (count to-bottom) to-bottom "bottom"))
                            card nil))})]
    {:abilities [{:action true
                  :cost [(->c :click 1)]
                  :keep-menu-open :while-clicks-left
                  :label "Reveal the top 4 cards of the stack"
                  :msg (msg "reveal " (enumerate-str (map :title (take 4 (:deck runner)))) " from the top of the stack")
                  :async true
                  :effect (req (let [from (take 4 (:deck runner))]
                                 (wait-for (reveal state side from)
                                           (continue-ability state side (lab-keep from) card nil))))}]}))

(defcard "Lewi Guilherme"
  (let [ability {:label "lose 1 [Credits] or trash"
                 :interactive (req true)
                 :async true
                 :prompt "Choose one"
                 :waiting-prompt true
                 :choices (req [(when (can-pay? state :runner (assoc eid :source card :source-type :ability) card nil (->c :credit 1))
                                  "Pay 1 [Credits]")
                                "Trash Lewi Guilherme"])
                 :player :runner
                 :msg (msg (if (= target "Trash Lewi Guilherme")
                             "trash itself"
                             (decapitalize target)))
                 :effect (req (if (= target "Trash Lewi Guilherme")
                                (trash state :runner eid card {:cause-card card})
                                (pay state :runner eid card (->c :credit 1))))}]
    {:flags {:drip-economy true}
     :static-abilities [(corp-hand-size+ -1)]
     :events [(assoc ability :event :runner-turn-begins)]}))

(defcard "Liberated Account"
  {:data {:counter {:credit 16}}
   :abilities [{:action true
                :cost [(->c :click 1)]
                :keep-menu-open :while-clicks-left
                :change-in-game-state (req (pos? (get-counters card :credit)))
                :label "gain 4 [Credits]"
                :msg (msg "gain " (min 4 (get-counters card :credit)) " [Credits]")
                :async true
                :effect (req (take-credits state side eid card :credit 4))}]
   :events [(trash-on-empty :credit)]})

(defcard "Liberated Chela"
  {:abilities [{:action true
                :cost [(->c :click 5) (->c :forfeit)]
                :msg "add itself to [their] score area"
                :label "Add liberated Chela to your score area"
                :async true
                :effect
                (effect (continue-ability
                          (if (seq (:scored corp))
                            {:optional
                             {:waiting-prompt true
                              :prompt (msg "Forfeit an agenda to prevent " (:title card) " from being added to Runner's score area?")
                              :player :corp
                              :async true
                              :yes-ability
                              {:player :corp
                               :prompt "Choose an agenda to forfeit"
                               :choices {:card #(in-corp-scored? state side %)}
                               :async true
                               :effect (req (wait-for (forfeit state side (make-eid state eid) target)
                                                      (move state :runner card :rfg)
                                                      (effect-completed state side eid)))}
                              :no-ability
                              {:msg "add itself to [their] score area as an agenda worth 2 points"
                               :effect (effect (as-agenda :runner card 2))}}}
                            {:msg "add itself to [their] score area as an agenda worth 2 points"
                             :effect (effect (as-agenda :runner card 2))})
                          card nil))}]})

(defcard "Light the Fire!"
  (let [successful-run-event
        {:event :successful-run
         :duration :end-of-run
         :async true
         :req (req (and run
                        (is-remote? (:server run))))
         :effect (effect (trash-cards eid (:content run-server)))
         :msg "trash all cards in the server for no cost"}
        disable-card-effect
        {:type :disable-card
         :duration :end-of-run
         :req (req (and run
                        (some #{:content} (:zone target))
                        (some #{run-server} (:zone target))))}]
    {:abilities [{:action true
                  :label "Run a remote server"
                  :cost [(->c :click 1) (->c :trash-can) (->c :brain 1)]
                  :prompt "Choose a remote server"
                  :choices (req (cancellable (filter #(can-run-server? state %) remotes)))
                  :msg (msg "make a run on " target " during which cards in the root of the attacked server lose all abilities")
                  :makes-run true
                  :async true
                  :effect (effect
                            (register-events card [successful-run-event])
                            (register-lingering-effect card [disable-card-effect])
                            (make-run eid target card))}]}))

(defcard "Logic Bomb"
  {:abilities [{:label "Bypass the encountered ice"
                :req (req (and (get-current-encounter state)
                               (rezzed? current-ice)))
                :msg (msg "bypass "
                          (:title current-ice)
                          (when (pos? (:click runner))
                            (str " and loses "
                                 (apply str (repeat (:click runner) "[Click]")))))
                :cost [(->c :trash-can)]
                :effect (req (bypass-ice state)
                             (lose-clicks state :runner (:click runner)))}]})

(defcard "London Library"
  {:abilities [{:action true
                :async true
                :label "Install and host a non-virus program"
                :cost [(->c :click 1)]
                :keep-menu-open :while-clicks-left
                :prompt "Choose a non-virus program in the grip"
                :choices {:card #(and (program? %)
                                      (not (has-subtype? % "Virus"))
                                      (in-hand? %))}
                :effect (effect (runner-install eid target {:host-card card :ignore-install-cost true
                                                            :msg-keys {:install-source card
                                                                       :include-cost-from-eid eid
                                                                       :display-origin true}}))}
               {:action true
                :label "Add a hosted program to the grip"
                :cost [(->c :click 1)]
                :keep-menu-open :while-clicks-left
                :choices {:req (req (same-card? card (:host target)))}
                :msg (msg "add " (:title target) " to [their] Grip")
                :effect (effect (move target :hand))}]
   :events [{:event :runner-turn-ends
             :interactive (req true)
             :async true
             :effect (effect (trash-cards eid (filter program? (:hosted card)) {:cause-card card}))}]})

(defcard "Manuel Lattes de Moura"
  {:static-abilities [{:type :basic-ability-additional-trash-cost
                       :req (req (and (same-card? card target)
                                      (= :corp side)
                                      (threat-level 3 state)))
                       :value [(->c :trash-from-hand 1)]}]
   :events [{:event :breach-server
             :req (req (and tagged
                            (or (= target :rd) (= target :hq))))
             :msg (msg "access 1 additional card from " (zone->name target))
             :effect (effect (access-bonus target 1))}]})

(defcard "\"Pretty\" Mary da Silva"
  {:implementation "only works after other abilities increasing the number of accesses have resolved"
   :events [{:event :breach-server
             :async true
             :interactive (req true)
             :req (req (and (= :rd target)
                            (not (get-only-card-to-access state))))
             :effect (req
                       (let [num-access (:random-access-limit (num-cards-to-access state side :rd nil))]
                         (continue-ability
                           state side
                           (when (and num-access (>= num-access 2))
                             {:optional
                              {:prompt "Access 1 additional card?"
                               :yes-ability
                               {:msg "access 1 additional card"
                                :effect (effect (access-bonus :rd 1))}}})
                           card nil)))}]})

(defcard "Maxwell James"
  {:static-abilities [(link+ 1)]
   :abilities [{:req (req (some #{:hq} (:successful-run runner-reg)))
                :prompt "Choose a piece of ice protecting a remote server"
                :choices {:card #(and (ice? %)
                                      (rezzed? %)
                                      (is-remote? (second (get-zone %))))}
                :label "Derez a piece of ice protecting a remote server"
                :msg (msg "derez " (card-str state target))
                :cost [(->c :trash-can)]
                :effect (effect (derez target {:no-msg true}))}]})

(defcard "Miss Bones"
  {:data {:counter {:credit 12}}
   :interactions {:pay-credits {:req (req (and (= :runner-trash-corp-cards (:source-type eid))
                                               (installed? target)))
                                :type :credit}}
   :abilities [{:prompt "How many hosted credits do you want to take?"
                :label "Take hosted credits"
                :choices {:number (req (get-counters card :credit))}
                :msg (msg "gain " target " [Credits] for trashing installed cards")
                :async true
                :effect (req (spend-credits state side eid card :credit target))}]
   :events [(trash-on-empty :credit)]})

(defcard "Motivation"
  (let [ability {:label "Look at the top card of the stack (start of turn)"
                 :req (req (:runner-phase-12 @state))
                 :once :per-turn
                 :optional
                 {:waiting-prompt true
                  :prompt "Look at the top card of the stack?"
                  :autoresolve (get-autoresolve :auto-fire)
                  :yes-ability
                  {:prompt (req (->> runner :deck first :title (str "The top card of the stack is ")))
                   :msg "look at the top card of the stack"
                   :choices ["OK"]}}}]
    {:flags {:runner-turn-draw true
             :runner-phase-12 (req (some #(card-flag? % :runner-turn-draw true) (all-active-installed state :runner)))}
     :events [(assoc ability :event :runner-turn-begins)]
     :abilities [ability (set-autoresolve :auto-fire "Motivation")]}))

(defcard "Mr. Li"
  {:abilities [{:action true
                :cost [(->c :click 1)]
                :keep-menu-open :while-clicks-left
                :msg "draw 2 cards"
                :async true
                ;; there's no event for when a draw gets prevented, so this will leave a floating
                ;; eid for later draws - we need to unregister the events after the draw to get
                ;; around this (see Genetics Pavilion) - nbkelly, 2022
                :effect (req (register-events
                               state side
                               card
                               [{:event :runner-draw
                                 :unregister-once-resolved true
                                 :duration :end-of-turn
                                 :waiting-prompt true
                                 :prompt "Choose 1 card to add to the bottom of the Stack"
                                 :choices {:req (req (some #(same-card? target %) runner-currently-drawing))}
                                 :msg "add 1 card to the bottom of the Stack"
                                 :effect (effect (move target :deck))}])
                                (wait-for (draw state side 2)
                                          (unregister-events state side card)
                                          (effect-completed state side eid)))}]})

(defcard "Muertos Gang Member"
  {:on-install {:player :corp
                :waiting-prompt true
                :prompt "Choose a card to derez"
                :choices {:card #(and (corp? %)
                                      (not (agenda? %))
                                      (rezzed? %))}
                :effect (effect (derez target {:source-card card}))}
   :uninstall
   (effect
     (continue-ability
       {:player :corp
        :waiting-prompt true
        :prompt "Choose a card to rez, ignoring the rez cost"
        :choices {:card (complement rezzed?)}
        :async true
        :effect (effect (system-msg :corp (str "uses " (:title card) " to rez " (:title target) " at no cost"))
                        (rez eid target {:ignore-cost :rez-cost :no-msg true}))}
       card nil))
   :abilities [{:cost [(->c :trash-can)]
                :msg "draw 1 card"
                :async true
                :effect (effect (draw eid 1))}]})

(defcard "Mystic Maemi"
  (companion-builder
    ;; companion-builder: pay-credits-req
   (req (and
         (event? target)
         (or (= 0 (count (:cost-paid eid)))
             (:x-cost eid))
         (= :play (:source-type eid))))
    ;; companion-builder: turn-ends-ability
    {:prompt "Choose one"
     :waiting-prompt true
     :choices (req [(when (can-pay? state :runner
                                 (assoc eid :source card :source-type :ability)
                                 card nil :randomly-trash-from-hand 1)
                       "Trash a random card from the grip")
                     "Trash Mystic Maemi"])
     :player :runner
     :msg (msg (if (= target "Trash Mystic Maemi")
                 "trash itself"
                 (decapitalize target)))
     :async true
     :effect (req (if (= target "Trash Mystic Maemi")
                    (trash state :runner eid card {:cause-card card})
                    (pay state :runner (assoc eid :source card :source-type :ability) card [(->c :randomly-trash-from-hand 1)])))}
    ;; companion-builder: ability
    {:req (req (pos? (get-counters (get-card state card) :credit)))
     :msg "take 1 [Credits]"
     :async true
     :effect (req (take-credits state side eid card :credit 1))}))

(defcard "Net Mercur"
  {:abilities [{:msg "gain 1 [Credits]"
                :async true
                :req (req (pos? (get-counters (get-card state card) :credit)))
                :effect (req (spend-credits state side eid card :credit 1))}]
   :events [{:event :spent-credits-from-card
             :req (req (and run (has-subtype? (:card context) "Stealth")))
             :once :per-run
             :waiting-prompt true
             :prompt "Choose one"
             :player :runner
             :choices ["Place 1 [Credits] on Net Mercur" "Draw 1 card"]
             :async true
             :msg (msg (if (= target "Draw 1 card")
                         (decapitalize target)
                         "place 1 [Credits] on itself"))
             :effect (req (if (= target "Draw 1 card")
                            (draw state side eid 1)
                            (add-counter state :runner eid card :credit 1)))}]
   ;; Normally this should be (req true), but having pay-credits prompts on
   ;; literally every interaction would get tiresome. Therefore Net Mercur will
   ;; only ask for payments during a run, traces, psi games, and prevention abilities.
   ;; With the release of twinning, net mercur should always ask when spending credits on
   ;; the opponents turn as well.
   :interactions {:pay-credits {:req (req (or
                                            run
                                            (= :corp (:active-player @state))
                                            (#{:psi :trace} (:source-type eid))
                                            (get-in @state [:prevent])))
                                :type :credit}}})

(defcard "Network Exchange"
  {:on-install {:msg "increase the install cost of non-innermost ice by 1"}
   :static-abilities [{:type :install-cost
                       :req (req (ice? target))
                       :value (req (when (pos? (count (:dest-zone (second targets)))) 1))}]})

(defcard "Neutralize All Threats"
  {:events [(breach-access-bonus :hq 1)
            {:event :breach-server
             :req (req (and (= target :archives)
                            (seq (filter :trash (:discard corp)))))
             :effect (req (swap! state assoc-in [:per-turn (:cid card)] true))}
            {:event :pre-trash
             :req (req (let [cards (map first (rest (turn-events state side :pre-trash)))]
                         (and (empty? (filter :trash cards))
                              (number? (:trash target)))))
             :once :per-turn
             :msg (msg "reveal " (card-str state target {:visible true}))
             :async true
             :effect (req (swap! state assoc-in [:runner :register :must-trash-with-credits] true)
                          (reveal state side eid target))}
            {:event :post-access-card
             :req (req (get-in @state [:runner :register :must-trash-with-credits]))
             :effect (req (swap! state assoc-in [:runner :register :must-trash-with-credits] false))}]})

(defcard "New Angeles City Hall"
  (letfn [(prevent-another-tag []
            {:optional
             {:req (req (and (pos? (get-in @state [:prevent :tag :remaining]))
                             (can-pay? state side (assoc eid :source card :source-type :ability) card nil [(->c :credit 2)])))
              :prompt (msg "Pay 2 [Credits] to avoid another tag? (" (get-in @state [:prevent :tag :remaining]) " remaining)")
              :yes-ability {:async true
                            :cost [(->c :credit 2)]
                            :msg "avoid 1 tag"
                            :effect (req (wait-for (prevent-tag state :runner 1)
                                                   (continue-ability
                                                     state side
                                                     (prevent-another-tag)
                                                     card nil)))}}})]
  {:prevention [{:prevents :tag
                 :type :ability
                 :label "New Angeles City Hall"
                 :prompt "Pay 2 [Credits] to avoid a tag?"
                 :ability {:async true
                           :cost [(->c :credit 2)]
                           :msg "avoid 1 tag"
                           :effect (req (wait-for (prevent-tag state :runner 1)
                                                  (continue-ability state side (prevent-another-tag) card nil)))}}]
   :events [{:event :agenda-stolen
             :async true
             :msg "trash itself"
             :effect (effect (trash eid card {:cause :runner-ability :cause-card card}))}]}))

(defcard "No Free Lunch"
  {:abilities [{:label "Gain 3 [Credits]"
                :msg "gain 3 [Credits]"
                :cost [(->c :trash-can)]
                :async true
                :effect (effect (gain-credits eid 3))}
               {:label "Remove 1 tag"
                :msg "remove 1 tag"
                :cost [(->c :trash-can)]
                :async true
                :effect (effect (lose-tags :runner eid 1))}]})

(defcard "No One Home"
  {:prevention [{:prevents :damage
                 :type :event
                 :prompt "Trash No One Home to force the Corp to trace"
                 :ability {:async true
                           :msg "force the Corp to trace"
                           :req (req (and (= :net (:type context))
                                          (first-event? state side :pre-damage-flag #(= :net (:type (first %))))
                                          (no-event? state side :runner-prevents-all-tags true?)
                                          (not (:unpreventable context))
                                          (pos? (:remaining context))))
                           :effect (req (wait-for
                                          (trash state side card {:unpreventable true :cause-card card})
                                          (continue-ability
                                            state :corp
                                            {:label "Trace 0 - if unsuccessful, the Runner prevents any amount of net damage"
                                             :trace {:base 0
                                                     :unsuccessful {:async true
                                                                    :effect (req (continue-ability state :runner (prevent-up-to-n-damage :all :damage #{:net}) card nil))}}}
                                            card nil)))}}
                {:prevents :tag
                 :type :event
                 :prompt "Trash No One Home to force the Corp to trace"
                 :ability {:async true
                           :msg "force the Corp to trace"
                           :req (req (and (first-event? state side :tag-interrupt)
                                          ;; note that the checkpoints are suppressed for both damage and tag when resolving a snare,
                                          ;; (or at least they will be after the costs merge), so this should work
                                          ;; TODO - add a handler for 'runner prevented all damage'
                                          (no-event? state side :all-damage-prevent #(= :net (:type (first %))))
                                          (no-event? state side :damage #(= :net (:damage-type (first %))))))
                           :effect (req (wait-for
                                          (trash state side card {:unpreventable true :cause-card card})
                                          (continue-ability
                                            state :corp
                                            {:label "Trace 0 - if unsuccessful, the Runner avoids any number of tags"
                                             :trace {:base 0
                                                     :unsuccessful {:async true
                                                                    :effect (req (continue-ability state :runner (prevent-up-to-n-tags :all) card nil))}}}
                                            card nil)))}}]})

(defcard "Off-Campus Apartment"
  {:flags {:runner-install-draw true}
   :static-abilities [{:type :can-host
                      :req (req (and (resource? target) (has-subtype? target "Connection")))}]
   :events [{:event :runner-install
             :req (req (same-card? card (:host (:card context))))
             :async true
             :effect (effect (draw eid 1))}]})

(defcard "Officer Frank"
  {:abilities [{:cost [(->c :credit 1) (->c :trash-can)]
                :req (req (find-first #(= :meat (:damage-type (first %))) (turn-events state :runner :damage)))
                :msg "force the Corp to trash 2 random cards from HQ"
                :async true
                :effect (effect (trash-cards :corp eid (take 2 (shuffle (:hand corp))) {:cause-card card}))}]})

(defcard "Oracle May"
  {:abilities [{:action true
                :cost [(->c :click 1)]
                :label "Name a card type"
                :once :per-turn
                :prompt "Choose one"
                :choices ["Event" "Hardware" "Program" "Resource"]
                :async true
                :effect (req (let [c (first (get-in @state [:runner :deck]))]
                               (system-msg state side (str "uses " (:title card) " to name " target
                                                           " and reveal " (:title c)
                                                           " from the top of the stack"))
                               (wait-for
                                 (reveal state side c)
                                 (if (is-type? c target)
                                   (do (system-msg state side (str "gains 2 [Credits] and draws " (:title c)))
                                       (wait-for (gain-credits state side 2)
                                                 (draw state side eid 1)))
                                   (do (system-msg state side (str "trashes " (:title c)))
                                       (mill state side eid :runner 1))))))}]})

(defcard "Order of Sol"
  (let [ability {:msg "gain 1 [Credits]"
                 :req (req (zero? (:credit runner)))
                 :once :per-turn
                 :async true
                 :effect (effect (gain-credits eid 1))}]
    {:on-install {:async true
                  :effect (effect (continue-ability ability card nil))}
     :events [(assoc ability :event :runner-credit-loss)
              (assoc ability :event :runner-spent-credits)]}))

(defcard "PAD Tap"
  {:events [{:event :corp-credit-gain
             :req (req (and (not= (:action context) :corp-click-credit)
                            (= 1 (->> (turn-events state :corp :corp-credit-gain)
                                      (remove (fn [[context]]
                                                (= (:action context) :corp-click-credit)))
                                      count))))
             :msg "gain 1 [Credits]"
             :async true
             :effect (effect (gain-credits :runner eid 1))}]
   :corp-abilities [{:action true
                     :label "Trash PAD Tap"
                     :async true
                     :cost [(->c :click 1) (->c :credit 3)]
                     :req (req (= :corp side))
                     :effect (effect (system-msg :corp "spends [Click] and 3 [Credits] to trash PAD Tap")
                                     (trash :corp eid card {:cause-card card}))}]})

(defcard "Paige Piper"
  (letfn [(pphelper [title cards]
            {:optional
             {:prompt (str "Search the stack for additional copies of " title "?")
              :yes-ability
              {:prompt (str "How many copies of " title " would you like to get?")
               :choices (take (inc (count cards)) ["0" "1" "2" "3" "4" "5"])
               :msg "shuffle the stack"
               :async true
               :effect (req (let [target (str->int target)]
                              (trigger-event state side :searched-stack)
                              (shuffle! state :runner :deck)
                              (when (pos? target)
                                (system-msg state side (str "adds "
                                                            (quantify target "cop" "y" "ies")
                                                            " of " title " to the heap")))
                              (trash-cards state side eid (take target cards) {:unpreventable true :cause-card card})))}}})]
    {:events [{:event :runner-install
               :interactive (req true)
               :req (req (first-event? state side :runner-install))
               :async true
               :effect (effect (continue-ability
                                 (pphelper (:title (:card context))
                                           (filterv #(= (:title %) (:title (:card context))) (:deck runner)))
                                 card nil))}]}))

(defcard "Paladin Poemu"
  (companion-builder
    ;; companion-builder: pay-credits-req
    (req (and (= :runner-install (:source-type eid))
              (not (has-subtype? target "Connection"))))
    ;; companion-builder: turn-ends-ability
    {:prompt "Choose an installed card to trash"
     :waiting-prompt true
     :choices {:all true
               :card #(and (installed? %)
                           (runner? %))}
     :player :runner
     :msg (msg "trash " (:title target))
     :async true
     :effect (effect (trash eid target {:cause :runner-ability :cause-card card}))}
    ;; companion-builder: ability
    {:req (req (pos? (get-counters (get-card state card) :credit)))
     :msg "take 1 [Credits]"
     :async true
     :effect (req (take-credits state side eid card :credit 1))}))

(defcard "Paparazzi"
  {:prevention [{:prevents :pre-damage
                 :type :event
                 :max-uses 1
                 :mandatory true
                 :ability {:async true
                           :req (req
                                  (and (pos? (:remaining context))
                                       (= :meat (:type context))
                                       (not (:unpreventable context))))
                           :msg (msg "prevent " (:remaining context) " " (damage-name state :pre-damage) " damage")
                           :effect (req (prevent-damage state side eid :pre-damage :all))}}]
   :static-abilities [{:type :is-tagged
                       :value true}]})

(defcard "Patron"
  (let [ability {:prompt "Choose a server"
                 :label "Choose a server (start of turn)"
                 :choices (req (concat servers ["No server"]))
                 :once :per-turn
                 :req (req (and (:runner-phase-12 @state)
                                (not (used-this-turn? (:cid card) state))))
                 :msg (msg "target " target)
                 :effect (req (when (not= target "No server")
                                (update! state side (assoc card :card-target target))))}]
    {:abilities [ability]
     :events [(assoc ability :event :runner-turn-begins)
              (assoc
                (successful-run-replace-breach
                  {:mandatory true
                   :ability
                   {:msg "draw 2 cards"
                    :async true
                    :effect (effect (draw eid 2))}})
                :req (req (when-let [card (get-card state card)]
                            (and (= (zone->name (:server context)) (:card-target card))
                                 (first-event? state side :successful-run
                                               (fn [targets]
                                                 (let [context (first targets)]
                                                   (= (zone->name (:server context))
                                                      (:card-target card)))))))))
              {:event :runner-turn-ends
               :silent (req true)
               :effect (effect (update! (dissoc (get-card state card) :card-target)))}]}))

(defcard "Paule's Café"
  {:abilities [{:action true
                :label "Host a program or piece of hardware"
                :cost [(->c :click 1)]
                :keep-menu-open :while-clicks-left
                :choices {:card #(and (#{"Program" "Hardware"} (:type %))
                                      (in-hand? %)
                                      (runner? %))}
                :effect (req (host state side card target))
                :msg (msg "host " (:title target) "")}
               (letfn [(discount [state card]
                         (if (and (= :runner (:active-player @state))
                                  (not (get-in @state [:per-turn (:cid card)])))
                           (->> (all-active-installed state :runner)
                                (filter #(and (resource? %)
                                              (has-subtype? % "Connection")
                                              (:uniqueness %)))
                                count
                                -)
                           0))]
                 {:async true
                  :label "Install hosted card"
                  :cost [(->c :credit 1)]
                  :req (req (and (seq (:hosted card))
                                 (some #(can-pay? state :runner (assoc eid :source card :source-type :runner-install)
                                                  % nil
                                                  [(->c :credit (install-cost state side % {:cost-bonus (discount state card)}))])
                                       (:hosted card))))
                  :choices {:req (req (and (same-card? card (:host target))
                                           (can-pay? state :runner (assoc eid :source card :source-type :runner-install)
                                                     target nil
                                                     [(->c :credit (install-cost state side target {:cost-bonus (discount state card)}))])))}
                  :effect (req (runner-install
                                 state side
                                 (assoc eid :source card :source-type :runner-install)
                                 target
                                 {:cost-bonus (discount state card)
                                  :msg-keys {:install-source card
                                             :display-origin true
                                             :include-cost-from-eid eid}})
                            (swap! state assoc-in [:per-turn (:cid card)] true))})]})

(defcard "Penumbral Toolkit"
  {:data {:counter {:credit 4}}
   :install-cost-bonus (req (if (some #{:hq} (:successful-run runner-reg)) -2 0))
   :abilities [{:msg "gain 1 [Credits]"
                :req (req (and run (pos? (get-counters card :credit))))
                :async true
                :effect (req (spend-credits state side eid card :credit 1))}]
   :events [(trash-on-empty :credit)]
   :interactions {:pay-credits {:req (req run)
                                :type :credit}}})

(defcard "Personal Workshop"
  (let [remove-counter
        {:async true
         :req (req (seq (:hosted card)))
         :msg (msg "remove 1 power counter from " (:title target))
         :choices {:card #(:host %)}
         :effect (req (wait-for
                        (add-counter state side target :power -1)
                        (if (pos? (get-counters (get-card state target) :power))
                          (effect-completed state side eid)
                          (runner-install state side eid (dissoc target :counter) {:ignore-all-cost true
                                                                                   :msg-keys {:display-origin true
                                                                                              :install-source card}}))))}]
    {:flags {:drip-economy true}
     :abilities [{:action true
                  :async true
                  :label "Host a program or piece of hardware"
                  :cost [(->c :click 1)]
                  :keep-menu-open :while-clicks-left
                  :prompt "Choose a program or piece of hardware in the grip"
                  :choices {:card #(and (or (program? %)
                                            (hardware? %))
                                        (in-hand? %)
                                        (runner? %))}
                  :effect (req (if (not (pos? (:cost target)))
                                 (runner-install state side (assoc eid :source card :source-type :runner-install) target {:ignore-all-cost true
                                                                                                                          :msg-keys {:display-origin true
                                                                                                                                     :install-source card}})
                                 (do (host state side card
                                           (assoc target :counter {:power (:cost target)}))
                                     (effect-completed state side eid))))
                  :msg (msg "install and host " (:title target))}
                 (assoc remove-counter
                        :label "Remove 1 power counter from a hosted card"
                        :cost [(->c :credit 1)])
                 {:async true
                  :label "Remove power counters from a hosted card"
                  :choices {:card #(:host %)}
                  :req (req (seq (:hosted card)))
                  :effect (effect
                            (continue-ability
                              (let [paydowntarget target
                                    num-counters (get-counters (get-card state paydowntarget) :power)]
                                {:async true
                                 :prompt "How many power counters do you want to remove?"
                                 :choices {:number (req (min num-counters
                                                             (total-available-credits state :runner eid card)))}
                                 :effect (req (wait-for
                                                (pay state :runner (make-eid state eid) card [(->c :credit target)])
                                                (if-let [payment-str (:msg async-result)]
                                                  (do (system-msg state side
                                                                  (str (build-spend-msg payment-str "use") (:title card)
                                                                       " to remove " (quantify target "power counter")
                                                                       " from " (:title paydowntarget)))
                                                      (if (= num-counters target)
                                                        (runner-install state side (assoc eid :source card :source-type :runner-install) (dissoc paydowntarget :counter) {:ignore-all-cost true
                                                                                                                                                                          :msg-keys {:display-origin true
                                                                                                                                                                                     :install-source card}})
                                                        (add-counter state side eid paydowntarget :power (- target))))
                                                  (effect-completed state side eid))))})
                              card nil))}]
     :events [(assoc remove-counter :event :runner-turn-begins)]}))

(defcard "Political Operative"
  {:req (req (some #{:hq} (:successful-run runner-reg)))
   :abilities [{:async true
                :trash-icon true
                :label "Trash a rezzed card"
                :effect
                (effect
                  (continue-ability
                    ;; TODO: Convert this to a cost
                    {:prompt "Choose a rezzed card with a trash cost"
                     :choices {:card #(and (:trash %)
                                           (rezzed? %)
                                           (can-pay? state side (assoc eid :source card :source-type :ability) card nil [(->c :credit (trash-cost state :runner %))]))}
                     :async true
                     :effect (effect
                               (continue-ability
                                 {:async true
                                  :msg (msg "trash " (card-str state target))
                                  :cost [(->c :credit (trash-cost state :runner target)) (->c :trash-can)]
                                  :effect (effect (trash eid target {:cause-card card}))}
                                 card targets))}
                    card nil))}]})

(defcard "Power Tap"
  {:events [{:event :initialize-trace
             :msg "gain 1 [Credits]"
             :async true
             :effect (effect (gain-credits :runner eid 1))}]})

(defcard "Professional Contacts"
  {:abilities [{:action true
                :cost [(->c :click 1)]
                :msg "gain 1 [Credits] and draw 1 card"
                :async true
                :effect (req (wait-for (gain-credits state side 1)
                                       (play-sfx state side "professional-contacts")
                                       (draw state side eid 1)))}]})

(defcard "Psych Mike"
  {:events [{:event :run-ends
             :optional {:req (req (and (= :rd (target-server context))
                                       (first-successful-run-on-server? state :rd)
                                       (pos? (total-cards-accessed target :deck))))
                        :prompt "Gain 1 [Credits] for each card you accessed from R&D?"
                        :autoresolve (get-autoresolve :auto-fire)
                        :yes-ability
                        {:msg (msg "gain " (total-cards-accessed target :deck) " [Credits]")
                         :async true
                         :effect (effect (gain-credits :runner eid (total-cards-accessed target :deck)))}}}]
   :abilities [(set-autoresolve :auto-fire "Psych Mike")]})

(defcard "Public Sympathy"
  {:static-abilities [(runner-hand-size+ 2)]})

(defcard "Rachel Beckman"
  (trash-when-tagged
    "Rachel Beckman"
    {:in-play [:click-per-turn 1]}))

(defcard "Raymond Flint"
  {:events [{:event :corp-gain-bad-publicity
             :async true
             :msg "breach HQ"
             :effect (req (breach-server state :runner eid [:hq] {:no-root true}))}]
   :abilities [{:label "Expose 1 installed card"
                :choices {:card installed?}
                :async true
                :cost [(->c :trash-can)]
                :effect (effect (expose eid [target] {:card card}))}]})

(defcard "Reclaim"
  {:abilities
   [{:action true
     :async true
     :label "Install a program, piece of hardware, or Virtual resource from the heap"
     :req (req (some #(and (or (program? %)
                               (hardware? %)
                               (and (resource? %)
                                    (has-subtype? % "Virtual")))
                           (runner-can-pay-and-install?
                             state side
                             (assoc eid :source card :source-type :runner-install) % {:no-toast true}))
                     (:discard runner)))
     :cost [(->c :click 1) (->c :trash-can) (->c :trash-from-hand 1)]
     :effect
     (effect
       (continue-ability
         {:async true
          :prompt "Choose a card to install"
          :choices (req (vec (sort-by
                              :title
                              (filter #(and (or (program? %)
                                                (hardware? %)
                                                (and (resource? %)
                                                     (has-subtype? % "Virtual")))
                                            (can-pay? state :runner (assoc eid :source card :source-type :runner-install) % nil
                                                      [(->c :credit (install-cost state side %))]))
                                      (:discard runner)))))
          :effect (req (runner-install state :runner (assoc eid :source card :source-type :runner-install) target {:msg-keys {:install-source card
                                                                                                                              :display-origin true
                                                                                                                              :include-cost-from-eid eid}}))}
         card nil))}]})

(defcard "Red Team"
  {:data {:counter {:credit 12}}
   :events [(trash-on-empty :credit)
            {:event :successful-run
             :req (req this-card-run)
             :msg (msg "gain " (min 3 (get-counters card :credit)) " [Credits]")
             :interactive (req true)
             :async true
             :effect (req (take-credits state side eid card :credit 3))}]
   :abilities [{:action true
                :cost [(->c :click 1)]
                :prompt "Choose a server"
                :req (req (->> runnable-servers
                               (map unknown->kw)
                               (filter is-central?)
                               (remove (into #{} (:made-run runner-reg)))
                               not-empty))
                :choices (req (cancellable
                                (->> runnable-servers
                                     (map unknown->kw)
                                     (filter is-central?)
                                     (remove (into #{} (:made-run runner-reg)))
                                     (map central->name))))
                :label "make a run on a central server"
                :msg (msg "make a run on " target)
                :makes-run true
                :async true
                :effect (effect (make-run eid target card))}]})

(defcard "Rogue Trading"
  {:data {:counter {:credit 18}}
   :events [(trash-on-empty :credit)]
   :abilities [{:action true
                :cost [(->c :click 2)]
                :keep-menu-open :while-2-clicks-left
                :msg "gain 6 [Credits] and take 1 tag"
                :async true
                :effect (req (wait-for (take-credits state side card :credit 6 {:suppress-checkpoint true})
                                       (gain-tags state :runner eid 1)))}]})

(defcard "Rolodex"
  {:on-install {:async true
                :msg "look at the top 5 cards of the stack"
                :waiting-prompt true
                :effect (effect (continue-ability
                                  (let [from (take 5 (:deck runner))]
                                    (when (pos? (count from))
                                      (reorder-choice :runner :corp from '() (count from) from)))
                                  card nil))}
   :on-trash {:async true
              :effect (req (system-msg state :runner
                                       (str "trashes "
                                            (enumerate-str (map :title (take 3 (:deck runner))))
                                            " from the stack due to " (:title card) " being trashed"))
                           (mill state :runner eid :runner 3))}})

(defcard "Rosetta 2.0"
  (let [find-rfg (fn [state card]
                   (last (filter #(= (:cid card) (get-in % [:persistent :from-cid]))
                                 (get-in @state [:runner :rfg]))))]
    {:abilities [{:action true
                  :req (req (not (install-locked? state side)))
                  :label "Install a program from the stack"
                  :async true
                  :cost [(->c :click 1) (->c :rfg-program 1)]
                  :effect
                  (effect
                    (continue-ability
                      {:async true
                       :prompt "Choose a non-virus program to install"
                       :choices (req (concat
                                       (->> (:deck runner)
                                            (filter
                                              #(and (program? %)
                                                    (not (has-subtype? % "Virus"))
                                                    (can-pay? state :runner (assoc eid :source card :source-type :runner-install) % nil
                                                              [(->c :credit (install-cost
                                                                              state side %
                                                                              {:cost-bonus (- (:cost (find-rfg state card)))}))])))
                                            (sort-by :title)
                                            (seq))
                                       ["Done"]))
                       :effect (req (trigger-event state side :searched-stack)
                                    (shuffle! state side :deck)
                                    (if (= target "Done")
                                      (do (system-msg state side (str (:latest-payment-str eid) " to use " (:title card) " to shuffle the Stack"))
                                          (effect-completed state side eid))
                                      (runner-install state side (assoc eid :source card :source-type :runner-install)
                                                      target {:msg-keys {:display-origin true
                                                                         :include-cost-from-eid eid
                                                                         :install-source card}
                                                              :cost-bonus (- (:cost (find-rfg state card)))})))}
                      card nil))}]}))

(defcard "Sacrificial Clone"
  {:trash-icon true
   :prevention [{:prevents :damage
                 :type :ability
                 :max-uses 1
                 :ability {:async true
                           :cost [(->c :trash-can)]
                           :req (req
                                  (and (pos? (:remaining context))
                                       (not (:unpreventable context))))
                           :msg (msg "prevent " (:remaining context) " " (damage-name state :pre-damage) " damage")
                           :effect (req (wait-for (prevent-damage state side :damage :all)
                                                  (let [cards (concat (get-in runner [:rig :hardware])
                                                                      (filter #(not (has-subtype? % "Virtual"))
                                                                              (get-in runner [:rig :resource]))
                                                                      (:hand runner))]
                                                    (system-msg state side (str "uses " (:title card) " to trash "
                                                                                (quantify (count cards) "card")
                                                                                " (" (enumerate-str (map :title cards)) "),"
                                                                                " lose " (quantify (:credit (:runner @state)) "credit")
                                                                                ", and lose " (quantify (count-real-tags state) "tag")))
                                                    (wait-for (trash-cards
                                                                state side
                                                                (concat (get-in runner [:rig :hardware])
                                                                        (filter #(not (has-subtype? % "Virtual"))
                                                                                (get-in runner [:rig :resource]))
                                                                        (:hand runner))
                                                                {:cause-card card})
                                                              (wait-for (lose-credits state side (make-eid state eid) :all)
                                                                        (lose-tags state side eid :all))))))}}]})
(defcard "Sacrificial Construct"
  (letfn [(valid-context? [context] (and (not= :ability-cost (:cause context))
                                         (not (:game-trash context))))]
    {:trash-icon true
     :prevention [(prevent-trash-installed-by-type "Sacrificial Construct"  #{"Program" "Hardware"}  [(->c :trash-can)] valid-context?)]}))

(defcard "Safety First"
  {:static-abilities [(runner-hand-size+ -2)]
   :events [{:event :runner-turn-ends
             :async true
             :effect (req (if (< (count (:hand runner)) (hand-size state :runner))
                            (do (system-msg state :runner (str "uses " (:title card) " to draw 1 card"))
                                (draw state :runner eid 1))
                            (effect-completed state :runner eid)))}]})

(defcard "Salsette Slums"
  {:interactions
   {:access-ability
    {:label "Remove card from game"
     :req (req (and (not (get-in @state [:per-turn (:cid card)]))
                    (not (in-discard? target))
                    (:trash target)
                    (can-pay? state :runner (assoc eid :source card :source-type :ability)
                              card (:title target) [(->c :credit (trash-cost state side target))])))
     :once :per-turn
     :async true
     :trash? false
     :effect (req (let [trash-cost (trash-cost state side target)]
                    (wait-for (pay state side (make-eid state eid) card [(->c :credit trash-cost)])
                              (let [payment-str (:msg async-result)
                                    card (move state :corp target :rfg)]
                                (system-msg state side
                                            (str payment-str
                                                 " and remove " (:title target)
                                                 " from the game"))
                                (complete-with-result state side eid card)))))}}})

(defcard "Salvaged Vanadis Armory"
  {:events [{:event :damage
             :trash-icon true
             :optional
             {:waiting-prompt true
              :prompt "Trash Salvaged Vanadis Armory to force the Corp to trash the top cards of R&D?"
              :yes-ability {:async true
                            :cost [(->c :trash-can)]
                            :msg (msg "force the Corp to trash the top "
                                      (quantify (get-turn-damage state :runner) "card")
                                      " of R&D")
                            :effect (effect (mill :corp eid :corp (get-turn-damage state :runner)))}}}]})

(defcard "Same Old Thing"
  {:abilities [{:action true
                :async true
                :label "play an event in the heap"
                :cost [(->c :click 2) (->c :trash-can)]
                :req (req (and (not (zone-locked? state :runner :discard))
                               (pos? (count (filter event? (:discard runner))))))
                :prompt "Choose an event in the heap"
                :msg (msg "play " (:title target))
                :show-discard true
                :choices {:card #(and (event? %)
                                      (in-discard? %))}
                :effect (effect (play-instant eid target))}]})

(defcard "Scrubber"
  {:recurring 2
   :interactions {:pay-credits {:req (req (and (= :runner-trash-corp-cards (:source-type eid))
                                               (corp? target)))
                                :type :recurring}}})

(defcard "Security Testing"
  (let [ability {:prompt "Choose a server"
                 :label "Choose a server (start of turn)"
                 :choices (req (concat servers ["No server"]))
                 :interactive (req true)
                 :msg (msg "target " target)
                 :req (req (and (:runner-phase-12 @state)
                                (not (used-this-turn? (:cid card) state))))
                 :effect (req (when (not= target "No server")
                                (update! state side (assoc card :card-target target))))}]
    {:events [(assoc ability :event :runner-turn-begins)
              (assoc
                (successful-run-replace-breach
                  {:mandatory true
                   :ability
                   {:msg "gain 2 [Credits]"
                    :async true
                    :effect (effect (gain-credits eid 2))}})
                :req (req (when-let [card (get-card state card)]
                            (and (= (zone->name (:server context)) (:card-target card))
                                 (first-event? state side :successful-run
                                               (fn [targets]
                                                 (let [context (first targets)]
                                                   (= (zone->name (:server context))
                                                      (:card-target card)))))))))
              {:event :runner-turn-ends
               :silent (req true)
               :effect (effect (update! (dissoc card :card-target)))}]
     :abilities [ability]}))

(defcard "Smartware Distributor"
  (let [start-of-turn-ability {:once :per-turn
                               :label "Take 1 [Credits] (start of turn)"
                               :req (req (and (:runner-phase-12 @state)
                                              (pos? (get-counters card :credit))))
                               :msg "gain 1 [Credits]"
                               :async true
                               :effect (req (take-credits state side eid card :credit 1))}]
    {:flags {:drip-economy (req (pos? (get-counters card :credit)))}
     :abilities [{:action true
                  :cost [(->c :click 1)]
                  :msg "place 3 [Credits]"
                  :req (req (not (:runner-phase-12 @state)))
                  :async true
                  :effect (req (add-counter state side eid card :credit 3))}
                 start-of-turn-ability]
     :events [(assoc start-of-turn-ability :event :runner-turn-begins)]}))

(defcard "Slipstream"
  {:events [{:event :pass-ice
             :optional
             {:req (req (and (rezzed? (get-card state (:ice context)))
                             (some #(and (ice? %)
                                         (not (protecting-same-server? (:ice context) %))
                                         (= run-position (card-index state %))
                                         (is-central? (second (get-zone %))))
                                   (all-installed state :corp))))
              :prompt (msg "Trash " (:title card) " to approach a piece of ice protecting a central server?")
              :yes-ability
              {:async true
               :effect
               (effect
                 (continue-ability
                   (let [passed-ice (:ice context)]
                     {:async true
                      :prompt "Choose a piece of ice protecting a central server at the same position"
                      :choices {:req (req (and (ice? target)
                                               (not (protecting-same-server? passed-ice target))
                                               (= run-position (card-index state target))
                                               (not (same-card? target passed-ice))
                                               (is-central? (second (get-zone target)))))}
                      :msg (msg "approach " (card-str state target))
                      :effect (req (wait-for (trash state side card {:unpreventable true :cause-card card})
                                             (let [dest (second (get-zone target))]
                                               (swap! state
                                                      update :run
                                                      assoc :position (inc run-position) :server [dest])
                                               (set-next-phase state :approach-ice)
                                               (update-all-ice state side)
                                               (update-all-icebreakers state side)
                                               (continue-ability state side (offer-jack-out) card nil))))})
                   card nil))}}}]})

(defcard "Spoilers"
  {:events [{:event :agenda-scored
             :async true
             :interactive (req true)
             :msg "trash the top card of R&D"
             :effect (effect (mill :corp eid :corp 1))}]})

(defcard "Starlight Crusade Funding"
  {:on-install {:msg "ignore additional costs on Double events"
                :effect (req (swap! state assoc-in [:runner :register :double-ignore-additional] true))}
   :events [{:event :runner-turn-begins
             :msg "lose [Click] and ignore additional costs on Double events"
             :effect (req (lose-clicks state :runner 1)
                          (swap! state assoc-in [:runner :register :double-ignore-additional] true))}]
   :leave-play (req (swap! state update-in [:runner :register] dissoc :double-ignore-additional))})

(defcard "Stim Dealer"
  {:events [{:event :runner-turn-begins
             :async true
             :msg (msg (if (>= (get-counters card :power) 2)
                         "takes 1 core damage"
                         "gain [Click]"))
             :effect (req (if (>= (get-counters card :power) 2)
                            (wait-for (add-counter state side card :power (- (get-counters card :power)))
                                      (damage state side eid :brain 1 {:unpreventable true :card card}))
                            (wait-for (add-counter state side card :power 1)
                                      (gain-clicks state side 1)
                                      (effect-completed state side eid))))}]})

(defcard "Stoneship Chart Room"
  {:abilities [{:label "Draw 2 cards"
                :msg "draw 2 cards"
                :cost [(->c :trash-can)]
                :async true
                :effect (effect (draw :runner eid 2))}
               {:label "Charge a card"
                :req (req (can-charge state side))
                :cost [(->c :trash-can)]
                :async true
                :effect (effect (continue-ability (charge-ability state side) card nil))}]})

(defcard "Street Magic"
  (letfn [(runner-break [unbroken-subs]
            {:prompt "Choose a subroutine to resolve"
             :choices unbroken-subs
             :async true
             :effect (req (let [sub (first (filter #(and (not (:broken %))
                                                         (= target (make-label (:sub-effect %))))
                                                   (:subroutines current-ice)))]
                            (wait-for (resolve-ability state :corp (make-eid state {:source current-ice :source-type :subroutine})
                                                       (:sub-effect sub) current-ice nil)
                                      (if (and (:run @state)
                                               (not (:ended (:end-run @state)))
                                               (rest unbroken-subs))
                                        (continue-ability
                                          state side
                                          (runner-break (remove-once #(= target %) unbroken-subs))
                                          card nil)
                                        (effect-completed state side eid)))))})]
    {:abilities [{:implementation "Effect is manually triggered"
                  :label "Choose subroutine order"
                  :req (req (pos? (count (remove :broken (:subroutines current-ice)))))
                  :async true
                  :msg (msg "choose the order the unbroken subroutines on "
                         (:title current-ice) " resolve")
                  :effect (effect (continue-ability (runner-break (unbroken-subroutines-choice current-ice)) card nil))}]}))

(defcard "Street Peddler"
  {:on-install {:interactive (req (some #(card-flag? % :runner-install-draw true) (all-active state :runner)))
                :effect (req (doseq [c (take 3 (:deck runner))]
                               (host state side (get-card state card) c {:facedown true})))}
   ;; req to use ability - can pay to install at least one of the cards
   :abilities [{:async true
                :label "install a hosted card"
                :trash-icon true
                :req (req (some #(and (not (event? (get-card state %)))
                                           (runner-can-pay-and-install?
                                             state side
                                             (assoc eid :source card :source-type :runner-install)
                                             (get-card state %)
                                             {:cost-bonus -1
                                              :no-toast true}))
                                (seq (:hosted card))))
                :effect (req (let [set-aside-cards (set-aside state side eid (:hosted card))]
                               (wait-for (trash state side card {:cause :ability-cost :cause-card card})
                                         (system-msg state side "trashed")
                                         (continue-ability
                                           state side
                                           {:prompt "Choose a set-aside card to install"
                                            :waiting-prompt true
                                            :not-distinct true
                                            :async true
                                            :choices (req (filter #(and (not (event? %))
                                                                        (runner-can-install? state side % nil)
                                                                        (can-pay? state side (assoc eid :source card :source-type :runner-install)
                                                                                  % nil [(->c :credit (install-cost state side % {:cost-bonus -1}))])) set-aside-cards))
                                            :msg (msg "install " (:title target) ", lowering its install cost by 1 [Credits]. "
                                                      (enumerate-str (map :title (remove-once #(same-card? % target) set-aside-cards)))
                                                      " are trashed as a result")
                                            :effect (req (wait-for (runner-install state side (make-eid  state (assoc eid :source card :source-type :runner-install)) target {:cost-bonus -1})
                                                                   (trash-cards state side (assoc eid :source card) (filter #(not (same-card? % target)) set-aside-cards) {:unpreventable true :cause-card card})))}
                                           card nil))))}]})

(defcard "Symmetrical Visage"
  {:events [{:event :runner-click-draw
             :req (req (genetics-trigger? state side :runner-click-draw))
             :msg "gain 1 [Credits]"
             :async true
             :effect (effect (gain-credits eid 1))}]})

(defcard "Synthetic Blood"
  {:events [{:event :damage
             :req (req (genetics-trigger? state side :damage))
             :msg "draw 1 card"
             :async true
             :effect (effect (draw :runner eid 1))}]})

(defcard "Tallie Perrault"
  {:abilities [{:label "Draw 1 card for each bad publicity the Corp has"
                :async true
                :cost [(->c :trash-can)]
                :effect (effect (draw eid (count-bad-pub state)))
                :msg (msg "draw " (quantify (count-bad-pub state) "card"))}]
   :events [{:event :play-operation
             :optional
             {:req (req (or (has-subtype? (:card context) "Black Ops")
                            (has-subtype? (:card context) "Gray Ops")))
              :waiting-prompt true
              :prompt "Give the Corp 1 bad publicity and take 1 tag?"
              :player :runner
              :yes-ability {:msg "give the Corp 1 bad publicity and take 1 tag"
                            :async true
                            :effect (effect (gain-bad-publicity :corp 1)
                                            (gain-tags :runner eid 1))}}}]})

(defcard "Tech Trader"
  {:events [{:event :runner-trash
             :req (req (and (= side :runner)
                            (= :ability-cost (:cause target))))
             :msg "gain 1 [Credits]"
             :async true
             :effect (effect (gain-credits eid 1))}]})

(defcard "Technical Writer"
  {:events [{:event :runner-install
             :silent (req true)
             :req (req (and (or (hardware? (:card context))
                                (program? (:card context)))
                            (not (:facedown? context))))
             :msg "place 1 [Credits] on itself"
             :async true
             :effect (effect (add-counter :runner eid card :credit 1))}]
   :abilities [{:action true
                :cost [(->c :click 1) (->c :trash-can)]
                :label "Take all hosted credits"
                :msg (msg "gain " (get-counters card :credit) " [Credits]")
                :async true
                :effect (req (gain-credits state side eid (get-counters card :credit)))}]})

(defcard "Telework Contract"
  {:data {:counter {:credit 9}}
   :events [(trash-on-empty :credit)]
   :abilities [{:action true
                :label "Take 3 [Credits] from this resource"
                :cost [(->c :click 1)]
                :change-in-game-state (req (pos? (get-counters card :credit)))
                :once :per-turn
                :msg "gain 3 [Credits]"
                :async true
                :effect (req (take-credits state side eid card :credit 3))}]})

(defcard "Temple of the Liberated Mind"
  {:abilities [{:action true
                :cost [(->c :click 1)]
                :label "Place 1 power counter"
                :msg "place 1 power counter on itself"
                :async true
                :effect (effect (add-counter eid card :power 1))}
               {:label "Gain [Click]"
                :cost [(->c :power 1)]
                :req (req (= (:active-player @state) :runner))
                :msg "gain [Click]" :once :per-turn
                :effect (effect (gain-clicks 1))}]})

(defcard "Temüjin Contract"
  {:data {:counter {:credit 20}}
   :on-install {:prompt "Choose a server"
                :choices (req servers)
                :msg (msg "target " target)
                :effect (effect (update! (assoc card :card-target target)))}
   :events [(trash-on-empty :credit)
            {:event :successful-run
             :req (req (= (zone->name (:server context)) (:card-target (get-card state card))))
             :msg (msg "gain " (min 4 (get-counters card :credit)) " [Credits]")
             :async true
             :effect (req (take-credits state side eid card :credit 4))}]})

(defcard "The Archivist"
  {:static-abilities [(link+ 1)]
   :events [{:event :agenda-scored
             :interactive (req true)
             :trace {:base 1
                     :req (req (or (has-subtype? (:card context) "Initiative")
                                   (has-subtype? (:card context) "Security")))
                     :unsuccessful
                     {:effect (effect (gain-bad-publicity :corp 1)
                                      (system-msg :corp (str "takes 1 bad publicity")))}}}]})

(defcard "The Artist"
  {:abilities [{:action true
                :cost [(->c :click 1)]
                :label "Gain 2 [Credits]"
                :msg "gain 2 [Credits]"
                :once :per-turn
                :once-key :artist-credits
                :async true
                :effect (effect (gain-credits eid 2))}
               {:action true
                :cost [(->c :click 1)]
                :label "Install a program or piece of hardware"
                :req (req (some #(and (or (hardware? %)
                                          (program? %))
                                      (can-pay? state side (assoc eid :source card :source-type :runner-install) % nil
                                                [(->c :credit (install-cost state side % {:cost-bonus -1}))]))
                                (:hand runner)))
                :prompt "Choose a program or piece of hardware to install"
                :choices
                {:req (req (and (or (hardware? target)
                                    (program? target))
                                (in-hand? target)
                                (can-pay? state side (assoc eid :source card :source-type :runner-install) target nil
                                          [(->c :credit (install-cost state side target {:cost-bonus -1}))])))}
                :once :per-turn
                :once-key :artist-install
                :async true
                :effect (effect (runner-install (assoc eid :source card :source-type :runner-install)
                                                target {:msg-keys {:install-source card
                                                                   :display-source true}
                                                        :cost-bonus -1}))}]})

(defcard "The Back"
  {:implementation "Placing power counters is manual"
   ; :events [{:event :spent-credits-from-card
               ; :req (req (and (:run @state)
                                ; (hardware? target)
                                ; (not (used-this-turn? (:cid card) state))))
               ; :once :per-turn
               ; :async true
               ; :effect (effect (system-msg (str "places 1 power counter on " (:title card)))
                                 ; (add-counter card :power 1))}]
   :abilities [{:label "Manually place 1 power counter"
                :async true
                :effect (req (system-msg state side (str "manually places 1 power counter on " (:title card)))
                             (add-counter state side eid card :power 1))}
               {:action true
                :label "Shuffle back cards with [Trash] abilities"
                :req (req (and (pos? (get-counters card :power))
                               (some has-trash-ability? (:discard runner))
                               (not (zone-locked? state :runner :discard))))
                :cost [(->c :click 1) (->c :remove-from-game)]
                :show-discard true
                :choices {:max (req (* 2 (get-counters card :power)))
                          :req (req (and (runner? target)
                                         (in-discard? target)
                                         (has-trash-ability? target)))}
                :msg (msg "shuffle " (enumerate-str (map :title targets))
                          " into the stack")
                :async true
                :effect (req (doseq [c targets] (move state side c :deck))
                             (shuffle! state side :deck)
                             (effect-completed state side eid))}]})

(defcard "The Black File"
  {:on-install {:msg "prevent the Corp from winning the game unless they are flatlined"}
   :static-abilities [{:type :cannot-win-on-points
                       :req (req (and (= :corp side)
                                      (< (get-counters card :power) 3)))
                       :value true}]
   :events [{:event :runner-turn-begins
             :async true
             :effect (req (if (<= 2 (get-counters card :power))
                            (do (move state side card :rfg)
                                (system-msg state side "removes The Black File from the game")
                                (check-win-by-agenda state side)
                                (effect-completed state side eid))
                            (add-counter state side eid card :power 1)))}]
   :on-trash {:effect (effect (check-win-by-agenda))}
   :leave-play (effect (check-win-by-agenda))})

(defcard "The Class Act"
  (let [draw-ability {:req (req (= :this-turn (installed? card)))
                      :async true
                      :msg "draw 4 cards"
                      :effect (effect (draw :runner eid 4))}]
    {:events [(assoc draw-ability :event :corp-turn-ends)
              (assoc draw-ability :event :runner-turn-ends)
              {:event :pre-runner-draw
               :req (req (and (first-event? state :runner :pre-runner-draw)
                              (< 1 (count (:deck runner)))
                              (pos? target)))
               :once :per-turn
               :once-key :the-class-act-put-bottom
               :async true
               :effect
               (req (let [cards (set-aside-for-me state :runner eid (take (inc target) (:deck runner)))]
                      (continue-ability
                        state side
                        {:waiting-prompt true
                         :prompt "Choose 1 card to add to the bottom of the stack"
                         :choices {:card #(some (fn [c] (same-card? c %)) cards)
                                   :all true}
                         :effect
                         (req (system-msg state side
                                          (str "uses " (:title card) " to add the "
                                               (pprint/cl-format nil "~:R"
                                                                 (inc (first (keep-indexed #(when (same-card? target %2) %1) cards))))
                                               " card on the top of the stack to the bottom"))
                                          (doseq [c (reverse cards)]
                                            (move state :runner
                                                  c :deck
                                                  (if (same-card? c target) nil {:front true}))))}
                        card nil)))}]}))

(defcard "The Helpful AI"
  {:static-abilities [(link+ 1)]
   :abilities [{:msg (msg "give +2 strength to " (:title target))
                :label "pump icebreaker"
                :choices {:card #(and (has-subtype? % "Icebreaker")
                                      (installed? %))}
                :cost [(->c :trash-can)]
                :effect (effect (pump target 2 :end-of-turn))}]})

(defcard "The Masque A"
  {:abilities [{:action true
                :cost [(->c :click 1) (->c :trash-can)]
                :label "Make a run and gain [click]. If successful, draw 1 card"
                :prompt "Choose a server"
                :choices (req runnable-servers)
                :msg (msg "make a run on " target " and gain [click]")
                :async true
                :effect (effect
                          (gain-clicks :runner 1)
                          (register-events
                            card
                            [{:event :successful-run
                              :unregister-once-resolved true
                              :duration :end-of-run
                              :async true
                              :msg "draw 1 card"
                              :effect (effect (draw :runner eid 1))}])
                          (make-run eid target card))}]})

(defcard "The Masque B"
  {:implementation "Successful run condition not implemented"
   :abilities [{:action true
                :cost [(->c :click 1) (->c :trash-can)]
                :label "Make a run and gain [click]. If successful, make another run on another server"
                :prompt "Choose a server"
                :choices (req runnable-servers)
                :msg (msg "make a run on " target " and gain [click]")
                :async true
                :effect (effect (gain-clicks 1)
                                (make-run eid target card))}]})

(defcard "The Nihilist"
  (let [corp-choice {:player :corp
                     :waiting-prompt true
                     :prompt "Choose one"
                     :choices (req [(when (seq (:deck corp))
                                      "Trash the top card of R&D")
                                    "The Runner draws 2 cards"])
                     :async true
                     :msg (msg (if (= target "The Runner draws 2 cards")
                                "draw 2 cards"
                                (str "force the Corp to " (decapitalize target))))
                     :effect (req (if (= target "The Runner draws 2 cards")
                                    (draw state :runner eid 2)
                                    (mill state :corp eid :corp 1)))}
        maybe-spend-2 {:event :runner-turn-begins
                       :interactive (req true)
                       :optional
                       {:prompt "Spend 2 virus counters?"
                        :yes-ability
                        {:req (req (<= 2 (number-of-runner-virus-counters state)))
                         :async true
                         :effect (req (wait-for (resolve-ability state side (pick-virus-counters-to-spend 2) card nil)
                                                (if (:msg async-result)
                                                  (do (system-msg state side (str "spends " (:msg async-result)))
                                                      (continue-ability state side corp-choice card nil))
                                                  (effect-completed state side eid))))}}}]
    {:events [maybe-spend-2
              {:event :runner-install
               :once :per-turn
               :msg "place 2 virus tokens on itself"
               :req (req (has-subtype? (:card context) "Virus"))
               :async true
               :effect (effect (add-counter eid card :virus 2))}]}))

(defcard "The Shadow Net"
  (letfn [(events [runner] (filter #(and (event? %) (not (has-subtype? % "Priority"))) (:discard runner)))]
    {:abilities [{:action true
                  :async true
                  :cost [(->c :click 1) (->c :forfeit)]
                  :req (req (and (pos? (count (events runner)))
                                 (not (zone-locked? state :runner :discard))))
                  :label "Play an event from the heap, ignoring all costs"
                  :prompt "Choose an event to play"
                  :msg (msg "play " (:title target) " from the heap, ignoring all costs")
                  :choices (req (cancellable (events runner) :sorted))
                  :effect (effect (play-instant eid target {:ignore-cost true}))}]}))

(defcard "The Source"
  {:static-abilities [{:type :advancement-requirement
                       :value 1}
                      {:type :steal-additional-cost
                       :value (req (->c :credit 3))}]
   :events [{:event :agenda-scored
             :async true
             :effect (effect (trash eid card {:cause :runner-ability :cause-card card}))}
            {:event :agenda-stolen
             :async true
             :effect (effect (trash eid card {:cause :runner-ability :cause-card card}))}]})

(defcard "The Supplier"
  (let [ability {:label "Install a hosted card (start of turn)"
                 :prompt "Choose a hosted card to install"
                 :req (req (some #(can-pay? state side (assoc eid :source card :source-type :runner-install)
                                            % nil [(->c :credit (install-cost state side % {:cost-bonus -2}))])
                                 (:hosted card)))
                 :choices
                 {:req (req (and (= "The Supplier" (:title (:host target)))
                                 (runner? target)
                                 (can-pay? state side (assoc eid :source card :source-type :runner-install)
                                           target nil [(->c :credit (install-cost state side target {:cost-bonus -2}))])))}
                 :once :per-turn
                 :async true
                 :effect
                 (req (if-not (runner-can-install? state side target nil)
                        (effect-completed state side eid)
                        (do (update! state side
                                     (-> card
                                         (assoc :supplier-installed (:cid target))
                                         (update-in [:hosted]
                                                    (fn [coll]
                                                      (remove-once #(same-card? % target) coll)))))
                            (runner-install state side (assoc eid :source card :source-type :runner-install)
                                            target {:cost-bonus -2
                                                    :msg-keys {:display-origin true
                                                               :install-source card}}))))}]
    {:flags {:drip-economy true}  ; not technically drip economy, but has an interaction with Drug Dealer
     :abilities [{:action true
                  :label "Host a resource or piece of hardware"
                  :cost [(->c :click 1)]
                  :keep-menu-open :while-clicks-left
                  :prompt "Choose a card in the grip"
                  :choices {:card #(and (or (hardware? %)
                                            (resource? %))
                                        (in-hand? %))}
                  :effect (effect (host card target))
                  :msg (msg "install and host " (:title target))}
                 ability]
     ; A card installed by The Supplier is ineligible to receive the turn-begins event for this turn.
     :suppress [{:event :runner-turn-begins
                 :req (req (= (:cid target) (:supplier-installed (get-card state card))))}]
     :events [(assoc ability :event :runner-turn-begins)
              {:event :runner-turn-ends
               :req (req (:supplier-installed card))
               :effect (effect (update! (dissoc card :supplier-installed)))}]}))

(defcard "The Turning Wheel"
  (letfn [(ttw-ab [name server]
            {:label (str "Access an additional card in " name)
             :cost [(->c :power 2)]
             :req (req run)
             :keep-menu-open :while-2-power-tokens-left
             :msg (msg "access 1 additional card from " name " for the remainder of the run")
             :effect (effect (register-events
                              card [(breach-access-bonus server 1 {:duration :end-of-run})]))})
          (ttw-bounce [name server]
            {:action true
             :label (str "Shortcut: Bounce " name)
             :cost [(->c :click 1)]
             :keep-menu-open :while-clicks-left
             :msg (msg "bounce off of " name " for a token (shortcut)")
             :async true
             :effect (req (swap! state assoc-in [:runner :register :made-click-run] true)
                          (swap! state update-in [:runner :register :unsuccessful-run] conj server)
                          (swap! state update-in [:runner :register :made-run] conj server)
                          (add-counter state :runner eid card :power 1))})]
    {:events [{:event :run-ends
               :req (req (and (not (:did-steal context))
                              (some #{:hq :rd} (:server context))))
               :async true
               :effect (req (add-counter state side eid card :power 1))
               :silent (req true)}]
     :abilities [(ttw-ab "R&D" :rd)
                 (ttw-ab "HQ" :hq)
                 (ttw-bounce "R&D" :rd)
                 (ttw-bounce "HQ" :hq)]}))

(defcard "The Twinning"
  {:events [{:event :spent-credits-from-card
             :req (req (let [valid-ctx? (fn [[{:keys [card] :as ctx}]] (and (runner? card)
                                                                           (installed? card)))]
                         (and (valid-ctx? [context]) (first-event? state side :spent-credits-from-card valid-ctx?))))
             :async true
             :msg "place a power counter on itself"
             :effect (req (add-counter state :runner eid card :power 1 {:placed true}))}
            {:event :breach-server
             :async true
             :req (req (and (#{:rd :hq} target)
                            (< 0 (get-counters card :power))))
             :effect (req
                       (let [target-server target]
                         (continue-ability
                           state side
                           {:req (req (< 0 (get-counters card :power)))
                            :prompt (msg "How many additional " (zone->name target-server) " accesses do you want to make?")
                            :choices {:number (req (min 2 (get-counters card :power)))
                                      :default (req (min 2 (get-counters card :power)))}
                            :msg (msg "access " (quantify target "additional card") " from "
                                      (zone->name target-server))
                            :async true
                            :effect (effect (access-bonus target-server (max 0 target))
                                            (add-counter :runner eid card :power (- target) {:placed true}))}
                           card nil)))}]})

(defcard "Theophilius Bagbiter"
  {:static-abilities [(runner-hand-size+ (req (:credit runner)))]
   :on-install {:async true
                :effect (req (swap! state assoc-in [:runner :hand-size :base] 0)
                             (lose-credits state :runner eid :all))}
   :leave-play (req (swap! state assoc-in [:runner :hand-size :base] 5))})

(defcard "Thunder Art Gallery"
  (let [first-event-check (fn [state fn1 fn2]
                            (and (fn1 state :runner :runner-lose-tag (fn [[context]] (= :runner (:side context))))
                                 (fn2 state :runner :runner-prevent (fn [[context]] (= :tag (:type context))))))
        ability {:async true
                 :prompt "Choose a card in the grip"
                 :waiting-prompt true
                 :choices
                 {:req (req (and (runner? target)
                                 (in-hand? target)
                                 (not (event? target))
                                 (can-pay? state side (assoc eid :source card :source-type :runner-install) target nil
                                           [(->c :credit (install-cost state side target {:cost-bonus -1}))])))}
                 :effect (effect (runner-install (assoc eid
                                                        :source card
                                                        :source-type :runner-install)
                                                 target {:cost-bonus -1
                                                         :msg-keys {:install-source card
                                                                    :display-origin true}}))
                 :cancel-effect (effect (effect-completed eid))}]
    {:events [(assoc ability
                     :event :runner-lose-tag
                     :req (req (and (first-event-check state first-event? no-event?)
                                    (= side :runner))))
              (assoc ability
                     :event :runner-prevent
                     :req (req (and (first-event-check state no-event? first-event?)
                                    (= :tag (:type context)))))]}))

(defcard "Tri-maf Contact"
  {:abilities [{:action true
                :cost [(->c :click 1)]
                :msg "gain 2 [Credits]"
                :once :per-turn
                :async true
                :effect (effect (gain-credits eid 2))}]
   :on-trash {:async true
              :effect (effect (damage eid :meat 3 {:unboostable true :card card}))}})

(defcard "Trickster Taka"
  (companion-builder
    ;; companion-builder: pay-credits req
    (req (and (= :ability (:source-type eid))
              (program? target)
              run))
    ;; companion-builder: turn-ends-ability
    {:prompt "Choose one"
     :waiting-prompt true
     :choices ["Take 1 tag" "Trash Trickster Taka"]
     :player :runner
     :msg (msg (if (= target "Trash Trickster Taka")
                 "trash itself"
                 (decapitalize target)))
     :async true
     :effect (req (if (= target "Trash Trickster Taka")
                    (trash state :runner eid card {:cause-card card})
                    (gain-tags state :runner eid 1)))}
    ;; companion-builder: ability
    {:req (req (and (pos? (get-counters (get-card state card) :credit))
                    run
                    (not (:successful run))
                    (not (:unsuccessful run))))
     :msg "take 1 [Credits]"
     :async true
     :effect (req (spend-credits state side eid card :credit 1))}))

(defcard "Tsakhia \"Bankhar\" Gantulga"
  (let [sub {:variable true
             :sub-effect {:effect (req (damage state :corp eid :net 1 {:card card :cause :subroutine}))
                          :label "Do 1 net damage"
                          :async true
                          :msg "do 1 net damage"}}
        matches-server (fn [target card state side]
                         (= (:card-target card)
                            (zone->name (second (get-zone target)))))
        ability {:prompt "Choose a server"
                 :label "Choose a server (start of turn)"
                 :choices (req (concat servers ["No server"]))
                 :interactive (req true)
                 :waiting-prompt true
                 :msg (msg "target " target)
                 :req (req (and (:runner-phase-12 @state)
                                (not (used-this-turn? (:cid card) state))))
                 :effect (req (when (not= target "No server")
                                (update! state side (assoc card :card-target target))))}]
    {:events [(assoc ability :event :runner-turn-begins)
              {:event :encounter-ice
               :req (req (and
                           (matches-server (:ice target) card state side)
                           (first-event? state side :encounter-ice #(matches-server (:ice (first %)) card state side))))
               :effect (effect
                         (register-events
                           card
                           (let [target-ice (:ice context)]
                             [{:event :pre-resolve-subroutine
                               :duration :end-of-encounter
                               :async true
                               :req (req (get-card state target-ice))
                               :msg "force the Corp to resolve \"[Subroutine] Do 1 net damage\""
                               :effect (req (update-current-encounter state :replace-subroutine sub)
                                            (effect-completed state side eid))}])))}
              {:event :runner-turn-ends
               :silent (req true)
               :effect (effect (update! (dissoc card :card-target)))}]
     :abilities [ability]}))

(defcard "Tyson Observatory"
  {:abilities [{:action true
                :prompt "Choose a piece of Hardware"
                :msg (msg "add " (:title target) " to [their] Grip")
                :label "Search stack for a piece of hardware"
                :choices (req (cancellable (filter hardware? (:deck runner)) :sorted))
                :cost [(->c :click 2)]
                :keep-menu-open :while-2-clicks-left
                :effect (effect (trigger-event :searched-stack)
                                (shuffle! :deck)
                                (move target :hand))}]})

(defcard "Underworld Contact"
  (let [ability {:label "Gain 1 [Credits] (start of turn)"
                 :once :per-turn
                 :async true
                 :effect (req (if (and (<= 2 (get-link state))
                                         (:runner-phase-12 @state))
                                (do (system-msg state :runner (str "uses " (:title card) " to gain 1 [Credits]"))
                                    (gain-credits state :runner eid 1))
                                (effect-completed state side eid)))}]
    {:flags {:drip-economy true}
     :abilities [ability]
     :events [(assoc ability :event :runner-turn-begins)]}))

(defcard "Urban Art Vernissage"
  (let [is-eligible?
          (fn [cr] (and (program? cr)
                        (has-subtype? cr "Trojan")
                        (not (has-subtype? cr "Virus"))))
        ability {:async true
                 :label "Return a non-virus trojan program to the grip"
                 :once :per-turn
                 :req (req (some is-eligible? (all-installed-runner state)))
                 :choices {:req (req (and (runner? target)
                                          (installed? target)
                                          (is-eligible? target)))}
                 :msg (msg "add " (:title target) " to the grip and place 2 [Credits] on itself")
                 :cancel-effect (req (system-msg state :runner (str "declines to use " (:title card)))
                                     (effect-completed state side eid))
                 :effect (req (move state side target :hand)
                              (add-counter state side eid card :credit 2))}]
    {:interactions {:pay-credits {:req (req (= :runner-install (:source-type eid)))
                                  :type :credit}}
     :flags {:runner-phase-12 (req (some is-eligible? (all-installed-runner state)))}
     :events [(assoc ability
                     :event :runner-turn-begins
                     :interactive (req true))]
     :abilities [ability]}))

(defcard "Utopia Shard"
  (shard-constructor "Utopia Shard" :hq "force the Corp to discard 2 cards from HQ at random"
                     (effect (trash-cards :corp eid (take 2 (shuffle (:hand corp))) {:cause-card card}))))

(defcard "Valentina Ferreira Carvalho"
  {:on-install {:prompt "Choose one"
                :choices (req [(when tagged "Remove 1 tag")
                               "Gain 2 [Credits]"
                               "Done"])
                :req (req (and (threat-level 3 state)
                               (= (:active-player @state) :runner)))
                :async true
                :effect (req (cond
                               (= "Remove 1 tag" target) (do (lose-tags state :runner eid 1)
                                                             (system-msg state :runner (str "uses " (:title card)
                                                                                            " to " (decapitalize target))))
                               (= "Gain 2 [Credits]" target) (do (gain-credits state :runner eid 2)
                                                                 (system-msg state :runner (str "uses " (:title card)
                                                                                                " to " (decapitalize target))))
                               :else (effect-completed state side eid)))}
   :events [{:event :runner-lose-tag
             :req (req
                    (= :runner (:side context)))
             :player :runner
             :msg "gain 1 [Credits]"
             :async true
             :interactive (req true)
             :effect (req (gain-credits state :runner eid 1))}]})

(defcard "Verbal Plasticity"
  {:events [{:event :runner-click-draw
             :req (req (genetics-trigger? state side :runner-click-draw))
             :msg "draw 1 additional card"
             :effect (effect (click-draw-bonus 1))}]})

(defcard "Virus Breeding Ground"
  {:events [{:event :runner-turn-begins
             :async true
             :effect (effect (add-counter eid card :virus 1))}]
   :abilities [{:action true
                :cost [(->c :click 1)]
                :label "move hosted virus counter"
                :req (req (pos? (get-counters card :virus)))
                :async true
                :effect (req (continue-ability
                               state side
                               {:msg (msg "move 1 virus counter to " (:title target))
                                :choices {:not-self true
                                          :card #(pos? (get-virus-counters state %))}
                                :async true
                                :effect (req (move-virus-counter state side eid card target 1))}
                               card nil))}]})

(defcard "Wasteland"
  {:events [{:event :runner-trash
             :once-per-instance true
             :req (req (and (first-installed-trash-own? state :runner)
                            (some #(and (installed? (:card %))
                                        (runner? (:card %)))
                                  targets)))
             :msg "gain 1 [Credits]"
             :async true
             :effect (effect (gain-credits eid 1))}]})

(defcard "Whistleblower"
  {:events [{:event :successful-run
             :optional
             {:autoresolve (get-autoresolve :auto-fire)
              :prompt "Name an agenda?"
              :yes-ability
              {:async true
               :prompt "Name an agenda"
               :choices {:card-title (req (and (corp? target)
                                               (agenda? target)))}
               :effect (effect (system-msg (str "trashes " (:title card)
                                                " to use " (:title card)
                                                " to name " (:title target)))
                               (register-events
                                 card
                                 (let [named-agenda target]
                                   [{:event :access
                                     :duration :end-of-run
                                     :unregister-once-resolved true
                                     :async true
                                     :req (req (= (:title target) named-agenda))
                                     :effect (effect (steal eid target))}]))
                               (trash eid card {:unpreventable true :cause-card card}))}}}]
   :abilities [(set-autoresolve :auto-fire "Whistleblower")]})

(defcard "Wireless Net Pavilion"
  {:implementation "[Erratum] Should be unique"
   :static-abilities [{:type :card-ability-additional-cost
                       :req (req (and (same-card? (:card context) (:basic-action-card corp))
                                      (= "Trash 1 resource if the Runner is tagged"
                                         (:label (:ability context)))))
                       :value (->c :credit 2)}]})

(defcard "Woman in the Red Dress"
  (let [ability {:msg (msg "reveal " (:title (first (:deck corp))) " from the top of R&D")
                 :label "Reveal the top card of R&D (start of turn)"
                 :once :per-turn
                 :req (req (:runner-phase-12 @state))
                 :async true
                 :effect (req (wait-for
                                (reveal state side (first (:deck corp)))
                                (continue-ability
                                  state side
                                  {:optional
                                   {:player :corp
                                    :waiting-prompt true
                                    :prompt (msg "Draw " (:title (first (:deck corp))) "?")
                                    :yes-ability
                                    {:async true
                                     :effect (effect (system-msg (str "draws " (:title (first (:deck corp)))))
                                                     (draw eid 1))}
                                    :no-ability
                                    {:effect (effect (system-msg (str "declines to use " (:title card))))}}}
                                  card nil)))}]
    {:events [(assoc ability :event :runner-turn-begins)]
     :abilities [ability]}))

(defcard "Wyldside"
  {:flags {:runner-turn-draw true
           :runner-phase-12 (req (< 1 (count (filter #(card-flag? % :runner-turn-draw true)
                                                     (cons (get-in @state [:runner :identity])
                                                           (all-active-installed state :runner))))))}
   :events [{:event :runner-turn-begins
             :async true
             :effect (req (lose-clicks state side 1)
                          (if (get-in @state [:per-turn (:cid card)])
                            (effect-completed state side eid)
                            (do (system-msg state side (str "uses " (:title card) " to draw 2 cards and lose [Click]"))
                                (draw state side eid 2))))}]
   :abilities [{:msg "draw 2 cards and lose [Click]"
                :once :per-turn
                :async true
                :effect (effect (draw eid 2))}]})

(defcard "Xanadu"
  {:static-abilities [{:type :rez-cost
                       :req (req (ice? target))
                       :value 1}]})

(defcard "Zona Sul Shipping"
  (trash-when-tagged
    "Zona Sul Shipping"
    {:events [{:event :runner-turn-begins
               :async true
               :effect (effect (add-counter eid card :credit 1))}]
     :abilities [{:action true
                  :cost [(->c :click 1)]
                  :msg (msg "gain " (get-counters card :credit) " [Credits]")
                  :label "Take all credits"
                  :async true
                  :effect (req (take-credits state side eid card :credit :all))}]}))<|MERGE_RESOLUTION|>--- conflicted
+++ resolved
@@ -1443,7 +1443,6 @@
                                  (make-run state side eid :archives (get-card state card))))}]}))
 
 (defcard "Fall Guy"
-<<<<<<< HEAD
   (letfn [(valid-context? [context] (not= :ability-cost (:cause context)))]
     {:prevention [(prevent-trash-installed-by-type "Fall Guy" #{"Resource"} [(->c :trash-can)] valid-context?)]
     :abilities [{:label "Gain 2 [Credits]"
@@ -1451,19 +1450,6 @@
                  :cost [(->c :trash-can)]
                  :async true
                  :effect (effect (gain-credits eid 2))}]}))
-=======
-  {:interactions {:prevent [{:type #{:trash-resource}
-                             :req (req true)}]}
-   :abilities [{:label "Prevent another installed resource from being trashed"
-                :msg "prevent a resource from being trashed"
-                :cost [(->c :trash-can)]
-                :effect (effect (trash-prevent :resource 1))}
-               {:label "Gain 2 [Credits]"
-                :msg "gain 2 [Credits]"
-                :cost [(->c :trash-can)]
-                :async true
-                :effect (effect (gain-credits eid 2))}]})
->>>>>>> 749a3c20
 
 (defcard "Fan Site"
   {:events [{:event :agenda-scored
@@ -1888,15 +1874,9 @@
 (defcard "Jarogniew Mercs"
   {:on-install {:async true
                 :effect (req (wait-for (gain-tags state :runner 1)
-<<<<<<< HEAD
-                                       (add-counter state :runner card :power (+ 3 (count-tags state)))
-                                       (effect-completed state :runner eid)))}
-=======
-                                       (add-counter state :runner eid card :power (+ 3 (count-tags state)))))}
+                                       (add-counter state :runner eid card :power (+ 3 (count-tags state)) nil)))}
    :events [(trash-on-empty :power)]
->>>>>>> 749a3c20
    :flags {:untrashable-while-resources true}
-   :events [(trash-on-empty :power)]
    :prevention [{:prevents :damage
                  :type :ability
                  :ability {:async true
