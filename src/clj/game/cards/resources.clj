(ns game.cards.resources
  (:require [game.core :refer :all]
            [game.utils :refer :all]
            [game.macros :refer [effect req msg when-completed final-effect continue-ability]]
            [clojure.string :refer [split-lines split join lower-case includes? starts-with?]]
            [clojure.stacktrace :refer [print-stack-trace]]
            [jinteki.utils :refer [str->int]]
            [jinteki.cards :refer [all-cards]]))

(defn- genetics-trigger?
  "Returns true if Genetics card should trigger - does not work with Adjusted Chronotype"
  [state side event]
  (or (first-event? state side event)
      (and (has-flag? state side :persistent :genetics-trigger-twice)
           (second-event? state side event))))

(defn- shard-constructor
  "Function for constructing a Shard card"
  ([target-server message effect-fn] (shard-constructor target-server message nil effect-fn))
  ([target-server message ability-options effect-fn]
   (letfn [(can-install-shard? [state run] (and run
                                                (= (:server run) [target-server])
                                                (zero? (:position run))
                                                (not (:access @state))))]
     {:implementation "Click Shard to install when last ICE is passed, but before hitting Successful Run button"
      :abilities [(merge {:effect (effect (trash card {:cause :ability-cost}) (effect-fn eid card target))
                          :msg message}
                         ability-options)]
      :install-cost-bonus (req (when (can-install-shard? state run) [:credit -15 :click -1]))
      :effect (req (when (can-install-shard? state run)
                     (when-completed (register-successful-run state side (:server run))
                                     (do (clear-wait-prompt state :corp)
                                         (swap! state update-in [:runner :prompt] rest)
                                         (handle-end-run state side)))))})))

;;; Card definitions
(def card-definitions
  {"Aaron Marrón"
   (let [am {:effect (effect (add-counter card :power 2)
                             (system-msg :runner (str "places 2 power counters on Aaron Marrón")))}]
     {:abilities [{:counter-cost [:power 1]
                   :msg "remove 1 tag and draw 1 card"
                   :effect (effect (lose :tag 1) (draw))}]
      :events {:agenda-scored am :agenda-stolen am}})

   "Access to Globalsec"
   {:in-play [:link 1]}

   "Activist Support"
   {:events
    {:corp-turn-begins {:delayed-completion true
                        :effect (req (if (zero? (:tag runner))
                                       (do (tag-runner state :runner eid 1)
                                           (system-msg state :runner (str "uses " (:title card) " to take 1 tag")))
                                       (effect-completed state :runner eid card)))}
     :runner-turn-begins {:delayed-completion true
                          :effect (req (if (not has-bad-pub)
                                         (do (gain-bad-publicity state :corp eid 1)
                                             (system-msg state :runner
                                                         (str "uses " (:title card) " to give the corp 1 bad publicity")))
                                         (effect-completed state :runner eid card)))}}}

   "Adjusted Chronotype"
   {:events {:runner-loss {:req (req (and (some #{:click} target)
                                          (let [click-losses (count (filter #(= :click %) (mapcat first (turn-events state side :runner-loss))))]
                                            (or (= 1 click-losses)
                                                (and (= 2 click-losses)
                                                     (has-flag? state side :persistent :genetics-trigger-twice))))))
                           :msg "gain [Click]"
                           :effect (effect (gain :runner :click 1))}}}

   "Aeneas Informant"
   {:events {:no-trash {:req (req (and (:trash target)
                                       (not= (first (:zone target)) :discard)))
                        :optional {:prompt (msg "Use Aeneas Informant?")
                                   :yes-ability {:msg (msg (str "gain 1 [Credits]"
                                                                (when-not (installed? target)
                                                                  (str " and reveal "  (:title target)))))
                                                 :effect (effect (gain-credits 1))}}}}}

   "Aesops Pawnshop"
   {:flags {:runner-phase-12 (req (>= 2 (count (all-installed state :runner))))}
    :abilities [{:effect (req (resolve-ability
                                state side
                                {:msg (msg "trash " (:title target) " and gain 3 [Credits]")
                                 :choices {:req #(and (card-is? % :side :runner) (installed? %) (not (card-is? % :cid (:cid card))))}
                                 :effect (effect (gain-credits 3) (trash target {:unpreventable true}))}
                                card nil))}]}

   "Akshara Sareen"
   {:in-play [:click 1 :click-per-turn 1]
    :msg "give each player 1 additional [Click] to spend during their turn"
    :effect (effect (gain :corp :click-per-turn 1))
    :leave-play (effect (lose :corp :click-per-turn 1))}

   "Algo Trading"
   {:flags {:runner-phase-12 (req (pos? (:credit runner)))}
    :abilities [{:label "Move up to 3 [Credit] from credit pool to Algo Trading"
                 :prompt "Choose how many [Credit] to move" :once :per-turn
                 :choices {:number (req (min (:credit runner) 3))}
                 :effect (effect (lose-credits target)
                                 (add-counter card :credit target))
                 :msg (msg "move " target " [Credit] to Algo Trading")}
                {:label "Take all credits from Algo Trading"
                 :cost [:click 1]
<<<<<<< HEAD
                 :msg (msg "trash it and gain " (get-in card [:counter :credit] 0) " [Credits]")
                 :effect (effect (gain-credits (get-in card [:counter :credit] 0))
=======
                 :msg (msg "trash it and gain " (get-counters card :credit) " [Credits]")
                 :effect (effect (gain :credit (get-counters card :credit))
>>>>>>> bf4a46d5
                                 (trash card {:cause :ability-cost}))}]
    :events {:runner-turn-begins {:req (req (>= (get-counters card :credit) 6))
                                  :effect (effect (add-counter card :credit 2)
                                                  (system-msg (str "adds 2 [Credit] to Algo Trading")))}}}

   "Always Be Running"
   {:implementation "Run requirement not enforced"
    :events {:runner-turn-begins {:effect (req (toast state :runner
                                              "Reminder: Always Be Running requires a run on the first click" "info"))}}
    :abilities [{:once :per-turn
                 :cost [:click 2]
                 :msg (msg "break 1 subroutine")}]}

   "All-nighter"
   {:abilities [{:cost [:click 1]
                 :effect (effect (trash card {:cause :ability-cost})
                                 (gain :click 2))
                 :msg "gain [Click][Click]"}]}

   "Angel Arena"
   {:prompt "How many power counters?"
    :choices :credit
    :msg (msg "add " target " power counters")
    :effect (effect (add-counter card :power target))
    :abilities [{:counter-cost [:power 1]
                 :msg "look at the top card of Stack"
                 :effect (req (when (zero? (get-counters (get-card state card) :power))
                                (trash state :runner card {:unpreventable true})))
                 :optional {:prompt (msg "Add " (:title (first (:deck runner))) " to bottom of Stack?")
                            :yes-ability {:msg "add the top card of Stack to the bottom"
                                          :effect (req (move state side (first (:deck runner)) :deck))}}}]}

   "Armitage Codebusting"
   {:data {:counter {:credit 12}}
    :abilities [{:cost [:click 1]
                 :counter-cost [:credit 2]
                 :msg "gain 2 [Credits]"
<<<<<<< HEAD
                 :effect (req (gain-credits state :runner 2)
                              (when (zero? (get-in card [:counter :credit] 0))
=======
                 :effect (req (gain state :runner :credit 2)
                              (when (zero? (get-counters (get-card state card) :credit))
>>>>>>> bf4a46d5
                                (trash state :runner card {:unpreventable true})))}]}

   "Artist Colony"
   {:abilities [{:prompt "Choose a card to install"
                 :msg (msg "install " (:title target))
                 :req (req (not (install-locked? state side)))
                 :cost [:forfeit]
                 :choices (req (cancellable (filter #(not (is-type? % "Event")) (:deck runner)) :sorted))
                 :effect (effect (trigger-event :searched-stack nil)
                                 (shuffle! :deck)
                                 (runner-install target))}]}

   "Assimilator"
   {:abilities [{:label "Turn a facedown card faceup"
                 :cost [:click 2]
                 :prompt "Select a facedown installed card"
                 :choices {:req #(and (facedown? %)
                                      (installed? %)
                                      (= "Runner" (:side %)))}
                 :effect (req (if (or (is-type? target "Event")
                                      (and (has-subtype? target "Console")
                                           (some #(has-subtype? % "Console") (all-active-installed state :runner))))
                                ;; Consoles and events are immediately unpreventably trashed.
                                (trash state side target {:unpreventable true})
                                ;; Other cards are moved to rig and have events wired.
                                (flip-faceup state side target)))
                 :msg (msg "turn " (:title target) " faceup")}]}

   "Bhagat"
   {:events {:successful-run {:req (req (and (= target :hq)
                                             (first-successful-run-on-server? state :hq)))
                              :msg "force the Corp to trash the top card of R&D"
                              :effect (effect (mill :corp))}}}

   "Bank Job"
   {:data {:counter {:credit 8}}
    :events {:successful-run
             {:silent (req true)
              :req (req (is-remote? (:server run)))
              :effect (req (let [bj (get-card state card)]
                             (when-not (:replace-access (get-in @state [:run :run-effect]))
                               (swap! state assoc-in [:run :run-effect :replace-access]
                                      {:effect (req (if (> (count (filter #(= (:title %) "Bank Job") (all-active-installed state :runner))) 1)
                                                      (resolve-ability state side
                                                        {:prompt "Select a copy of Bank Job to use"
                                                         :choices {:req #(and installed? (= (:title %) "Bank Job"))}
                                                         :effect (req (let [c target
                                                                            creds (get-counters (get-card state c) :credit)]
                                                                        (resolve-ability state side
                                                                          {:prompt "How many Bank Job credits?"
                                                                           :choices {:number (req (get-counters (get-card state c) :credit))}
                                                                           :msg (msg "gain " target " [Credits]")
                                                                           :effect (req (gain-credits state side target)
                                                                                        (set-prop state side c :counter {:credit (- creds target)})
                                                                                        (when (not (pos? (get-counters (get-card state c) :credit)))
                                                                                          (trash state side c {:unpreventable true})))}
                                                                         card nil)))}
                                                       bj nil)
                                                      (resolve-ability state side
                                                        {:prompt "How many Bank Job credits?"
                                                         :choices {:number (req (get-counters (get-card state card) :credit))}
                                                         :msg (msg "gain " target " [Credits]")
<<<<<<< HEAD
                                                         :effect (req (gain-credits state side target)
                                                                      (when (= target (get-in card [:counter :credit]))
                                                                        (trash state side card {:unpreventable true})))}
=======
                                                         :effect (req (let [creds (get-counters (get-card state card) :credit)]
                                                                        (gain state side :credit target)
                                                                        (set-prop state side card :counter {:credit (- creds target)})
                                                                        (when (not (pos? (get-counters (get-card state card) :credit)))
                                                                          (trash state side card {:unpreventable true}))))}
>>>>>>> bf4a46d5
                                                       bj nil)))}))))}}}

   "Bazaar"
   (letfn [(hardware-and-in-hand? [target runner]
             (and (is-type? target "Hardware")
                  (some #(= (:title %) (:title target)) (:hand runner))))]
     {:events
      {:runner-install
       {:interactive (req (hardware-and-in-hand? target runner))
        :silent (req (not (hardware-and-in-hand? target runner)))
        :delayed-completion true
        :req (req (and (is-type? target "Hardware") (= [:hand] (:previous-zone target))))
        :effect (req (let [hw (:title target)]
                       (continue-ability state side
                                         {:optional {:req (req (some #(when (= (:title %) hw) %) (:hand runner)))
                                                     :prompt (msg "Install another copy of " hw "?")
                                                     :msg (msg "install another copy of " hw)
                                                     :yes-ability {:delayed-completion true
                                                                   :effect (req (if-let [c (some #(when (= (:title %) hw) %)
                                                                                                 (:hand runner))]
                                                                                  (runner-install state side eid c nil)))}}} card nil)))}}})

   "Beach Party"
   {:in-play [:hand-size 5]
    :events {:runner-turn-begins {:msg "lose [Click]"
                                  :effect (effect (lose :click 1))}}}

   "Beth Kilrain-Chang"
   (let [ability {:once :per-turn
                  :label "Gain 1 [Credits], draw 1 card, or gain [Click] (start of turn)"
                  :req (req (:runner-phase-12 @state))
                  :effect (req (let [c (:credit corp)
                                     b (:title card)]
                                 (cond
                                   ;; gain 1 credit
                                   (<= 5 c 9)
                                   (do (gain-credits state side 1)
                                       (system-msg state side (str "uses " b " to gain 1 [Credits]")))
                                   ;; draw 1 card
                                   (<= 10 c 14)
                                   (do (draw state side 1)
                                       (system-msg state side (str "uses " b " to draw 1 card")))
                                   ;; gain 1 click
                                   (<= 15 c)
                                   (do (gain state side :click 1)
                                       (system-msg state side (str "uses " b " to gain [Click]"))))))}]
     {:flags {:drip-economy true}
      :abilities [ability]
      :events {:runner-turn-begins ability}})

   "Biometric Spoofing"
   {:interactions {:prevent [{:type #{:net :brain :meat}
                              :req (req true)}]}
    :abilities [{:label "[Trash]: Prevent 2 damage"
                 :msg "prevent 2 damage"
                 :effect (effect (trash card {:cause :ability-cost})
                                 (damage-prevent :brain 2)
                                 (damage-prevent :net 2)
                                 (damage-prevent :meat 2))}]}

   "Bio-Modeled Network"
   {:interactions {:prevent [{:type #{:net}
                              :req (req true)}]}
    :events {:pre-damage {:req (req (= target :net))
                          :effect (effect (update! (assoc card :dmg-amount (nth targets 2))))}}
    :abilities [{:msg (msg "prevent " (dec (:dmg-amount card)) " net damage")
                 :effect (effect (damage-prevent :net (dec (:dmg-amount card)))
                                 (trash card {:cause :ability-cost}))}]}

   "Blockade Runner"
   {:abilities [{:cost [:click 2]
                 :msg "draw 3 cards and shuffle 1 card from their Grip back into their Stack"
                 :effect (effect (draw 3)
                                 (resolve-ability
                                   {:prompt "Choose a card in your Grip to shuffle back into your Stack"
                                    :choices {:req #(and (in-hand? %)
                                                         (= (:side %) "Runner"))}
                                    :effect (effect (move target :deck)
                                                    (shuffle! :deck))}
                                  card nil))}]}

   "Bloo Moose"
   {:flags {:runner-phase-12 (req true)}
    :abilities [{:req (req (and (:runner-phase-12 @state)
                                (not (seq (get-in @state [:runner :locked :discard])))))
                 :once :per-turn
                 :prompt "Choose a card in the Heap to remove from the game and gain 2 [Credits]"
                 :show-discard true
                 :choices {:req #(and (in-discard? %) (= (:side %) "Runner"))}
                 :msg (msg "remove " (:title target) " from the game and gain 2 [Credits]")
                 :effect (effect (gain-credits 2)
                                 (move target :rfg))}]}

   "Borrowed Satellite"
   {:in-play [:hand-size 1 :link 1]}

   "Bug Out Bag"
   {:prompt "How many power counters?"
    :choices :credit
    :msg (msg "add " target " power counters")
    :effect (effect (add-counter card :power target))
    :events {:runner-turn-ends {:req (req (zero? (count (:hand runner))))
                                :msg (msg "draw " (get-counters card :power) " cards. Bug Out Bag is trashed")
                                :effect (effect (draw (get-counters card :power))
                                                (trash card))}}}

   "Caldera"
   {:interactions {:prevent [{:type #{:net :brain}
                              :req (req true)}]}
    :abilities [{:cost [:credit 3]
                 :msg "prevent 1 net damage"
                 :effect (effect (damage-prevent :net 1))}
                {:cost [:credit 3]
                 :msg "prevent 1 brain damage"
                 :effect (effect (damage-prevent :brain 1))}]}

   "Charlatan"
   {:abilities [{:cost [:click 2]
                 :label "Make a run"
                 :prompt "Choose a server"
                 :choices (req runnable-servers)
                 :msg (msg "make a run on " target)
                 :effect (effect (run target nil card))}
                {:label "Pay credits equal to strength of approached rezzed ICE to bypass it"
                 :once :per-run
                 :req (req (and (:run @state) (rezzed? current-ice)))
                 :msg (msg "pay " (:current-strength current-ice) " [Credits] and bypass " (:title current-ice))
                 :effect (effect (pay :runner card :credit (:current-strength current-ice)))}]}

   "Chatterjee University"
   {:abilities [{:cost [:click 1]
                 :label "Place 1 power counter"
                 :msg "place 1 power counter on it"
                 :effect (effect (add-counter card :power 1))}
                {:cost [:click 1]
                 :label "Install a program from your Grip"
                 :prompt "Select a program to install from your Grip"
                 :choices {:req #(and (is-type? % "Program") (in-hand? %))}
                 :msg (msg "install " (:title target))
                 :effect (req (install-cost-bonus state side [:credit (- (get-counters card :power))])
                              (runner-install state side target)
                              (when (pos? (get-counters card :power))
                                (add-counter state side card :power -1)))}]}

   "Chrome Parlor"
   {:events
    {:pre-damage {:req (req (has-subtype? (second targets) "Cybernetic"))
                  :effect (effect (damage-prevent target Integer/MAX_VALUE))}}}

   "Citadel Sanctuary"
   {:interactions {:prevent [{:type #{:meat}
                              :req (req true)}]}
    :abilities [{:label "[Trash] and trash all cards in Grip to prevent all meat damage"
                 :msg "trash all cards in their Grip and prevent all meat damage"
                 :effect (req (trash state side card {:cause :ability-cost})
                              (doseq [c (:hand runner)]
                                (trash state side c {:unpreventable true}))
                              (damage-prevent state side :meat Integer/MAX_VALUE))}]
    :events {:runner-turn-ends
             {:req (req (pos? (:tag runner)))
              :msg "force the Corp to initiate a trace"
              :label "Trace 1 - If unsuccessful, Runner removes 1 tag"
              :trace {:base 1
                      :unsuccessful {:msg "remove 1 tag"
                                     :effect (effect (lose :runner :tag 1))}}}}}

   "Clan Vengeance"
   {:events {:pre-resolve-damage {:req (req (pos? (last targets)))
                                  :effect (effect (add-counter card :power 1)
                                                  (system-msg :runner (str "places 1 power counter on Clan Vengeance")))}}
    :abilities [{:label "[Trash]: Trash 1 random card from HQ for each power counter"
                 :req (req (pos? (get-counters card :power)))
                 :msg (msg "trash " (min (get-counters card :power) (count (:hand corp))) " cards from HQ")
                 :effect (effect (trash-cards (take (min (get-counters card :power) (count (:hand corp)))
                                              (shuffle (:hand corp))))
                                 (trash card {:cause :ability-cost}))}]}

   "Compromised Employee"
   {:recurring 1
    :events {:rez {:req (req (ice? target))
                   :msg "gain 1 [Credits]"
                   :effect (effect (gain-credits :runner 1))}}}

   "Corporate Defector"
   {:events {:corp-click-draw {:msg (msg "reveal " (-> target first :title))}}}

   "Councilman"
   {:implementation "Does not restrict Runner to Asset / Upgrade just rezzed"
    :events {:rez {:req (req (and (#{"Asset" "Upgrade"} (:type target))
                                  (can-pay? state :runner nil [:credit (rez-cost state :corp target)])))
                   :effect (req (toast state :runner (str "Click Councilman to derez " (card-str state target {:visible true})
                                                          " that was just rezzed") "info")
                                (toast state :corp (str "Runner has the opportunity to derez with Councilman.") "error"))}}
    :abilities [{:prompt "Select an asset or upgrade that was just rezzed"
                 :choices {:req #(and (rezzed? %)
                                      (or (is-type? % "Asset") (is-type? % "Upgrade")))}
                 :effect (req (let [c target
                                    creds (rez-cost state :corp c)]
                                (when (can-pay? state side nil [:credit creds])
                                  (resolve-ability
                                    state :runner
                                    {:msg (msg "pay " creds " [Credit] and derez " (:title c) ". Councilman is trashed")
                                     :effect (req (lose-credits state :runner creds)
                                                  (derez state :corp c)
                                                  (register-turn-flag!
                                                    state side card :can-rez
                                                    (fn [state side card]
                                                      (if (= (:cid card) (:cid c))
                                                        ((constantly false)
                                                         (toast state :corp "Cannot rez the rest of this turn due to Councilman"))
                                                        true)))
                                                  (trash state side card {:unpreventable true}))}
                                   card nil))))}]}

   "Counter Surveillance"
   {:implementation "Does not prevent access of cards installed in the root of a server"
    :abilities [{:cost [:click 1]
                 :makes-run true
                 :prompt "Choose a server to run with Counter Surveillance"
                 :msg (msg "run " target " and trashes Counter Surveillance")
                 :choices (req (cancellable runnable-servers))
                 :effect (req (trash state side card {:cause :ability-cost})
                              (game.core/run state side target nil card)
                              (register-events state side
                                               {:successful-run
                                                {:silent (req true)
                                                 :effect (req (if (>= (:credit runner) (:tag runner))
                                                                ;; Can pay, do access
                                                                (do (system-msg state side (str "uses Counter Surveillance to access up to "
                                                                                                (:tag runner) " cards by paying "
                                                                                                (:tag runner) " [Credit]"))
                                                                    (pay state side card :credit (:tag runner))
                                                                    (access-bonus state side (- (:tag runner) 1)))
                                                                ;; Can't pay, don't access cards
                                                                (do (system-msg state side "could not afford to use Counter Surveillance")
                                                                    ;; Cannot access any cards
                                                                    (max-access state side 0))))}
                                                :run-ends {:effect (effect (unregister-events card))}}
                                               (assoc card :zone '(:discard))))}]
    :events {:successful-run nil :run-ends nil}}

   "Crash Space"
   {:interactions {:prevent [{:type #{:meat}
                              :req (req true)}]}
    :recurring 2
    :abilities [{:label "Trash to prevent up to 3 meat damage"
                 :msg "prevent up to 3 meat damage"
                 :effect (effect (trash card {:cause :ability-cost}) (damage-prevent :meat 3))}]}

   "Crypt"
   {:events {:successful-run
             {:silent (req true)
              :req (req (= :archives target))
              :optional {:prompt "Place a virus counter on Crypt?"
                         :yes-ability {:effect (effect (add-counter card :virus 1)
                                                       (system-msg "places a virus counter on Crypt"))}}}}
    :abilities [{:label "[Click][Trash]: install a virus program from the stack"
                 :prompt "Choose a virus"
                 :msg (msg "install " (:title target) " from the stack")
                 :choices (req (cancellable (filter #(and (is-type? % "Program")
                                                          (has-subtype? % "Virus"))
                                                    (:deck runner)) :sorted))
                 :cost [:click 1]
                 :counter-cost [:virus 3]
                 :effect (effect (trigger-event :searched-stack nil)
                                 (shuffle! :deck)
                                 (runner-install target)
                                 (trash card {:cause :ability-cost}))}]}

   "Dadiana Chacon"
   (let [trashme {:effect (effect (system-msg "trashes Dadiana Chacon and suffers 3 meat damage")
                                  (register-events {:play {:req (req (= "Runner" (:side target)))
                                                           :effect (effect (unregister-events card)
                                                                           (damage eid :meat 3 {:unboostable true :card card})
                                                                           (trash card {:cause :ability-cost}))}} card))}
         ability {:once :per-turn
                  :msg "gain 1 [Credits]"
                  :req (req (< (get-in @state [:runner :credit]) 6))
                  :effect (req (gain-credits state :runner 1))}]
     {:effect (req (if (zero? (get-in @state [:runner :credit]))
                     (resolve-ability state side trashme card nil)
                     (add-watch state :dadiana
                                (fn [k ref old new]
                                  (when (and (not (zero? (get-in old [:runner :credit])))
                                             (zero? (get-in new [:runner :credit])))
                                    (resolve-ability ref side trashme card nil))))))
      :leave-play (req (remove-watch state :dadiana))
      :flags {:drip-economy true}
      :events {:play nil
               :runner-turn-begins ability}})

   "Daily Casts"
   (let [ability {:once :per-turn
                  :label "Take 2 [Credits] (start of turn)"
                  :msg "gain 2 [Credits]"
                  :req (req (:runner-phase-12 @state))
                  :counter-cost [:credit 2]
<<<<<<< HEAD
                  :effect (req (gain-credits state :runner 2)
                               (when (zero? (get-in card [:counter :credit] 0))
=======
                  :effect (req (gain state :runner :credit 2)
                               (when (zero? (get-counters (get-card state card) :credit))
>>>>>>> bf4a46d5
                                 (trash state :runner card {:unpreventable true})))}]
   {:data {:counter {:credit 8}}
    :flags {:drip-economy true}
    :abilities [ability]
    :events {:runner-turn-begins ability}})

   "Data Dealer"
   {:abilities [{:cost [:click 1 :forfeit] :effect (effect (gain-credits 9))
                 :msg (msg "gain 9 [Credits]")}]}

   "Data Folding"
   (let [ability {:label "Gain 1 [Credits] (start of turn)"
                  :msg "gain 1 [Credits]"
                  :once :per-turn
                  :req (req (and (>= (available-mu state) 2) (:runner-phase-12 @state)))
                  :effect (effect (gain-credits 1))}]
    {:flags {:drip-economy true}
    :abilities [ability]
    :events {:runner-turn-begins ability}})

   "Data Leak Reversal"
   {:req (req (some #{:hq :rd :archives} (:successful-run runner-reg)))
    :abilities [{:req (req tagged) :cost [:click 1] :effect (effect (mill :corp))
                 :msg "force the Corp to trash the top card of R&D"}]}

   "DDoS"
   {:abilities [{:msg "prevent the corp from rezzing the outermost piece of ice during a run on any server this turn"
                 :effect (effect
                           (register-turn-flag!
                             card :can-rez
                             (fn [state side card]
                               (if (and (ice? card)
                                        (= (count (get-in @state (concat [:corp :servers] (:server (:run @state)) [:ices])))
                                           (inc (ice-index state card))))
                                 ((constantly false) (toast state :corp "Cannot rez any outermost ICE due to DDoS." "warning"))
                                 true)))
                           (trash card {:cause :ability-cost}))}]}

   "Dean Lister"
   {:abilities [{:req (req (:run @state))
                 :msg (msg "add +1 strength for each card in their Grip to " (:title target) " until the end of the run")
                 :choices {:req #(and (has-subtype? % "Icebreaker")
                                      (installed? %))}
                 :effect (effect (update! (assoc card :dean-target target))
                                 (trash (get-card state card) {:cause :ability-cost})
                                 (update-breaker-strength target))}]
    :events {:run-ends nil :pre-breaker-strength nil}
    :trash-effect {:effect
                   (effect (register-events
                             (let [dean {:effect (effect (unregister-events card)
                                                         (update! (dissoc card :dean-target))
                                                         (update-breaker-strength (:dean-target card)))}]
                               {:run-ends dean
                                :pre-breaker-strength {:req (req (= (:cid target)(:cid (:dean-target card))))
                                                       :effect (effect (breaker-strength-bonus (count (:hand runner))))}}) card))}}

   "Decoy"
   {:interactions {:prevent [{:type #{:tag}
                              :req (req true)}]}
    :abilities [{:msg "avoid 1 tag" :effect (effect (tag-prevent 1) (trash card {:cause :ability-cost}))}]}

   "DJ Fenris"
   (let [is-draft-id? #(.startsWith (:code %) "00")
         can-host? (fn [runner c] (and (is-type? c "Identity")
                                       (has-subtype? c "G-Mod")
                                       (not= (-> runner :identity :faction) (:faction c))
                                       (not (is-draft-id? c))))
         fenris-effect {:prompt "Choose a g-mod identity to host on DJ Fenris"
                        :choices (req (cancellable (filter (partial can-host? runner) (vals @all-cards)) :sorted))
                        :msg (msg "host " (:title target))
                        :effect (req (let [card (assoc-host-zones card)
                                           ;; Work around for get-card and update!
                                           c (assoc target :type "Fake-Identity")
                                           c (make-card c)
                                           c (assoc c :host (dissoc card :hosted)
                                                      :zone '(:onhost)
                                                      ;; semi hack to get deactivate to work
                                                      :installed true)]

                                       ;; Manually host id on card
                                       (update! state side (assoc card :hosted [c]))
                                       (card-init state :runner c)

                                       (clear-wait-prompt state :corp)
                                       (effect-completed state side eid)))}]
     {:delayed-completion true
      :effect (req (show-wait-prompt state :corp "Runner to pick identity to host on DJ Fenris")
                   (continue-ability state side fenris-effect card nil))})

   "Donut Taganes"
   {:msg "increase the play cost of operations and events by 1 [Credits]"
    :events {:pre-play-instant
             {:effect (effect (play-cost-bonus [:credit 1]))}}}

   "Dr. Lovegood"
   {:flags {:runner-phase-12 (req (> (count (all-installed state :runner)) 1))}
    :abilities [{:req (req (:runner-phase-12 @state))
                 :prompt "Select an installed card to make its text box blank for the remainder of the turn"
                 :once :per-turn
                 :choices {:req installed?}
                 :msg (msg "make the text box of " (:title target) " blank for the remainder of the turn")
                 :effect (req (let [c target]
                                (disable-card state side c)
                                (register-events state side
                                                 {:post-runner-turn-ends
                                                  {:effect (req (enable-card state side (get-card state c))
                                                                (when-let [reactivate-effect (:reactivate (card-def c))]
                                                                  (resolve-ability state :runner reactivate-effect
                                                                                   (get-card state c) nil))
                                                                (unregister-events state side card))}} card)))}]
    :events {:post-runner-turn-ends nil}}

   "Drug Dealer"
   {:flags {:runner-phase-12 (req (some #(card-flag? % :drip-economy true) (all-active-installed state :runner)))}
    :abilities [{:label "Lose 1 [Credits] (start of turn)"
                 :msg (msg (if (zero? (get-in @state [:runner :credit]))
                             "lose 0 [Credits] (runner has no credits to lose)"
                             "lose 1 [Credits]"))
                 :req (req (:runner-phase-12 @state))
                 :once :per-turn
<<<<<<< HEAD
                 :effect (effect (lose-credits 1))}]
    :events {:corp-turn-begins {:msg (msg "draw " (if (= (count (get-in @state [:runner :deck])) 0)
                                                   "0 cards (runner's stack is empty)"
                                                   "1 card"))
=======
                 :effect (effect (lose :credit 1))}]
    :events {:corp-turn-begins {:msg (msg "draw " (if (zero? (count (get-in @state [:runner :deck])))
                                                    "0 cards (runner's stack is empty)"
                                                    "1 card"))
>>>>>>> bf4a46d5
                                :effect (effect (draw :runner 1))}
             :runner-turn-begins {:msg (msg "lose " (if (zero? (get-in @state [:runner :credit]))
                                                      "0 [Credits] (runner has no credits to lose)"
                                                      "1 [Credits]"))
                                  :once :per-turn
                                  :effect (effect (lose-credits 1))}}}

   "Duggars"
   {:abilities [{:cost [:click 4] :effect (effect (draw 10)) :msg "draw 10 cards"}]}

   "Dummy Box"
   (letfn [(dummy-prevent [type] {:msg (str "prevent a " type " from being trashed")
                                  :delayed-completion true
                                  :priority 15
                                  :prompt (str "Choose a " type " in your Grip")
                                  :choices {:req #(and (is-type? % (capitalize type))
                                                       (in-hand? %))}
                                  :effect (effect (move target :discard)
                                                  (trash-prevent (keyword type) 1))})]
     {:interactions {:prevent [{:type #{:trash-hardware :trash-resource :trash-program}
                                :req (req (not= :purge (:cause target)))}]}
      :abilities [(dummy-prevent "hardware")
                  (dummy-prevent "resource")
                  (dummy-prevent "program")]})

   "Earthrise Hotel"
   (let [ability {:msg "draw 2 cards"
                  :once :per-turn
                  :counter-cost [:power 1]
                  :req (req (:runner-phase-12 @state))
                  :effect (req (draw state :runner 2)
                               (when (zero? (get-counters (get-card state card) :power))
                                 (trash state :runner card {:unpreventable true})))}]
   {:flags {:runner-turn-draw true
            :runner-phase-12 (req (< 1 (count (filter #(card-flag? % :runner-turn-draw true)
                                                      (cons (get-in @state [:runner :identity])
                                                            (all-active-installed state :runner))))))}
    :data {:counter {:power  3}}
    :events {:runner-turn-begins ability}
    :abilities [ability]})

   "Eden Shard"
   (shard-constructor :rd "force the Corp to draw 2 cards" (req (draw state :corp 2)))

   "Emptied Mind"
   (let [ability {:req (req (zero? (count (:hand runner))))
                  :msg "gain [Click]"
                  :label "Gain [Click] (start of turn)"
                  :once :per-turn
                  :effect (effect (gain :click 1))}]
     {:events {:runner-turn-begins ability}
      :abilities [ability]})

   "Enhanced Vision"
   {:events {:successful-run {:silent (req true)
                              :msg (msg "force the Corp to reveal " (:title (first (shuffle (:hand corp)))))
                              :req (req (genetics-trigger? state side :successful-run))}}}

   "Fall Guy"
   {:interactions {:prevent [{:type #{:trash-resource}
                              :req (req true)}]}
    :abilities [{:label "[Trash]: Prevent another installed resource from being trashed"
                 :effect (effect (trash-prevent :resource 1) (trash card {:unpreventable true :cause :ability-cost}))}
                {:label "[Trash]: Gain 2 [Credits]"
                 :effect (effect (trash card {:cause :ability-cost}) (gain-credits 2)) :msg "gain 2 [Credits]"}]}

   "Fan Site"
   {:events {:agenda-scored {:msg "add it to their score area as an agenda worth 0 agenda points"
                             :delayed-completion true
                             :req (req (installed? card))
                             :effect (req (as-agenda state :runner eid card 0))}}}

   "Fester"
   {:events {:purge {:msg "force the Corp to lose 2 [Credits] if able"
                     :effect (effect (pay :corp card :credit 2))}}}

   "Film Critic"
   (letfn [(get-agenda [card] (first (filter #(= "Agenda" (:type %)) (:hosted card))))
           (host-agenda? [agenda]
             {:optional {:prompt (str "You access " (:title agenda) ". Host it on Film Critic?")
                        :yes-ability {:effect (req (host state side card (move state side agenda :play-area))
                                                   (access-end state side eid agenda)
                                                   (when-not (:run @state)
                                                     (swap! state dissoc :access)))
                                      :msg (msg "host " (:title agenda) " instead of accessing it")}}})]
     {:events {:access {:req (req (and (empty? (filter #(= "Agenda" (:type %)) (:hosted card)))
                                       (is-type? target "Agenda")))
                        :interactive (req true)
                        :delayed-completion true
                        :effect (effect (continue-ability (host-agenda? target) card nil))}}
      :abilities [{:cost [:click 2] :label "Add hosted agenda to your score area"
                   :req (req (get-agenda card))
                   :delayed-completion true
                   :effect (req (let [c (get-agenda card)
                                      points (get-agenda-points state :runner c)]
                                  (as-agenda state :runner eid c points)))
                   :msg (msg (let [c (get-agenda card)]
                               (str "add " (:title c) " to their score area and gain "
                                    (quantify (get-agenda-points state :runner c) "agenda point"))))}]})

   "Find the Truth"
   {:events {:post-runner-draw {:msg (msg "reveal that they drew: "
                                          (join ", " (map :title (get-in @state [:runner :register :most-recent-drawn]))))}
             :successful-run {:interactive (req true)
                              :optional {:req (req (and (first-event? state side :successful-run)
                                                        (-> @state :corp :deck count pos?)))
                                         :prompt "Use Find the Truth to look at the top card of R&D?"
                                         :yes-ability {:prompt (req (->> corp :deck first :title (str "The top card of R&D is ")))
                                                       :msg "look at the top card of R&D"
                                                       :choices ["OK"]}}}}}

   "First Responders"
   {:abilities [{:cost [:credit 2]
                 :req (req (some #(= (:side %) "Corp") (map second (turn-events state :runner :damage))))
                 :msg "draw 1 card"
                 :effect (effect (draw))}]}

   "Gang Sign"
   {:events {:agenda-scored
             {:delayed-completion true
              :interactive (req true)
              :msg (msg "access " (quantify (get-in @state [:runner :hq-access]) "card") " from HQ")
              :effect (req (when-completed
                             ; manually trigger the pre-access event to alert Nerve Agent.
                             (trigger-event-sync state side :pre-access :hq)
                             (let [from-hq (access-count state side :hq-access)]
                               (continue-ability
                                 state :runner
                                 (access-helper-hq
                                   state from-hq
                                   ; access-helper-hq uses a set to keep track of which cards have already
                                   ; been accessed. by adding HQ root's contents to this set, we make the runner
                                   ; unable to access those cards, as Gang Sign intends.
                                   (set (get-in @state [:corp :servers :hq :content])))
                                 card nil))))}}}

   "Gbahali"
   {:abilities [{:label "[Trash]: Break the last subroutine on the encountered piece of ice"
                 :req (req (and (:run @state) (rezzed? current-ice)))
                 :effect (effect (trash card {:cause :ability-cost})
                                 (system-msg :runner
                                             (str "trashes Gbahali to break the last subroutine on "
                                                  (:title current-ice))))}]}

   "Gene Conditioning Shoppe"
   {:msg "make Genetics trigger a second time each turn"
    :effect (effect (register-persistent-flag! card :genetics-trigger-twice (constantly true)))
    :leave-play (effect (clear-persistent-flag! card :genetics-trigger-twice))}

   "Ghost Runner"
   {:data {:counter {:credit 3}}
    :abilities [{:counter-cost [:credit 1]
                 :msg "gain 1 [Credits]"
                 :req (req (:run @state))
                 :effect (req (gain-credits state side 1)
                              (trigger-event state side :spent-stealth-credit card)
                              (when (zero? (get-counters (get-card state card) :credit))
                                (trash state :runner card {:unpreventable true})))}]}

   "Globalsec Security Clearance"
   {:req (req (> (:link runner) 1))
    :flags {:runner-phase-12 (req true)}
    :abilities [{:msg "lose [Click] and look at the top card of R&D"
                 :once :per-turn
                 :effect (effect (prompt! card (str "The top card of R&D is "
                                                    (:title (first (:deck corp)))) ["OK"] {}))}]
    :events {:runner-turn-begins {:req (req (get-in @state [:per-turn (:cid card)]))
                                  :effect (effect (lose :click 1))}}}

   "Grifter"
   {:events {:runner-turn-ends
             {:effect (req (let [ab (if (get-in @state [:runner :register :successful-run])
                                      {:effect (effect (gain-credits 1)) :msg "gain 1 [Credits]"}
                                      {:effect (effect (trash card)) :msg "trash Grifter"})]
                             (resolve-ability state side ab card targets)))}}}

   "Guru Davinder"
   {:flags {:cannot-pay-net-damage true}
    :events {:pre-damage
             {:req    (req (and (or (= target :meat) (= target :net))
                                (pos? (last targets))))
              :msg (msg "prevent all " (if (= target :meat) "meat" "net") " damage")
              :effect (req (damage-prevent state side :meat Integer/MAX_VALUE)
                           (damage-prevent state side :net Integer/MAX_VALUE)
                           (if (< (:credit runner) 4)
                             (trash state side card)
                             (resolve-ability
                               state :runner
                               {:optional
                                {:prompt "Pay 4 [Credits] to prevent trashing Guru Davinder?"
                                 :player :runner
                                 :yes-ability {:effect (effect (lose-credits :runner 4)
                                                               (system-msg (str "pays 4 [Credits] to prevent Guru Davinder "
                                                                                "from being trashed")))}
                                 :no-ability {:effect (effect (trash card))}}}
                              card nil)))}}}

   "Hades Shard"
   (shard-constructor :archives "access all cards in Archives" {:delayed-completion true}
                      (req (trash state side card {:cause :ability-cost})
                           (swap! state update-in [:corp :discard] #(map (fn [c] (assoc c :seen true)) %))
                           (when (:run @state)
                             (swap! state update-in [:run :cards-accessed] (fnil #(+ % (count (:discard corp))) 0)))
                           (when-completed (trigger-event-sync state side :pre-access :archives)
                                           (resolve-ability state :runner
                                                            (choose-access (get-in @state [:corp :discard])
                                                                           '(:archives)) card nil))))

   "Hard at Work"
   (let [ability {:msg "gain 2 [Credits] and lose [Click]"
                  :once :per-turn
                  :effect (effect (lose :click 1) (gain-credits 2))}]
   {:flags {:drip-economy true}
    :events {:runner-turn-begins ability}
    :abilities [ability]})

   "Human First"
   {:events {:agenda-scored {:msg (msg "gain " (get-agenda-points state :corp target) " [Credits]")
                             :effect (effect (gain-credits :runner (get-agenda-points state :corp target)))}
             :agenda-stolen {:msg (msg "gain " (get-agenda-points state :runner target) " [Credits]")
                             :effect (effect (gain-credits (get-agenda-points state :runner target)))}}}

   "Hunting Grounds"
   {:abilities [{:label "Prevent a \"when encountered\" ability on a piece of ICE"
                 :msg "prevent a \"when encountered\" ability on a piece of ICE"
                 :once :per-turn}
                 {:label "[Trash]: Install the top 3 cards of your Stack facedown"
                  :msg "install the top 3 cards of their Stack facedown"
                  :effect (req (trash state side card {:cause :ability-cost})
                               (doseq [c (take 3 (get-in @state [:runner :deck]))]
                                 (runner-install state side c {:facedown true})))}]}

   "Ice Analyzer"
   {:implementation "Credit use restriction is not enforced"
    :events {:rez {:req (req (ice? target))
                   :msg "place 1 [Credits] on Ice Analyzer"
                   :effect (effect (add-counter :runner card :credit 1))}}
    :abilities [{:counter-cost [:credit 1]
                 :effect (effect (gain-credits 1))
                 :msg "take 1 [Credits] to install programs"}]}

   "Ice Carver"
   {:events {:pre-ice-strength
             {:req (req (and (= (:cid target) (:cid current-ice)) (:rezzed target)))
              :effect (effect (ice-strength-bonus -1 target))}}}

   "Inside Man"
   {:recurring 2}

   "Investigative Journalism"
   {:req (req has-bad-pub)
    :abilities [{:cost [:click 4] :msg "give the Corp 1 bad publicity"
                 :effect (effect (gain-bad-publicity :corp 1)
                                 (trash card {:cause :ability-cost}))}]}

   "Jackpot!"
   (let [jackpot {:interactive (req true)
                  :delayed-completion true
                  :req (req (= :runner (:as-agenda-side target)))
                  :effect (req (show-wait-prompt state :corp "Runner to use Jackpot!")
                               (continue-ability
                                 state side
                                 {:optional
                                  {:prompt "Trash Jackpot!?"
                                   :no-ability {:effect (effect (clear-wait-prompt :corp))}
                                   :yes-ability
                                   {:prompt "Choose how many [Credit] to take"
                                    :choices {:number (req (get-counters card :credit))}
                                    :delayed-completion true
                                    :effect (req (gain-credits state :runner target)
                                                 (system-msg state :runner (str "trashes Jackpot! to gain " target " credits"))
                                                 (clear-wait-prompt state :corp)
                                                 (trash state :runner eid card nil))}}}
                                 card nil))}]
     {:events
      {:runner-turn-begins {:effect (effect (add-counter :runner card :credit 1))}
       :agenda-stolen (dissoc jackpot :req)
       :as-agenda jackpot}})

   "Jak Sinclair"
   (let [ability {:label "Make a run (start of turn)"
                  :prompt "Choose a server to run with Jak Sinclair"
                  :once :per-turn
                  :req (req (:runner-phase-12 @state))
                  :choices (req runnable-servers)
                  :msg (msg "make a run on " target " during which no programs can be used")
                  :makes-run true
                  :effect (effect (run target))}]
   {:implementation "Doesn't prevent program use"
    :flags {:runner-phase-12 (req true)}
    :install-cost-bonus (req [:credit (- (:link runner))])
    :events {:runner-turn-begins
              {:optional {:req (req (not (get-in @state [:per-turn (:cid card)])))
                          :prompt "Use Jak Sinclair to make a run?"
                          :yes-ability ability}}}
    :abilities [ability]})

   "Jarogniew Mercs"
   {:effect (effect (tag-runner :runner eid 1)
                    (add-counter card :power (-> @state :runner :tag (+ 3))))
    :flags {:untrashable-while-resources true}
    :interactions {:prevent [{:type #{:meat}
                              :req (req true)}]}
    :abilities [{:label "Prevent 1 meat damage"
                 :counter-cost [:power 1]
                 :effect (req (damage-prevent state side :meat 1)
                              (when (zero? (get-counters (get-card state card) :power))
                                (trash state :runner card {:unpreventable true})))}]}

   "John Masanori"
   {:events {:successful-run {:req (req (= 1 (count (get-in @state [:runner :register :successful-run]))))
                              :msg "draw 1 card" :once-key :john-masanori-draw
                              :effect (effect (draw))}
             :unsuccessful-run {:req (req (= 1 (count (get-in @state [:runner :register :unsuccessful-run]))))
                                :delayed-completion true
                                :msg "take 1 tag" :once-key :john-masanori-tag
                                :effect (effect (tag-runner :runner eid 1))}}}

   "Joshua B."
   (let [ability {:msg "gain [Click]"
                  :once :per-turn
                  :label "Gain [Click] (start of turn)"
                  :effect (effect (gain :click 1))
                  :end-turn {:delayed-completion true
                             :effect (effect (tag-runner eid 1))
                             :msg "gain 1 tag"}}]
     {:flags {:runner-phase-12 (req true)}
      :events {:runner-turn-begins
               {:optional {:prompt "Use Joshua B. to gain [Click]?"
                           :once :per-turn
                           :yes-ability ability}}}
      :abilities [ability]})

   "Kati Jones"
   {:abilities [{:cost [:click 1]
                 :msg "store 3 [Credits]"
                 :once :per-turn
                 :effect (effect (add-counter card :credit 3))}
                {:cost [:click 1]
                 :msg (msg "gain " (get-counters card :credit) " [Credits]")
                 :once :per-turn
                 :label "Take all credits"
<<<<<<< HEAD
                 :effect (req (gain-credits state side (get-in card [:counter :credit] 0))
                              (add-counter state side card :credit (- (get-in card [:counter :credit] 0))))}]}
=======
                 :effect (req (gain state side :credit (get-counters card :credit))
                              (add-counter state side card :credit (- (get-counters card :credit))))}]}
>>>>>>> bf4a46d5

 "Kasi String"
 {:events {:run-ends {:req (req (and (first-event? state :runner :run-ends is-remote?)
                                     (not (get-in @state [:run :did-steal]))
                                     (get-in @state [:run :did-access])
                                     (is-remote? (:server run))))
                      :effect (effect (add-counter card :power 1))
                      :msg "add a power counter to itself"}
           :counter-added {:req (req (>= (get-counters (get-card state card) :power) 4))
                           :effect (effect (as-agenda :runner card 1))
                           :msg "add it to their score area as an agenda worth 1 agenda point"}}}

   "Keros Mcintyre"
   {:events
    {:derez
     {:req (req (and (first-event? state side :derez)
                     (= (second targets) :runner)))
      :once :per-turn
      :msg "gain 2 [Credits]"
      :effect (effect (gain-credits 2))}}}

   "Kongamato"
   {:abilities [{:label "[Trash]: Break the first subroutine on the encountered piece of ice"
                 :req (req (and (:run @state) (rezzed? current-ice)))
                 :effect (effect (trash card {:cause :ability-cost})
                                 (system-msg :runner
                                             (str "trashes Kongamato to break the first subroutine on "
                                                  (:title current-ice))))}]}

   "Laguna Velasco District"
   {:events {:runner-click-draw {:msg "draw 1 card" :effect (effect (draw))}}}

   "Lewi Guilherme"
   (let [ability {:once :per-turn
                  :optional {:once :per-turn
                             :prompt "Pay 1 [Credits] to keep Lewi Guilherme?"
                             :yes-ability {:effect (req (if (pos? (:credit runner))
                                                          (do (lose-credits state side 1)
                                                              (system-msg state side "pays 1 [Credits] to keep Lewi Guilherme"))
                                                          (do (trash state side card)
                                                              (system-msg state side "must trash Lewi Guilherme"))))}
                             :no-ability {:effect (effect (trash card)
                                                          (system-msg "chooses to trash Lewi Guilherme"))}}}]
   {:flags {:drip-economy true ;; for Drug Dealer
            :runner-phase-12 (req (< 1 (count (filter #(card-flag? % :drip-economy true)
                                                      (all-active-installed state :runner)))))}

    ;; KNOWN ISSUE: :effect is not fired when Assimilator turns cards over or Dr. Lovegood re-enables it.
    :effect (effect (lose :corp :hand-size 1))
    :leave-play (effect (gain :corp :hand-size 1))
    :abilities [(assoc-in ability [:req] (req (:runner-phase-12 @state)))]
    :events {:runner-turn-begins ability}})

   "Levy Advanced Research Lab"
   (letfn [(lab-keep [cards]
             {:prompt "Choose a Program to keep"
              :choices (cons "None" (filter #(= "Program" (:type %)) cards))
              :delayed-completion true
              :msg (msg (if (= target "None") "take no card to their Grip" (str "take " (-> target :title) " to their Grip")))
              :effect (req (when (not= target "None")
                             (move state side target :hand))
                           (if (not-empty cards)
                             (let [tobottom (remove #(= % target) cards)]
                               (continue-ability state side (reorder-choice :runner :corp tobottom '()
                                                                            (count tobottom) tobottom "bottom") card nil))
                             (do (clear-wait-prompt state :corp)
                                 (effect-completed state side eid card))))})]
   {:abilities [{:cost [:click 1]
                 :msg (msg "draw 4 cards: " (join ", " (map :title (take 4 (:deck runner)))))
                 :delayed-completion true
                 :effect (req (show-wait-prompt state :corp "Runner to choose card to keep")
                              (let [from (take 4 (:deck runner))]
                                (continue-ability state side (lab-keep from) card nil)))}]})

   "Liberated Account"
   {:data {:counter {:credit 16}}
    :abilities [{:cost [:click 1]
                 :counter-cost [:credit 4]
                 :msg "gain 4 [Credits]"
<<<<<<< HEAD
                 :effect (req (gain-credits state :runner 4)
                              (when (<= (get-in card [:counter :credit] 0) 0)
=======
                 :effect (req (gain state :runner :credit 4)
                              (when (zero? (get-counters (get-card state card) :credit))
>>>>>>> bf4a46d5
                                (trash state :runner card {:unpreventable true})))}]}

   "Liberated Chela"
   {:abilities [{:cost [:click 5 :forfeit]
                 :msg "add it to their score area"
                 :delayed-completion true
                 :effect (req (if (not (empty? (:scored corp)))
                                (do (show-wait-prompt state :runner "Corp to decide whether or not to prevent Liberated Chela")
                                    (resolve-ability
                                      state side
                                      {:prompt (msg "Forfeit an agenda to prevent Liberated Chela from being added to Runner's score area?")
                                       :choices ["Yes" "No"] :player :corp
                                       :effect (final-effect (resolve-ability
                                                               (if (= target "Yes")
                                                                 {:player :corp
                                                                  :prompt "Select an agenda to forfeit"
                                                                  :choices {:req #(in-corp-scored? state side %)}
                                                                  :effect (effect (forfeit target)
                                                                                  (move :runner card :rfg)
                                                                                  (clear-wait-prompt :runner))}
                                                                 {:delayed-completion true
                                                                  :effect (req (clear-wait-prompt state :runner)
                                                                               (as-agenda state :runner eid card 2))
                                                                  :msg "add it to their score area as an agenda worth 2 points"})
                                                              card nil))} card nil))
                                (resolve-ability
                                  state side
                                  {:delayed-completion true
                                   :effect (req (as-agenda state :runner eid card 2))
                                   :msg "add it to their score area as an agenda worth 2 points"} card nil)))}]}

   "Logic Bomb"
   {:implementation "Bypass effect is manual"
    :abilities [{:label "Bypass the encountered ice"
                 :req (req (and (:run @state)
                                (rezzed? current-ice)))
                 :msg (msg "bypass "
                           (:title current-ice)
                           (when (pos? (:click runner))
                             (str " and loses "
                                  (apply str (repeat (:click runner) "[Click]")))))
                 :effect (effect (trash card {:cause :ability-cost})
                                 (lose :click (:click runner)))}]}

   "London Library"
   {:abilities [{:label "Install a non-virus program on London Library"
                 :cost [:click 1]
                 :prompt "Select a non-virus program to install on London Library from your grip"
                 :choices {:req #(and (is-type? % "Program")
                                      (not (has-subtype? % "Virus"))
                                      (in-hand? %))}
                 :msg (msg "host " (:title target))
                 :effect (effect (runner-install target {:host-card card :no-cost true}))}
                {:label "Add a program hosted on London Library to your Grip"
                 :cost [:click 1]
                 :choices {:req #(:host %)}
                 :msg (msg "add " (:title target) " to their Grip")
                 :effect (effect (move target :hand))}]
    :events {:runner-turn-ends {:effect (req (doseq [c (:hosted card)]
                                               (when (is-type? c "Program")
                                                 (trash state side c))))}}}

   "Maxwell James"
   {:in-play [:link 1]
    :abilities [{:req (req (some #{:hq} (:successful-run runner-reg)))
                 :prompt "Choose a piece of ICE protecting a remote server"
                 :choices {:req #(and (ice? %) (rezzed? %) (is-remote? (second (:zone %))))}
                 :msg "derez a piece of ICE protecting a remote server"
                 :effect (effect (derez target)
                                 (trash card {:cause :ability-cost}))}]}

   "Motivation"
   (let [ability {:msg "look at the top card of their Stack"
                  :label "Look at the top card of Stack (start of turn)"
                  :once :per-turn
                  :req (req (:runner-phase-12 @state))
                  :effect (effect (prompt! card (str "The top card of your Stack is "
                                                     (:title (first (:deck runner)))) ["OK"] {}))}]
   {:flags {:runner-turn-draw true
            :runner-phase-12 (req (some #(card-flag? % :runner-turn-draw true) (all-active-installed state :runner)))}
    :events {:runner-turn-begins ability}
    :abilities [ability]})

   "Mr. Li"
   {:abilities [{:cost [:click 1]
                 :msg (msg "draw 2 cards")
                 :effect (req (draw state side 2)
                              (let [drawn (get-in @state [:runner :register :most-recent-drawn])]
                                (resolve-ability
                                  state side
                                  {:prompt "Select 1 card to add to the bottom of the Stack"
                                   :choices {:req #(and (in-hand? %)
                                                        (some (fn [c] (= (:cid c) (:cid %))) drawn))}
                                   :msg (msg "add 1 card to the bottom of the Stack")
                                   :effect (req (move state side target :deck))} card nil)))}]}

   "Muertos Gang Member"
   {:effect (req (resolve-ability
                   state :corp
                   {:prompt "Select a card to derez"
                    :choices {:req #(and (= (:side %) "Corp")
                                         (not (is-type? % "Agenda"))
                                         (:rezzed %))}
                    :effect (req (derez state side target))}
                  card nil))
    :leave-play (req (resolve-ability
                       state :corp
                       {:prompt "Select a card to rez, ignoring the rez cost"
                        :choices {:req #(not (:rezzed %))}
                        :effect (req (rez state side target {:ignore-cost :rez-cost})
                                     (system-msg state side (str "rezzes " (:title target) " at no cost")))}
                      card nil))
    :abilities [{:msg "draw 1 card"
                 :effect (effect (trash card {:cause :ability-cost}) (draw))}]}

   "Net Mercur"
   {:abilities [{:counter-cost [:credit 1]
                 :msg "gain 1 [Credits]"
                 :effect (effect (gain-credits 1)
                                 (trigger-event :spent-stealth-credit card))}]
    :events {:spent-stealth-credit
             {:req (req (and (:run @state)
                             (has-subtype? target "Stealth")))
              :once :per-run
              :delayed-completion true
              :effect (effect (show-wait-prompt :corp "Runner to use Net Mercur")
                              (continue-ability
                                {:prompt "Place 1 [Credits] on Net Mercur or draw 1 card?"
                                 :player :runner
                                 :choices ["Place 1 [Credits]" "Draw 1 card"]
                                 :effect (req (if (= target "Draw 1 card")
                                                (do (draw state side)
                                                    (clear-wait-prompt state :corp)
                                                    (system-msg state :runner (str "uses Net Mercur to draw 1 card")))
                                                (do (add-counter state :runner card :credit 1)
                                                    (clear-wait-prompt state :corp)
                                                    (system-msg state :runner (str "places 1 [Credits] on Net Mercur")))))}
                               card nil))}}}

   "Network Exchange"
   {:msg "increase the install cost of non-innermost ICE by 1"
    :events {:pre-corp-install {:req (req (is-type? target "ICE"))
                                :effect (req (when (pos? (count (:dest-zone (second targets))))
                                               (install-cost-bonus state :corp [:credit 1])))}}}

   "Neutralize All Threats"
   {:in-play [:hq-access 1]
    :events {:pre-access {:req (req (and (= target :archives)
                                         (seq (filter #(:trash %) (:discard corp)))))
                          :effect (req (swap! state assoc-in [:per-turn (:cid card)] true))}
             :access {:effect (req (swap! state assoc-in [:runner :register :force-trash] false))}
             :pre-trash {:req (req (let [cards (map first (turn-events state side :pre-trash))]
                                     (and (empty? (filter #(:trash %) cards))
                                          (number? (:trash target)))))
                         :once :per-turn
                         :effect (req (swap! state assoc-in [:runner :register :force-trash] true))}}}

   "New Angeles City Hall"
   {:interactions {:prevent [{:type #{:tag}
                              :req (req true)}]}
    :events {:agenda-stolen {:msg "trash itself"
                             :effect (effect (trash card))}}
    :abilities [{:cost [:credit 2]
                 :msg "avoid 1 tag"
                 :effect (effect (tag-prevent 1))}]}

   "No One Home"
   (letfn [(first-chance? [state side]
             (< (+ (event-count state side :pre-tag)
                   (event-count state side :pre-damage))
                2))
           (start-trace [type]
             (let [message (str "avoid any " (if (= type :net)
                                               "amount of net damage"
                                               "number of tags"))]
               {:player :corp
                :label (str "Trace 0 - if unsuccessful, " message)
                :trace {:base 0
                        :priority 11
                        :unsuccessful {:msg message
                                       :effect (req (if (= type :net)
                                                      (damage-prevent state side :net Integer/MAX_VALUE)
                                                      (tag-prevent state side Integer/MAX_VALUE)))}}}))]
     {:interactions {:prevent [{:type #{:net :tag}
                                :req (req (first-chance? state side))}]}
      :abilities [{:msg "force the Corp to trace"
                   :delayed-completion true
                   :effect (req (let [type (get-in @state [:prevent :current])]
                                  (when-completed (trash state side card {:unpreventable true})
                                                  (continue-ability state side (start-trace type)
                                                                    card nil))))}]})

   "Off-Campus Apartment"
   {:flags {:runner-install-draw true}
    :abilities [{:label "Install and host a connection on Off-Campus Apartment"
                 :effect (effect (resolve-ability
                                   {:cost [:click 1]
                                    :prompt "Select a connection in your Grip to install on Off-Campus Apartment"
                                    :choices {:req #(and (has-subtype? % "Connection")
                                                         (can-pay? state side nil :credit (:cost %))
                                                         (in-hand? %))}
                                    :msg (msg "host " (:title target) " and draw 1 card")
                                    :effect (effect (runner-install target {:host-card card}))}
                                  card nil))}
                {:label "Host an installed connection"
                 :prompt "Select a connection to host on Off-Campus Apartment"
                 :choices {:req #(and (has-subtype? % "Connection")
                                      (installed? %))}
                 :msg (msg "host " (:title target) " and draw 1 card")
                 :effect (effect (host card target) (draw))}]
    :events {:runner-install {:req (req (= (:cid card) (:cid (:host target))))
                              :effect (effect (draw))}}}

   "Officer Frank"
   {:abilities [{:cost [:credit 1]
                 :req (req (some #(= :meat %) (map first (turn-events state :runner :damage))))
                 :msg "force the Corp to trash 2 random cards from HQ"
                 :effect (effect (trash-cards :corp (take 2 (shuffle (:hand corp))))
                                 (trash card {:cause :ability-cost}))}]}

   "Oracle May"
   {:abilities [{:cost [:click 1]
                 :once :per-turn
                 :prompt "Choose card type"
                 :choices ["Event" "Hardware" "Program" "Resource"]
                 :effect (req (let [c (first (get-in @state [:runner :deck]))]
                                (system-msg state side (str "spends [Click] to use Oracle May, names " target
                                                            " and reveals " (:title c)))
                                (if (is-type? c target)
                                  (do (system-msg state side (str "gains 2 [Credits] and draws " (:title c)))
                                      (gain-credits state side 2) (draw state side))
                                  (do (system-msg state side (str "trashes " (:title c))) (mill state side)))))}]}

   "Order of Sol"
   {:effect (req (add-watch state :order-of-sol
                            (fn [k ref old new]
                              (when (and (not (zero? (get-in old [:runner :credit])))
                                         (zero? (get-in new [:runner :credit])))
<<<<<<< HEAD
                                (resolve-ability ref side {:msg "gain 1 [Credits]" :once :per-turn
                                                           :effect (effect (gain-credits 1))} card nil)))))
    :events {:runner-turn-begins {:req (req (= (:credit runner) 0)) :msg "gain 1 [Credits]"
                                  :effect (req (gain-credits state :runner 1)
                                               (swap! state assoc-in [:per-turn (:cid card)] true))}
             :corp-turn-begins {:req (req (= (:credit runner) 0)) :msg "gain 1 [Credits]"
                                :effect (req (gain-credits state :runner 1)
                                             (swap! state assoc-in [:per-turn (:cid card)] true))}
             :runner-install {:silent (req (pos? (:credit runner)))
                              :req (req (and (= target card) (= (:credit runner) 0))) :msg "gain 1 [Credits]"
                              :effect (req (gain-credits state :runner 1)
=======
                                (resolve-ability ref side {:msg "gain 1 [Credits]"
                                                           :once :per-turn
                                                           :effect (effect (gain :credit 1))} card nil)))))
    :events {:runner-turn-begins {:req (req (zero? (:credit runner))) :msg "gain 1 [Credits]"
                                  :effect (req (gain state :runner :credit 1)
                                               (swap! state assoc-in [:per-turn (:cid card)] true))}
             :corp-turn-begins {:req (req (zero? (:credit runner)))
                                :msg "gain 1 [Credits]"
                                :effect (req (gain state :runner :credit 1)
                                             (swap! state assoc-in [:per-turn (:cid card)] true))}
             :runner-install {:silent (req (pos? (:credit runner)))
                              :req (req (and (= target card)
                                             (zero? (:credit runner))))
                              :msg "gain 1 [Credits]"
                              :effect (req (gain state :runner :credit 1)
>>>>>>> bf4a46d5
                                           (swap! state assoc-in [:per-turn (:cid card)] true))}}
    :leave-play (req (remove-watch state :order-of-sol))}

   "PAD Tap"
   {:events {:corp-credit-gain
             {:req (req (and (not= target :corp-click-credit)
                             (= 1 (->> (turn-events state :corp :corp-credit-gain)
                                       (remove #(= (first %) :corp-click-credit))
                                       count))))
              :delayed-completion true
              :effect
              (effect (show-wait-prompt :corp "Runner to use PAD Tap")
                      (continue-ability :runner
                        {:optional
                         {:prompt "Gain 1[Credits] from PAD Tap?"
                          :yes-ability {:msg "gain 1[Credits] from PAD Tap"
                                        :effect (effect (gain-credits :runner 1))}
                          :end-effect (effect (clear-wait-prompt :corp))}}
                        card nil))}}
    :corp-abilities [{:label "Trash PAD Tap"
                      :cost [:credit 3 :click 1]
                      :req (req (= :corp side))
                      :effect (effect (trash :corp card))}]}

   "Paige Piper"
   (letfn [(pphelper [title cards]
             {:optional
              {:prompt (str "Use Paige Piper to trash copies of " title "?")
               :yes-ability {:prompt "How many would you like to trash?"
                             :choices (take (inc (count cards)) ["0" "1" "2" "3" "4" "5"])
                             :msg "shuffle their Stack"
                             :effect (req (let [target (str->int target)]
                                            (trigger-event state side :searched-stack nil)
                                            (shuffle! state :runner :deck)
                                            (doseq [c (take target cards)]
                                              (trash state side c {:unpreventable true}))
                                            (when (pos? target)
                                              (system-msg state side (str "trashes "
                                                                          (quantify target "cop" "y" "ies")
                                                                          " of " title)))))}}})]
     {:events {:runner-install {:req (req (first-event? state side :runner-install))
                                :delayed-completion true
                                :effect (effect (continue-ability
                                                 (pphelper (:title target)
                                                           (->> (:deck runner)
                                                                (filter #(has? % :title (:title target)))
                                                                (vec)))
                                                 card nil))}}})
   "Patron"
   (let [ability {:prompt "Choose a server for Patron" :choices (req (conj servers "No server"))
                  :req (req (and (not (click-spent? :runner state)) (not (used-this-turn? (:cid card) state))))
                  :msg (msg "target " target)
                  :effect (req (when (not= target "No server")
                                 (update! state side (assoc card :server-target target))))}]
     {:events {:runner-turn-begins ability
               :successful-run
               {:req (req (= (zone->name (get-in @state [:run :server])) (:server-target (get-card state card))))
                :once :per-turn
                :effect (req (let [st card]
                               (swap! state assoc-in [:run :run-effect :replace-access]
                                      {:mandatory true
                                       :effect (effect (resolve-ability
                                                         {:msg "draw 2 cards instead of accessing"
                                                          :effect (effect (draw 2)
                                                                          (update! (dissoc st :server-target)))}
                                                         st nil))})))}
               :runner-turn-ends {:effect (effect (update! (dissoc card :server-target)))}}
      :abilities [ability]})

   "Paparazzi"
   {:effect (req (swap! state update-in [:runner :tagged] inc))
    :events {:pre-damage {:req (req (= target :meat)) :msg "prevent all meat damage"
                          :effect (effect (damage-prevent :meat Integer/MAX_VALUE))}}
    :leave-play (req (swap! state update-in [:runner :tagged] dec))}

   "Personal Workshop"
   (let [remove-counter
         {:req (req (not (empty? (:hosted card))))
          :once :per-turn
          :msg (msg "remove 1 counter from " (:title target))
          :choices {:req #(:host %)}
          :effect (req (if (zero? (get-counters (get-card state target) :power))
                         (runner-install state side (dissoc target :counter) {:no-cost true})
                         (add-counter state side target :power -1)))}]
     {:flags {:drip-economy true}
      :abilities [{:label "Host a program or piece of hardware" :cost [:click 1]
                   :prompt "Select a card to host on Personal Workshop"
                   :choices {:req #(and (#{"Program" "Hardware"} (:type %))
                                        (in-hand? %)
                                        (= (:side %) "Runner"))}
                   :effect (req (if (zero? (:cost target))
                                  (runner-install state side target)
                                  (host state side card
                                        (assoc target :counter {:power (:cost target)}))))
                   :msg (msg "host " (:title target) "")}
                  (assoc remove-counter
                    :label "Remove 1 counter from a hosted card (start of turn)"
                    :cost [:credit 1])
                  {:label "X[Credit]: Remove counters from a hosted card"
                   :choices {:req #(:host %)}
                   :req (req (not (empty? (:hosted card))))
                   :effect (req (let [paydowntarget target
                                      num-counters (get-counters (get-card state paydowntarget) :power)]
                                  (resolve-ability
                                    state side
                                    {:prompt "How many counters to remove?"
                                     :choices {:number (req (min (:credit runner)
                                                                 num-counters))}
                                     :msg (msg "remove " target " counters from " (:title paydowntarget))
                                     :effect (req (do
                                                    (lose-credits state side target)
                                                    (if (= num-counters target)
                                                      (runner-install state side (dissoc paydowntarget :counter) {:no-cost true})
                                                      (add-counter state side paydowntarget :power (- target)))))}
                                    card nil)))}]
      :events {:runner-turn-begins remove-counter}})

   "Political Operative"
   {:req (req (some #{:hq} (:successful-run runner-reg)))
    :abilities [{:prompt "Select a rezzed card with a trash cost"
                 :choices {:req #(and (:trash %) (rezzed? %))}
                 :effect (req (let [c target]
                                (trigger-event state side :pre-trash c)
                                (let [cost (trash-cost state :runner c)]
                                  (when (can-pay? state side nil [:credit cost])
                                    (resolve-ability
                                      state side
                                      {:msg (msg "pay " cost " [Credit] and trash " (:title c))
                                       :effect (effect (lose-credits cost)
                                                       (trash card {:cause :ability-cost})
                                                       (trash c))}
                                     card nil)))
                                (swap! state update-in [:bonus] dissoc :trash)))}]}

   "Power Tap"
<<<<<<< HEAD
   {:events {:trace {:msg "gain 1 [Credits]" :effect (effect (gain-credits :runner 1))}}}

   "Professional Contacts"
   {:abilities [{:cost [:click 1] :effect (effect (gain-credits 1) (draw))
                 :msg "gain 1 [Credits] and draw 1 card"}]}
=======
   {:events {:trace {:successful {:msg "gain 1 [Credits]"
                                  :effect (effect (gain :runner :credit 1))}}}}

   "Professional Contacts"
   {:abilities [{:cost [:click 1]
                 :msg "gain 1 [Credits] and draw 1 card"
                 :effect (effect (gain :credit 1)
                                 (draw))}]}
>>>>>>> bf4a46d5

   "Public Sympathy"
   {:in-play [:hand-size 2]}

   "Rachel Beckman"
   {:in-play [:click 1 :click-per-turn 1]
    :events {:runner-gain-tag {:effect (effect (trash card {:unpreventable true}))
                               :msg (msg "trashes Rachel Beckman for being tagged")}}
    :effect (req (when tagged
                   (trash state :runner card {:unpreventable true})))
    :reactivate {:effect (req (when tagged
                                (trash state :runner card {:unpreventable true})))}}

   "Raymond Flint"
   {:effect (req (add-watch state :raymond-flint
                            (fn [k ref old new]
                              (when (< (get-in old [:corp :bad-publicity]) (get-in new [:corp :bad-publicity]))
                                (when-completed
                                  ; manually trigger the pre-access event to alert Nerve Agent.
                                  (trigger-event-sync ref side :pre-access :hq)
                                  (let [from-hq (access-count state side :hq-access)]
                                    (resolve-ability
                                      ref side
                                      (access-helper-hq
                                        state from-hq
                                        ; see note in Gang Sign
                                        (set (get-in @state [:corp :servers :hq :content])))
                                      card nil)))))))
    :leave-play (req (remove-watch state :raymond-flint))
    :abilities [{:msg "expose 1 card"
                 :choices {:req installed?}
                 :delayed-completion true
                 :effect (effect (expose eid target) (trash card {:cause :ability-cost}))}]}

   "Reclaim"
   {:abilities
    [{:label "Install a program, piece of hardware, or virtual resource from your Heap"
      :cost [:click 1]
      :req (req (not-empty (:hand runner)))
      :prompt "Choose a card to trash"
      :choices (req (cancellable (:hand runner) :sorted))
      :delayed-completion true
      :effect (req (when-completed
                     (trash state :runner card {:cause :ability-cost})
                     (when-completed
                       (trash state :runner target {:unpreventable true})
                       (continue-ability
                         state :runner
                         {:prompt "Choose a card to install"
                          :choices (req (cancellable
                                          (filter #(and (or (is-type? % "Program")
                                                            (is-type? % "Hardware")
                                                            (and (is-type? % "Resource")
                                                                 (has-subtype? % "Virtual")))
                                                        (can-pay? state :runner nil (:cost %)))
                                                  (:discard runner))
                                          :sorted))
                          :msg (msg "install " (:title target) " from the Heap")
                          :delayed-completion true
                          :effect (req (runner-install state :runner eid target nil))}
                         card nil))))}]}

   "Rolodex"
   {:delayed-completion true
    :msg "look at the top 5 cards of their Stack"
    :effect (req (show-wait-prompt state :corp "Runner to rearrange the top cards of their Stack")
                 (let [from (take 5 (:deck runner))]
                   (if (pos? (count from))
                     (continue-ability state side
                                       (reorder-choice :runner :corp from '()
                                                                  (count from) from)
                                       card nil)
                     (do (clear-wait-prompt state :corp)
                         (effect-completed state side eid card)))))
    :trash-effect {:effect (effect (system-msg :runner (str "trashes "
                                               (join ", " (map :title (take 3 (:deck runner))))
                                               " from their Stack due to Rolodex being trashed"))
                                       (mill :runner 3))}}

   "Rosetta 2.0"
   {:abilities [{:req (req (and (not (install-locked? state side))
                                (some #(is-type? % "Program") (all-active-installed state :runner))))
                 :cost [:click 1]
                 :prompt "Choose an installed program to remove from the game"
                 :choices {:req #(and installed? (is-type? % "Program"))}
                 :effect (req (let [n (:cost target)
                                    t (:title target)]
                                (move state side target :rfg)
                                (free-mu state (:memoryunits target))
                                (resolve-ability state side
                                  {:prompt "Choose a non-virus program to install"
                                   :msg (req (if (not= target "No install")
                                               (str "remove " t
                                                    " from the game and install " (:title target)
                                                    ", lowering its cost by " n)
                                               (str "shuffle their Stack")))
                                   :priority true
                                   :choices (req (cancellable
                                                   (conj (vec (sort-by :title (filter #(and (is-type? % "Program")
                                                                                            (not (has-subtype? % "Virus")))
                                                                                      (:deck runner))))
                                                         "No install")))
                                   :effect (req (trigger-event state side :searched-stack nil)
                                                (shuffle! state side :deck)
                                                (when (not= target "No install")
                                                  (install-cost-bonus state side [:credit (- n)])
                                                  (runner-install state side target)))} card nil)))}]}
   "Rogue Trading"
   {:data {:counter {:credit 18}}
    :abilities [{:cost [:click 2]
                 :counter-cost [:credit 6]
                 :msg "gain 6 [Credits] and take 1 tag"
<<<<<<< HEAD
                 :effect (req (gain-credits state :runner 6)
                              (when (zero? (get-in card [:counter :credit] 0))
=======
                 :effect (req (gain state :runner :credit 6)
                              (when (zero? (get-counters (get-card state card) :credit))
>>>>>>> bf4a46d5
                                (trash state :runner card {:unpreventable true}))
                              (tag-runner state :runner eid 1))}]}

   "Sacrificial Clone"
   {:interactions {:prevent [{:type #{:net :brain :meat}
                              :req (req true)}]}
    :abilities [{:effect (req (doseq [c (concat (get-in runner [:rig :hardware])
                                                (filter #(not (has-subtype? % "Virtual"))
                                                        (get-in runner [:rig :resource]))
                                                (:hand runner))]
                                (trash state side c {:cause :ability-cost}))
                              (lose-credits state side :all)
                              (lose state side :tag :all :run-credit :all)
                              (damage-prevent state side :net Integer/MAX_VALUE)
                              (damage-prevent state side :meat Integer/MAX_VALUE)
                              (damage-prevent state side :brain Integer/MAX_VALUE))}]}

   "Sacrificial Construct"
   {:interactions {:prevent [{:type #{:trash-program :trash-hardware}
                              :req (req true)}]}
    :abilities [{:effect (effect (trash-prevent :program 1) (trash-prevent :hardware 1)
                                 (trash card {:cause :ability-cost}))}]}

   "Safety First"
   {:in-play [:hand-size {:mod -2}]
<<<<<<< HEAD
    :events {:runner-turn-ends {:delayed-completion true
                                :effect (req (if (< (count (:hand runner)) (hand-size state :runner))
                                               (do (system-msg state :runner (str "uses " (:title card) " to draw a card"))
                                                   (draw state :runner eid 1 nil))
                                               (effect-completed state :runner eid card)))}}}
=======
    :events {:runner-turn-ends
             {:delayed-completion true
              :effect (req (if (< (count (:hand runner)) (hand-size state :runner))
                             (do (system-msg state :runner (str "uses " (:title card) " to draw a card"))
                                 (draw state :runner eid 1 nil))
                             (effect-completed state :runner eid card)))}}}
>>>>>>> bf4a46d5

   "Salvaged Vanadis Armory"
   {:events {:damage
             {:effect (req (show-wait-prompt state :corp "Runner to use Salvaged Vanadis Armory")
                           (resolve-ability
                             state :runner
                             {:optional
                              {:prompt "Use Salvaged Vanadis Armory?"
                               :yes-ability {:msg (msg "force the Corp to trash the top "
                                                       (get-turn-damage state :runner)
                                                       " cards of R&D and trash itself")
                                             :effect (effect (mill :corp (get-turn-damage state :runner))
                                                             (clear-wait-prompt :corp)
                                                             (trash card {:unpreventable true}))}
                               :no-ability {:effect (effect (clear-wait-prompt :corp))}}}
                                            card nil))}}}

   "Salsette Slums"
   {:flags {:slow-trash (req true)}
    :implementation "Will not trigger Maw when used on card already trashed (2nd ability)"
    :events {:runner-install
             {:req (req (= card target))
              :silent (req true)
              :effect (effect (update! (assoc card :slums-active true)))}
             :runner-turn-begins
             {:effect (effect (update! (assoc card :slums-active true)))}
             :pre-trash
             {:req (req (and (:slums-active card)
                             (-> target card-def :flags :must-trash not)
                             (:trash target)
                             (= (:side target) "Corp")))
              :effect (req (toast state :runner (str "Click Salsette Slums to remove " (:title target)
                                                     " from the game") "info" {:prevent-duplicates true}))}}
    :abilities [{:label "Remove the currently accessed card from the game instead of trashing it"
                 :req (req (let [c (:card (first (get-in @state [:runner :prompt])))]
                             (if-let [trash-cost (trash-cost state side c)]
                               (if (can-pay? state :runner nil :credit trash-cost)
                                 (if (:slums-active card)
                                   true
                                   ((toast state :runner "Can only use a copy of Salsette Slums once per turn.") false))
                                 ((toast state :runner (str "Unable to pay for " (:title c) ".")) false))
                               ((toast state :runner "Not currently accessing a card with a trash cost.") false))))
                 :msg (msg (let [c (:card (first (get-in @state [:runner :prompt])))]
                             (str "pay " (trash-cost state side c) " [Credits] and remove " (:title c) " from the game")))
                 :effect (req (let [c (:card (first (get-in @state [:runner :prompt])))]
                                (deactivate state side c)
                                (move state :corp c :rfg)
                                (pay state :runner card :credit (trash-cost state side c))
                                (trigger-event state side :no-trash c)
                                (update! state side (dissoc card :slums-active))
                                (close-access-prompt state side)
                                (when-not (:run @state)
                                  (swap! state dissoc :access))))}
                {:label "Remove a card trashed this turn from the game"
                 :req (req (if (:slums-active card)
                             true
                             ((toast state :runner "Can only use a copy of Salsette Slums once per turn.") false)))
                 :effect (effect (resolve-ability
                                   {; only allow targeting cards that were trashed this turn -- not perfect, but good enough?
                                    :choices {:req #(some (fn [c] (= (:cid %) (:cid c)))
                                                          (map first (turn-events state side :runner-trash)))}
                                    :msg (msg "remove " (:title target) " from the game")
                                    :effect (req (deactivate state side target)
                                                 (trigger-event state side :no-trash target)
                                                 (move state :corp target :rfg)
                                                 (update! state side (dissoc card :slums-active)))}
                                   card nil))}]}

   "Same Old Thing"
   {:abilities [{:cost [:click 2]
                 :req (req (and (not (seq (get-in @state [:runner :locked :discard])))
                                (pos? (count (filter #(is-type? % "Event") (:discard runner))))))
                 :prompt "Select an event to play"
                 :msg (msg "play " (:title target))
                 :show-discard true
                 :choices {:req #(and (is-type? % "Event")
                                      (= (:zone %) [:discard]))}
                 :effect (effect (trash card {:cause :ability-cost}) (play-instant target))}]}

   "Scrubber"
   {:recurring 2}

   "Security Testing"
   (let [ability {:prompt "Choose a server for Security Testing"
                  :choices (req (conj servers "No server"))
                  :msg (msg "target " target)
                  :req (req (and (not (click-spent? :runner state))
                                 (not (used-this-turn? (:cid card) state))))
                  :effect (req (when (not= target "No server")
                                 (update! state side (assoc card :server-target target))))}]
     {:events {:runner-turn-begins ability
               :successful-run
               {:req (req (= (zone->name (get-in @state [:run :server]))
                             (:server-target (get-card state card))))
                :once :per-turn
                :effect (req (let [st card]
                               (swap! state assoc-in [:run :run-effect :replace-access]
                                      {:mandatory true
                                       :effect (effect (resolve-ability
                                                         {:msg "gain 2 [Credits] instead of accessing"
                                                          :effect (effect (gain-credits 2)
                                                                          (update! (dissoc st :server-target)))}
                                                         st nil))})))}
               :runner-turn-ends {:effect (effect (update! (dissoc card :server-target)))}}
      :abilities [ability]})

   "Slipstream"
    {:implementation "Use Slipstream before hitting Continue to pass current ice"
     :abilities [{:req (req (:run @state))
                  :effect (req (let [ice-pos  (get-in @state [:run :position])]
                                 (resolve-ability state side
                                   {:prompt (msg "Choose a piece of ICE protecting a central server at the same position as " (:title current-ice) )
                                    :choices {:req #(and (is-central? (second (:zone %)))
                                                         (ice? %)
                                                         (= ice-pos (inc (ice-index state %))))}
                                    :msg (msg "approach " (card-str state target))
                                    :effect (req (let [dest (second (:zone target))]
                                                   (swap! state update-in [:run]
                                                          #(assoc % :position ice-pos :server [dest]))
                                                   (trash state side card)))}
                                card nil)))}]}

   "Spoilers"
   {:events {:agenda-scored {:interactive (req true)
                             :msg "trash the top card of R&D"
                             :effect (effect (mill :corp))}}}

   "Starlight Crusade Funding"
   {:msg "ignore additional costs on Double events"
    :effect (req (swap! state assoc-in [:runner :register :double-ignore-additional] true))
    :events {:runner-turn-begins
             {:msg "lose [Click] and ignore additional costs on Double events"
              :effect (req (lose state :runner :click 1)
                           (swap! state assoc-in [:runner :register :double-ignore-additional] true))}}
    :leave-play (req (swap! state update-in [:runner :register] dissoc :double-ignore-additional))}

   "Stim Dealer"
   {:events {:runner-turn-begins
             {:effect (req (if (>= (get-counters card :power) 2)
                             (do (add-counter state side card :power (- (get-counters card :power)))
                                 (damage state side eid :brain 1 {:unpreventable true :card card})
                                 (system-msg state side "takes 1 brain damage from Stim Dealer"))
                             (do (add-counter state side card :power 1)
                                 (gain state side :click 1)
                                 (system-msg state side "uses Stim Dealer to gain [Click]"))))}}}

   "Street Peddler"
   {:interactive (req (some #(card-flag? % :runner-install-draw true) (all-active state :runner)))
    :effect (req (doseq [c (take 3 (:deck runner))]
                   (host state side (get-card state card) c {:facedown true})))
    :abilities [{:req (req (not (install-locked? state side)))
                 :prompt "Choose a card on Street Peddler to install"
                 :choices (req (cancellable (filter #(and (not (is-type? % "Event"))
                                                          (runner-can-install? state side % nil)
                                                          (can-pay? state side nil (modified-install-cost state side % [:credit -1])))
                                                    (:hosted card))))
                 :msg (msg "install " (:title target) " lowering its install cost by 1 [Credits]")
                 :effect (req
                           (when (can-pay? state side nil (modified-install-cost state side target [:credit -1]))
                             (install-cost-bonus state side [:credit -1])
                             (trash state side (update-in card [:hosted]
                                                          (fn [coll]
                                                            (remove-once #(= (:cid %) (:cid target)) coll)))
                                    {:cause :ability-cost})
                             (runner-install state side (dissoc target :facedown))))}]}

   "Symmetrical Visage"
   {:events {:runner-click-draw {:req (req (genetics-trigger? state side :runner-click-draw))
                                 :msg "gain 1 [Credits]"
                                 :effect (effect (gain-credits 1))}}}

   "Synthetic Blood"
   {:events {:damage {:req (req (genetics-trigger? state side :damage))
                      :msg "draw 1 card"
                      :effect (effect (draw :runner))}}}

   "Tallie Perrault"
   {:abilities [{:label "Draw 1 card for each Corp bad publicity"
                 :effect (effect (trash card {:cause :ability-cost})
                                 (draw (+ (:bad-publicity corp) (:has-bad-pub corp))))
                 :msg (msg "draw " (:bad-publicity corp) " cards")}]
    :events {:play-operation
             {:req (req (or (has-subtype? target "Black Ops")
                            (has-subtype? target "Gray Ops")))
              :effect (req (show-wait-prompt state :corp "Runner to use Tallie Perrault")
                           (resolve-ability
                             state :runner
                             {:optional
                              {:prompt "Use Tallie Perrault to give the Corp 1 bad publicity and take 1 tag?"
                               :player :runner
                               :yes-ability {:msg "give the Corp 1 bad publicity and take 1 tag"
                                             :delayed-completion true
                                             :effect (effect (gain-bad-publicity :corp 1)
                                                             (tag-runner :runner eid 1)
                                                             (clear-wait-prompt :corp))}
                               :no-ability {:effect (effect (clear-wait-prompt :corp))}}}
                            card nil))}}}

   "Tech Trader"
   {:events {:runner-trash {:req (req (and (= side :runner) (= (second targets) :ability-cost)))
                            :msg "gain 1 [Credits]"
                            :effect (effect (gain-credits 1))}}}

   "Technical Writer"
   {:events {:runner-install {:silent (req true)
                              :req (req (some #(= % (:type target)) '("Hardware" "Program")))
                              :effect (effect (add-counter :runner card :credit 1)
                                              (system-msg (str "places 1 [Credits] on Technical Writer")))}}
    :abilities [{:cost [:click 1]
<<<<<<< HEAD
                 :msg (msg "gain " (get-in card [:counter :credit] 0) " [Credits]")
                 :effect (effect (gain-credits (get-in card [:counter :credit] 0))
=======
                 :msg (msg "gain " (get-counters card :credit) " [Credits]")
                 :effect (effect (gain :credit (get-counters card :credit))
>>>>>>> bf4a46d5
                                 (trash card {:cause :ability-cost}))}]}

   "Temple of the Liberated Mind"
   {:abilities [{:cost [:click 1]
                 :label "Place 1 power counter"
                 :msg "place 1 power counter on it"
                 :effect (effect (add-counter card :power 1))}
                {:label "Gain [Click]"
                 :counter-cost [:power 1]
                 :req (req (= (:active-player @state) :runner))
                 :msg "gain [Click]" :once :per-turn
                 :effect (effect (gain :click 1))}]}

   "Temüjin Contract"
   {:data {:counter {:credit 20}}
    :prompt "Choose a server for Temüjin Contract"
    :choices (req servers)
    :msg (msg "target " target)
    :req (req (not (:server-target card)))
    :effect (effect (update! (assoc card :server-target target)))
    :events {:successful-run
             {:req (req (= (zone->name (get-in @state [:run :server])) (:server-target (get-card state card))))
              :msg "gain 4 [Credits]"
<<<<<<< HEAD
              :effect (req (let [creds (get-in card [:counter :credit])]
                             (gain-credits state side 4)
=======
              :effect (req (let [creds (get-counters card :credit)]
                             (gain state side :credit 4)
>>>>>>> bf4a46d5
                             (set-prop state side card :counter {:credit (- creds 4)})
                             (when (zero? (get-counters (get-card state card) :credit))
                               (trash state side card {:unpreventable true}))))}}}

   "The Archivist"
   {:in-play [:link 1]
    :events {:agenda-scored {:req (req (or (has-subtype? target "Initiative")
                                           (has-subtype? target "Security")))
                             :interactive (req true)
                             :delayed-completion true
                             :msg "force the Corp to initiate a trace"
                             :label "Trace 1 - If unsuccessful, take 1 bad publicity"
                             :trace {:base 1
                                     :unsuccessful
                                     {:effect (effect (gain-bad-publicity :corp 1)
                                                      (system-msg :corp (str "takes 1 bad publicity")))}}}}}

   "The Black File"
   {:msg "prevent the Corp from winning the game unless they are flatlined"
    :effect (req (swap! state assoc-in [:corp :cannot-win-on-points] true))
    :events {:runner-turn-begins
             {:effect (req (if (>= (get-counters card :power) 2)
                             (do (move state side (dissoc card :counter) :rfg)
                                 (swap! state update-in [:corp] dissoc :cannot-win-on-points)
                                 (system-msg state side "removes The Black File from the game")
                                 (gain-agenda-point state :corp 0))
                             (add-counter state side card :power 1)))}}
    :trash-effect {:effect (req (swap! state update-in [:corp] dissoc :cannot-win-on-points)
                                (gain-agenda-point state :corp 0))}
    :leave-play (req (swap! state update-in [:corp] dissoc :cannot-win-on-points)
                     (gain-agenda-point state :corp 0))}

   "The Helpful AI"
   {:in-play [:link 1]
    :abilities [{:msg (msg "give +2 strength to " (:title target))
                 :choices {:req #(and (has-subtype? % "Icebreaker")
                                      (installed? %))}
                 :effect (effect (update! (assoc card :hai-target target))
                                 (trash (get-card state card) {:cause :ability-cost})
                                 (update-breaker-strength target))}]
    :events {:runner-turn-ends nil :corp-turn-ends nil :pre-breaker-strength nil}
    :trash-effect {:effect
                   (effect (register-events
                             (let [hai {:effect (effect (unregister-events card)
                                                        (update! (dissoc card :hai-target))
                                                        (update-breaker-strength (:hai-target card)))}]
                               {:runner-turn-ends hai :corp-turn-ends hai
                                :pre-breaker-strength {:req (req (= (:cid target)(:cid (:hai-target card))))
                                                       :effect (effect (breaker-strength-bonus 2))}}) card))}}

   "The Shadow Net"
   (letfn [(events [runner] (filter #(and (is-type? % "Event") (not (has-subtype? % "Priority"))) (:discard runner)))]
     {:abilities [{:cost [:click 1 :forfeit]
                   :req (req (pos? (count (events runner))))
                   :label "Play an event from your Heap, ignoring all costs"
                   :prompt "Choose an event to play"
                   :msg (msg "play " (:title target) " from the Heap, ignoring all costs")
                   :choices (req (cancellable (events runner) :sorted))
                   :effect (effect (play-instant nil target {:ignore-cost true}))}]})

   "The Supplier"
   (let [ability  {:label "Install a hosted card (start of turn)"
                   :prompt "Choose a card hosted on The Supplier to install"
                   :req (req (some #(can-pay? state side nil (modified-install-cost state side % [:credit -2]))
                                        (:hosted card)))
                   :choices {:req #(and (= "The Supplier" (:title (:host %)))
                                        (= "Runner" (:side %)))}
                   :effect (req
                             (runner-can-install? state side target nil)
                             (when (and (can-pay? state side nil (modified-install-cost state side target [:credit -2]))
                                           (not (and (:uniqueness target) (in-play? state target))))
                                  (install-cost-bonus state side [:credit -2])
                                  (runner-install state side target)
                                  :once :per-turn
                                  (system-msg state side (str "uses The Supplier to install " (:title target) " lowering its install cost by 2"))
                                  (update! state side (-> card
                                                          (assoc :supplier-installed (:cid target))
                                                          (update-in [:hosted]
                                                                     (fn [coll]
                                                                       (remove-once #(= (:cid %) (:cid target)) coll)))))))}]
   {:flags {:drip-economy true}  ; not technically drip economy, but has an interaction with Drug Dealer
    :abilities [{:label "Host a resource or piece of hardware" :cost [:click 1]
                 :prompt "Select a card to host on The Supplier"
                 :choices {:req #(and (#{"Resource" "Hardware"} (:type %))
                                      (in-hand? %))}
                 :effect (effect (host card target)) :msg (msg "host " (:title target) "")}
                ability]

    ; A card installed by The Supplier is ineligible to receive the turn-begins event for this turn.
    :suppress {:runner-turn-begins {:req (req (= (:cid target) (:supplier-installed (get-card state card))))}}
    :events {:runner-turn-begins ability
             :runner-turn-ends {:req (req (:supplier-installed card))
                                :effect (effect (update! (dissoc card :supplier-installed)))}}})

   "The Source"
   {:effect (effect (update-all-advancement-costs))
    :leave-play (effect (update-all-advancement-costs))
    :events {:agenda-scored {:effect (effect (trash card))}
             :agenda-stolen {:effect (effect (trash card))}
             :pre-advancement-cost {:effect (effect (advancement-cost-bonus 1))}
             :pre-steal-cost {:effect (effect (steal-cost-bonus [:credit 3]))}}}

   "The Turning Wheel"
   {:events {:agenda-stolen {:effect (effect (update! (assoc card :agenda-stolen true)))
                             :silent (req true)}
             :run-ends {:effect (req (when (and (not (:agenda-stolen card))
                                                (#{:hq :rd} target))
                                       (add-counter state side card :power 1)
                                       (system-msg state :runner (str "places a power counter on " (:title card))))
                                     (update! state side (dissoc (get-card state card) :agenda-stolen)))
                        :silent (req true)}}
    :abilities [{:counter-cost [:power 2]
                 :req (req (:run @state))
                 :msg "access 1 additional card from HQ or R&D for the remainder of the run"
                 :effect  (req (swap! state update-in [:run :ttw-spent] (fnil inc 0))
                               (register-events state side
                                                {:pre-access {:req (req (and (get-in @state [:run :ttw-spent]) (#{:hq :rd} target)))
                                                              :effect (effect (access-bonus 1)
                                                                              (unregister-events #(find-latest state card) {:events {:pre-access nil}}))
                                                              :silent (req true)}} #(find-latest state card)))}]}

   "Theophilius Bagbiter"
   {:effect (req (lose-credits :runner :all)
                 (lose state :runner :run-credit :all)
                 (add-watch state :theophilius-bagbiter
                            (fn [k ref old new]
                              (let [credit (get-in new [:runner :credit])]
                                (when (not= (get-in old [:runner :credit]) credit)
                                  (swap! ref assoc-in [:runner :hand-size :base] credit))))))
    :leave-play (req (remove-watch state :theophilius-bagbiter)
                     (swap! state assoc-in [:runner :hand-size :base] 5))}

   "Tri-maf Contact"
   {:abilities [{:cost [:click 1] :msg "gain 2 [Credits]" :once :per-turn
                 :effect (effect (gain-credits 2))}]
    :trash-effect {:effect (effect (damage eid :meat 3 {:unboostable true :card card}))}}

   "Tyson Observatory"
   {:abilities [{:prompt "Choose a piece of Hardware" :msg (msg "add " (:title target) " to their Grip")
                 :choices (req (cancellable (filter #(is-type? % "Hardware") (:deck runner)) :sorted))
                 :cost [:click 2]
                 :effect (effect (trigger-event :searched-stack nil)
                                 (shuffle! :deck)
                                 (move target :hand))}]}

   "Underworld Contact"
   (let [ability {:label "Gain 1 [Credits] (start of turn)"
                  :once :per-turn
                  :effect (req (when (and (>= (:link runner) 2)
                                          (:runner-phase-12 @state))
                                 (system-msg state :runner (str "uses " (:title card) " to gain 1 [Credits]"))
                                 (gain-credits state :runner 1)))}]
   {:flags {:drip-economy true}
    :abilities [ability]
    :events {:runner-turn-begins ability}})

   "Utopia Shard"
   (shard-constructor :hq "force the Corp to discard 2 cards from HQ at random"
                      (effect (trash-cards :corp (take 2 (shuffle (:hand corp))))))

   "Virus Breeding Ground"
   {:events {:runner-turn-begins {:effect (effect (add-counter card :virus 1))}}
    :abilities [{:cost [:click 1]
                 :req (req (pos? (get-counters card :virus)))
                 :effect (req (resolve-ability
                                state side
                                {:msg (msg "move 1 virus counter to " (:title target))
                                 :choices {:req #(pos? (get-virus-counters state side %))}
                                 :effect (req (add-counter state side card :virus -1)
                                              (add-counter state side target :virus 1))}
                                card nil))}]}

   "Wasteland"
   {:events {:runner-trash {:req (req (and (first-installed-trash-own? state :runner)
                                           (installed? target)
                                           (= (:side target) "Runner")))
                            :effect (effect (gain-credits 1))
                            :msg "gain 1 [Credits]"}}}

   "Wireless Net Pavilion"
   {:effect (effect (trash-resource-bonus -2))
    :leave-play (effect (trash-resource-bonus 2))}

   "Woman in the Red Dress"
   (let [ability {:msg (msg "reveal " (:title (first (:deck corp))) " on the top of R&D")
                  :label "Reveal the top card of R&D (start of turn)"
                  :once :per-turn
                  :req (req (:runner-phase-12 @state))
                  :effect (effect (show-wait-prompt :runner "Corp to decide whether or not to draw with Woman in the Red Dress")
                                  (resolve-ability
                                    {:optional
                                     {:player :corp
                                      :prompt (msg "Draw " (:title (first (:deck corp))) "?")
                                      :yes-ability {:effect (effect (clear-wait-prompt :runner)
                                                                    (system-msg (str "draws " (:title (first (:deck corp)))))
                                                                    (draw))}
                                      :no-ability {:effect (effect (clear-wait-prompt :runner)
                                                                   (system-msg "doesn't draw with Woman in the Red Dress"))}}}
                                    card nil))}]
   {:events {:runner-turn-begins ability}
    :abilities [ability]})

   "Wyldside"
   {:flags {:runner-turn-draw true
            :runner-phase-12 (req (< 1 (count (filter #(card-flag? % :runner-turn-draw true)
                                                      (cons (get-in @state [:runner :identity])
                                                            (all-active-installed state :runner))))))}

    :events {:runner-turn-begins {:effect (req (lose state side :click 1)
                                               (when-not (get-in @state [:per-turn (:cid card)])
                                                 (system-msg state side "uses Wyldside to draw 2 cards and lose [Click]")
                                                 (draw state side 2)))}}
    :abilities [{:msg "draw 2 cards and lose [Click]"
                 :once :per-turn
                 :effect (effect (draw 2))}]}

   "Xanadu"
   {:events {:pre-rez-cost {:req (req (ice? target))
                            :effect (effect (rez-cost-bonus 1))}}}

   "Zona Sul Shipping"
   {:events {:runner-turn-begins {:effect (effect (add-counter card :credit 1))}}
    :abilities [{:cost [:click 1]
                 :msg (msg "gain " (get-counters card :credit) " [Credits]")
                 :label "Take all credits"
<<<<<<< HEAD
                 :effect (effect (gain-credits (get-in card [:counter :credit] 0))
=======
                 :effect (effect (gain :credit (get-counters card :credit))
>>>>>>> bf4a46d5
                                 (add-counter card :credit
                                              (- (get-counters card :credit))))}]
    :effect (req (add-watch state (keyword (str "zona-sul-shipping" (:cid card)))
                            (fn [k ref old new]
                              (when (is-tagged? new)
                                (remove-watch ref (keyword (str "zona-sul-shipping" (:cid card))))
                                (trash ref :runner card)
                                (system-msg ref side "trashes Zona Sul Shipping for being tagged")))))
    :reactivate {:effect (req (when tagged
                                (trash state :runner card {:unpreventable true})))}}})<|MERGE_RESOLUTION|>--- conflicted
+++ resolved
@@ -103,13 +103,8 @@
                  :msg (msg "move " target " [Credit] to Algo Trading")}
                 {:label "Take all credits from Algo Trading"
                  :cost [:click 1]
-<<<<<<< HEAD
-                 :msg (msg "trash it and gain " (get-in card [:counter :credit] 0) " [Credits]")
-                 :effect (effect (gain-credits (get-in card [:counter :credit] 0))
-=======
                  :msg (msg "trash it and gain " (get-counters card :credit) " [Credits]")
-                 :effect (effect (gain :credit (get-counters card :credit))
->>>>>>> bf4a46d5
+                 :effect (effect (gain-credits (get-counters card :credit))
                                  (trash card {:cause :ability-cost}))}]
     :events {:runner-turn-begins {:req (req (>= (get-counters card :credit) 6))
                                   :effect (effect (add-counter card :credit 2)
@@ -147,13 +142,8 @@
     :abilities [{:cost [:click 1]
                  :counter-cost [:credit 2]
                  :msg "gain 2 [Credits]"
-<<<<<<< HEAD
                  :effect (req (gain-credits state :runner 2)
-                              (when (zero? (get-in card [:counter :credit] 0))
-=======
-                 :effect (req (gain state :runner :credit 2)
                               (when (zero? (get-counters (get-card state card) :credit))
->>>>>>> bf4a46d5
                                 (trash state :runner card {:unpreventable true})))}]}
 
    "Artist Colony"
@@ -216,17 +206,11 @@
                                                         {:prompt "How many Bank Job credits?"
                                                          :choices {:number (req (get-counters (get-card state card) :credit))}
                                                          :msg (msg "gain " target " [Credits]")
-<<<<<<< HEAD
-                                                         :effect (req (gain-credits state side target)
-                                                                      (when (= target (get-in card [:counter :credit]))
-                                                                        (trash state side card {:unpreventable true})))}
-=======
                                                          :effect (req (let [creds (get-counters (get-card state card) :credit)]
-                                                                        (gain state side :credit target)
+                                                                        (gain-credits state side target)
                                                                         (set-prop state side card :counter {:credit (- creds target)})
                                                                         (when (not (pos? (get-counters (get-card state card) :credit)))
                                                                           (trash state side card {:unpreventable true}))))}
->>>>>>> bf4a46d5
                                                        bj nil)))}))))}}}
 
    "Bazaar"
@@ -524,13 +508,8 @@
                   :msg "gain 2 [Credits]"
                   :req (req (:runner-phase-12 @state))
                   :counter-cost [:credit 2]
-<<<<<<< HEAD
                   :effect (req (gain-credits state :runner 2)
-                               (when (zero? (get-in card [:counter :credit] 0))
-=======
-                  :effect (req (gain state :runner :credit 2)
                                (when (zero? (get-counters (get-card state card) :credit))
->>>>>>> bf4a46d5
                                  (trash state :runner card {:unpreventable true})))}]
    {:data {:counter {:credit 8}}
     :flags {:drip-economy true}
@@ -651,17 +630,10 @@
                              "lose 1 [Credits]"))
                  :req (req (:runner-phase-12 @state))
                  :once :per-turn
-<<<<<<< HEAD
                  :effect (effect (lose-credits 1))}]
-    :events {:corp-turn-begins {:msg (msg "draw " (if (= (count (get-in @state [:runner :deck])) 0)
-                                                   "0 cards (runner's stack is empty)"
-                                                   "1 card"))
-=======
-                 :effect (effect (lose :credit 1))}]
     :events {:corp-turn-begins {:msg (msg "draw " (if (zero? (count (get-in @state [:runner :deck])))
                                                     "0 cards (runner's stack is empty)"
                                                     "1 card"))
->>>>>>> bf4a46d5
                                 :effect (effect (draw :runner 1))}
              :runner-turn-begins {:msg (msg "lose " (if (zero? (get-in @state [:runner :credit]))
                                                       "0 [Credits] (runner has no credits to lose)"
@@ -1004,13 +976,8 @@
                  :msg (msg "gain " (get-counters card :credit) " [Credits]")
                  :once :per-turn
                  :label "Take all credits"
-<<<<<<< HEAD
-                 :effect (req (gain-credits state side (get-in card [:counter :credit] 0))
-                              (add-counter state side card :credit (- (get-in card [:counter :credit] 0))))}]}
-=======
-                 :effect (req (gain state side :credit (get-counters card :credit))
+                 :effect (req (gain-credits state side (get-counters card :credit))
                               (add-counter state side card :credit (- (get-counters card :credit))))}]}
->>>>>>> bf4a46d5
 
  "Kasi String"
  {:events {:run-ends {:req (req (and (first-event? state :runner :run-ends is-remote?)
@@ -1090,13 +1057,8 @@
     :abilities [{:cost [:click 1]
                  :counter-cost [:credit 4]
                  :msg "gain 4 [Credits]"
-<<<<<<< HEAD
                  :effect (req (gain-credits state :runner 4)
-                              (when (<= (get-in card [:counter :credit] 0) 0)
-=======
-                 :effect (req (gain state :runner :credit 4)
                               (when (zero? (get-counters (get-card state card) :credit))
->>>>>>> bf4a46d5
                                 (trash state :runner card {:unpreventable true})))}]}
 
    "Liberated Chela"
@@ -1335,35 +1297,23 @@
                             (fn [k ref old new]
                               (when (and (not (zero? (get-in old [:runner :credit])))
                                          (zero? (get-in new [:runner :credit])))
-<<<<<<< HEAD
-                                (resolve-ability ref side {:msg "gain 1 [Credits]" :once :per-turn
-                                                           :effect (effect (gain-credits 1))} card nil)))))
-    :events {:runner-turn-begins {:req (req (= (:credit runner) 0)) :msg "gain 1 [Credits]"
-                                  :effect (req (gain-credits state :runner 1)
-                                               (swap! state assoc-in [:per-turn (:cid card)] true))}
-             :corp-turn-begins {:req (req (= (:credit runner) 0)) :msg "gain 1 [Credits]"
-                                :effect (req (gain-credits state :runner 1)
-                                             (swap! state assoc-in [:per-turn (:cid card)] true))}
-             :runner-install {:silent (req (pos? (:credit runner)))
-                              :req (req (and (= target card) (= (:credit runner) 0))) :msg "gain 1 [Credits]"
-                              :effect (req (gain-credits state :runner 1)
-=======
                                 (resolve-ability ref side {:msg "gain 1 [Credits]"
                                                            :once :per-turn
-                                                           :effect (effect (gain :credit 1))} card nil)))))
-    :events {:runner-turn-begins {:req (req (zero? (:credit runner))) :msg "gain 1 [Credits]"
-                                  :effect (req (gain state :runner :credit 1)
+                                                           :effect (effect (gain-credits 1))}
+                                                 card nil)))))
+    :events {:runner-turn-begins {:req (req (zero? (:credit runner)))
+                                  :msg "gain 1 [Credits]"
+                                  :effect (req (gain-credits state :runner 1)
                                                (swap! state assoc-in [:per-turn (:cid card)] true))}
              :corp-turn-begins {:req (req (zero? (:credit runner)))
                                 :msg "gain 1 [Credits]"
-                                :effect (req (gain state :runner :credit 1)
+                                :effect (req (gain-credits state :runner 1)
                                              (swap! state assoc-in [:per-turn (:cid card)] true))}
              :runner-install {:silent (req (pos? (:credit runner)))
                               :req (req (and (= target card)
                                              (zero? (:credit runner))))
                               :msg "gain 1 [Credits]"
-                              :effect (req (gain state :runner :credit 1)
->>>>>>> bf4a46d5
+                              :effect (req (gain-credits state :runner 1)
                                            (swap! state assoc-in [:per-turn (:cid card)] true))}}
     :leave-play (req (remove-watch state :order-of-sol))}
 
@@ -1499,22 +1449,14 @@
                                 (swap! state update-in [:bonus] dissoc :trash)))}]}
 
    "Power Tap"
-<<<<<<< HEAD
-   {:events {:trace {:msg "gain 1 [Credits]" :effect (effect (gain-credits :runner 1))}}}
-
-   "Professional Contacts"
-   {:abilities [{:cost [:click 1] :effect (effect (gain-credits 1) (draw))
-                 :msg "gain 1 [Credits] and draw 1 card"}]}
-=======
    {:events {:trace {:successful {:msg "gain 1 [Credits]"
-                                  :effect (effect (gain :runner :credit 1))}}}}
+                                  :effect (effect (gain-credits :runner 1))}}}}
 
    "Professional Contacts"
    {:abilities [{:cost [:click 1]
                  :msg "gain 1 [Credits] and draw 1 card"
-                 :effect (effect (gain :credit 1)
+                 :effect (effect (gain-credits 1)
                                  (draw))}]}
->>>>>>> bf4a46d5
 
    "Public Sympathy"
    {:in-play [:hand-size 2]}
@@ -1583,16 +1525,17 @@
     :effect (req (show-wait-prompt state :corp "Runner to rearrange the top cards of their Stack")
                  (let [from (take 5 (:deck runner))]
                    (if (pos? (count from))
-                     (continue-ability state side
-                                       (reorder-choice :runner :corp from '()
-                                                                  (count from) from)
-                                       card nil)
+                     (continue-ability
+                       state side
+                       (reorder-choice :runner :corp from '() (count from) from)
+                       card nil)
                      (do (clear-wait-prompt state :corp)
                          (effect-completed state side eid card)))))
-    :trash-effect {:effect (effect (system-msg :runner (str "trashes "
-                                               (join ", " (map :title (take 3 (:deck runner))))
-                                               " from their Stack due to Rolodex being trashed"))
-                                       (mill :runner 3))}}
+    :trash-effect {:effect (effect (system-msg :runner
+                                               (str "trashes "
+                                                    (join ", " (map :title (take 3 (:deck runner))))
+                                                    " from their Stack due to Rolodex being trashed"))
+                                   (mill :runner 3))}}
 
    "Rosetta 2.0"
    {:abilities [{:req (req (and (not (install-locked? state side))
@@ -1627,13 +1570,8 @@
     :abilities [{:cost [:click 2]
                  :counter-cost [:credit 6]
                  :msg "gain 6 [Credits] and take 1 tag"
-<<<<<<< HEAD
                  :effect (req (gain-credits state :runner 6)
-                              (when (zero? (get-in card [:counter :credit] 0))
-=======
-                 :effect (req (gain state :runner :credit 6)
                               (when (zero? (get-counters (get-card state card) :credit))
->>>>>>> bf4a46d5
                                 (trash state :runner card {:unpreventable true}))
                               (tag-runner state :runner eid 1))}]}
 
@@ -1659,20 +1597,12 @@
 
    "Safety First"
    {:in-play [:hand-size {:mod -2}]
-<<<<<<< HEAD
-    :events {:runner-turn-ends {:delayed-completion true
-                                :effect (req (if (< (count (:hand runner)) (hand-size state :runner))
-                                               (do (system-msg state :runner (str "uses " (:title card) " to draw a card"))
-                                                   (draw state :runner eid 1 nil))
-                                               (effect-completed state :runner eid card)))}}}
-=======
     :events {:runner-turn-ends
              {:delayed-completion true
               :effect (req (if (< (count (:hand runner)) (hand-size state :runner))
                              (do (system-msg state :runner (str "uses " (:title card) " to draw a card"))
                                  (draw state :runner eid 1 nil))
                              (effect-completed state :runner eid card)))}}}
->>>>>>> bf4a46d5
 
    "Salvaged Vanadis Armory"
    {:events {:damage
@@ -1882,14 +1812,9 @@
                               :effect (effect (add-counter :runner card :credit 1)
                                               (system-msg (str "places 1 [Credits] on Technical Writer")))}}
     :abilities [{:cost [:click 1]
-<<<<<<< HEAD
-                 :msg (msg "gain " (get-in card [:counter :credit] 0) " [Credits]")
-                 :effect (effect (gain-credits (get-in card [:counter :credit] 0))
-=======
                  :msg (msg "gain " (get-counters card :credit) " [Credits]")
-                 :effect (effect (gain :credit (get-counters card :credit))
->>>>>>> bf4a46d5
-                                 (trash card {:cause :ability-cost}))}]}
+                 :effect (effect (trash card {:cause :ability-cost})
+                                 (gain-credits (get-counters card :credit)))}]}
 
    "Temple of the Liberated Mind"
    {:abilities [{:cost [:click 1]
@@ -1912,13 +1837,8 @@
     :events {:successful-run
              {:req (req (= (zone->name (get-in @state [:run :server])) (:server-target (get-card state card))))
               :msg "gain 4 [Credits]"
-<<<<<<< HEAD
-              :effect (req (let [creds (get-in card [:counter :credit])]
+              :effect (req (let [creds (get-counters card :credit)]
                              (gain-credits state side 4)
-=======
-              :effect (req (let [creds (get-counters card :credit)]
-                             (gain state side :credit 4)
->>>>>>> bf4a46d5
                              (set-prop state side card :counter {:credit (- creds 4)})
                              (when (zero? (get-counters (get-card state card) :credit))
                                (trash state side card {:unpreventable true}))))}}}
@@ -2144,11 +2064,7 @@
     :abilities [{:cost [:click 1]
                  :msg (msg "gain " (get-counters card :credit) " [Credits]")
                  :label "Take all credits"
-<<<<<<< HEAD
-                 :effect (effect (gain-credits (get-in card [:counter :credit] 0))
-=======
-                 :effect (effect (gain :credit (get-counters card :credit))
->>>>>>> bf4a46d5
+                 :effect (effect (gain-credits (get-counters card :credit))
                                  (add-counter card :credit
                                               (- (get-counters card :credit))))}]
     :effect (req (add-watch state (keyword (str "zona-sul-shipping" (:cid card)))
