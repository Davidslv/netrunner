(ns game.cards.resources
  (:require [game.core :refer :all]
            [game.core.card :refer :all]
            [game.core.eid :refer [make-eid effect-completed]]
            [game.core.card-defs :refer [card-def]]
            [game.core.prompts :refer [show-wait-prompt clear-wait-prompt]]
            [game.core.toasts :refer [toast]]
            [game.utils :refer :all]
            [game.macros :refer [effect req msg wait-for continue-ability]]
            [clojure.string :refer [split-lines split join lower-case includes? starts-with?]]
            [clojure.stacktrace :refer [print-stack-trace]]
            [jinteki.utils :refer :all]))

(defn- genetics-trigger?
  "Returns true if Genetics card should trigger - does not work with Adjusted Chronotype"
  [state side event]
  (or (first-event? state side event)
      (and (has-flag? state side :persistent :genetics-trigger-twice)
           (second-event? state side event))))

(defn- shard-constructor
  "Function for constructing a Shard card"
  ([target-server message effect-fn] (shard-constructor target-server message nil effect-fn))
  ([target-server message ability-options effect-fn]
   (letfn [(can-install-shard? [state run] (and run
                                                (= (:server run) [target-server])
                                                (zero? (:position run))
                                                (not (:access @state))))]
     {:implementation "Click Shard to install when last ICE is passed, but before hitting Successful Run button"
      :abilities [(merge {:effect (effect (effect-fn eid card target))
                          :cost [:trash]
                          :msg message}
                    ability-options)]
      :install-cost-bonus (req (when (can-install-shard? state run)
                                 [:credit (- INFINITY)
                                  :click -1]))
      :effect (req (when (can-install-shard? state run)
                     (wait-for (register-successful-run state side (:server run))
                               (do (clear-wait-prompt state :corp)
                                   (swap! state update-in [:runner :prompt] rest)
                                   (handle-end-run state side)))))})))

(defn- trash-when-tagged-contructor
  "Constructor for a 'trash when tagged' card. Does not overwrite `:effect` key."
  [name definition]
  (let [trash-effect {:effect (req (when tagged
                                     (trash state :runner card {:unpreventable true})
                                     (system-msg state :runner (str "trashes " name " for being tagged"))))}
        definition (-> definition
                       (update :events merge {:runner-gain-tag trash-effect
                                              :runner-is-tagged trash-effect})
                       (assoc :reactivate trash-effect))]
    ;; Add an effect only if there is none in the map
    (merge trash-effect definition)))

(defn companion-builder
  "Ability-req says when it can be used. turn-ends-effect defines what happens,
  and requires `effect-completed`."
  ([ability-req turn-ends-effect]
   (companion-builder
     ability-req
     turn-ends-effect
     {:msg "take 1 [Credits]"
      :effect (effect (add-counter card :credit -1)
                      (gain-credits 1))}))
  ([ability-req turn-ends-effect ability]
   (let [place-credit {:msg "add 1 [Credits] to itself"
                       :effect (effect (add-counter card :credit 1))}]
     {:events {:runner-turn-begins place-credit
               :agenda-stolen place-credit
               :runner-turn-ends {:req (req (<= 3 (get-counters (get-card state card) :credit)))
                                  :async true
                                  :effect turn-ends-effect}}
      :abilities [(assoc ability :req ability-req)]})))

(defn bitey-boi
  [f]
  (let [selector (resolve f)
        descriptor (str f)]
    {:abilities [{:req (req (and current-ice
                                 (not (:broken (selector (:subroutines current-ice))))))
                  :cost [:trash]
                  :label (str "Break the " descriptor " subroutine")
                  :msg (msg "break the " descriptor " subroutine on " (:title current-ice)
                            " (\"[subroutine] " (:label (selector (:subroutines current-ice))) "\")")
                  :effect (req (break-subroutine! state current-ice (selector (:subroutines current-ice))))}]}))

;; Card definitions
(def card-definitions
  {"Aaron Marrón"
   (let [am {:effect (effect (add-counter card :power 2)
                             (system-msg :runner (str "places 2 power counters on Aaron Marrón")))}]
     {:abilities [{:cost [:power 1]
                   :msg "remove 1 tag and draw 1 card"
                   :async true
                   :effect (effect (lose-tags 1) (draw eid 1 nil))}]
      :events {:agenda-scored am :agenda-stolen am}})

   "Access to Globalsec"
   {:in-play [:link 1]}

   "Activist Support"
   {:events
    {:corp-turn-begins {:async true
                        :effect (req (if (zero? (count-tags state))
                                       (do (gain-tags state :runner eid 1)
                                           (system-msg state :runner (str "uses " (:title card) " to take 1 tag")))
                                       (effect-completed state :runner eid)))}
     :runner-turn-begins {:async true
                          :effect (req (if (not (has-bad-pub? state))
                                         (do (gain-bad-publicity state :corp eid 1)
                                             (system-msg state :runner
                                                         (str "uses " (:title card) " to give the corp 1 bad publicity")))
                                         (effect-completed state :runner eid)))}}}

   "Adjusted Chronotype"
   {:events {:runner-loss {:req (req (and (some #{:click} target)
                                          (let [click-losses (count (filter #(= :click %) (mapcat first (turn-events state side :runner-loss))))]
                                            (or (= 1 click-losses)
                                                (and (= 2 click-losses)
                                                     (has-flag? state side :persistent :genetics-trigger-twice))))))
                           :msg "gain [Click]"
                           :effect (effect (gain :runner :click 1))}}}

   "Aeneas Informant"
   {:events {:no-trash {:req (req (and (:trash target)
                                       (not= (first (:zone target)) :discard)))
                        :optional {:autoresolve (get-autoresolve :auto-reveal-and-gain)
                                   :prompt "Use Aeneas Informant?"
                                   :yes-ability {:msg (msg (str "gain 1 [Credits]"
                                                                (when-not (installed? target)
                                                                  (str " and reveal " (:title target)))))
                                                 :effect (effect (gain-credits 1))}}}}
    :abilities [(set-autoresolve :auto-reveal-and-gain "Aeneas Informant")]}

   "Aesop's Pawnshop"
   {:flags {:runner-phase-12 (req (>= (count (all-installed state :runner)) 2))}
    :abilities [{:effect (req (resolve-ability
                                state side
                                {:msg (msg "trash " (:title target) " and gain 3 [Credits]")
                                 :choices {:req #(and (runner? %)
                                                      (installed? %)
                                                      (not (same-card? % card)))}
                                 :effect (effect (gain-credits 3)
                                                 (trash target {:unpreventable true}))}
                                card nil))}]}

   "Akshara Sareen"
   {:in-play [:click-per-turn 1]
    :msg "give each player 1 additional [Click] to spend during their turn"
    :effect (effect (gain :corp :click-per-turn 1))
    :leave-play (effect (lose :corp :click-per-turn 1))}

   "Algo Trading"
   {:flags {:runner-phase-12 (req (pos? (:credit runner)))}
    :abilities [{:label "Move up to 3 [Credit] from credit pool to Algo Trading"
                 :prompt "Choose how many [Credit] to move" :once :per-turn
                 :choices {:number (req (min 3 (total-available-credits state :runner eid card)))}
                 :effect (effect (lose-credits target)
                                 (add-counter card :credit target))
                 :msg (msg "move " target " [Credit] to Algo Trading")}
                {:label "Take all credits from Algo Trading"
                 :cost [:click 1 :trash]
                 :msg (msg "trash it and gain " (get-counters card :credit) " [Credits]")
                 :effect (effect (gain-credits (get-counters card :credit)))}]
    :events {:runner-turn-begins {:req (req (>= (get-counters card :credit) 6))
                                  :effect (effect (add-counter card :credit 2)
                                                  (system-msg (str "adds 2 [Credit] to Algo Trading")))}}}

   "All-nighter"
   {:abilities [{:cost [:click 1 :trash]
                 :effect (effect (gain :click 2))
                 :msg "gain [Click][Click]"}]}

   "Always Be Running"
   {:implementation "Run requirement not enforced"
    :events {:runner-turn-begins
             {:effect (req (toast state :runner "Reminder: Always Be Running requires a run on the first click" "info"))}}
    :abilities [(assoc (break-sub [:click 2] 1 "All" {:req (req true)}) :once :per-turn)]}

   "Angel Arena"
   {:prompt "How many power counters?"
    :choices :credit
    :msg (msg "add " target " power counters")
    :effect (effect (add-counter card :power target))
    :abilities [{:cost [:power 1]
                 :msg "look at the top card of Stack"
                 :effect (req (when (not (pos? (get-counters (get-card state card) :power)))
                                (trash state :runner card {:unpreventable true})))
                 :optional {:prompt (msg "Add " (:title (first (:deck runner))) " to bottom of Stack?")
                            :yes-ability {:msg "add the top card of Stack to the bottom"
                                          :effect (req (move state side (first (:deck runner)) :deck))}}}]}

   "Armitage Codebusting"
   {:data {:counter {:credit 12}}
    :abilities [{:cost [:click 1]
                 :msg (msg "gain " (min 2 (get-counters card :credit)) " [Credits]")
                 :effect (req (let [credits (min 2 (get-counters card :credit))]
                                (add-counter state side card :credit (- credits))
                                (gain-credits state :runner credits))
                              (when (not (pos? (get-counters (get-card state card) :credit)))
                                (trash state :runner card {:unpreventable true})))}]}

   "Artist Colony"
   {:abilities [{:prompt "Choose a card to install"
                 :msg (msg "install " (:title target))
                 :req (req (not (install-locked? state side)))
                 :cost [:forfeit]
                 :choices (req (cancellable (filter #(not (event? %)) (:deck runner)) :sorted))
                 :effect (effect (trigger-event :searched-stack nil)
                                 (shuffle! :deck)
                                 (runner-install (assoc eid :source card :source-type :runner-install) target nil))}]}

   "Assimilator"
   {:abilities [{:label "Turn a facedown card faceup"
                 :cost [:click 2]
                 :prompt "Select a facedown installed card"
                 :choices {:req #(and (facedown? %)
                                      (installed? %)
                                      (runner? %))}
                 :effect (req (if (or (event? target)
                                      (and (has-subtype? target "Console")
                                           (some #(has-subtype? % "Console") (all-active-installed state :runner))))
                                ;; Consoles and events are immediately unpreventably trashed.
                                (trash state side target {:unpreventable true})
                                ;; Other cards are moved to rig and have events wired.
                                (flip-faceup state side target)))
                 :msg (msg "turn " (:title target) " faceup")}]}

   "\"Baklan\" Bochkin"
   {:implementation "Encounter effect is manual."
    :abilities [{:label "Place 1 power counter"
                 :once :per-run
                 :msg (msg "places 1 power counter on " (:title card))
                 :effect (effect (add-counter card :power 1))}
                {:label "Derez a piece of ice currently being encountered"
                 :msg "derez a piece of ice currently being encountered and take 1 tag"
                 :req (req (and current-ice
                                (rezzed? current-ice)
                                (<= (get-strength current-ice) (get-counters (get-card state card) :power))))
                 :cost [:trash]
                 :effect (effect (derez current-ice)
                                 (gain-tags eid 1))}]}

   "Bank Job"
   {:data {:counter {:credit 8}}
    :events {:successful-run
             {:silent (req true)
              :req (req (is-remote? (:server run)))
              :effect (req (let [bj (get-card state card)]
                             (when-not (:replace-access (get-in @state [:run :run-effect]))
                               (swap! state assoc-in [:run :run-effect :replace-access]
                                      {:effect (req (if (> (count (filter #(= (:title %) "Bank Job") (all-active-installed state :runner))) 1)
                                                      (resolve-ability
                                                        state side
                                                        {:prompt "Select a copy of Bank Job to use"
                                                         :choices {:req #(and (installed? %) (= (:title %) "Bank Job"))}
                                                         :effect (req (let [c target
                                                                            creds (get-counters (get-card state c) :credit)]
                                                                        (resolve-ability
                                                                          state side
                                                                          {:prompt "How many Bank Job credits?"
                                                                           :choices {:number (req (get-counters (get-card state c) :credit))}
                                                                           :msg (msg "gain " target " [Credits]")
                                                                           :effect (req (gain-credits state side target)
                                                                                        (add-counter state side card :credit (- target))
                                                                                        (when (not (pos? (get-counters (get-card state c) :credit)))
                                                                                          (trash state side c {:unpreventable true})))}
                                                                          card nil)))}
                                                        bj nil)
                                                      (resolve-ability
                                                        state side
                                                        {:prompt "How many Bank Job credits?"
                                                         :choices {:number (req (get-counters (get-card state card) :credit))}
                                                         :msg (msg "gain " target " [Credits]")
                                                         :effect (req (gain-credits state side target)
                                                                      (add-counter state side card :credit (- target))
                                                                      (when (not (pos? (get-counters (get-card state card) :credit)))
                                                                        (trash state side card {:unpreventable true})))}
                                                        bj nil)))}))))}}}

   "Bazaar"
   (letfn [(hardware-and-in-hand? [target runner]
             (and (hardware? target)
                  (some #(= (:title %) (:title target)) (:hand runner))))]
     {:events
      {:runner-install
       {:interactive (req (hardware-and-in-hand? target runner))
        :silent (req (not (hardware-and-in-hand? target runner)))
        :async true
        :req (req (and (hardware? target) (= [:hand] (:previous-zone target))))
        :effect (req (let [hw (:title target)]
                       (continue-ability state side
                                         {:optional {:req (req (some #(when (= (:title %) hw) %) (:hand runner)))
                                                     :prompt (msg "Install another copy of " hw "?")
                                                     :msg (msg "install another copy of " hw)
                                                     :yes-ability {:async true
                                                                   :effect (req (if-let [c (some #(when (= (:title %) hw) %)
                                                                                                 (:hand runner))]
                                                                                  (runner-install state side (make-eid state {:source card :source-type :runner-install}) c nil)))}}} card nil)))}}})

   "Beach Party"
   {:in-play [:hand-size 5]
    :events {:runner-turn-begins {:msg "lose [Click]"
                                  :effect (effect (lose :click 1))}}}

   "Beth Kilrain-Chang"
   (let [ability {:once :per-turn
                  :label "Gain 1 [Credits], draw 1 card, or gain [Click] (start of turn)"
                  :req (req (:runner-phase-12 @state))
                  :async true
                  :effect (req (let [c (:credit corp)
                                     b (:title card)]
                                 (cond
                                   ;; gain 1 credit
                                   (<= 5 c 9)
                                   (do (system-msg state side (str "uses " b " to gain 1 [Credits]"))
                                       (gain-credits state side 1)
                                       (effect-completed state side eid))
                                   ;; draw 1 card
                                   (<= 10 c 14)
                                   (do (system-msg state side (str "uses " b " to draw 1 card"))
                                       (draw state side eid 1 nil))
                                   ;; gain 1 click
                                   (<= 15 c)
                                   (do (system-msg state side (str "uses " b " to gain [Click]"))
                                       (gain state side :click 1)
                                       (effect-completed state side eid))
                                   :else (effect-completed state side eid))))}]
     {:flags {:drip-economy true}
      :abilities [ability]
      :events {:runner-turn-begins ability}})

   "Bhagat"
   {:events {:successful-run {:req (req (and (= target :hq)
                                             (first-successful-run-on-server? state :hq)))
                              :msg "force the Corp to trash the top card of R&D"
                              :effect (effect (mill :corp))}}}

   "Bio-Modeled Network"
   {:interactions {:prevent [{:type #{:net}
                              :req (req true)}]}
    :events {:pre-damage {:req (req (= target :net))
                          :effect (effect (update! (assoc card :dmg-amount (nth targets 2))))}}
    :abilities [{:msg (msg "prevent " (dec (:dmg-amount card)) " net damage")
                 :cost [:trash]
                 :effect (effect (damage-prevent :net (dec (:dmg-amount card))))}]}

   "Biometric Spoofing"
   {:interactions {:prevent [{:type #{:net :brain :meat}
                              :req (req true)}]}
    :abilities [{:label "Prevent 2 damage"
                 :msg "prevent 2 damage"
                 :cost [:trash]
                 :effect (effect (damage-prevent :brain 2)
                                 (damage-prevent :net 2)
                                 (damage-prevent :meat 2))}]}

   "Blockade Runner"
   {:abilities [{:cost [:click 2]
                 :msg "draw 3 cards and shuffle 1 card from their Grip back into their Stack"
                 :async true
                 :effect (req (wait-for (draw state side 3 nil)
                                        (resolve-ability state side
                                                         {:prompt "Choose a card in your Grip to shuffle back into your Stack"
                                                          :choices {:req #(and (in-hand? %)
                                                                               (runner? %))}
                                                          :effect (effect (move target :deck)
                                                                          (shuffle! :deck))}
                                                         card nil)))}]}

   "Bloo Moose"
   {:flags {:runner-phase-12 (req true)}
    :abilities [{:req (req (and (:runner-phase-12 @state)
                                (not (seq (get-in @state [:runner :locked :discard])))))
                 :once :per-turn
                 :prompt "Choose a card in the Heap to remove from the game and gain 2 [Credits]"
                 :show-discard true
                 :choices {:req #(and (in-discard? %) (runner? %))}
                 :msg (msg "remove " (:title target) " from the game and gain 2 [Credits]")
                 :effect (effect (gain-credits 2)
                                 (move target :rfg))}]}

   "Borrowed Satellite"
   {:in-play [:hand-size 1 :link 1]}

   "Bug Out Bag"
   {:prompt "How many power counters?"
    :choices :credit
    :msg (msg "add " target " power counters")
    :effect (effect (add-counter card :power target))
    :events {:runner-turn-ends {:req (req (zero? (count (:hand runner))))
                                :msg (msg "draw " (get-counters card :power) " cards. Bug Out Bag is trashed")
                                :async true
                                :effect (req (wait-for (draw state side (get-counters card :power) nil)
                                                       (trash state side eid card nil)))}}}

   "Caldera"
   {:interactions {:prevent [{:type #{:net :brain}
                              :req (req true)}]}
    :abilities [{:cost [:credit 3]
                 :msg "prevent 1 net damage"
                 :effect (effect (damage-prevent :net 1))}
                {:cost [:credit 3]
                 :msg "prevent 1 brain damage"
                 :effect (effect (damage-prevent :brain 1))}]}

   "Charlatan"
   {:abilities [{:cost [:click 2]
                 :label "Make a run"
                 :prompt "Choose a server"
                 :choices (req runnable-servers)
                 :msg (msg "make a run on " target)
                 :effect (effect (make-run target nil card))}
                {:label "Pay credits equal to strength of approached rezzed ICE to bypass it"
                 :once :per-run
                 :req (req (and (:run @state) (rezzed? current-ice)))
                 :msg (msg "pay " (:current-strength current-ice) " [Credits] and bypass " (:title current-ice))
                 :effect (effect (pay :runner card :credit (:current-strength current-ice)))}]}

   "Chatterjee University"
   {:abilities [{:cost [:click 1]
                 :label "Place 1 power counter"
                 :msg "place 1 power counter on it"
                 :effect (effect (add-counter card :power 1))}
                {:cost [:click 1]
                 :label "Install a program from your Grip"
                 :prompt "Select a program to install from your Grip"
                 :choices {:req #(and (program? %) (in-hand? %))}
                 :msg (msg "install " (:title target))
                 :effect (req (install-cost-bonus state side [:credit (- (get-counters card :power))])
                              (runner-install state side (make-eid state {:source card :source-type :runner-install}) target nil)
                              (when (pos? (get-counters card :power))
                                (add-counter state side card :power -1)))}]}

   "Chrome Parlor"
   {:events
    {:pre-damage {:req (req (has-subtype? (second targets) "Cybernetic"))
                  :effect (effect (damage-prevent target Integer/MAX_VALUE))}}}

   "Citadel Sanctuary"
   {:interactions {:prevent [{:type #{:meat}
                              :req (req true)}]}
    :abilities [{:label "Prevent all meat damage"
                 :msg "prevent all meat damage"
                 :cost [:trash :trash-entire-hand]
                 :effect (effect (damage-prevent :meat Integer/MAX_VALUE))}]
    :events {:runner-turn-ends
             {:req (req (pos? (count-tags state)))
              :msg "force the Corp to initiate a trace"
              :label "Trace 1 - If unsuccessful, Runner removes 1 tag"
              :trace {:base 1
                      :unsuccessful {:msg "remove 1 tag"
                                     :async true
                                     :effect (effect (lose-tags :runner eid 1))}}}}}

   "Clan Vengeance"
   {:events {:pre-resolve-damage {:req (req (pos? (last targets)))
                                  :effect (effect (add-counter card :power 1)
                                                  (system-msg :runner (str "places 1 power counter on Clan Vengeance")))}}
    :abilities [{:label "Trash 1 random card from HQ for each power counter"
                 :req (req (pos? (get-counters card :power)))
                 :msg (msg "trash " (min (get-counters card :power) (count (:hand corp))) " cards from HQ")
                 :cost [:trash]
                 :effect (effect (trash-cards (take (min (get-counters card :power) (count (:hand corp)))
                                                    (shuffle (:hand corp)))))}]}

   "Climactic Showdown"
   (letfn [(iced-servers [state]
             (filter #(-> (get-in @state (cons :corp (server->zone state %))) :ices count pos?) (zones->sorted-names (get-zones state))))
           (trash-or-bonus [chosen-server]
             {:player :corp
              :prompt "Choose a piece of ice to trash or cancel"
              :choices {:req #(and (= (last (:zone %)) :ices)
                                   (= chosen-server (rest (butlast (:zone %)))))}
              :effect (effect (system-msg (str "trashes " (card-str state target)))
                              (trash :corp eid target {:unpreventable true}))
              :cancel-effect (effect (system-msg (str "does not trash a piece of ice protecting " (zone->name chosen-server)))
                                     (register-events
                                       :runner
                                       {:pre-access {:req (req (#{:hq :rd} target))
                                                     :once :per-turn
                                                     :msg (msg "access 2 additional cards from " (zone->name target))
                                                     :effect (effect (access-bonus :runner target 2))}
                                        :runner-turn-ends {:effect (effect (unregister-events card {:events {:pre-access nil
                                                                                                             :runner-turn-ends nil}}))}}
                                       (assoc card :zone [:rfg]))
                                     (effect-completed eid))})]
     {:events {:pre-access nil
               :runner-turn-ends nil
               :runner-turn-begins
               {:async true
                :effect (effect (move card :rfg)
                                (continue-ability
                                  (if (pos? (count (iced-servers state)))
                                    {:prompt (msg  "Choose a server")
                                     :choices (req (iced-servers state))
                                     :msg (msg "choose " (zone->name (unknown->kw target))
                                               " and removes Climactic Showdown from the game")
                                     :effect (effect (continue-ability
                                                       :corp
                                                       (trash-or-bonus (next (server->zone state target)))
                                                       card nil))}
                                    {:msg (str "choose a server protected by ice but cannot"
                                               " and removes Climactic Showdown from the game")})
                                  card nil))}}})

   "Compromised Employee"
   {:recurring 1
    :events {:rez {:req (req (ice? target))
                   :msg "gain 1 [Credits]"
                   :effect (effect (gain-credits :runner 1))}}
    :interactions {:pay-credits {:req (req (= :trace (:source-type eid)))
                                 :type :recurring}}}

   "Corporate Defector"
   {:events {:corp-click-draw {:msg (msg "reveal " (-> target first :title))
                               :effect (effect (reveal target))}}}

   "Councilman"
   {:implementation "Does not restrict Runner to Asset / Upgrade just rezzed"
    :events {:rez {:req (req (and (#{"Asset" "Upgrade"} (:type target))
                                  (can-pay? state :runner eid card nil [:credit (rez-cost state :corp target)])))
                   :effect (req (toast state :runner (str "Click Councilman to derez " (card-str state target {:visible true})
                                                          " that was just rezzed") "info")
                                (toast state :corp (str "Runner has the opportunity to derez with Councilman.") "error"))}}
    :abilities [{:prompt "Select an asset or upgrade that was just rezzed"
                 :choices {:req #(and (rezzed? %)
                                      (or (asset? %) (upgrade? %)))}
                 :effect (req (let [c target
                                    creds (rez-cost state :corp c)]
                                (when (can-pay? state side eid card nil [:credit creds])
                                  (resolve-ability
                                    state :runner
                                    {:msg (msg "pay " creds " [Credit] and derez " (:title c) ". Councilman is trashed")
                                     :effect (req (lose-credits state :runner creds)
                                                  (derez state :corp c)
                                                  (register-turn-flag!
                                                    state side card :can-rez
                                                    (fn [state side card]
                                                      (if (same-card? card c)
                                                        ((constantly false)
                                                         (toast state :corp "Cannot rez the rest of this turn due to Councilman"))
                                                        true)))
                                                  (trash state side card {:unpreventable true}))}
                                    card nil))))}]}

   "Counter Surveillance"
   {:implementation "Does not prevent access of cards installed in the root of a server"
    :abilities [{:cost [:click 1 :trash]
                 :makes-run true
                 :prompt "Choose a server to run with Counter Surveillance"
                 :msg (msg "run " target " and trashes Counter Surveillance")
                 :choices (req (cancellable runnable-servers))
                 :effect (req (make-run state side target nil card)
                              (register-events state side
                                               {:successful-run
                                                {:silent (req true)
                                                 :effect (req (let [tags (count-tags state)]
                                                                (if (>= (:credit runner) tags)
                                                                  ;; Can pay, do access
                                                                  (do (system-msg state side (str "uses Counter Surveillance to access up to "
                                                                                                  tags " cards by paying "
                                                                                                  tags " [Credit]"))
                                                                      (pay state side card :credit tags)
                                                                      (access-bonus state side target (- tags 1)))
                                                                  ;; Can't pay, don't access cards
                                                                  (do (system-msg state side "could not afford to use Counter Surveillance")
                                                                      ;; Cannot access any cards
                                                                      (max-access state side 0)))))}
                                                :run-ends {:effect (effect (unregister-events card))}}
                                               (assoc card :zone '(:discard))))}]
    :events {:successful-run nil :run-ends nil}}

   "Crash Space"
   {:interactions {:prevent [{:type #{:meat}
                              :req (req true)}]
                   :pay-credits {:req (req (= :remove-tag (:source-type eid)))
                                 :type :recurring}}
    :recurring 2
    :abilities [{:label "Trash to prevent up to 3 meat damage"
                 :msg "prevent up to 3 meat damage"
                 :cost [:trash]
                 :effect (effect (damage-prevent :meat 3))}]}

   "Crowdfunding"
   (let [ability {:once :per-turn
                  :label "Take 1 [Credits] (start of turn)"
                  :msg "gain 1 [Credits]"
                  :req (req (:runner-phase-12 @state))
                  :async true
                  :effect (req (add-counter state side card :credit -1)
                               (gain-credits state :runner 1)
                               (if (not (pos? (get-counters (get-card state card) :credit)))
                                 (do (trash state :runner card {:unpreventable true})
                                     (system-msg state :runner (str "trashes Crowdfunding"
                                                                    (when (not (empty? (:deck runner)))
                                                                      " and draws 1 card")))
                                     (draw state :runner eid 1 nil))
                                 (effect-completed state side eid)))}
         install-prompt {:req (req (and (in-discard? card)
                                        (not (install-locked? state :runner))))
                         :async true
                         :effect (req (continue-ability
                                        state side
                                        {:optional {:req (req (and (>= (count (get-in @state [:runner :register :successful-run])) 3)
                                                                   (not (get-in @state [:runner :register :crowdfunding-prompt]))))
                                                    :player :runner
                                                    :prompt "Install Crowdfunding?"
                                                    :yes-ability {:effect (effect (unregister-events card)
                                                                                  (runner-install :runner (assoc eid :source card :source-type :runner-install) card {:ignore-all-cost true}))}
                                                    ;; Add a register to note that the player was already asked about installing,
                                                    ;; to prevent multiple copies from prompting multiple times.
                                                    :no-ability {:effect (req (swap! state assoc-in [:runner :register :crowdfunding-prompt] true))}}}
                                        card nil))}
         heap-event (req (when (in-discard? card)
                           (unregister-events state side card)
                           (register-events state side
                                            {:runner-turn-ends install-prompt}
                                            (assoc card :zone [:discard]))))]
     {:data {:counter {:credit 3}}
      :flags {:drip-economy true
              :runner-turn-draw (req (= 1 (get-counters (get-card state card) :credit)))
              :runner-phase-12 (req (= 1 (get-counters (get-card state card) :credit)))}
      :abilities [ability]
      :move-zone heap-event
      :events {:runner-turn-begins ability
               :runner-turn-ends nil}})

   "Crypt"
   {:events {:successful-run
             {:silent (req true)
              :req (req (= :archives target))
              :optional {:prompt "Place a virus counter on Crypt?"
                         :autoresolve (get-autoresolve :auto-add)
                         :yes-ability {:effect (effect (add-counter card :virus 1)
                                                       (system-msg "places a virus counter on Crypt"))}}}}
    :abilities [{:label "[Click]install a virus program from the stack"
                 :prompt "Choose a virus"
                 :msg (msg "install " (:title target) " from the stack")
                 :choices (req (cancellable (filter #(and (program? %)
                                                          (has-subtype? % "Virus"))
                                                    (:deck runner)) :sorted))
                 :cost [:click 1 :virus 3 :trash]
                 :effect (effect (trigger-event :searched-stack nil)
                                 (shuffle! :deck)
                                 (runner-install target))}
                (set-autoresolve :auto-add "adding virus counters to Crypt")]}

   "Cybertrooper Talut"
   {:in-play [:link 1]
    :events {:runner-install {:silent (req true)
                              :req (req (and (has-subtype? target "Icebreaker")
                                             (not (has-subtype? target "AI"))))
                              :effect (effect (pump target 2 :all-turn))}}}

   "Dadiana Chacon"
   (let [trashme {:effect (effect (unregister-events card)
                                  (damage eid :meat 3 {:unboostable true :card card}))
                  :cost [:trash]
                  :msg (msg "trashes Dadiana Chacon and suffers 3 meat damage")}
         ability {:once :per-turn
                  :msg "gain 1 [Credits]"
                  :req (req (< (get-in @state [:runner :credit]) 6))
                  :effect (req (gain-credits state :runner 1))}]
     {:effect (req (if (zero? (get-in @state [:runner :credit]))
                     (resolve-ability state side trashme card nil)
                     (add-watch state :dadiana
                                (fn [k ref old new]
                                  (when (and (not (zero? (get-in old [:runner :credit])))
                                             (zero? (get-in new [:runner :credit])))
                                    (resolve-ability ref side trashme card nil))))))
      :leave-play (req (remove-watch state :dadiana))
      :flags {:drip-economy true}
      :events {:play nil
               :runner-turn-begins ability}})

   "Daily Casts"
   (let [ability {:once :per-turn
                  :label "Take 2 [Credits] (start of turn)"
                  :req (req (:runner-phase-12 @state))
                  :msg (msg "gain " (min 2 (get-counters card :credit)) " [Credits]")
                  :effect (req (let [credits (min 2 (get-counters card :credit))]
                                 (add-counter state side card :credit (- credits))
                                 (gain-credits state :runner credits))
                               (when (not (pos? (get-counters (get-card state card) :credit)))
                                 (trash state :runner card {:unpreventable true})))}]
     {:data {:counter {:credit 8}}
      :flags {:drip-economy true}
      :abilities [ability]
      :events {:runner-turn-begins ability}})

   "Data Dealer"
   {:abilities [{:cost [:click 1 :forfeit]
                 :effect (effect (gain-credits 9))
                 :msg (msg "gain 9 [Credits]")}]}

   "Data Folding"
   (let [ability {:label "Gain 1 [Credits] (start of turn)"
                  :msg "gain 1 [Credits]"
                  :once :per-turn
                  :req (req (and (>= (available-mu state) 2) (:runner-phase-12 @state)))
                  :effect (effect (gain-credits 1))}]
     {:flags {:drip-economy true}
      :abilities [ability]
      :events {:runner-turn-begins ability}})

   "Data Leak Reversal"
   {:req (req (some #{:hq :rd :archives} (:successful-run runner-reg)))
    :abilities [{:req (req tagged)
                 :cost [:click 1]
                 :effect (effect (mill :corp))
                 :msg "force the Corp to trash the top card of R&D"}]}

   "DDoS"
   {:abilities [{:msg "prevent the corp from rezzing the outermost piece of ice during a run on any server this turn"
                 :cost [:trash]
                 :effect (effect
                           (register-turn-flag!
                             card :can-rez
                             (fn [state side card]
                               (let [idx (ice-index state card)]
                                 (if (and (ice? card)
                                          idx
                                          (= (count (get-in @state (concat [:corp :servers] (:server (:run @state)) [:ices])))
                                             (inc idx)))
                                   ((constantly false) (toast state :corp "Cannot rez any outermost ICE due to DDoS." "warning"))
                                   true)))))}]}

   "Dean Lister"
   {:abilities [{:req (req (:run @state))
                 :msg (msg "add +1 strength for each card in their Grip to " (:title target) " until the end of the run")
                 :choices {:req #(and (has-subtype? % "Icebreaker")
                                      (installed? %))}
                 ; :cost [:trash]
                 :effect (effect (update! (assoc card :dean-target target))
                                 (trash (get-card state card) {:cause :ability-cost})
                                 (update-breaker-strength target))}]
    :events {:run-ends nil :pre-breaker-strength nil}
    :trash-effect {:effect
                   (effect (register-events
                             (let [dean {:effect (effect (unregister-events card)
                                                         (update! (dissoc card :dean-target))
                                                         (update-breaker-strength (:dean-target card)))}]
                               {:run-ends dean
                                :pre-breaker-strength {:req (req (same-card? target (:dean-target card)))
                                                       :effect (effect (breaker-strength-bonus (count (:hand runner))))}}) card))}}

   "Decoy"
   {:interactions {:prevent [{:type #{:tag}
                              :req (req true)}]}
    :abilities [{:cost [:trash]
                 :msg "avoid 1 tag"
                 :effect (effect (tag-prevent :runner 1))}]}

   "District 99"
   (letfn [(eligible-cards [runner] (filter #(same-card? :faction (:identity runner) %)
                                            (:discard runner)))]
     {:implementation "Adding power counters must be done manually for programs/hardware trashed manually (e.g. by being over MU)"
      :abilities [{:label "Add a card from your heap to your grip"
                   :req (req (seq (eligible-cards runner)))
                   :cost [:click 1 :power 3]
                   :prompt "Select a card to add to grip?"
                   :choices (req (eligible-cards runner))
                   :effect (effect (move target :hand))
                   :msg (msg "add " (:title target) " to grip")}
                  {:label "Add a power counter manually"
                   :once :per-turn
                   :effect (effect (add-counter card :power 1))
                   :msg "manually add a power counter"}]
      :events (let [prog-or-hw #(or (program? (first %))
                                    (hardware? (first %)))
                    trash-event (fn [side-trash] {:once :per-turn
                                                  :req (req (first-event? state side side-trash prog-or-hw))
                                                  :effect (effect (system-msg :runner "adds 1 power counter on District 99")
                                                                  (add-counter card :power 1))})]
                {:corp-trash (trash-event :corp-trash)
                 :runner-trash (trash-event :runner-trash)})})

   "DJ Fenris"
   (let [is-draft-id? #(starts-with? (:code %) "00")
         sorted-id-list (fn [runner] (->> (server-cards)
                                          (filter #(and (identity? %)
                                                        (has-subtype? % "g-mod")
                                                        (not= (-> runner :identity :faction)
                                                              (:faction %))
                                                        (not (is-draft-id? %))))
                                          (sort-by :title)))
         fenris-effect {:prompt "Choose a g-mod identity to host on DJ Fenris"
                        :choices (req (sorted-id-list runner))
                        :msg (msg "host " (:title target))
                        :effect (req (let [card (assoc-host-zones card)
                                           ;; Work around for get-card and update!
                                           c (assoc target :type "Fake-Identity")
                                           c (make-card c)
                                           c (assoc c
                                                    :host (dissoc card :hosted)
                                                    :zone '(:onhost)
                                                    ;; semi hack to get deactivate to work
                                                    :installed true)]
                                       ;; Manually host id on card
                                       (update! state side (assoc card :hosted [c]))
                                       (card-init state :runner c)
                                       ;; Clean-up
                                       (clear-wait-prompt state :corp)
                                       (effect-completed state side eid)))}]
     {:async true
      :effect (req (show-wait-prompt state :corp "Runner to pick identity to host on DJ Fenris")
                   (continue-ability state side fenris-effect card nil))
      ;; Handle Dr. Lovegood / Malia
      :disable {:effect (req (doseq [hosted (:hosted card)]
                               (disable-card state side hosted)))}
      :reactivate {:effect (req (doseq [hosted (:hosted card)
                                        :let [c (dissoc hosted :disabled)
                                              {:keys [effect events]} (card-def c)]]
                                  ;; Manually enable card to trigger `:effect`, similar to `enable-identity`
                                  (update! state side c)
                                  (when effect
                                    (effect state side (make-eid state) c nil))
                                  (when events
                                    (register-events state side events c))))}})

   "Donut Taganes"
   {:msg "increase the play cost of operations and events by 1 [Credits]"
    :events {:pre-play-instant
             {:effect (effect (play-cost-bonus [:credit 1]))}}}

   "Dr. Lovegood"
   {:flags {:runner-phase-12 (req (> (count (all-installed state :runner)) 1))}
    :abilities [{:req (req (:runner-phase-12 @state))
                 :prompt "Select an installed card to make its text box blank for the remainder of the turn"
                 :once :per-turn
                 :choices {:req installed?}
                 :msg (msg "make the text box of " (:title target) " blank for the remainder of the turn")
                 :effect (req (let [c target]
                                (disable-card state side c)
                                (register-events state side
                                                 {:post-runner-turn-ends
                                                  {:effect (req (enable-card state side (get-card state c))
                                                                (when-let [reactivate-effect (:reactivate (card-def c))]
                                                                  (resolve-ability state :runner reactivate-effect
                                                                                   (get-card state c) nil))
                                                                (unregister-events state side card))}} card)))}]
    :events {:post-runner-turn-ends nil}}

   "Drug Dealer"
   {:flags {:runner-phase-12 (req (some #(card-flag? % :drip-economy true) (all-active-installed state :runner)))}
    :abilities [{:label "Lose 1 [Credits] (start of turn)"
                 :msg (msg (if (zero? (get-in @state [:runner :credit]))
                             "lose 0 [Credits] (runner has no credits to lose)"
                             "lose 1 [Credits]"))
                 :req (req (:runner-phase-12 @state))
                 :once :per-turn
                 :effect (effect (lose-credits 1))}]
    :events {:corp-turn-begins {:msg (msg "draw " (if (zero? (count (get-in @state [:runner :deck])))
                                                    "0 cards (runner's stack is empty)"
                                                    "1 card"))
                                :async true
                                :effect (effect (draw :runner eid 1 nil))}
             :runner-turn-begins {:msg (msg "lose " (if (zero? (get-in @state [:runner :credit]))
                                                      "0 [Credits] (runner has no credits to lose)"
                                                      "1 [Credits]"))
                                  :once :per-turn
                                  :effect (effect (lose-credits 1))}}}

   "Duggar's"
   {:abilities [{:cost [:click 4] :async true :effect (effect (draw eid 10 nil)) :msg "draw 10 cards"}]}

   "Dummy Box"
   (letfn [(dummy-prevent [type] {:msg (str "prevent a " type " from being trashed")
                                  :async true
                                  :priority 15
                                  :prompt (str "Choose a " type " in your Grip")
                                  :choices {:req #(and (is-type? % (capitalize type))
                                                       (in-hand? %))}
                                  :effect (effect (move target :discard)
                                                  (trash-prevent (keyword type) 1))})]
     {:interactions {:prevent [{:type #{:trash-hardware :trash-resource :trash-program}
                                :req (req (not= :purge (:cause target)))}]}
      :abilities [(dummy-prevent "hardware")
                  (dummy-prevent "resource")
                  (dummy-prevent "program")]})

   "Earthrise Hotel"
   (let [ability {:msg "draw 2 cards"
                  :once :per-turn
                  :cost [:power 1]
                  :req (req (:runner-phase-12 @state))
                  :async true
                  :interactive (req true)
                  :effect (req (wait-for (draw state :runner 2 nil)
                                         (if (not (pos? (get-counters (get-card state card) :power)))
                                           (trash state :runner eid card {:unpreventable true})
                                           (effect-completed state side eid))))}]
     {:flags {:runner-turn-draw true
              :runner-phase-12 (req (< 1 (count (filter #(card-flag? % :runner-turn-draw true)
                                                        (cons (get-in @state [:runner :identity])
                                                              (all-active-installed state :runner))))))}
      :data {:counter {:power  3}}
      :events {:runner-turn-begins ability}
      :abilities [ability]})

   "Eden Shard"
   (shard-constructor :rd "force the Corp to draw 2 cards" (req (draw state :corp eid 2 nil)))

   "Emptied Mind"
   (let [ability {:req (req (zero? (count (:hand runner))))
                  :msg "gain [Click]"
                  :label "Gain [Click] (start of turn)"
                  :once :per-turn
                  :effect (effect (gain :click 1))}]
     {:events {:runner-turn-begins ability}
      :abilities [ability]})

   "Enhanced Vision"
   {:events {:successful-run {:silent (req true)
                              :effect (req (let [card (first (shuffle (:hand corp)))]
                                             (reveal state :corp card)
                                             (system-msg state :runner "force the Corp to reveal " (:title card))))
                              :req (req (genetics-trigger? state side :successful-run))}}}

   "Fall Guy"
   {:interactions {:prevent [{:type #{:trash-resource}
                              :req (req true)}]}
    :abilities [{:label "Prevent another installed resource from being trashed"
                 :cost [:trash]
                 :effect (effect (trash-prevent :resource 1))}
                {:label "Gain 2 [Credits]"
                 :msg "gain 2 [Credits]"
                 :cost [:trash]
                 :effect (effect (gain-credits 2))}]}

   "Fan Site"
   {:events {:agenda-scored {:msg "add it to their score area as an agenda worth 0 agenda points"
                             :async true
                             :req (req (installed? card))
                             :effect (req (as-agenda state :runner eid card 0))}}}

   "Fencer Fueno"
   (assoc
     (companion-builder
       ;; companion-builder: ability-req
       (req (and (pos? (get-counters (get-card state card) :credit))
                 (:successful run)))
       ;; companion-builder: turn-ends-effect
       (effect (show-wait-prompt :corp "Runner to take decision on Fencer Fueno")
               (continue-ability
                 {:prompt "Pay 1 [Credits] or trash Fencer Fueno?"
                  :choices (req (if (can-pay? state :runner eid card nil :credit 1)
                                  ["Pay 1 [Credits]" "Trash"]
                                  ["Trash"]))
                  :player :runner
                  :effect (req (if (= target "Trash")
                                 (do
                                   (trash state :runner card)
                                   (system-msg state :runner "trashes Fencer Fueno"))
                                 (do
                                   (pay state :runner card :credit 1)
                                   (system-msg state :runner "pays 1 [Credits] to avoid trashing Fencer Fueno")))
                               (clear-wait-prompt state :corp))}
                 card nil))
       ;; companion-builder: ability
       {:msg "take 1 [Credits]"
        :effect (effect (add-counter card :credit -1)
                        (gain-run-credits 1))})
     :interactions {:pay-credits {:req (req (:successful run))
                                  :type :credit}})

   "Fester"
   {:events {:purge {:msg "force the Corp to lose 2 [Credits] if able"
                     :effect (effect (pay :corp card :credit 2))}}}

   "Film Critic"
   (letfn [(get-agenda [card] (first (filter #(= "Agenda" (:type %)) (:hosted card))))
           (host-agenda? [agenda]
             {:optional {:prompt (str "You access " (:title agenda) ". Host it on Film Critic?")
                         :yes-ability {:effect (req (host state side card (move state side agenda :play-area))
                                                    (access-end state side eid agenda)
                                                    (when-not (:run @state)
                                                      (swap! state dissoc :access)))
                                       :msg (msg "host " (:title agenda) " instead of accessing it")}}})]
     {:events {:access {:req (req (and (empty? (filter #(= "Agenda" (:type %)) (:hosted card)))
                                       (agenda? target)))
                        :interactive (req true)
                        :async true
                        :effect (effect (continue-ability (host-agenda? target) card nil))}}
      :abilities [{:cost [:click 2] :label "Add hosted agenda to your score area"
                   :req (req (get-agenda card))
                   :async true
                   :effect (req (let [c (get-agenda card)
                                      points (get-agenda-points state :runner c)]
                                  (as-agenda state :runner eid c points)))
                   :msg (msg (let [c (get-agenda card)]
                               (str "add " (:title c) " to their score area and gain "
                                    (quantify (get-agenda-points state :runner c) "agenda point"))))}]})

   "Find the Truth"
   {:events {:post-runner-draw {:msg (msg "reveal that they drew: "
                                          (join ", " (map :title (get-in @state [:runner :register :most-recent-drawn]))))
                                :effect (effect (reveal (get-in @state [:runner :register :most-recent-drawn])))}
             :successful-run {:interactive (get-autoresolve :auto-peek (complement never?))
                              :silent (get-autoresolve :auto-peek never?)
                              :optional {:req (req (and (first-event? state side :successful-run)
                                                        (-> @state :corp :deck count pos?)))
                                         :autoresolve (get-autoresolve :auto-peek)
                                         :prompt "Use Find the Truth to look at the top card of R&D?"
                                         :yes-ability {:prompt (req (->> corp :deck first :title (str "The top card of R&D is ")))
                                                       :msg "look at the top card of R&D"
                                                       :choices ["OK"]}}}}
    :abilities [(set-autoresolve :auto-peek "Find the Truth's peek at R&D ability")]}

   "First Responders"
   {:abilities [{:cost [:credit 2]
                 :req (req (some corp? (map second (turn-events state :runner :damage))))
                 :msg "draw 1 card"
                 :async true
                 :effect (effect (draw eid 1 nil))}]}

   "Gang Sign"
   {:events {:agenda-scored
             {:async true
              :interactive (req true)
              :msg (msg "access " (quantify (get-in @state [:runner :hq-access]) "card") " from HQ")
              :effect (req (wait-for
                             ;; manually trigger the pre-access event to alert Nerve Agent.
                             (trigger-event-sync state side :pre-access :hq)
                             (let [from-hq (access-count state side :hq-access)
                                   ;; access-helper-hq uses a set to keep track of which cards have already
                                   ;; been accessed. By adding HQ root's contents to this set, we make the runner
                                   ;; unable to access those cards, as Gang Sign intends.
                                   accessed-cards (set (get-in @state [:corp :servers :hq :content]))
                                   ability (access-helper-hq state from-hq accessed-cards)]
                               (continue-ability state :runner ability card nil))))}}}

   "Gbahali"
   (bitey-boi 'last)

   "Gene Conditioning Shoppe"
   {:msg "make Genetics trigger a second time each turn"
    :effect (effect (register-persistent-flag! card :genetics-trigger-twice (constantly true)))
    :leave-play (effect (clear-persistent-flag! card :genetics-trigger-twice))}

   "Ghost Runner"
   {:data {:counter {:credit 3}}
    :abilities [{:msg "gain 1 [Credits]"
                 :req (req (:run @state))
                 :async true
                 :effect (req (add-counter state side card :credit -1)
                              (gain-credits state side 1)
                              (wait-for (trigger-event-sync state side :spent-stealth-credit card)
                                        (when (not (pos? (get-counters (get-card state card) :credit)))
                                          (trash state :runner card {:unpreventable true}))))}]
    :events (trash-on-empty :credit)
    ; See Net Mercur for why this implementation was chosen
    :interactions {:pay-credits {:req (req (:run @state))
                                 :type :credit}}}

   "Globalsec Security Clearance"
   {:req (req (> (:link runner) 1))
    :flags {:runner-phase-12 (req true)}
    :abilities [{:msg "lose [Click] and look at the top card of R&D"
                 :once :per-turn
                 :effect (effect (prompt! card (str "The top card of R&D is "
                                                    (:title (first (:deck corp)))) ["OK"] {}))}]
    :events {:runner-turn-begins {:req (req (get-in @state [:per-turn (:cid card)]))
                                  :effect (effect (lose :click 1))}}}

   "Grifter"
   {:events {:runner-turn-ends
             {:effect (req (let [ab (if (get-in @state [:runner :register :successful-run])
                                      {:effect (effect (gain-credits 1)) :msg "gain 1 [Credits]"}
                                      {:effect (effect (trash card)) :msg "trash Grifter"})]
                             (resolve-ability state side ab card targets)))}}}

   "Guru Davinder"
   {:flags {:cannot-pay-net true}
    :events {:pre-damage
             {:req (req (and (or (= target :meat) (= target :net))
                             (pos? (last targets))))
              :msg (msg "prevent all " (if (= target :meat) "meat" "net") " damage")
              :effect (req (damage-prevent state side :meat Integer/MAX_VALUE)
                           (damage-prevent state side :net Integer/MAX_VALUE)
                           (if (< (:credit runner) 4)
                             (trash state side card)
                             (resolve-ability
                               state :runner
                               {:optional
                                {:prompt "Pay 4 [Credits] to prevent trashing Guru Davinder?"
                                 :player :runner
                                 :yes-ability {:effect (effect (lose-credits :runner 4)
                                                               (system-msg (str "pays 4 [Credits] to prevent Guru Davinder "
                                                                                "from being trashed")))}
                                 :no-ability {:effect (effect (trash card))}}}
                               card nil)))}}}

   "Hades Shard"
   (shard-constructor :archives "access all cards in Archives" {:async true}
                      (req (swap! state update-in [:corp :discard] #(map (fn [c] (assoc c :seen true)) %))
                           (wait-for (trigger-event-sync state side :pre-access :archives)
                                     (resolve-ability state :runner
                                                      (choose-access (get-in @state [:corp :discard])
                                                                     '(:archives) {:no-root true}) card nil))))

   "Hard at Work"
   (let [ability {:msg "gain 2 [Credits] and lose [Click]"
                  :once :per-turn
                  :effect (effect (lose :click 1) (gain-credits 2))}]
     {:flags {:drip-economy true}
      :events {:runner-turn-begins ability}
      :abilities [ability]})

   "Hernando Cortez"
   {:events {:pre-rez-cost {:req (req (and (<= 10 (:credit corp))
                                           (ice? target)))
                            :effect (effect (rez-additional-cost-bonus
                                              [:credit (count (:subroutines target))]))
                            :msg (msg "increase the rez cost by " (count (:subroutines target)) " [Credit]")}}}

   "Human First"
   {:events {:agenda-scored {:msg (msg "gain " (get-agenda-points state :corp target) " [Credits]")
                             :effect (effect (gain-credits :runner (get-agenda-points state :corp target)))}
             :agenda-stolen {:msg (msg "gain " (get-agenda-points state :runner target) " [Credits]")
                             :effect (effect (gain-credits (get-agenda-points state :runner target)))}}}

   "Hunting Grounds"
   {:abilities [{:label "Prevent a \"when encountered\" ability on a piece of ICE"
                 :msg "prevent a \"when encountered\" ability on a piece of ICE"
                 :once :per-turn}
                {:label "Install the top 3 cards of your Stack facedown"
                 :msg "install the top 3 cards of their Stack facedown"
                 :cost [:trash]
                 :effect (req (doseq [c (take 3 (get-in @state [:runner :deck]))]
                                (runner-install state side (make-eid state {:source card :source-type :runner-install}) c {:facedown true})))}]}

   "Ice Analyzer"
   {:implementation "Credit use restriction is not enforced"
    :events {:rez {:req (req (ice? target))
                   :msg "place 1 [Credits] on Ice Analyzer"
                   :effect (effect (add-counter :runner card :credit 1))}}
    :abilities [{:effect (effect (add-counter card :credit -1)
                                 (gain-credits 1))
                 :msg "take 1 [Credits] to install programs"}]
    :interactions {:pay-credits {:req (req (and (= :runner-install (:source-type eid))
                                                (program? target)))
                                 :type :credit}}}

   "Ice Carver"
   {:events {:pre-ice-strength
             {:req (req (and (same-card? target current-ice) (:rezzed target)))
              :effect (effect (ice-strength-bonus -1 target))}}}

   "Inside Man"
   {:recurring 2
    :interactions {:pay-credits {:req (req (and (= :runner-install (:source-type eid))
                                                (hardware? target)))
                                 :type :recurring}}}

   "Investigative Journalism"
   {:req (req (has-bad-pub? state))
    :abilities [{:cost [:click 4 :trash] :msg "give the Corp 1 bad publicity"
                 :effect (effect (gain-bad-publicity :corp 1))}]}

   "Jackpot!"
   (let [jackpot {:interactive (req true)
                  :async true
                  :req (req (= :runner (:as-agenda-side target)))
                  :effect (req (show-wait-prompt state :corp "Runner to use Jackpot!")
                               (continue-ability
                                 state side
                                 {:optional
                                  {:prompt "Trash Jackpot!?"
                                   :no-ability {:effect (effect (clear-wait-prompt :corp))}
                                   :yes-ability
                                   {:prompt "Choose how many [Credit] to take"
                                    :choices {:number (req (get-counters card :credit))}
                                    :async true
                                    :effect (req (gain-credits state :runner target)
                                                 (system-msg state :runner (str "trashes Jackpot! to gain " target " credits"))
                                                 (clear-wait-prompt state :corp)
                                                 (trash state :runner eid card nil))}}}
                                 card nil))}]
     {:events
      {:runner-turn-begins {:effect (effect (add-counter :runner card :credit 1))}
       :agenda-stolen (dissoc jackpot :req)
       :as-agenda jackpot}})

   "Jak Sinclair"
   (let [ability {:label "Make a run (start of turn)"
                  :prompt "Choose a server to run with Jak Sinclair"
                  :once :per-turn
                  :req (req (:runner-phase-12 @state))
                  :choices (req runnable-servers)
                  :msg (msg "make a run on " target " during which no programs can be used")
                  :makes-run true
                  :effect (effect (make-run target nil card))}]
     {:implementation "Doesn't prevent program use"
      :flags {:runner-phase-12 (req true)}
      :install-cost-bonus (req [:credit (- (:link runner))])
      :events {:runner-turn-begins
                {:optional {:req (req (not (get-in @state [:per-turn (:cid card)])))
                            :prompt "Use Jak Sinclair to make a run?"
                            :yes-ability ability}}}
      :abilities [ability]})

   "Jarogniew Mercs"
   {:effect (effect (gain-tags :runner eid 1)
                    (add-counter card :power (+ 3 (count-tags state))))
    :flags {:untrashable-while-resources true}
    :interactions {:prevent [{:type #{:meat}
                              :req (req true)}]}
    :abilities [{:label "Prevent 1 meat damage"
                 :cost [:power 1]
                 :effect (req (damage-prevent state side :meat 1)
                              (when (not (pos? (get-counters (get-card state card) :power)))
                                (trash state :runner card {:unpreventable true})))}]}

   "John Masanori"
   {:events {:successful-run {:req (req (= 1 (count (get-in @state [:runner :register :successful-run]))))
                              :interactive (req true)
                              :msg "draw 1 card"
                              :async true
                              :effect (effect (draw eid 1 nil))}
             :unsuccessful-run {:req (req (= 1 (count (get-in @state [:runner :register :unsuccessful-run]))))
                                :async true
                                :msg "take 1 tag"
                                :effect (effect (gain-tags :runner eid 1))}}}

   "Joshua B."
   (let [ability {:msg "gain [Click]"
                  :once :per-turn
                  :label "Gain [Click] (start of turn)"
                  :effect (effect (gain :click 1)
                                  (update! (assoc-in card [:special :joshua-b] true)))}]
     {:flags {:runner-phase-12 (req true)}
      :events {:runner-turn-begins
               {:optional {:prompt "Use Joshua B. to gain [Click]?"
                           :once :per-turn
                           :yes-ability ability}}
               :runner-turn-ends {:interactive (req true)
                                  :req (req (get-in card [:special :joshua-b]))
                                  :async true
                                  :effect (effect (gain-tags eid 1))
                                  :msg "gain 1 tag"}}
      :abilities [ability]})

   "Kasi String"
   {:events {:run-ends {:req (req (and (first-event? state :runner :run-ends is-remote?)
                                       (not (get-in @state [:run :did-steal]))
                                       (get-in @state [:run :did-access])
                                       (is-remote? (:server run))))
                        :effect (effect (add-counter card :power 1))
                        :msg "add a power counter to itself"}
             :counter-added {:req (req (>= (get-counters (get-card state card) :power) 4))
                             :effect (effect (as-agenda :runner card 1))
                             :msg "add it to their score area as an agenda worth 1 agenda point"}}}

   "Kati Jones"
   {:abilities [{:cost [:click 1]
                 :msg "store 3 [Credits]"
                 :once :per-turn
                 :effect (effect (add-counter card :credit 3))}
                {:cost [:click 1]
                 :msg (msg "gain " (get-counters card :credit) " [Credits]")
                 :once :per-turn
                 :label "Take all credits"
                 :effect (req (gain-credits state side (get-counters card :credit))
                              (add-counter state side card :credit (- (get-counters card :credit))))}]}

   "Keros Mcintyre"
   {:events
    {:derez
     {:req (req (and (first-event? state side :derez)
                     (= (second targets) :runner)))
      :once :per-turn
      :msg "gain 2 [Credits]"
      :effect (effect (gain-credits 2))}}}

   "Kongamato"
   (bitey-boi 'first)

   "Laguna Velasco District"
   {:events {:pre-runner-click-draw {:msg "draw 1 additional card"
                                     :effect (effect (draw-bonus 1))}}}

   "Levy Advanced Research Lab"
   (letfn [(lab-keep [cards]
             {:prompt "Choose a Program to keep"
              :choices (cons "None" (filter #(= "Program" (:type %)) cards))
              :async true
              :msg (msg (if (= target "None") "take no card to their Grip" (str "take " (-> target :title) " to their Grip")))
              :effect (req (when (not= target "None")
                             (move state side target :hand))
                           (if (not-empty cards)
                             (let [tobottom (remove #(= % target) cards)]
                               (continue-ability state side (reorder-choice :runner :corp tobottom '()
                                                                            (count tobottom) tobottom "bottom") card nil))
                             (do (clear-wait-prompt state :corp)
                                 (effect-completed state side eid))))})]
     {:abilities [{:cost [:click 1]
                   :msg (msg "draw 4 cards: " (join ", " (map :title (take 4 (:deck runner)))))
                   :async true
                   :effect (req (show-wait-prompt state :corp "Runner to choose card to keep")
                                (let [from (take 4 (:deck runner))]
                                  (continue-ability state side (lab-keep from) card nil)))}]})

   "Lewi Guilherme"
   (let [ability {:once :per-turn
                  :optional {:once :per-turn
                             :prompt "Pay 1 [Credits] to keep Lewi Guilherme?"
                             :yes-ability {:effect (req (if (pos? (:credit runner))
                                                          (do (lose-credits state side 1)
                                                              (system-msg state side "pays 1 [Credits] to keep Lewi Guilherme"))
                                                          (do (trash state side card)
                                                              (system-msg state side "must trash Lewi Guilherme"))))}
                             :no-ability {:effect (effect (trash card)
                                                          (system-msg "chooses to trash Lewi Guilherme"))}}}]
     {:flags {:drip-economy true ;; for Drug Dealer
              :runner-phase-12 (req (< 1 (count (filter #(card-flag? % :drip-economy true)
                                                        (all-active-installed state :runner)))))}
      ;; KNOWN ISSUE: :effect is not fired when Assimilator turns cards over or Dr. Lovegood re-enables it.
      :effect (effect (lose :corp :hand-size 1))
      :leave-play (effect (gain :corp :hand-size 1))
      :abilities [(assoc-in ability [:req] (req (:runner-phase-12 @state)))]
      :events {:runner-turn-begins ability}})

   "Liberated Account"
   {:data {:counter {:credit 16}}
    :abilities [{:cost [:click 1]
                 :msg (msg "gain " (min 4 (get-counters card :credit)) " [Credits]")
                 :effect (effect (gain-credits (min 4 (get-counters card :credit)))
                                 (add-counter card :credit (- (min 4 (get-counters card :credit)))))}]
    :events (trash-on-empty :credit)}

   "Liberated Chela"
   {:abilities [{:cost [:click 5 :forfeit]
                 :msg "add it to their score area"
                 :async true
                 :effect (req (if (not (empty? (:scored corp)))
                                (do (show-wait-prompt state :runner "Corp to decide whether or not to prevent Liberated Chela")
                                    (continue-ability
                                      state side
                                      {:prompt (msg "Forfeit an agenda to prevent Liberated Chela from being added to Runner's score area?")
                                       :choices ["Yes" "No"]
                                       :player :corp
                                       :async true
                                       :effect (effect (continue-ability
                                                         (if (= target "Yes")
                                                           {:player :corp
                                                            :prompt "Select an agenda to forfeit"
                                                            :choices {:req #(in-corp-scored? state side %)}
                                                            :effect (effect (forfeit target)
                                                                            (move :runner card :rfg)
                                                                            (clear-wait-prompt :runner))}
                                                           {:async true
                                                            :effect (req (clear-wait-prompt state :runner)
                                                                         (as-agenda state :runner eid card 2))
                                                            :msg "add it to their score area as an agenda worth 2 points"})
                                                         card nil))} card nil))
                                (continue-ability
                                  state side
                                  {:async true
                                   :effect (req (as-agenda state :runner eid card 2))
                                   :msg "add it to their score area as an agenda worth 2 points"} card nil)))}]}

   "Logic Bomb"
   {:implementation "Bypass effect is manual"
    :abilities [{:label "Bypass the encountered ice"
                 :req (req (and (:run @state)
                                (rezzed? current-ice)))
                 :msg (msg "bypass "
                           (:title current-ice)
                           (when (pos? (:click runner))
                             (str " and loses "
                                  (apply str (repeat (:click runner) "[Click]")))))
                 :cost [:trash]
                 :effect (effect (lose :click (:click runner)))}]}

   "London Library"
   {:abilities [{:label "Install a non-virus program on London Library"
                 :cost [:click 1]
                 :prompt "Select a non-virus program to install on London Library from your grip"
                 :choices {:req #(and (program? %)
                                      (not (has-subtype? % "Virus"))
                                      (in-hand? %))}
                 :msg (msg "host " (:title target))
                 :effect (effect (runner-install (assoc eid :source card :source-type :runner-install) target
                                                 {:host-card card
                                                  :ignore-install-cost true}))}
                {:label "Add a program hosted on London Library to your Grip"
                 :cost [:click 1]
                 :choices {:req #(:host %)} ;TODO: this seems to allow all hosted cards to be bounced
                 :msg (msg "add " (:title target) " to their Grip")
                 :effect (effect (move target :hand))}]
    :events {:runner-turn-ends {:effect (req (doseq [c (:hosted card)]
                                               (when (program? c)
                                                 (trash state side c))))}}}

   "Maxwell James"
   {:in-play [:link 1]
    :abilities [{:req (req (some #{:hq} (:successful-run runner-reg)))
                 :prompt "Choose a piece of ICE protecting a remote server"
                 :choices {:req #(and (ice? %) (rezzed? %) (is-remote? (second (:zone %))))}
                 :msg "derez a piece of ICE protecting a remote server"
                 :cost [:trash]
                 :effect (effect (derez target))}]}

   "Miss Bones"
   {:data {:counter {:credit 12}}
    :interactions {:pay-credits {:req (req (and (= :runner-trash-corp-cards (:source-type eid))
                                                (installed? target)))
                                 :type :credit}}
    :abilities [{:msg "gain 1 [Credits] for trashing installed cards"
                 :effect (effect (gain-credits 1)
                                 (add-counter card :credit -1))}]
    :events (trash-on-empty :credit)}

   "Motivation"
   (let [ability {:msg "look at the top card of their Stack"
                  :label "Look at the top card of Stack (start of turn)"
                  :once :per-turn
                  :req (req (:runner-phase-12 @state))
                  :effect (effect (prompt! card (str "The top card of your Stack is "
                                                     (:title (first (:deck runner)))) ["OK"] {}))}]
     {:flags {:runner-turn-draw true
              :runner-phase-12 (req (some #(card-flag? % :runner-turn-draw true) (all-active-installed state :runner)))}
      :events {:runner-turn-begins ability}
      :abilities [ability]})

   "Mr. Li"
   {:abilities [{:cost [:click 1]
                 :msg (msg "draw 2 cards")
                 :async true
                 :effect (req (wait-for (draw state side 2 nil)
                                        (continue-ability
                                          state side
                                          (if-let [drawn (get-in @state [:runner :register :most-recent-drawn])]
                                            {:prompt "Select 1 card to add to the bottom of the Stack"
                                             :choices {:req #(and (in-hand? %)
                                                                  (some (fn [c] (same-card? c %)) drawn))}
                                             :msg (msg "add 1 card to the bottom of the Stack")
                                             :effect (req (move state side target :deck))})
                                          card nil)))}]}

   "Muertos Gang Member"
   {:effect (effect (continue-ability
                      :corp
                      {:prompt "Select a card to derez"
                       :choices {:req #(and (corp? %)
                                            (not (agenda? %))
                                            (:rezzed %))}
                       :effect (effect (derez target))}
                      card nil))
    :leave-play (effect (continue-ability
                          :corp
                          {:prompt "Select a card to rez, ignoring the rez cost"
                           :choices {:req (complement rezzed?)}
                           :effect (effect (rez target {:ignore-cost :rez-cost :no-msg true})
                                           (system-say (str (:title card) " allows the Corp to rez " (:title target) " at no cost")))}
                          card nil))
    :abilities [{:msg "draw 1 card"
                 :async true
                 :cost [:trash]
                 :effect (effect (draw eid 1 nil))}]}

   "Mystic Maemi"
   (assoc
     (companion-builder
       ;; companion-builder: ability-req
       (req (and (pos? (get-counters (get-card state card) :credit))
                 (:successful run)))
       ;; companion-builder: turn-ends-effect
       (effect (show-wait-prompt :corp "Runner to take decision on Mystic Maemi")
               (continue-ability
                 {:prompt "Trash 1 card from your grip at random or trash Mystic Maemi?"
                  :choices (req (if (can-pay? state :runner eid card nil :randomly-trash-from-hand 1)
                                  ["Card from grip" "Trash"]
                                  ["Trash"]))
                  :player :runner
                  :effect (req (if (= target "Trash")
                                 (do
                                   (trash state :runner card)
                                   (system-msg state :runner "trashes Mystic Maemi"))
                                 (wait-for (pay-sync state :runner (make-eid state {:source card :source-type :ability})
                                                     card [:randomly-trash-from-hand 1])
                                           (system-msg state :runner (str (build-spend-msg async-result "avoid" "trashing Mystic Maemi")))
                                           (clear-wait-prompt state :corp))))}
                 card nil))
       ;; companion-builder: ability
       {:msg "take 1 [Credits]"
        :effect (effect (add-counter card :credit -1)
                        (gain-run-credits 1))})
     ;; assoc: arguments
     :interactions {:pay-credits {:req (req (= :play (:source-type eid)))
                                  :type :credit}})

   "Net Mercur"
   {:abilities [{:msg "gain 1 [Credits]"
                 :async true
                 :effect (effect (add-counter card :credit -1)
                                 (gain-credits 1)
                                 (trigger-event-sync eid :spent-stealth-credit card))}]
    :events {:spent-stealth-credit
             {:req (req (and (:run @state)
                             (has-subtype? target "Stealth")))
              :once :per-run
              :async true
              :effect (effect (show-wait-prompt :corp "Runner to use Net Mercur")
                              (continue-ability
                                {:prompt "Place 1 [Credits] on Net Mercur or draw 1 card?"
                                 :player :runner
                                 :choices ["Place 1 [Credits]" "Draw 1 card"]
                                 :async true
                                 :effect (req (if (= target "Draw 1 card")
                                                (do (clear-wait-prompt state :corp)
                                                    (system-msg state :runner (str "uses Net Mercur to draw 1 card"))
                                                    (draw state side eid 1 nil))
                                                (do (clear-wait-prompt state :corp)
                                                    (system-msg state :runner (str "places 1 [Credits] on Net Mercur"))
                                                    (add-counter state :runner card :credit 1)
                                                    (effect-completed state side eid))))}
                                card nil))}}
    ; Normally this should be (req true), but having pay-credits prompts on
    ; literally every interaction would get tiresome. Therefore Net Mercur will
    ; only ask for payments during a run and on traces.
    :interactions {:pay-credits {:req (req (or (:run @state)
                                               (= :trace (:source-type eid))))
                                 :type :credit}}}

   "Network Exchange"
   {:msg "increase the install cost of non-innermost ICE by 1"
    :events {:pre-corp-install {:req (req (ice? target))
                                :effect (req (when (pos? (count (:dest-zone (second targets))))
                                               (install-cost-bonus state :corp [:credit 1])))}}}

   "Neutralize All Threats"
   {:in-play [:hq-access 1]
    :events {:pre-access {:req (req (and (= target :archives)
                                         (seq (filter :trash (:discard corp)))))
                          :effect (req (swap! state assoc-in [:per-turn (:cid card)] true))}
             :pre-trash {:req (req (let [cards (map first (rest (turn-events state side :pre-trash)))]
                                     (and (empty? (filter :trash cards))
                                          (number? (:trash target)))))
                         :once :per-turn
                         :msg (msg "reveal " (card-str state target {:visible true}))
                         :effect (req (reveal state side target)
                                      (swap! state assoc-in [:runner :register :must-trash-with-credits] true))}
             :post-access-card {:req (req (get-in @state [:runner :register :must-trash-with-credits]))
                                :effect (req (swap! state assoc-in [:runner :register :must-trash-with-credits] false))}}}

   "New Angeles City Hall"
   {:interactions {:prevent [{:type #{:tag}
                              :req (req true)}]}
    :events {:agenda-stolen {:msg "trash itself"
                             :effect (effect (trash card))}}
    :abilities [{:cost [:credit 2]
                 :msg "avoid 1 tag"
                 :effect (effect (tag-prevent :runner 1))}]}

   "No One Home"
   (letfn [(first-chance? [state side]
             (< (+ (event-count state side :pre-tag)
                   (event-count state side :pre-damage))
                2))
           (start-trace [type]
             (let [message (str "avoid any " (if (= type :net)
                                               "amount of net damage"
                                               "number of tags"))]
               {:player :corp
                :label (str "Trace 0 - if unsuccessful, " message)
                :trace {:base 0
                        :priority 11
                        :unsuccessful {:msg message
                                       :effect (req (if (= type :net)
                                                      (damage-prevent state side :net Integer/MAX_VALUE)
                                                      (tag-prevent state :runner Integer/MAX_VALUE)))}}}))]
     {:interactions {:prevent [{:type #{:net :tag}
                                :req (req (first-chance? state side))}]}
      :abilities [{:msg "force the Corp to trace"
                   :async true
                   :effect (req (let [type (get-in @state [:prevent :current])]
                                  (wait-for (trash state side card {:unpreventable true})
                                            (continue-ability state side (start-trace type)
                                                              card nil))))}]})

   "Off-Campus Apartment"
   {:flags {:runner-install-draw true}
    :abilities [{:label "Install and host a connection on Off-Campus Apartment"
                 :effect (effect (resolve-ability
                                   {:cost [:click 1]
                                    :prompt "Select a connection in your Grip to install on Off-Campus Apartment"
                                    :choices {:req #(and (has-subtype? % "Connection")
                                                         (can-pay? state side eid card nil :credit (:cost %))
                                                         (in-hand? %))}
                                    :msg (msg "host " (:title target) " and draw 1 card")
                                    :effect (effect (runner-install target {:host-card card}))}
                                   card nil))}
                {:label "Host an installed connection"
                 :prompt "Select a connection to host on Off-Campus Apartment"
                 :choices {:req #(and (has-subtype? % "Connection")
                                      (installed? %))}
                 :msg (msg "host " (:title target) " and draw 1 card")
                 :async true
                 :effect (effect (host card target) (draw eid 1 nil))}]
    :events {:runner-install {:req (req (same-card? card (:host target)))
                              :async true
                              :effect (effect (draw eid 1 nil))}}}

   "Officer Frank"
   {:abilities [{:cost [:credit 1 :trash]
                 :req (req (some #(= :meat %) (map first (turn-events state :runner :damage))))
                 :msg "force the Corp to trash 2 random cards from HQ"
                 :effect (effect (trash-cards :corp (take 2 (shuffle (:hand corp)))))}]}

   "Oracle May"
   {:abilities [{:cost [:click 1]
                 :once :per-turn
                 :prompt "Choose card type"
                 :choices ["Event" "Hardware" "Program" "Resource"]
                 :async true
                 :effect (req (let [c (first (get-in @state [:runner :deck]))]
                                (system-msg state side (str "spends [Click] to use Oracle May, names " target
                                                            " and reveals " (:title c)))
                                (reveal state side c)
                                (if (is-type? c target)
                                  (do (system-msg state side (str "gains 2 [Credits] and draws " (:title c)))
                                      (gain-credits state side 2)
                                      (draw state side eid 1 nil))
                                  (do (system-msg state side (str "trashes " (:title c)))
                                      (mill state side)
                                      (effect-completed state side eid)))))}]}

   "Order of Sol"
   {:effect (req (add-watch state :order-of-sol
                            (fn [k ref old new]
                              (when (and (not (zero? (get-in old [:runner :credit])))
                                         (zero? (get-in new [:runner :credit])))
                                (resolve-ability ref side {:msg "gain 1 [Credits]"
                                                           :once :per-turn
                                                           :effect (effect (gain-credits 1))}
                                                 card nil)))))
    :events {:runner-turn-begins {:req (req (zero? (:credit runner)))
                                  :msg "gain 1 [Credits]"
                                  :effect (req (gain-credits state :runner 1)
                                               (swap! state assoc-in [:per-turn (:cid card)] true))}
             :corp-turn-begins {:req (req (zero? (:credit runner)))
                                :msg "gain 1 [Credits]"
                                :effect (req (gain-credits state :runner 1)
                                             (swap! state assoc-in [:per-turn (:cid card)] true))}
             :runner-install {:silent (req (pos? (:credit runner)))
                              :req (req (and (= target card)
                                             (zero? (:credit runner))))
                              :msg "gain 1 [Credits]"
                              :effect (req (gain-credits state :runner 1)
                                           (swap! state assoc-in [:per-turn (:cid card)] true))}}
    :leave-play (req (remove-watch state :order-of-sol))}

   "PAD Tap"
   {:events {:corp-credit-gain
             {:req (req (and (not= target :corp-click-credit)
                             (= 1 (->> (turn-events state :corp :corp-credit-gain)
                                       (remove #(= (first %) :corp-click-credit))
                                       count))))
              :msg "gain 1 [Credits]"
              :effect (effect (gain-credits :runner 1))}}
    :corp-abilities [{:label "Trash PAD Tap"
                      :cost [:credit 3 :click 1]
                      :req (req (= :corp side))
                      :effect (effect (system-msg :corp "spends [Click] and 3 [Credits] to trash PAD Tap")
                                      (trash :corp card))}]}

   "Paige Piper"
   (letfn [(pphelper [title cards]
             {:optional
              {:prompt (str "Use Paige Piper to trash copies of " title "?")
               :yes-ability {:prompt "How many would you like to trash?"
                             :choices (take (inc (count cards)) ["0" "1" "2" "3" "4" "5"])
                             :msg "shuffle their Stack"
                             :effect (req (let [target (str->int target)]
                                            (trigger-event state side :searched-stack nil)
                                            (shuffle! state :runner :deck)
                                            (doseq [c (take target cards)]
                                              (trash state side c {:unpreventable true}))
                                            (when (pos? target)
                                              (system-msg state side (str "trashes "
                                                                          (quantify target "cop" "y" "ies")
                                                                          " of " title)))))}}})]
     {:events {:runner-install {:req (req (first-event? state side :runner-install))
                                :async true
                                :effect (effect (continue-ability
                                                  (pphelper (:title target)
                                                            (->> (:deck runner)
                                                                 (filter #(= (:title %) (:title target)))
                                                                 (vec)))
                                                  card nil))}}})

   "Paparazzi"
   {:effect (req (swap! state update-in [:runner :tag :is-tagged] inc)
                 (trigger-event state :runner :runner-is-tagged true))
    :events {:pre-damage {:req (req (= target :meat)) :msg "prevent all meat damage"
                          :effect (effect (damage-prevent :meat Integer/MAX_VALUE))}}
    :leave-play (req (swap! state update-in [:runner :tag :is-tagged] dec)
                     (trigger-event state :runner :runner-is-tagged (pos? (get-in @state [:runner :tag :is-tagged]))))}

   "Patron"
   (let [ability {:prompt "Choose a server for Patron" :choices (req (conj servers "No server"))
                  :req (req (and (not (click-spent? :runner state)) (not (used-this-turn? (:cid card) state))))
                  :msg (msg "target " target)
                  :effect (req (when (not= target "No server")
                                 (update! state side (assoc card :server-target target))))}]
     {:events {:runner-turn-begins ability
               :successful-run
               {:req (req (= (zone->name (get-in @state [:run :server])) (:server-target (get-card state card))))
                :once :per-turn
                :effect (req (let [st card]
                               (swap! state assoc-in [:run :run-effect :replace-access]
                                      {:mandatory true
                                       :effect (effect (resolve-ability
                                                         {:msg "draw 2 cards instead of accessing"
                                                          :async true
                                                          :effect (effect (update! (dissoc st :server-target))
                                                                          (draw eid 2 nil))}
                                                         st nil))})))}
               :runner-turn-ends {:effect (effect (update! (dissoc card :server-target)))}}
      :abilities [ability]})

   "Paule's Cafe"
   {:abilities [{:label "Host a program or piece of hardware"
                 :cost [:click 1]
                 :choices {:req #(and (#{"Program" "Hardware"} (:type %))
                                      (in-hand? %)
                                      (runner? %))}
                 :effect (req (host state side card target))
                 :msg (msg "host " (:title target) "")}
                {:label "1[Credit]: Install hosted card"
                 :cost [:credit 1]
                 :choices {:req #(:host %)}
                 :req (req (not (empty? (:hosted card))))
                 :effect (req
                           (let [discount (if (and (= :runner (:active-player @state))
                                                   (not (get-in @state [:per-turn (:cid card)])))
                                            (->> (all-active-installed state :runner)
                                             (filter #(and (resource? %)
                                                           (has-subtype? % "Connection")
                                                           (:uniqueness %)))
                                             count
                                             -)
                                            0)]
                             (if-let [costs (can-pay? state side eid card nil (modified-install-cost state side target [:credit discount]))]
                               ;small hack to generate the correct message with runner-install
                               (do (install-cost-bonus state side [:credit (+ 1 discount)])
                                   (gain state :runner :credit 1)
                                   (runner-install state side (assoc eid :source card :source-type :runner-install) target
                                                   {:custom-message #(str (build-spend-msg % "install") (:title target) " using " (:title card))})
                                   (swap! state assoc-in [:per-turn (:cid card)] true))
                               ;refund credit for paid ability
                               (gain state :runner :credit 1))))}]}

   "Personal Workshop"
   (let [remove-counter
         {:req (req (not (empty? (:hosted card))))
          :once :per-turn
          :msg (msg "remove 1 counter from " (:title target))
          :choices {:req #(:host %)}
          :effect (req (if (not (pos? (get-counters (get-card state target) :power)))
                         (runner-install state side (dissoc target :counter) {:ignore-all-cost true})
                         (add-counter state side target :power -1)))}]
     {:flags {:drip-economy true}
      :abilities [{:label "Host a program or piece of hardware" :cost [:click 1]
                   :prompt "Select a card to host on Personal Workshop"
                   :choices {:req #(and (#{"Program" "Hardware"} (:type %))
                                        (in-hand? %)
                                        (runner? %))}
                   :effect (req (if (not (pos? (:cost target)))
                                  (runner-install state side (assoc eid :source card :source-type :runner-install) target nil)
                                  (host state side card
                                        (assoc target :counter {:power (:cost target)}))))
                   :msg (msg "host " (:title target) "")}
                  (assoc remove-counter
                         :label "Remove 1 counter from a hosted card (start of turn)"
                         :cost [:credit 1])
                  {:label "X[Credit]: Remove counters from a hosted card"
                   :choices {:req #(:host %)}
                   :req (req (not (empty? (:hosted card))))
                   :effect (req (let [paydowntarget target
                                      num-counters (get-counters (get-card state paydowntarget) :power)]
                                  (resolve-ability
                                    state side
                                    {:prompt "How many counters to remove?"
                                     :choices {:number (req (min num-counters
                                                                 (total-available-credits state :runner eid card)))}
                                     :msg (msg "remove " target " counters from " (:title paydowntarget))
                                     :effect (req (do
                                                    (lose-credits state side target)
                                                    (if (= num-counters target)
                                                      (runner-install state side (assoc eid :source card :source-type :runner-install) (dissoc paydowntarget :counter) {:ignore-all-cost true})
                                                      (add-counter state side paydowntarget :power (- target)))))}
                                    card nil)))}]
      :events {:runner-turn-begins remove-counter}})

   "Political Operative"
   {:req (req (some #{:hq} (:successful-run runner-reg)))
    :abilities [{:prompt "Select a rezzed card with a trash cost"
                 :choices {:req #(and (:trash %)
                                      (rezzed? %))}
                 :effect (effect
                           (continue-ability
                             (let [cost (modified-trash-cost state :runner target)]
                               (when (can-pay? state side eid card nil [:credit cost])
                                 {:msg (msg "trash " (:title target))
                                  :cost [:credit cost :trash]
                                  :effect (effect (trash eid target nil))}))
                             card targets))}]}

   "Power Tap"
   {:events {:pre-init-trace {:msg "gain 1 [Credits]"
                              :effect (effect (gain-credits :runner 1))}}}

   "Professional Contacts"
   {:abilities [{:cost [:click 1]
                 :msg "gain 1 [Credits] and draw 1 card"
                 :async true
                 :effect (effect (gain-credits 1)
                                 (draw eid 1 nil))}]}

   "Psych Mike"
   {:events {:successful-run-ends
             {:req (req (first-event? state side :successful-run-ends #(= :rd (first (:server (first %))))))
              :msg (msg "gain " (total-cards-accessed target :deck) " [Credits]")
              :effect (effect (gain-credits :runner (total-cards-accessed target :deck)))}}}

   "Public Sympathy"
   {:in-play [:hand-size 2]}

   "Rachel Beckman"
   (trash-when-tagged-contructor "Rachel Beckman" {:in-play [:click-per-turn 1]})

   "Raymond Flint"
   {:events {:corp-gain-bad-publicity
             {:effect (req (wait-for
                             ;; manually trigger the pre-access event to alert Nerve Agent.
                             (trigger-event-sync state side :pre-access :hq)
                             (let [from-hq (access-count state side :hq-access)
                                   ;; see note in Gang Sign
                                   already-accessed (set (get-in @state [:corp :servers :hq :content]))
                                   ability (access-helper-hq state from-hq already-accessed)]
                               (resolve-ability state side ability card nil)))) }}
    :abilities [{:msg "expose 1 card"
                 :label "Expose 1 installed card"
                 :choices {:req installed?}
                 :async true
                 :cost [:trash]
                 :effect (effect (expose eid target))}]}

   "Reclaim"
   {:abilities
    [{:label "Install a program, piece of hardware, or virtual resource from your Heap"
      :cost [:click 1 :trash :trash-from-hand]
      :effect
      (effect
        (continue-ability
          {:prompt "Choose a card to install"
           :choices (req (conj (vec (sort-by
                                      :title
                                      (filter #(and (or (program? %)
                                                        (hardware? %)
                                                        (and (resource? %)
                                                             (has-subtype? % "Virtual")))
                                                    (can-pay? state :runner eid card nil (:cost %)))
                                              (:discard runner))))
                               "No install"))
           :msg (msg (if (= target "No install")
                       (str "search the heap, but does not find anything to install")
                       (str "install " (:title target) " from the heap")))
           :async true
           :effect (req (when (not= target "No install")
                          (runner-install state :runner (assoc eid :source card :source-type :runner-install) target nil)))}
          card nil))}]}

   "Rogue Trading"
   {:data {:counter {:credit 18}}
    :abilities [{:cost [:click 2]
                 :msg "gain 6 [Credits] and take 1 tag"
                 :effect (req (let [credits (min 6 (get-counters card :credit))]
                                (add-counter state side card :credit (- credits))
                                (gain-credits state :runner 6))
                              (when (not (pos? (get-counters (get-card state card) :credit)))
                                (trash state :runner card {:unpreventable true}))
                              (gain-tags state :runner eid 1))}]}

   "Rolodex"
   {:async true
    :msg "look at the top 5 cards of their Stack"
    :effect (req (show-wait-prompt state :corp "Runner to rearrange the top cards of their Stack")
                 (let [from (take 5 (:deck runner))]
                   (if (pos? (count from))
                     (continue-ability
                       state side
                       (reorder-choice :runner :corp from '() (count from) from)
                       card nil)
                     (do (clear-wait-prompt state :corp)
                         (effect-completed state side eid)))))
    :trash-effect {:effect (effect (system-msg :runner
                                               (str "trashes "
                                                    (join ", " (map :title (take 3 (:deck runner))))
                                                    " from their Stack due to Rolodex being trashed"))
                                   (mill :runner 3))}}

   "Rosetta 2.0"
   (let [find-rfg (fn [state card]
                    (first (filter #(= (:cid card) (get-in % [:persistent :from-cid])) (get-in @state [:runner :rfg]))))]
     {:abilities [{:req (req (not (install-locked? state side)))
                   :async true
                   :cost [:click 1 :rfg-program 1]
                   :prompt "Choose a non-virus program to install"
                   :msg (msg "search the stack"
                             (if (= target "No install")
                               ", but does not find a program to install"
                               (str "and install " (:title target)
                                    ", lowering its cost by " (:cost (find-rfg state card)))))
                   :choices (req (conj (vec (sort-by :title (filter #(and (program? %)
                                                                          (not (has-subtype? % "Virus")))
                                                                    (:deck runner))))
                                       "No install"))
                   :effect (req (trigger-event state side :searched-stack nil)
                                (shuffle! state side :deck)
                                (when (not= target "No install")
                                  (install-cost-bonus state side [:credit (- (:cost (find-rfg state card)))])
                                  (runner-install state side (make-eid state {:source card :source-type :runner-install}) target nil))
                                (when-let [c (find-rfg state card)]
                                  (update! state side (dissoc-in card [:persistent :from-cid]))))}]})

   "Sacrificial Clone"
   {:interactions {:prevent [{:type #{:net :brain :meat}
                              :req (req true)}]}
    :abilities [{:cost [:trash]
                 :effect (req (doseq [c (concat (get-in runner [:rig :hardware])
                                                (filter #(not (has-subtype? % "Virtual"))
                                                        (get-in runner [:rig :resource]))
                                                (:hand runner))]
                                (trash state side c))
                              (lose-credits state side :all)
                              (lose-tags state side :all)
                              (lose state side :run-credit :all)
                              (damage-prevent state side :net Integer/MAX_VALUE)
                              (damage-prevent state side :meat Integer/MAX_VALUE)
                              (damage-prevent state side :brain Integer/MAX_VALUE))}]}

   "Sacrificial Construct"
   {:interactions {:prevent [{:type #{:trash-program :trash-hardware}
                              :req (req true)}]}
    :abilities [{:cost [:trash]
                 :effect (effect (trash-prevent :program 1)
                                 (trash-prevent :hardware 1))}]}

   "Safety First"
   {:in-play [:hand-size -2]
    :events {:runner-turn-ends
             {:async true
              :effect (req (if (< (count (:hand runner)) (hand-size state :runner))
                             (do (system-msg state :runner (str "uses " (:title card) " to draw a card"))
                                 (draw state :runner eid 1 nil))
                             (effect-completed state :runner eid)))}}}

   "Salsette Slums"
   {:interactions
    {:access-ability
     {:label "Remove card from game"
      :req (req (and (not (get-in @state [:per-turn (:cid card)]))
                     (:trash target)
                     (can-pay? state :runner {:source card :source-type :ability}
                               card (:title target) [:credit (trash-cost state side target)])))
      :once :per-turn
      :async true
      :trash? false
      :effect (req (let [trash-cost (trash-cost state side target)]
                     (wait-for (pay-sync state side (make-eid state eid) card [:credit trash-cost])
                               (move state :corp target :rfg)
                               (system-msg state side
                                           (str "pay " trash-cost
                                                " [Credits] and remove " (:title target)
                                                " from the game"))
                               (effect-completed state side eid))))}}}

   "Salvaged Vanadis Armory"
   {:events {:damage
             {:effect (req (show-wait-prompt state :corp "Runner to use Salvaged Vanadis Armory")
                           (resolve-ability
                             state :runner
                             {:optional
                              {:prompt "Use Salvaged Vanadis Armory?"
                               :yes-ability {:msg (msg "force the Corp to trash the top "
                                                       (get-turn-damage state :runner)
                                                       " cards of R&D and trash itself")
                                             :effect (effect (mill :corp (get-turn-damage state :runner))
                                                             (clear-wait-prompt :corp)
                                                             (trash card {:unpreventable true}))}
                               :no-ability {:effect (effect (clear-wait-prompt :corp))}}}
                             card nil))}}}

   "Same Old Thing"
   {:abilities [{:cost [:click 2 :trash]
                 :req (req (and (not (seq (get-in @state [:runner :locked :discard])))
                                (pos? (count (filter event? (:discard runner))))))
                 :prompt "Select an event to play"
                 :msg (msg "play " (:title target))
                 :show-discard true
                 :choices {:req #(and (event? %)
                                      (in-discard? %))}
                 :effect (effect (play-instant target))}]}

   "Scrubber"
   {:recurring 2
    :interactions {:pay-credits {:req (req (and (= :runner-trash-corp-cards (:source-type eid))
                                                (corp? target)))
                                 :type :recurring}}}

   "Security Testing"
   (let [ability {:prompt "Choose a server for Security Testing"
                  :choices (req (conj servers "No server"))
                  :msg (msg "target " target)
                  :req (req (and (not (click-spent? :runner state))
                                 (not (used-this-turn? (:cid card) state))))
                  :effect (req (when (not= target "No server")
                                 (update! state side (assoc card :server-target target))))}]
     {:events {:runner-turn-begins ability
               :successful-run
               {:req (req (= (zone->name (get-in @state [:run :server]))
                             (:server-target (get-card state card))))
                :once :per-turn
                :silent (req true)
                :effect (req (let [st card]
                               (swap! state assoc-in [:run :run-effect]
                                      {:card st
                                       :replace-access
                                       {:mandatory true
                                        :effect (effect (continue-ability
                                                          {:msg "gain 2 [Credits] instead of accessing"
                                                           :effect (effect (gain-credits 2)
                                                                           (update! (dissoc st :server-target)))}
                                                          st nil))}})))}
               :runner-turn-ends {:effect (effect (update! (dissoc card :server-target)))}}
      :abilities [ability]})

   "Slipstream"
   {:implementation "Use Slipstream before hitting Continue to pass current ice"
    :abilities [{:req (req (:run @state))
                 :effect (req (let [ice-pos  (get-in @state [:run :position])]
                                (resolve-ability
                                  state side
                                  {:prompt (msg "Choose a piece of ICE protecting a central server at the same position as " (:title current-ice))
                                   :choices {:req #(and (is-central? (second (:zone %)))
                                                        (ice? %)
                                                        (= ice-pos (inc (ice-index state %))))}
                                   :msg (msg "approach " (card-str state target))
                                   :effect (req (let [dest (second (:zone target))]
                                                  (swap! state update-in [:run]
                                                         #(assoc % :position ice-pos :server [dest]))
                                                  (trash state side card)))}
                                  card nil)))}]}

   "Spoilers"
   {:events {:agenda-scored {:interactive (req true)
                             :msg "trash the top card of R&D"
                             :effect (effect (mill :corp))}}}

   "Starlight Crusade Funding"
   {:msg "ignore additional costs on Double events"
    :effect (req (swap! state assoc-in [:runner :register :double-ignore-additional] true))
    :events {:runner-turn-begins
             {:msg "lose [Click] and ignore additional costs on Double events"
              :effect (req (lose state :runner :click 1)
                           (swap! state assoc-in [:runner :register :double-ignore-additional] true))}}
    :leave-play (req (swap! state update-in [:runner :register] dissoc :double-ignore-additional))}

   "Stim Dealer"
   {:events {:runner-turn-begins
             {:effect (req (if (>= (get-counters card :power) 2)
                             (do (add-counter state side card :power (- (get-counters card :power)))
                                 (damage state side eid :brain 1 {:unpreventable true :card card})
                                 (system-msg state side "takes 1 brain damage from Stim Dealer"))
                             (do (add-counter state side card :power 1)
                                 (gain state side :click 1)
                                 (system-msg state side "uses Stim Dealer to gain [Click]"))))}}}

   "Street Magic"
   (letfn [(runner-break [unbroken-subs]
             {:prompt "Resolve a subroutine"
              :choices unbroken-subs
              :effect (req (let [sub (first (filter #(and (not (:broken %))
                                                          (= target (make-label (:sub-effect %))))
                                                    (:subroutines current-ice)))]
                             (wait-for (resolve-ability state side (make-eid state {:source-type :subroutine})
                                                        (:sub-effect sub) current-ice nil)
                                       (if (and (:run @state)
                                                (not (:ended (:run @state)))
                                                (next unbroken-subs))
                                         (continue-ability
                                           state side
                                           (runner-break (remove-once #(= target %) unbroken-subs))
                                           card nil)
                                         (effect-completed state side eid)))))})]
     {:abilities [{:implementation "Effect is manually triggered"
                   :req (req (pos? (count (remove :broken (:subroutines current-ice)))))
                   :async true
                   :msg (msg "select the order the unbroken subroutines on "
                          (:title current-ice) " resolve")
                   :effect (effect
                             (continue-ability
                               (let [unbroken-subs (unbroken-subroutines-choice current-ice)]
                                 (runner-break unbroken-subs))
                               card nil))}]})

   "Street Peddler"
   {:interactive (req (some #(card-flag? % :runner-install-draw true) (all-active state :runner)))
    :effect (req (doseq [c (take 3 (:deck runner))]
                   (host state side (get-card state card) c {:facedown true})))
    :abilities [{:req (req (not (install-locked? state side)))
                 :prompt "Choose a card on Street Peddler to install"
                 :choices (req (cancellable (filter #(and (not (event? %))
                                                          (runner-can-install? state side % nil)
                                                          (can-pay? state side eid card nil (modified-install-cost state side % [:credit -1])))
                                                    (:hosted card))))
                 :msg (msg "install " (:title target) " lowering its install cost by 1 [Credits]")
                 :effect (req
                           (when (can-pay? state side eid card nil (modified-install-cost state side target [:credit -1]))
                             (install-cost-bonus state side [:credit -1])
                             (trash state side (update-in card [:hosted]
                                                          (fn [coll]
                                                            (remove-once #(same-card? % target) coll)))
                                    {:cause :ability-cost})
                             (runner-install state side (assoc eid :source card :source-type :runner-install) (dissoc target :facedown) nil)))}]}

   "Symmetrical Visage"
   {:events {:runner-click-draw {:req (req (genetics-trigger? state side :runner-click-draw))
                                 :msg "gain 1 [Credits]"
                                 :effect (effect (gain-credits 1))}}}

   "Synthetic Blood"
   {:events {:damage {:req (req (genetics-trigger? state side :damage))
                      :msg "draw 1 card"
                      :async true
                      :effect (effect (draw :runner eid 1 nil))}}}

   "Tallie Perrault"
   {:abilities [{:label "Draw 1 card for each Corp bad publicity"
                 :async true
                 :cost [:trash]
                 :effect (effect (draw eid (count-bad-pub state) nil))
                 :msg (msg "draw " (count-bad-pub state) " cards")}]
    :events {:play-operation
             {:req (req (or (has-subtype? target "Black Ops")
                            (has-subtype? target "Gray Ops")))
              :effect (req (show-wait-prompt state :corp "Runner to use Tallie Perrault")
                           (resolve-ability
                             state :runner
                             {:optional
                              {:prompt "Use Tallie Perrault to give the Corp 1 bad publicity and take 1 tag?"
                               :player :runner
                               :yes-ability {:msg "give the Corp 1 bad publicity and take 1 tag"
                                             :async true
                                             :effect (effect (gain-bad-publicity :corp 1)
                                                             (gain-tags :runner eid 1)
                                                             (clear-wait-prompt :corp))}
                               :no-ability {:effect (effect (clear-wait-prompt :corp))}}}
                             card nil))}}}

   "Tech Trader"
   {:events {:runner-trash {:req (req (and (= side :runner) (= (second targets) :ability-cost)))
                            :msg "gain 1 [Credits]"
                            :effect (effect (gain-credits 1))}}}

   "Technical Writer"
   {:events {:runner-install {:silent (req true)
                              :req (req (some #(= % (:type target)) '("Hardware" "Program")))
                              :effect (effect (add-counter :runner card :credit 1)
                                              (system-msg (str "places 1 [Credits] on Technical Writer")))}}
    :abilities [{:cost [:click 1 :trash]
                 :msg (msg "gain " (get-counters card :credit) " [Credits]")
                 :effect (effect (gain-credits (get-counters card :credit)))}]}

   "Temple of the Liberated Mind"
   {:abilities [{:cost [:click 1]
                 :label "Place 1 power counter"
                 :msg "place 1 power counter on it"
                 :effect (effect (add-counter card :power 1))}
                {:label "Gain [Click]"
                 :cost [:power 1]
                 :req (req (= (:active-player @state) :runner))
                 :msg "gain [Click]" :once :per-turn
                 :effect (effect (gain :click 1))}]}

   "Temüjin Contract"
   {:data {:counter {:credit 20}}
    :prompt "Choose a server for Temüjin Contract"
    :choices (req servers)
    :msg (msg "target " target)
    :req (req (not (:server-target card)))
    :effect (effect (update! (assoc card :server-target target)))
    :events {:successful-run
             {:req (req (= (zone->name (get-in @state [:run :server])) (:server-target (get-card state card))))
              :msg (msg "gain " (min 4 (get-counters card :credit)) " [Credits]")
              :effect (req (let [credits (min 4 (get-counters card :credit))]
                             (add-counter state side card :credit (- credits))
                             (gain-credits state side credits))
                           (when (not (pos? (get-counters (get-card state card) :credit)))
                             (trash state side card {:unpreventable true})))}}}

   "The Archivist"
   {:in-play [:link 1]
    :events {:agenda-scored {:req (req (or (has-subtype? target "Initiative")
                                           (has-subtype? target "Security")))
                             :interactive (req true)
                             :async true
                             :msg "force the Corp to initiate a trace"
                             :label "Trace 1 - If unsuccessful, take 1 bad publicity"
                             :trace {:base 1
                                     :unsuccessful
                                     {:effect (effect (gain-bad-publicity :corp 1)
                                                      (system-msg :corp (str "takes 1 bad publicity")))}}}}}

   "The Artist"
   {:abilities [{:cost [:click 1]
                 :label "Gain 2 [Credits]"
                 :msg "gain 2 [Credits]"
                 :once :per-turn
                 :once-key :artist-credits
                 :effect (effect (gain-credits 2))}
                {:cost [:click 1]
                 :label "Install a program of piece of hardware"
                 :prompt "Select a program or piece of hardware to install from your Grip"
                 :choices {:req #(and (or (hardware? %)
                                          (program? %))
                                      (in-hand? %))}
                 :once :per-turn
                 :once-key :artist-install
                 :effect (effect (install-cost-bonus [:credit -1])
                                 (runner-install (assoc eid :source card :source-type :runner-install) target {:no-msg true}))
                 :msg (msg "install " (:title target) ", lowering its cost by 1 [Credits]")}]}

   "The Black File"
   {:msg "prevent the Corp from winning the game unless they are flatlined"
    :effect (req (swap! state assoc-in [:corp :cannot-win-on-points] true))
    :events {:runner-turn-begins
             {:effect (req (if (>= (get-counters card :power) 2)
                             (do (move state side (dissoc card :counter) :rfg)
                                 (swap! state update-in [:corp] dissoc :cannot-win-on-points)
                                 (system-msg state side "removes The Black File from the game")
                                 (gain-agenda-point state :corp 0))
                             (add-counter state side card :power 1)))}}
    :trash-effect {:effect (req (swap! state update-in [:corp] dissoc :cannot-win-on-points)
                                (gain-agenda-point state :corp 0))}
    :leave-play (req (swap! state update-in [:corp] dissoc :cannot-win-on-points)
                     (gain-agenda-point state :corp 0))}

   "The Class Act"
   (let [draw-ability {:req (req (= :this-turn (installed? card)))
                       :async true
                       :msg "draw 4 cards"
                       :effect (effect (draw :runner eid 4 nil))}]
     {:events {:corp-turn-ends draw-ability
               :runner-turn-ends draw-ability
               :pre-runner-draw
               {:msg "draw 1 additional card"
                ;; The req catches draw events that happened before The Class Act was installed
                :req (req (first-event? state :runner :pre-runner-draw))
                :async true
                :interactive (req true)
                :once :per-turn
                :effect (req (if (zero? (count (get-in @state [:runner :deck])))
                               (effect-completed state side eid)
                               (let [n (+ target (get-in @state [:bonus :draw] 0))
                                     to-draw (take (inc n) (:deck (:runner @state)))]
                                 (show-wait-prompt state :corp "Runner to use The Class Act")
                                 (continue-ability
                                   state :runner
                                   {:prompt "Select 1 card to add to the bottom of the stack"
                                    :msg "add 1 card to the bottom of the Stack"
                                    :choices to-draw
                                    :effect (effect (move target :deck)
                                                    (clear-wait-prompt :corp)
                                                    (effect-completed eid))}
                                   card nil))))}}})

   "The Helpful AI"
   {:in-play [:link 1]
    :abilities [{:msg (msg "give +2 strength to " (:title target))
                 :choices {:req #(and (has-subtype? % "Icebreaker")
                                      (installed? %))}
                 ; :cost [:trash]
                 :effect (effect (update! (assoc card :hai-target target))
                                 (trash (get-card state card) {:cause :ability-cost})
                                 (update-breaker-strength target))}]
    :events {:runner-turn-ends nil :corp-turn-ends nil :pre-breaker-strength nil}
    :trash-effect {:effect
                   (effect (register-events
                             (let [hai {:effect (effect (unregister-events card)
                                                        (update! (dissoc card :hai-target))
                                                        (update-breaker-strength (:hai-target card)))}]
                               {:runner-turn-ends hai :corp-turn-ends hai
                                :pre-breaker-strength {:req (req (same-card? target (:hai-target card)))
                                                       :effect (effect (breaker-strength-bonus 2))}}) card))}}

   "The Nihilist"
   (let [has-2-virus-tokens? (req (<= 2 (number-of-virus-counters state)))
         corp-choice {:optional {:player :corp
                                 :prompt "Trash the top card of R&D to prevent the Runner drawing 2 cards?"
                                 :async true
                                 :yes-ability {:effect (effect (clear-wait-prompt :runner)
                                                               (system-msg :corp "trashes the top card of R&D to prevent the Runner drawing 2 cards")
                                                               (mill :corp)
                                                               (effect-completed eid))}
                                 :no-ability {:async true
                                              :effect (effect (clear-wait-prompt :runner)
                                                              (system-msg :runner "draw 2 cards")
                                                              (draw :runner eid 2 nil))}}}
         maybe-spend-2 {:prompt "Spend 2 virus counters on The Nihilist?"
                        :async true
                        :yes-ability {:effect (req (wait-for (resolve-ability state side (pick-virus-counters-to-spend 2) card nil)
                                                             (if (:number async-result)
                                                               (do (system-msg state side (str "spends " (:msg async-result) " on The Nihilist"))
                                                                   (show-wait-prompt state :runner "Corp to decide")
                                                                   (continue-ability state side corp-choice card nil))
                                                               (effect-completed state side eid))))}}]
     {:events {:runner-turn-begins {:interactive (req true)
                                    :req has-2-virus-tokens?
                                    :optional maybe-spend-2}
               :runner-install {:msg "add 2 virus tokens to The Nihilist"
                                :effect (effect (add-counter card :virus 2))
                                :req (req (has-subtype? target "Virus"))
                                :once :per-turn}}})

   "The Shadow Net"
   (letfn [(events [runner] (filter #(and (event? %) (not (has-subtype? % "Priority"))) (:discard runner)))]
     {:abilities [{:cost [:click 1 :forfeit]
                   :req (req (pos? (count (events runner))))
                   :label "Play an event from your Heap, ignoring all costs"
                   :prompt "Choose an event to play"
                   :msg (msg "play " (:title target) " from the Heap, ignoring all costs")
                   :choices (req (cancellable (events runner) :sorted))
                   :effect (effect (play-instant nil target {:ignore-cost true}))}]})

   "The Source"
   {:effect (effect (update-all-advancement-costs))
    :leave-play (effect (update-all-advancement-costs))
    :events {:agenda-scored {:effect (effect (trash card))}
             :agenda-stolen {:effect (effect (trash card))}
             :pre-advancement-cost {:effect (effect (advancement-cost-bonus 1))}
             :pre-steal-cost {:effect (effect (steal-cost-bonus [:credit 3]))}}}

   "The Supplier"
   (let [ability {:label "Install a hosted card (start of turn)"
                  :prompt "Choose a card hosted on The Supplier to install"
                  :req (req (some #(can-pay? state side eid card nil (modified-install-cost state side % [:credit -2]))
                                  (:hosted card)))
                  :choices {:req #(and (= "The Supplier" (:title (:host %)))
                                       (runner? %))}
                  :once :per-turn
                  :effect (req
                            (runner-can-install? state side target nil)
                            (when (and (can-pay? state side eid card nil (modified-install-cost state side target [:credit -2]))
                                       (not (and (:uniqueness target) (in-play? state target))))
                              (install-cost-bonus state side [:credit -2])
                              (runner-install state side (assoc eid :source card :source-type :runner-install) target nil)
                              (system-msg state side (str "uses The Supplier to install " (:title target) " lowering its install cost by 2"))
                              (update! state side (-> card
                                                      (assoc :supplier-installed (:cid target))
                                                      (update-in [:hosted]
                                                                 (fn [coll]
                                                                   (remove-once #(same-card? % target) coll)))))))}]
     {:flags {:drip-economy true}  ; not technically drip economy, but has an interaction with Drug Dealer
      :abilities [{:label "Host a resource or piece of hardware" :cost [:click 1]
                   :prompt "Select a card to host on The Supplier"
                   :choices {:req #(and (#{"Resource" "Hardware"} (:type %))
                                        (in-hand? %))}
                   :effect (effect (host card target)) :msg (msg "host " (:title target) "")}
                  ability]
      ; A card installed by The Supplier is ineligible to receive the turn-begins event for this turn.
      :suppress {:runner-turn-begins {:req (req (= (:cid target) (:supplier-installed (get-card state card))))}}
      :events {:runner-turn-begins ability
               :runner-turn-ends {:req (req (:supplier-installed card))
                                  :effect (effect (update! (dissoc card :supplier-installed)))}}})

   "The Turning Wheel"
   (let [ttw-ab (fn [m s]
                  {:label (str "Access an additional card in " m)
                   :cost [:power 2]
                   :req (req run)
                   :msg (msg "access 1 additional card from " m " for the remainder of the run")
                   :effect (req (access-bonus state side s 1))})]
     {:events {:agenda-stolen {:effect (effect (update! (assoc card :agenda-stolen true)))
                               :silent (req true)}
               :run-ends {:effect (req (when (and (not (:agenda-stolen card))
                                                  (#{:hq :rd} target))
                                         (add-counter state side card :power 1)
                                         (system-msg state :runner (str "places a power counter on " (:title card))))
                                       (update! state side (dissoc (get-card state card) :agenda-stolen)))
                          :silent (req true)}}
      :abilities [(ttw-ab "R&D" :rd)
                  (ttw-ab "HQ" :hq)]})

   "Theophilius Bagbiter"
   {:effect (req (lose-credits state :runner :all)
                 (lose state :runner :run-credit :all)
                 (swap! state assoc-in [:runner :hand-size :base] 0)
                 (add-watch state :theophilius-bagbiter
                            (fn [k ref old new]
                              (let [credit (get-in new [:runner :credit])]
                                (when (not= (get-in old [:runner :credit]) credit)
                                  (swap! ref assoc-in [:runner :hand-size :base] credit))))))
    :leave-play (req (remove-watch state :theophilius-bagbiter)
                     (swap! state assoc-in [:runner :hand-size :base] 5))}

   "Thunder Art Gallery"
   (let [first-event-check (fn [state fn1 fn2] (and (fn1 state :runner :runner-lose-tag #(= :runner (second %)))
                                                    (fn2 state :runner :runner-prevent (fn [t] (seq (filter #(some #{:tag} %) t))))))
         ability {:choices {:req #(and (runner? %)
                                       (in-hand? %)
                                       (not (event? %)))}
                  :async true
                  :prompt (msg "Select a card to install with Thunder Art Gallery")
                  :effect (req (if (and (runner-can-install? state side target)
                                        (can-pay? state side (merge eid {:source card
                                                                         :source-type :runner-install}) target nil
                                                  (install-cost state side target [:credit (dec (:cost target))])))
                                 (do (install-cost-bonus state side [:credit -1])
                                     (system-msg state side "uses Thunder Art Gallery to install a card")
                                     (runner-install state side (merge eid {:source card
                                                                            :source-type :runner-install}) target nil))
                                 (effect-completed state side eid)))
                  :cancel-effect (effect (effect-completed eid))}]
     {:events {:runner-lose-tag (assoc ability :req (req (and (first-event-check state first-event? no-event?) (= side :runner))))
               :runner-prevent (assoc ability :req (req (and (first-event-check state no-event? first-event?) (seq (filter #(some #{:tag} %) targets)))))}})

   "Trickster Taka"
   (assoc
     (companion-builder
       ;; companion-builder: ability-req
       (req (and (pos? (get-counters (get-card state card) :credit))
                 run
                 (not (:successful run))
                 (not (:unsuccessful run))))
       ;; companion-builder: turn-ends-effect
       (effect (show-wait-prompt :corp "Runner to take decision on Trickster Taka")
               (continue-ability
                 {:prompt "Take 1 tag or trash Trickster Taka?"
                  :choices ["Take 1 tag" "Trash"]
                  :player :runner
                  :async true
                  :effect (req (clear-wait-prompt state :corp)
                               (if (= target "Trash")
                                 (do
                                   (trash state :runner card)
                                   (system-msg state :runner "trashes Trickster Taka")
                                   (effect-completed state side eid))
                                 (do
                                   (system-msg state :runner "takes 1 tag to avoid trashing Trickster Taka")
                                   (gain-tags state :runner eid 1))))}
                 card nil))
       ;; companion-builder: ability
       {:msg "take 1 [Credits]"
        :async true
        :effect (effect (add-counter card :credit -1)
<<<<<<< HEAD
                        (trigger-event :spent-stealth-credit card)
                        (gain-credits 1))})
     ;; assoc: arguments
=======
                        (gain-credits 1)
                        (trigger-event-sync eid :spent-stealth-credit card))})
>>>>>>> dc02aa0a
     :interactions {:pay-credits {:req (req (and (= :ability (:source-type eid))
                                                 (program? target)
                                                 run))
                                  :type :credit}})

   "Tri-maf Contact"
   {:abilities [{:cost [:click 1] :msg "gain 2 [Credits]" :once :per-turn
                 :effect (effect (gain-credits 2))}]
    :trash-effect {:effect (effect (damage eid :meat 3 {:unboostable true :card card}))}}

   "Tyson Observatory"
   {:abilities [{:prompt "Choose a piece of Hardware" :msg (msg "add " (:title target) " to their Grip")
                 :choices (req (cancellable (filter hardware? (:deck runner)) :sorted))
                 :cost [:click 2]
                 :effect (effect (trigger-event :searched-stack nil)
                                 (shuffle! :deck)
                                 (move target :hand))}]}

   "Underworld Contact"
   (let [ability {:label "Gain 1 [Credits] (start of turn)"
                  :once :per-turn
                  :effect (req (when (and (>= (:link runner) 2)
                                          (:runner-phase-12 @state))
                                 (system-msg state :runner (str "uses " (:title card) " to gain 1 [Credits]"))
                                 (gain-credits state :runner 1)))}]
     {:flags {:drip-economy true}
      :abilities [ability]
      :events {:runner-turn-begins ability}})

   "Utopia Shard"
   (shard-constructor :hq "force the Corp to discard 2 cards from HQ at random"
                      (effect (trash-cards :corp (take 2 (shuffle (:hand corp))))))

   "Virus Breeding Ground"
   {:events {:runner-turn-begins {:effect (effect (add-counter card :virus 1))}}
    :abilities [{:cost [:click 1]
                 :req (req (pos? (get-counters card :virus)))
                 :effect (req (resolve-ability
                                state side
                                {:msg (msg "move 1 virus counter to " (:title target))
                                 :choices {:req #(pos? (get-virus-counters state %))}
                                 :effect (req (add-counter state side card :virus -1)
                                              (add-counter state side target :virus 1))}
                                card nil))}]}

   "Wasteland"
   {:events {:runner-trash {:req (req (and (first-installed-trash-own? state :runner)
                                           (installed? target)
                                           (= (:side target) "Runner")))
                            :effect (effect (gain-credits 1))
                            :msg "gain 1 [Credits]"}}}

   "Whistleblower"
   (letfn [(steal-events [named-agenda]
             {:run-ends {:effect (effect (unregister-events card {:events {:access nil
                                                                           :run-ends nil}}))}
              :access {:req (req (= (:title target) named-agenda))
                       :once :per-run
                       :async true
                       :effect (effect (steal eid target))}})]
     {:events {:successful-run {:optional {:autoresolve (get-autoresolve :auto-name-agenda)
                                           :prompt "Trash Whistleblower to name an agenda?"
                                           :yes-ability {:prompt "Name an agenda"
                                                         :choices {:card-title (req (and (corp? target)
                                                                                         (agenda? target)))}
                                                         :effect (effect (system-msg (str "trashes " (:title card)
                                                                                          " to name " (:title target)))
                                                                         (register-events (steal-events target)
                                                                                          (dissoc card :zone))
                                                                         (trash eid card {:unpreventable true
                                                                                          :cause :ability-cost}))}}}}
      :abilities [(set-autoresolve :auto-name-agenda "Whistleblower's ability")]})

   "Wireless Net Pavilion"
   {:effect (effect (trash-resource-bonus -2))
    :leave-play (effect (trash-resource-bonus 2))
    :implementation "Errata from FAQ 3.0.1: should be unique"}

   "Woman in the Red Dress"
   (let [ability {:msg (msg "reveal " (:title (first (:deck corp))) " on the top of R&D")
                  :label "Reveal the top card of R&D (start of turn)"
                  :once :per-turn
                  :req (req (:runner-phase-12 @state))
                  :effect (effect (reveal (:title (first (:deck corp))))
                                  (show-wait-prompt :runner "Corp to decide whether or not to draw with Woman in the Red Dress")
                                  (resolve-ability
                                    {:optional
                                     {:player :corp
                                      :prompt (msg "Draw " (:title (first (:deck corp))) "?")
                                      :yes-ability {:effect (effect (clear-wait-prompt :runner)
                                                                    (system-msg (str "draws " (:title (first (:deck corp)))))
                                                                    (draw))}
                                      :no-ability {:effect (effect (clear-wait-prompt :runner)
                                                                   (system-msg "doesn't draw with Woman in the Red Dress"))}}}
                                    card nil))}]
     {:events {:runner-turn-begins ability}
      :abilities [ability]})

   "Wyldside"
   {:flags {:runner-turn-draw true
            :runner-phase-12 (req (< 1 (count (filter #(card-flag? % :runner-turn-draw true)
                                                      (cons (get-in @state [:runner :identity])
                                                            (all-active-installed state :runner))))))}
    :events {:runner-turn-begins {:async true
                                  :effect (req (lose state side :click 1)
                                               (if (get-in @state [:per-turn (:cid card)])
                                                 (effect-completed state side eid)
                                                 (do (system-msg state side "uses Wyldside to draw 2 cards and lose [Click]")
                                                     (draw state side eid 2 nil))))}}
    :abilities [{:msg "draw 2 cards and lose [Click]"
                 :once :per-turn
                 :async true
                 :effect (effect (draw eid 2 nil))}]}

   "Xanadu"
   {:events {:pre-rez-cost {:req (req (ice? target))
                            :effect (effect (rez-cost-bonus 1))}}}

   "Zona Sul Shipping"
   (trash-when-tagged-contructor
     "Zona Sul Shipping"
     {:events {:runner-turn-begins {:effect (effect (add-counter card :credit 1))}}
      :abilities [{:cost [:click 1]
                   :msg (msg "gain " (get-counters card :credit) " [Credits]")
                   :label "Take all credits"
                   :effect (effect (gain-credits (get-counters card :credit))
                                   (add-counter card :credit
                                                (- (get-counters card :credit))))}]})})<|MERGE_RESOLUTION|>--- conflicted
+++ resolved
@@ -2460,14 +2460,9 @@
        {:msg "take 1 [Credits]"
         :async true
         :effect (effect (add-counter card :credit -1)
-<<<<<<< HEAD
-                        (trigger-event :spent-stealth-credit card)
-                        (gain-credits 1))})
-     ;; assoc: arguments
-=======
                         (gain-credits 1)
                         (trigger-event-sync eid :spent-stealth-credit card))})
->>>>>>> dc02aa0a
+     ;; assoc: arguments
      :interactions {:pay-credits {:req (req (and (= :ability (:source-type eid))
                                                  (program? target)
                                                  run))
