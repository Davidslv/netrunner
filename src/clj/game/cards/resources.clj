(ns game.cards.resources
  (:require [game.core :refer :all]
            [game.utils :refer :all]
            [game.macros :refer [effect req msg wait-for continue-ability]]
            [clojure.string :refer [split-lines split join lower-case includes? starts-with?]]
            [clojure.stacktrace :refer [print-stack-trace]]
<<<<<<< HEAD
            [jinteki.utils :refer [str->int other-side is-tagged? count-tags INFINITY has-subtype?]]
=======
            [jinteki.utils :refer [str->int other-side is-tagged? count-tags INFINITY]]
>>>>>>> b08c26fc
            [jinteki.cards :refer [all-cards]]))

(defn- genetics-trigger?
  "Returns true if Genetics card should trigger - does not work with Adjusted Chronotype"
  [state side event]
  (or (first-event? state side event)
      (and (has-flag? state side :persistent :genetics-trigger-twice)
           (second-event? state side event))))

(defn- shard-constructor
  "Function for constructing a Shard card"
  ([target-server message effect-fn] (shard-constructor target-server message nil effect-fn))
  ([target-server message ability-options effect-fn]
   (letfn [(can-install-shard? [state run] (and run
                                                (= (:server run) [target-server])
                                                (zero? (:position run))
                                                (not (:access @state))))]
     {:implementation "Click Shard to install when last ICE is passed, but before hitting Successful Run button"
      :abilities [(merge {:effect (effect (trash card {:cause :ability-cost}) (effect-fn eid card target))
                          :msg message}
                         ability-options)]
      :install-cost-bonus (req (when (can-install-shard? state run)
                                 [:credit (- INFINITY)
                                  :click -1]))
      :effect (req (when (can-install-shard? state run)
                     (wait-for (register-successful-run state side (:server run))
                               (do (clear-wait-prompt state :corp)
                                   (swap! state update-in [:runner :prompt] rest)
                                   (handle-end-run state side)))))})))

(defn- trash-when-tagged-contructor
  "Constructor for a 'trash when tagged' card. Does not overwrite `:effect` key."
  [name definition]
  (let [trash-effect {:effect (req (when tagged
                                     (trash state :runner card {:unpreventable true})
                                     (system-msg state :runner (str "trashes " name " for being tagged"))))}
        definition (-> definition
                       (update :events merge {:runner-gain-tag trash-effect
                                              :runner-is-tagged trash-effect})
                       (assoc :reactivate trash-effect))]
    ;; Add an effect only if there is none in the map
    (merge trash-effect definition)))

;;; Card definitions
(def card-definitions
  {"Aaron Marrón"
   (let [am {:effect (effect (add-counter card :power 2)
                             (system-msg :runner (str "places 2 power counters on Aaron Marrón")))}]
     {:abilities [{:counter-cost [:power 1]
                   :msg "remove 1 tag and draw 1 card"
                   :effect (effect (lose-tags 1) (draw))}]
      :events {:agenda-scored am :agenda-stolen am}})

   "Access to Globalsec"
   {:in-play [:link 1]}

   "Activist Support"
   {:events
    {:corp-turn-begins {:async true
                        :effect (req (if (zero? (count-tags state))
                                       (do (gain-tags state :runner eid 1)
                                           (system-msg state :runner (str "uses " (:title card) " to take 1 tag")))
                                       (effect-completed state :runner eid)))}
     :runner-turn-begins {:async true
                          :effect (req (if (not has-bad-pub)
                                         (do (gain-bad-publicity state :corp eid 1)
                                             (system-msg state :runner
                                                         (str "uses " (:title card) " to give the corp 1 bad publicity")))
                                         (effect-completed state :runner eid)))}}}

   "Adjusted Chronotype"
   {:events {:runner-loss {:req (req (and (some #{:click} target)
                                          (let [click-losses (count (filter #(= :click %) (mapcat first (turn-events state side :runner-loss))))]
                                            (or (= 1 click-losses)
                                                (and (= 2 click-losses)
                                                     (has-flag? state side :persistent :genetics-trigger-twice))))))
                           :msg "gain [Click]"
                           :effect (effect (gain :runner :click 1))}}}

   "Aeneas Informant"
   {:events {:no-trash {:req (req (and (:trash target)
                                       (not= (first (:zone target)) :discard)))
                        :optional {:prompt (msg "Use Aeneas Informant?")
                                   :yes-ability {:msg (msg (str "gain 1 [Credits]"
                                                                (when-not (installed? target)
                                                                  (str " and reveal "  (:title target)))))
                                                 :effect (effect (gain-credits 1))}}}}}

   "Aesops Pawnshop"
   {:flags {:runner-phase-12 (req (>= (count (all-installed state :runner)) 2))}
    :abilities [{:effect (req (resolve-ability
                                state side
                                {:msg (msg "trash " (:title target) " and gain 3 [Credits]")
                                 :choices {:req #(and (card-is? % :side :runner)
                                                      (installed? %)
                                                      (not (card-is? % :cid (:cid card))))}
                                 :effect (effect (gain-credits 3)
                                                 (trash target {:unpreventable true}))}
                                card nil))}]}

   "Akshara Sareen"
   {:in-play [:click-per-turn 1]
    :msg "give each player 1 additional [Click] to spend during their turn"
    :effect (effect (gain :corp :click-per-turn 1))
    :leave-play (effect (lose :corp :click-per-turn 1))}

   "Algo Trading"
   {:flags {:runner-phase-12 (req (pos? (:credit runner)))}
    :abilities [{:label "Move up to 3 [Credit] from credit pool to Algo Trading"
                 :prompt "Choose how many [Credit] to move" :once :per-turn
                 :choices {:number (req (min (:credit runner) 3))}
                 :effect (effect (lose-credits target)
                                 (add-counter card :credit target))
                 :msg (msg "move " target " [Credit] to Algo Trading")}
                {:label "Take all credits from Algo Trading"
                 :cost [:click 1]
                 :msg (msg "trash it and gain " (get-counters card :credit) " [Credits]")
                 :effect (effect (gain-credits (get-counters card :credit))
                                 (trash card {:cause :ability-cost}))}]
    :events {:runner-turn-begins {:req (req (>= (get-counters card :credit) 6))
                                  :effect (effect (add-counter card :credit 2)
                                                  (system-msg (str "adds 2 [Credit] to Algo Trading")))}}}

   "Always Be Running"
   {:implementation "Run requirement not enforced"
    :events {:runner-turn-begins {:effect (req (toast state :runner
                                              "Reminder: Always Be Running requires a run on the first click" "info"))}}
    :abilities [{:once :per-turn
                 :cost [:click 2]
                 :msg (msg "break 1 subroutine")}]}

   "All-nighter"
   {:abilities [{:cost [:click 1]
                 :effect (effect (trash card {:cause :ability-cost})
                                 (gain :click 2))
                 :msg "gain [Click][Click]"}]}

   "Angel Arena"
   {:prompt "How many power counters?"
    :choices :credit
    :msg (msg "add " target " power counters")
    :effect (effect (add-counter card :power target))
    :abilities [{:counter-cost [:power 1]
                 :msg "look at the top card of Stack"
                 :effect (req (when (zero? (get-counters (get-card state card) :power))
                                (trash state :runner card {:unpreventable true})))
                 :optional {:prompt (msg "Add " (:title (first (:deck runner))) " to bottom of Stack?")
                            :yes-ability {:msg "add the top card of Stack to the bottom"
                                          :effect (req (move state side (first (:deck runner)) :deck))}}}]}

   "Armitage Codebusting"
   {:data {:counter {:credit 12}}
    :abilities [{:cost [:click 1]
                 :counter-cost [:credit 2]
                 :msg "gain 2 [Credits]"
                 :effect (req (gain-credits state :runner 2)
                              (when (zero? (get-counters (get-card state card) :credit))
                                (trash state :runner card {:unpreventable true})))}]}

   "Artist Colony"
   {:abilities [{:prompt "Choose a card to install"
                 :msg (msg "install " (:title target))
                 :req (req (not (install-locked? state side)))
                 :cost [:forfeit]
                 :choices (req (cancellable (filter #(not (is-type? % "Event")) (:deck runner)) :sorted))
                 :effect (effect (trigger-event :searched-stack nil)
                                 (shuffle! :deck)
                                 (runner-install target))}]}

   "Assimilator"
   {:abilities [{:label "Turn a facedown card faceup"
                 :cost [:click 2]
                 :prompt "Select a facedown installed card"
                 :choices {:req #(and (facedown? %)
                                      (installed? %)
                                      (= "Runner" (:side %)))}
                 :effect (req (if (or (is-type? target "Event")
                                      (and (has-subtype? target "Console")
                                           (some #(has-subtype? % "Console") (all-active-installed state :runner))))
                                ;; Consoles and events are immediately unpreventably trashed.
                                (trash state side target {:unpreventable true})
                                ;; Other cards are moved to rig and have events wired.
                                (flip-faceup state side target)))
                 :msg (msg "turn " (:title target) " faceup")}]}

   "Bhagat"
   {:events {:successful-run {:req (req (and (= target :hq)
                                             (first-successful-run-on-server? state :hq)))
                              :msg "force the Corp to trash the top card of R&D"
                              :effect (effect (mill :corp))}}}

   "Bank Job"
   {:data {:counter {:credit 8}}
    :events {:successful-run
             {:silent (req true)
              :req (req (is-remote? (:server run)))
              :effect (req (let [bj (get-card state card)]
                             (when-not (:replace-access (get-in @state [:run :run-effect]))
                               (swap! state assoc-in [:run :run-effect :replace-access]
                                      {:effect (req (if (> (count (filter #(= (:title %) "Bank Job") (all-active-installed state :runner))) 1)
                                                      (resolve-ability state side
                                                        {:prompt "Select a copy of Bank Job to use"
                                                         :choices {:req #(and (installed? %) (= (:title %) "Bank Job"))}
                                                         :effect (req (let [c target
                                                                            creds (get-counters (get-card state c) :credit)]
                                                                        (resolve-ability state side
                                                                          {:prompt "How many Bank Job credits?"
                                                                           :choices {:number (req (get-counters (get-card state c) :credit))}
                                                                           :msg (msg "gain " target " [Credits]")
                                                                           :effect (req (gain-credits state side target)
                                                                                        (set-prop state side c :counter {:credit (- creds target)})
                                                                                        (when (not (pos? (get-counters (get-card state c) :credit)))
                                                                                          (trash state side c {:unpreventable true})))}
                                                                         card nil)))}
                                                       bj nil)
                                                      (resolve-ability state side
                                                        {:prompt "How many Bank Job credits?"
                                                         :choices {:number (req (get-counters (get-card state card) :credit))}
                                                         :msg (msg "gain " target " [Credits]")
                                                         :effect (req (let [creds (get-counters (get-card state card) :credit)]
                                                                        (gain-credits state side target)
                                                                        (set-prop state side card :counter {:credit (- creds target)})
                                                                        (when (not (pos? (get-counters (get-card state card) :credit)))
                                                                          (trash state side card {:unpreventable true}))))}
                                                       bj nil)))}))))}}}

   "Bazaar"
   (letfn [(hardware-and-in-hand? [target runner]
             (and (is-type? target "Hardware")
                  (some #(= (:title %) (:title target)) (:hand runner))))]
     {:events
      {:runner-install
       {:interactive (req (hardware-and-in-hand? target runner))
        :silent (req (not (hardware-and-in-hand? target runner)))
        :async true
        :req (req (and (is-type? target "Hardware") (= [:hand] (:previous-zone target))))
        :effect (req (let [hw (:title target)]
                       (continue-ability state side
                                         {:optional {:req (req (some #(when (= (:title %) hw) %) (:hand runner)))
                                                     :prompt (msg "Install another copy of " hw "?")
                                                     :msg (msg "install another copy of " hw)
                                                     :yes-ability {:async true
                                                                   :effect (req (if-let [c (some #(when (= (:title %) hw) %)
                                                                                                 (:hand runner))]
                                                                                  (runner-install state side eid c nil)))}}} card nil)))}}})

   "Beach Party"
   {:in-play [:hand-size 5]
    :events {:runner-turn-begins {:msg "lose [Click]"
                                  :effect (effect (lose :click 1))}}}

   "Beth Kilrain-Chang"
   (let [ability {:once :per-turn
                  :label "Gain 1 [Credits], draw 1 card, or gain [Click] (start of turn)"
                  :req (req (:runner-phase-12 @state))
                  :effect (req (let [c (:credit corp)
                                     b (:title card)]
                                 (cond
                                   ;; gain 1 credit
                                   (<= 5 c 9)
                                   (do (gain-credits state side 1)
                                       (system-msg state side (str "uses " b " to gain 1 [Credits]")))
                                   ;; draw 1 card
                                   (<= 10 c 14)
                                   (do (draw state side 1)
                                       (system-msg state side (str "uses " b " to draw 1 card")))
                                   ;; gain 1 click
                                   (<= 15 c)
                                   (do (gain state side :click 1)
                                       (system-msg state side (str "uses " b " to gain [Click]"))))))}]
     {:flags {:drip-economy true}
      :abilities [ability]
      :events {:runner-turn-begins ability}})

   "Biometric Spoofing"
   {:interactions {:prevent [{:type #{:net :brain :meat}
                              :req (req true)}]}
    :abilities [{:label "[Trash]: Prevent 2 damage"
                 :msg "prevent 2 damage"
                 :effect (effect (trash card {:cause :ability-cost})
                                 (damage-prevent :brain 2)
                                 (damage-prevent :net 2)
                                 (damage-prevent :meat 2))}]}

   "Bio-Modeled Network"
   {:interactions {:prevent [{:type #{:net}
                              :req (req true)}]}
    :events {:pre-damage {:req (req (= target :net))
                          :effect (effect (update! (assoc card :dmg-amount (nth targets 2))))}}
    :abilities [{:msg (msg "prevent " (dec (:dmg-amount card)) " net damage")
                 :effect (effect (damage-prevent :net (dec (:dmg-amount card)))
                                 (trash card {:cause :ability-cost}))}]}

   "Blockade Runner"
   {:abilities [{:cost [:click 2]
                 :msg "draw 3 cards and shuffle 1 card from their Grip back into their Stack"
                 :effect (effect (draw 3)
                                 (resolve-ability
                                   {:prompt "Choose a card in your Grip to shuffle back into your Stack"
                                    :choices {:req #(and (in-hand? %)
                                                         (= (:side %) "Runner"))}
                                    :effect (effect (move target :deck)
                                                    (shuffle! :deck))}
                                  card nil))}]}

   "Bloo Moose"
   {:flags {:runner-phase-12 (req true)}
    :abilities [{:req (req (and (:runner-phase-12 @state)
                                (not (seq (get-in @state [:runner :locked :discard])))))
                 :once :per-turn
                 :prompt "Choose a card in the Heap to remove from the game and gain 2 [Credits]"
                 :show-discard true
                 :choices {:req #(and (in-discard? %) (= (:side %) "Runner"))}
                 :msg (msg "remove " (:title target) " from the game and gain 2 [Credits]")
                 :effect (effect (gain-credits 2)
                                 (move target :rfg))}]}

   "Borrowed Satellite"
   {:in-play [:hand-size 1 :link 1]}

   "Bug Out Bag"
   {:prompt "How many power counters?"
    :choices :credit
    :msg (msg "add " target " power counters")
    :effect (effect (add-counter card :power target))
    :events {:runner-turn-ends {:req (req (zero? (count (:hand runner))))
                                :msg (msg "draw " (get-counters card :power) " cards. Bug Out Bag is trashed")
                                :effect (effect (draw (get-counters card :power))
                                                (trash card))}}}

   "Caldera"
   {:interactions {:prevent [{:type #{:net :brain}
                              :req (req true)}]}
    :abilities [{:cost [:credit 3]
                 :msg "prevent 1 net damage"
                 :effect (effect (damage-prevent :net 1))}
                {:cost [:credit 3]
                 :msg "prevent 1 brain damage"
                 :effect (effect (damage-prevent :brain 1))}]}

   "Charlatan"
   {:abilities [{:cost [:click 2]
                 :label "Make a run"
                 :prompt "Choose a server"
                 :choices (req runnable-servers)
                 :msg (msg "make a run on " target)
                 :effect (effect (run target nil card))}
                {:label "Pay credits equal to strength of approached rezzed ICE to bypass it"
                 :once :per-run
                 :req (req (and (:run @state) (rezzed? current-ice)))
                 :msg (msg "pay " (:current-strength current-ice) " [Credits] and bypass " (:title current-ice))
                 :effect (effect (pay :runner card :credit (:current-strength current-ice)))}]}

   "Chatterjee University"
   {:abilities [{:cost [:click 1]
                 :label "Place 1 power counter"
                 :msg "place 1 power counter on it"
                 :effect (effect (add-counter card :power 1))}
                {:cost [:click 1]
                 :label "Install a program from your Grip"
                 :prompt "Select a program to install from your Grip"
                 :choices {:req #(and (is-type? % "Program") (in-hand? %))}
                 :msg (msg "install " (:title target))
                 :effect (req (install-cost-bonus state side [:credit (- (get-counters card :power))])
                              (runner-install state side target)
                              (when (pos? (get-counters card :power))
                                (add-counter state side card :power -1)))}]}

   "Chrome Parlor"
   {:events
    {:pre-damage {:req (req (has-subtype? (second targets) "Cybernetic"))
                  :effect (effect (damage-prevent target Integer/MAX_VALUE))}}}

   "Citadel Sanctuary"
   {:interactions {:prevent [{:type #{:meat}
                              :req (req true)}]}
    :abilities [{:label "[Trash] and trash all cards in Grip to prevent all meat damage"
                 :msg "trash all cards in their Grip and prevent all meat damage"
                 :effect (req (trash state side card {:cause :ability-cost})
                              (doseq [c (:hand runner)]
                                (trash state side c {:unpreventable true}))
                              (damage-prevent state side :meat Integer/MAX_VALUE))}]
    :events {:runner-turn-ends
             {:req (req (pos? (count-tags state)))
              :msg "force the Corp to initiate a trace"
              :label "Trace 1 - If unsuccessful, Runner removes 1 tag"
              :trace {:base 1
                      :unsuccessful {:msg "remove 1 tag"
                                     :async true
                                     :effect (effect (lose-tags :runner eid 1))}}}}}

   "Clan Vengeance"
   {:events {:pre-resolve-damage {:req (req (pos? (last targets)))
                                  :effect (effect (add-counter card :power 1)
                                                  (system-msg :runner (str "places 1 power counter on Clan Vengeance")))}}
    :abilities [{:label "[Trash]: Trash 1 random card from HQ for each power counter"
                 :req (req (pos? (get-counters card :power)))
                 :msg (msg "trash " (min (get-counters card :power) (count (:hand corp))) " cards from HQ")
                 :effect (effect (trash-cards (take (min (get-counters card :power) (count (:hand corp)))
                                              (shuffle (:hand corp))))
                                 (trash card {:cause :ability-cost}))}]}

   "Compromised Employee"
   {:recurring 1
    :events {:rez {:req (req (ice? target))
                   :msg "gain 1 [Credits]"
                   :effect (effect (gain-credits :runner 1))}}}

   "Corporate Defector"
   {:events {:corp-click-draw {:msg (msg "reveal " (-> target first :title))}}}

   "Councilman"
   {:implementation "Does not restrict Runner to Asset / Upgrade just rezzed"
    :events {:rez {:req (req (and (#{"Asset" "Upgrade"} (:type target))
                                  (can-pay? state :runner nil [:credit (rez-cost state :corp target)])))
                   :effect (req (toast state :runner (str "Click Councilman to derez " (card-str state target {:visible true})
                                                          " that was just rezzed") "info")
                                (toast state :corp (str "Runner has the opportunity to derez with Councilman.") "error"))}}
    :abilities [{:prompt "Select an asset or upgrade that was just rezzed"
                 :choices {:req #(and (rezzed? %)
                                      (or (is-type? % "Asset") (is-type? % "Upgrade")))}
                 :effect (req (let [c target
                                    creds (rez-cost state :corp c)]
                                (when (can-pay? state side nil [:credit creds])
                                  (resolve-ability
                                    state :runner
                                    {:msg (msg "pay " creds " [Credit] and derez " (:title c) ". Councilman is trashed")
                                     :effect (req (lose-credits state :runner creds)
                                                  (derez state :corp c)
                                                  (register-turn-flag!
                                                    state side card :can-rez
                                                    (fn [state side card]
                                                      (if (= (:cid card) (:cid c))
                                                        ((constantly false)
                                                         (toast state :corp "Cannot rez the rest of this turn due to Councilman"))
                                                        true)))
                                                  (trash state side card {:unpreventable true}))}
                                   card nil))))}]}

   "Counter Surveillance"
   {:implementation "Does not prevent access of cards installed in the root of a server"
    :abilities [{:cost [:click 1]
                 :makes-run true
                 :prompt "Choose a server to run with Counter Surveillance"
                 :msg (msg "run " target " and trashes Counter Surveillance")
                 :choices (req (cancellable runnable-servers))
                 :effect (req (trash state side card {:cause :ability-cost})
                              (game.core/run state side target nil card)
                              (register-events state side
                                               {:successful-run
                                                {:silent (req true)
                                                 :effect (req (let [tags (count-tags state)]
                                                                (if (>= (:credit runner) tags)
                                                                  ;; Can pay, do access
                                                                  (do (system-msg state side (str "uses Counter Surveillance to access up to "
                                                                                                  tags " cards by paying "
                                                                                                  tags " [Credit]"))
                                                                      (pay state side card :credit tags)
                                                                      (access-bonus state side (- tags 1)))
                                                                  ;; Can't pay, don't access cards
                                                                  (do (system-msg state side "could not afford to use Counter Surveillance")
                                                                      ;; Cannot access any cards
                                                                      (max-access state side 0)))))}
                                                :run-ends {:effect (effect (unregister-events card))}}
                                               (assoc card :zone '(:discard))))}]
    :events {:successful-run nil :run-ends nil}}

   "Crash Space"
   {:interactions {:prevent [{:type #{:meat}
                              :req (req true)}]}
    :recurring 2
    :abilities [{:label "Trash to prevent up to 3 meat damage"
                 :msg "prevent up to 3 meat damage"
                 :effect (effect (trash card {:cause :ability-cost}) (damage-prevent :meat 3))}]}

   "Crowdfunding"
   (let [ability {:once :per-turn
                  :label "Take 1 [Credits] (start of turn)"
                  :msg "gain 1 [Credits]"
                  :req (req (:runner-phase-12 @state))
                  :counter-cost [:credit 1]
                  :effect (req (gain-credits state :runner 1)
                               (when (zero? (get-counters (get-card state card) :credit))
                                 (trash state :runner card {:unpreventable true})
                                 (draw state :runner 1)
                                 (system-msg state :runner (str "trashes Crowdfunding"
                                                               (when (not (empty? (:deck runner)))
                                                                " and draws 1 card")))))}
         install-prompt {:req (req (and (= (:zone card) [:discard])
                                        (not (install-locked? state :runner))))
                         :async true
                         :effect (req (continue-ability
                                        state side
                                        {:optional {:req (req (and (>= (count (get-in @state [:runner :register :successful-run])) 3)
                                                                   (not (get-in @state [:runner :register :crowdfunding-prompt]))))
                                                    :player :runner
                                                    :prompt "Install Crowdfunding?"
                                                    :yes-ability {:effect (effect (unregister-events card)
                                                                                  (runner-install :runner card {:ignore-all-cost true}))}
                                                    ;; Add a register to note that the player was already asked about installing,
                                                    ;; to prevent multiple copies from prompting multiple times.
                                                    :no-ability {:effect (req (swap! state assoc-in [:runner :register :crowdfunding-prompt] true))}}}
                                        card nil))}
         heap-event (req (when (= (:zone card) [:discard])
                           (unregister-events state side card)
                           (register-events state side
                                            {:runner-turn-ends install-prompt}
                                            (assoc card :zone [:discard]))))]
   {:data {:counter {:credit 3}}
    :flags {:drip-economy true}
    :abilities [ability]
    :move-zone heap-event
    :events {:runner-turn-begins ability
             :runner-turn-ends nil}})

   "Crypt"
   {:events {:successful-run
             {:silent (req true)
              :req (req (= :archives target))
              :optional {:prompt "Place a virus counter on Crypt?"
                         :yes-ability {:effect (effect (add-counter card :virus 1)
                                                       (system-msg "places a virus counter on Crypt"))}}}}
    :abilities [{:label "[Click][Trash]: install a virus program from the stack"
                 :prompt "Choose a virus"
                 :msg (msg "install " (:title target) " from the stack")
                 :choices (req (cancellable (filter #(and (is-type? % "Program")
                                                          (has-subtype? % "Virus"))
                                                    (:deck runner)) :sorted))
                 :cost [:click 1]
                 :counter-cost [:virus 3]
                 :effect (effect (trigger-event :searched-stack nil)
                                 (shuffle! :deck)
                                 (runner-install target)
                                 (trash card {:cause :ability-cost}))}]}

   "Dadiana Chacon"
   (let [trashme {:effect (effect (system-msg "trashes Dadiana Chacon and suffers 3 meat damage")
                                  (register-events {:play {:req (req (= "Runner" (:side target)))
                                                           :effect (effect (unregister-events card)
                                                                           (damage eid :meat 3 {:unboostable true :card card})
                                                                           (trash card {:cause :ability-cost}))}} card))}
         ability {:once :per-turn
                  :msg "gain 1 [Credits]"
                  :req (req (< (get-in @state [:runner :credit]) 6))
                  :effect (req (gain-credits state :runner 1))}]
     {:effect (req (if (zero? (get-in @state [:runner :credit]))
                     (resolve-ability state side trashme card nil)
                     (add-watch state :dadiana
                                (fn [k ref old new]
                                  (when (and (not (zero? (get-in old [:runner :credit])))
                                             (zero? (get-in new [:runner :credit])))
                                    (resolve-ability ref side trashme card nil))))))
      :leave-play (req (remove-watch state :dadiana))
      :flags {:drip-economy true}
      :events {:play nil
               :runner-turn-begins ability}})

   "Daily Casts"
   (let [ability {:once :per-turn
                  :label "Take 2 [Credits] (start of turn)"
                  :msg "gain 2 [Credits]"
                  :req (req (:runner-phase-12 @state))
                  :counter-cost [:credit 2]
                  :effect (req (gain-credits state :runner 2)
                               (when (zero? (get-counters (get-card state card) :credit))
                                 (trash state :runner card {:unpreventable true})))}]
   {:data {:counter {:credit 8}}
    :flags {:drip-economy true}
    :abilities [ability]
    :events {:runner-turn-begins ability}})

   "Data Dealer"
   {:abilities [{:cost [:click 1 :forfeit] :effect (effect (gain-credits 9))
                 :msg (msg "gain 9 [Credits]")}]}

   "Data Folding"
   (let [ability {:label "Gain 1 [Credits] (start of turn)"
                  :msg "gain 1 [Credits]"
                  :once :per-turn
                  :req (req (and (>= (available-mu state) 2) (:runner-phase-12 @state)))
                  :effect (effect (gain-credits 1))}]
    {:flags {:drip-economy true}
    :abilities [ability]
    :events {:runner-turn-begins ability}})

   "Data Leak Reversal"
   {:req (req (some #{:hq :rd :archives} (:successful-run runner-reg)))
    :abilities [{:req (req tagged)
                 :cost [:click 1]
                 :effect (effect (mill :corp))
                 :msg "force the Corp to trash the top card of R&D"}]}

   "DDoS"
   {:abilities [{:msg "prevent the corp from rezzing the outermost piece of ice during a run on any server this turn"
                 :effect (effect
                           (register-turn-flag!
                             card :can-rez
                             (fn [state side card]
                               (let [idx (ice-index state card)]
                                 (if (and (ice? card)
                                          idx
                                          (= (count (get-in @state (concat [:corp :servers] (:server (:run @state)) [:ices])))
                                             (inc idx)))
                                   ((constantly false) (toast state :corp "Cannot rez any outermost ICE due to DDoS." "warning"))
                                   true))))
                           (trash card {:cause :ability-cost}))}]}

   "Dean Lister"
   {:abilities [{:req (req (:run @state))
                 :msg (msg "add +1 strength for each card in their Grip to " (:title target) " until the end of the run")
                 :choices {:req #(and (has-subtype? % "Icebreaker")
                                      (installed? %))}
                 :effect (effect (update! (assoc card :dean-target target))
                                 (trash (get-card state card) {:cause :ability-cost})
                                 (update-breaker-strength target))}]
    :events {:run-ends nil :pre-breaker-strength nil}
    :trash-effect {:effect
                   (effect (register-events
                             (let [dean {:effect (effect (unregister-events card)
                                                         (update! (dissoc card :dean-target))
                                                         (update-breaker-strength (:dean-target card)))}]
                               {:run-ends dean
                                :pre-breaker-strength {:req (req (= (:cid target)(:cid (:dean-target card))))
                                                       :effect (effect (breaker-strength-bonus (count (:hand runner))))}}) card))}}

   "Decoy"
   {:interactions {:prevent [{:type #{:tag}
                              :req (req true)}]}
    :abilities [{:msg "avoid 1 tag" :effect (effect (tag-prevent :runner 1) (trash card {:cause :ability-cost}))}]}

   "District 99"
   (letfn [(eligible-cards [runner] (filter #(same-card? :faction (:identity runner) %)
                                            (:discard runner)))]
     {:implementation "Adding power counters must be done manually for programs/hardware trashed manually (e.g. by being over MU)"
      :abilities [{:label "Add a card from your heap to your grip"
                   :req (req (seq (eligible-cards runner)))
                   :counter-cost [:power 3]
                   :cost [:click 1]
                   :prompt "Select a card to add to grip?"
                   :choices (req (eligible-cards runner))
                   :effect (effect (move target :hand))
                   :msg (msg "add " (:title target) " to grip")}
                  {:label "Add a power counter manually"
                   :once :per-turn
                   :effect (effect (add-counter card :power 1))
                   :msg "manually add a power counter"}]
      :events (let [prog-or-hw #(or (program? (first %))
                                    (hardware? (first %)))
                    trash-event (fn [side-trash] {:once :per-turn
                                                  :req (req (first-event? state side side-trash prog-or-hw))
                                                  :effect (effect (system-msg :runner "adds 1 power counter on District 99")
                                                                  (add-counter card :power 1))})]
                {:corp-trash (trash-event :corp-trash)
                 :runner-trash (trash-event :runner-trash)})})


   "DJ Fenris"
   (let [is-draft-id? #(.startsWith (:code %) "00")
         sorted-id-list (fn [runner] (sort-by :title (filter #(and (is-type? % "Identity")
                                                                   (has-subtype? % "g-mod")
                                                                   (not= (-> runner :identity :faction)
                                                                         (:faction %))
                                                                   (not (is-draft-id? %)))
                                                             (vals @all-cards))))
         fenris-effect {:prompt "Choose a g-mod identity to host on DJ Fenris"
                        :choices (req (sorted-id-list runner))
                        :msg (msg "host " (:title target))
                        :effect (req (let [card (assoc-host-zones card)
                                           ;; Work around for get-card and update!
                                           c (assoc target :type "Fake-Identity")
                                           c (make-card c)
                                           c (assoc c :host (dissoc card :hosted)
                                                      :zone '(:onhost)
                                                      ;; semi hack to get deactivate to work
                                                      :installed true)]
                                       ;; Manually host id on card
                                       (update! state side (assoc card :hosted [c]))
                                       (card-init state :runner c)
                                       ;; Clean-up
                                       (clear-wait-prompt state :corp)
                                       (effect-completed state side eid)))}]
     {:async true
      :effect (req (show-wait-prompt state :corp "Runner to pick identity to host on DJ Fenris")
                   (continue-ability state side fenris-effect card nil))
      ;; Handle Dr. Lovegood / Malia
      :disable {:effect (req (doseq [hosted (:hosted card)]
                               (disable-card state side hosted)))}
      :reactivate {:effect (req (doseq [hosted (:hosted card)
                                        :let [c (dissoc hosted :disabled)
                                              {:keys [effect events]} (card-def c)]]
                                  ;; Manually enable card to trigger `:effect`, similar to `enable-identity`
                                  (update! state side c)
                                  (when effect
                                    (effect state side (make-eid state) c nil))
                                  (when events
                                    (register-events state side events c))))}})

   "Donut Taganes"
   {:msg "increase the play cost of operations and events by 1 [Credits]"
    :events {:pre-play-instant
             {:effect (effect (play-cost-bonus [:credit 1]))}}}

   "Dr. Lovegood"
   {:flags {:runner-phase-12 (req (> (count (all-installed state :runner)) 1))}
    :abilities [{:req (req (:runner-phase-12 @state))
                 :prompt "Select an installed card to make its text box blank for the remainder of the turn"
                 :once :per-turn
                 :choices {:req installed?}
                 :msg (msg "make the text box of " (:title target) " blank for the remainder of the turn")
                 :effect (req (let [c target]
                                (disable-card state side c)
                                (register-events state side
                                                 {:post-runner-turn-ends
                                                  {:effect (req (enable-card state side (get-card state c))
                                                                (when-let [reactivate-effect (:reactivate (card-def c))]
                                                                  (resolve-ability state :runner reactivate-effect
                                                                                   (get-card state c) nil))
                                                                (unregister-events state side card))}} card)))}]
    :events {:post-runner-turn-ends nil}}

   "Drug Dealer"
   {:flags {:runner-phase-12 (req (some #(card-flag? % :drip-economy true) (all-active-installed state :runner)))}
    :abilities [{:label "Lose 1 [Credits] (start of turn)"
                 :msg (msg (if (zero? (get-in @state [:runner :credit]))
                             "lose 0 [Credits] (runner has no credits to lose)"
                             "lose 1 [Credits]"))
                 :req (req (:runner-phase-12 @state))
                 :once :per-turn
                 :effect (effect (lose-credits 1))}]
    :events {:corp-turn-begins {:msg (msg "draw " (if (zero? (count (get-in @state [:runner :deck])))
                                                    "0 cards (runner's stack is empty)"
                                                    "1 card"))
                                :effect (effect (draw :runner 1))}
             :runner-turn-begins {:msg (msg "lose " (if (zero? (get-in @state [:runner :credit]))
                                                      "0 [Credits] (runner has no credits to lose)"
                                                      "1 [Credits]"))
                                  :once :per-turn
                                  :effect (effect (lose-credits 1))}}}

   "Duggars"
   {:abilities [{:cost [:click 4] :effect (effect (draw 10)) :msg "draw 10 cards"}]}

   "Dummy Box"
   (letfn [(dummy-prevent [type] {:msg (str "prevent a " type " from being trashed")
                                  :async true
                                  :priority 15
                                  :prompt (str "Choose a " type " in your Grip")
                                  :choices {:req #(and (is-type? % (capitalize type))
                                                       (in-hand? %))}
                                  :effect (effect (move target :discard)
                                                  (trash-prevent (keyword type) 1))})]
     {:interactions {:prevent [{:type #{:trash-hardware :trash-resource :trash-program}
                                :req (req (not= :purge (:cause target)))}]}
      :abilities [(dummy-prevent "hardware")
                  (dummy-prevent "resource")
                  (dummy-prevent "program")]})

   "Earthrise Hotel"
   (let [ability {:msg "draw 2 cards"
                  :once :per-turn
                  :counter-cost [:power 1]
                  :req (req (:runner-phase-12 @state))
                  :effect (req (draw state :runner 2)
                               (when (zero? (get-counters (get-card state card) :power))
                                 (trash state :runner card {:unpreventable true})))}]
   {:flags {:runner-turn-draw true
            :runner-phase-12 (req (< 1 (count (filter #(card-flag? % :runner-turn-draw true)
                                                      (cons (get-in @state [:runner :identity])
                                                            (all-active-installed state :runner))))))}
    :data {:counter {:power  3}}
    :events {:runner-turn-begins ability}
    :abilities [ability]})

   "Eden Shard"
   (shard-constructor :rd "force the Corp to draw 2 cards" (req (draw state :corp 2)))

   "Emptied Mind"
   (let [ability {:req (req (zero? (count (:hand runner))))
                  :msg "gain [Click]"
                  :label "Gain [Click] (start of turn)"
                  :once :per-turn
                  :effect (effect (gain :click 1))}]
     {:events {:runner-turn-begins ability}
      :abilities [ability]})

   "Enhanced Vision"
   {:events {:successful-run {:silent (req true)
                              :msg (msg "force the Corp to reveal " (:title (first (shuffle (:hand corp)))))
                              :req (req (genetics-trigger? state side :successful-run))}}}

   "Fall Guy"
   {:interactions {:prevent [{:type #{:trash-resource}
                              :req (req true)}]}
    :abilities [{:label "[Trash]: Prevent another installed resource from being trashed"
                 :effect (effect (trash card {:unpreventable true :cause :ability-cost})
                                 (trash-prevent :resource 1))}
                {:label "[Trash]: Gain 2 [Credits]"
                 :msg "gain 2 [Credits]"
                 :effect (effect (trash card {:cause :ability-cost})
                                 (gain-credits 2))}]}

   "Fan Site"
   {:events {:agenda-scored {:msg "add it to their score area as an agenda worth 0 agenda points"
                             :async true
                             :req (req (installed? card))
                             :effect (req (as-agenda state :runner eid card 0))}}}

   "Fester"
   {:events {:purge {:msg "force the Corp to lose 2 [Credits] if able"
                     :effect (effect (pay :corp card :credit 2))}}}

   "Film Critic"
   (letfn [(get-agenda [card] (first (filter #(= "Agenda" (:type %)) (:hosted card))))
           (host-agenda? [agenda]
             {:optional {:prompt (str "You access " (:title agenda) ". Host it on Film Critic?")
                        :yes-ability {:effect (req (host state side card (move state side agenda :play-area))
                                                   (access-end state side eid agenda)
                                                   (when-not (:run @state)
                                                     (swap! state dissoc :access)))
                                      :msg (msg "host " (:title agenda) " instead of accessing it")}}})]
     {:events {:access {:req (req (and (empty? (filter #(= "Agenda" (:type %)) (:hosted card)))
                                       (is-type? target "Agenda")))
                        :interactive (req true)
                        :async true
                        :effect (effect (continue-ability (host-agenda? target) card nil))}}
      :abilities [{:cost [:click 2] :label "Add hosted agenda to your score area"
                   :req (req (get-agenda card))
                   :async true
                   :effect (req (let [c (get-agenda card)
                                      points (get-agenda-points state :runner c)]
                                  (as-agenda state :runner eid c points)))
                   :msg (msg (let [c (get-agenda card)]
                               (str "add " (:title c) " to their score area and gain "
                                    (quantify (get-agenda-points state :runner c) "agenda point"))))}]})

   "Find the Truth"
   {:events {:post-runner-draw {:msg (msg "reveal that they drew: "
                                          (join ", " (map :title (get-in @state [:runner :register :most-recent-drawn]))))}
             :successful-run {:interactive (req true)
                              :optional {:req (req (and (first-event? state side :successful-run)
                                                        (-> @state :corp :deck count pos?)))
                                         :prompt "Use Find the Truth to look at the top card of R&D?"
                                         :yes-ability {:prompt (req (->> corp :deck first :title (str "The top card of R&D is ")))
                                                       :msg "look at the top card of R&D"
                                                       :choices ["OK"]}}}}}

   "First Responders"
   {:abilities [{:cost [:credit 2]
                 :req (req (some #(= (:side %) "Corp") (map second (turn-events state :runner :damage))))
                 :msg "draw 1 card"
                 :effect (effect (draw))}]}

   "Gang Sign"
   {:events {:agenda-scored
             {:async true
              :interactive (req true)
              :msg (msg "access " (quantify (get-in @state [:runner :hq-access]) "card") " from HQ")
              :effect (req (wait-for
                             ;; manually trigger the pre-access event to alert Nerve Agent.
                             (trigger-event-sync state side :pre-access :hq)
                             (let [from-hq (access-count state side :hq-access)
                                   ;; access-helper-hq uses a set to keep track of which cards have already
                                   ;; been accessed. By adding HQ root's contents to this set, we make the runner
                                   ;; unable to access those cards, as Gang Sign intends.
                                   accessed-cards (set (get-in @state [:corp :servers :hq :content]))
                                   ability (access-helper-hq state from-hq accessed-cards)]
                               (continue-ability state :runner ability card nil))))}}}

   "Gbahali"
   {:abilities [{:label "[Trash]: Break the last subroutine on the encountered piece of ice"
                 :req (req (and (:run @state) (rezzed? current-ice)))
                 :effect (effect (trash card {:cause :ability-cost})
                                 (system-msg :runner
                                             (str "trashes Gbahali to break the last subroutine on "
                                                  (:title current-ice))))}]}

   "Gene Conditioning Shoppe"
   {:msg "make Genetics trigger a second time each turn"
    :effect (effect (register-persistent-flag! card :genetics-trigger-twice (constantly true)))
    :leave-play (effect (clear-persistent-flag! card :genetics-trigger-twice))}

   "Ghost Runner"
   {:data {:counter {:credit 3}}
    :abilities [{:counter-cost [:credit 1]
                 :msg "gain 1 [Credits]"
                 :req (req (:run @state))
                 :effect (req (gain-credits state side 1)
                              (trigger-event state side :spent-stealth-credit card)
                              (when (zero? (get-counters (get-card state card) :credit))
                                (trash state :runner card {:unpreventable true})))}]}

   "Globalsec Security Clearance"
   {:req (req (> (:link runner) 1))
    :flags {:runner-phase-12 (req true)}
    :abilities [{:msg "lose [Click] and look at the top card of R&D"
                 :once :per-turn
                 :effect (effect (prompt! card (str "The top card of R&D is "
                                                    (:title (first (:deck corp)))) ["OK"] {}))}]
    :events {:runner-turn-begins {:req (req (get-in @state [:per-turn (:cid card)]))
                                  :effect (effect (lose :click 1))}}}

   "Grifter"
   {:events {:runner-turn-ends
             {:effect (req (let [ab (if (get-in @state [:runner :register :successful-run])
                                      {:effect (effect (gain-credits 1)) :msg "gain 1 [Credits]"}
                                      {:effect (effect (trash card)) :msg "trash Grifter"})]
                             (resolve-ability state side ab card targets)))}}}

   "Guru Davinder"
   {:flags {:cannot-pay-net-damage true}
    :events {:pre-damage
             {:req    (req (and (or (= target :meat) (= target :net))
                                (pos? (last targets))))
              :msg (msg "prevent all " (if (= target :meat) "meat" "net") " damage")
              :effect (req (damage-prevent state side :meat Integer/MAX_VALUE)
                           (damage-prevent state side :net Integer/MAX_VALUE)
                           (if (< (:credit runner) 4)
                             (trash state side card)
                             (resolve-ability
                               state :runner
                               {:optional
                                {:prompt "Pay 4 [Credits] to prevent trashing Guru Davinder?"
                                 :player :runner
                                 :yes-ability {:effect (effect (lose-credits :runner 4)
                                                               (system-msg (str "pays 4 [Credits] to prevent Guru Davinder "
                                                                                "from being trashed")))}
                                 :no-ability {:effect (effect (trash card))}}}
                              card nil)))}}}

   "Hades Shard"
   (shard-constructor :archives "access all cards in Archives" {:async true}
                      (req (trash state side card {:cause :ability-cost})
                           (swap! state update-in [:corp :discard] #(map (fn [c] (assoc c :seen true)) %))
                           (wait-for (trigger-event-sync state side :pre-access :archives)
                                     (resolve-ability state :runner
                                                      (choose-access (get-in @state [:corp :discard])
                                                                     '(:archives) {:no-root true}) card nil))))

   "Hard at Work"
   (let [ability {:msg "gain 2 [Credits] and lose [Click]"
                  :once :per-turn
                  :effect (effect (lose :click 1) (gain-credits 2))}]
   {:flags {:drip-economy true}
    :events {:runner-turn-begins ability}
    :abilities [ability]})

   "Human First"
   {:events {:agenda-scored {:msg (msg "gain " (get-agenda-points state :corp target) " [Credits]")
                             :effect (effect (gain-credits :runner (get-agenda-points state :corp target)))}
             :agenda-stolen {:msg (msg "gain " (get-agenda-points state :runner target) " [Credits]")
                             :effect (effect (gain-credits (get-agenda-points state :runner target)))}}}

   "Hunting Grounds"
   {:abilities [{:label "Prevent a \"when encountered\" ability on a piece of ICE"
                 :msg "prevent a \"when encountered\" ability on a piece of ICE"
                 :once :per-turn}
                 {:label "[Trash]: Install the top 3 cards of your Stack facedown"
                  :msg "install the top 3 cards of their Stack facedown"
                  :effect (req (trash state side card {:cause :ability-cost})
                               (doseq [c (take 3 (get-in @state [:runner :deck]))]
                                 (runner-install state side c {:facedown true})))}]}

   "Ice Analyzer"
   {:implementation "Credit use restriction is not enforced"
    :events {:rez {:req (req (ice? target))
                   :msg "place 1 [Credits] on Ice Analyzer"
                   :effect (effect (add-counter :runner card :credit 1))}}
    :abilities [{:counter-cost [:credit 1]
                 :effect (effect (gain-credits 1))
                 :msg "take 1 [Credits] to install programs"}]}

   "Ice Carver"
   {:events {:pre-ice-strength
             {:req (req (and (= (:cid target) (:cid current-ice)) (:rezzed target)))
              :effect (effect (ice-strength-bonus -1 target))}}}

   "Inside Man"
   {:recurring 2}

   "Investigative Journalism"
   {:req (req has-bad-pub)
    :abilities [{:cost [:click 4] :msg "give the Corp 1 bad publicity"
                 :effect (effect (gain-bad-publicity :corp 1)
                                 (trash card {:cause :ability-cost}))}]}

   "Jackpot!"
   (let [jackpot {:interactive (req true)
                  :async true
                  :req (req (= :runner (:as-agenda-side target)))
                  :effect (req (show-wait-prompt state :corp "Runner to use Jackpot!")
                               (continue-ability
                                 state side
                                 {:optional
                                  {:prompt "Trash Jackpot!?"
                                   :no-ability {:effect (effect (clear-wait-prompt :corp))}
                                   :yes-ability
                                   {:prompt "Choose how many [Credit] to take"
                                    :choices {:number (req (get-counters card :credit))}
                                    :async true
                                    :effect (req (gain-credits state :runner target)
                                                 (system-msg state :runner (str "trashes Jackpot! to gain " target " credits"))
                                                 (clear-wait-prompt state :corp)
                                                 (trash state :runner eid card nil))}}}
                                 card nil))}]
     {:events
      {:runner-turn-begins {:effect (effect (add-counter :runner card :credit 1))}
       :agenda-stolen (dissoc jackpot :req)
       :as-agenda jackpot}})

   "Jak Sinclair"
   (let [ability {:label "Make a run (start of turn)"
                  :prompt "Choose a server to run with Jak Sinclair"
                  :once :per-turn
                  :req (req (:runner-phase-12 @state))
                  :choices (req runnable-servers)
                  :msg (msg "make a run on " target " during which no programs can be used")
                  :makes-run true
                  :effect (effect (run target))}]
   {:implementation "Doesn't prevent program use"
    :flags {:runner-phase-12 (req true)}
    :install-cost-bonus (req [:credit (- (:link runner))])
    :events {:runner-turn-begins
              {:optional {:req (req (not (get-in @state [:per-turn (:cid card)])))
                          :prompt "Use Jak Sinclair to make a run?"
                          :yes-ability ability}}}
    :abilities [ability]})

   "Jarogniew Mercs"
   {:effect (effect (gain-tags :runner eid 1)
                    (add-counter card :power (+ 3 (count-tags state))))
    :flags {:untrashable-while-resources true}
    :interactions {:prevent [{:type #{:meat}
                              :req (req true)}]}
    :abilities [{:label "Prevent 1 meat damage"
                 :counter-cost [:power 1]
                 :effect (req (damage-prevent state side :meat 1)
                              (when (zero? (get-counters (get-card state card) :power))
                                (trash state :runner card {:unpreventable true})))}]}

   "John Masanori"
   {:events {:successful-run {:req (req (= 1 (count (get-in @state [:runner :register :successful-run]))))
                              :msg "draw 1 card" :once-key :john-masanori-draw
                              :effect (effect (draw))}
             :unsuccessful-run {:req (req (= 1 (count (get-in @state [:runner :register :unsuccessful-run]))))
                                :async true
                                :msg "take 1 tag" :once-key :john-masanori-tag
                                :effect (effect (gain-tags :runner eid 1))}}}

   "Joshua B."
   (let [ability {:msg "gain [Click]"
                  :once :per-turn
                  :label "Gain [Click] (start of turn)"
                  :effect (effect (gain :click 1))
                  :end-turn {:async true
                             :effect (effect (gain-tags eid 1))
                             :msg "gain 1 tag"}}]
     {:flags {:runner-phase-12 (req true)}
      :events {:runner-turn-begins
               {:optional {:prompt "Use Joshua B. to gain [Click]?"
                           :once :per-turn
                           :yes-ability ability}}}
      :abilities [ability]})

   "Kati Jones"
   {:abilities [{:cost [:click 1]
                 :msg "store 3 [Credits]"
                 :once :per-turn
                 :effect (effect (add-counter card :credit 3))}
                {:cost [:click 1]
                 :msg (msg "gain " (get-counters card :credit) " [Credits]")
                 :once :per-turn
                 :label "Take all credits"
                 :effect (req (gain-credits state side (get-counters card :credit))
                              (add-counter state side card :credit (- (get-counters card :credit))))}]}

 "Kasi String"
 {:events {:run-ends {:req (req (and (first-event? state :runner :run-ends is-remote?)
                                     (not (get-in @state [:run :did-steal]))
                                     (get-in @state [:run :did-access])
                                     (is-remote? (:server run))))
                      :effect (effect (add-counter card :power 1))
                      :msg "add a power counter to itself"}
           :counter-added {:req (req (>= (get-counters (get-card state card) :power) 4))
                           :effect (effect (as-agenda :runner card 1))
                           :msg "add it to their score area as an agenda worth 1 agenda point"}}}

   "Keros Mcintyre"
   {:events
    {:derez
     {:req (req (and (first-event? state side :derez)
                     (= (second targets) :runner)))
      :once :per-turn
      :msg "gain 2 [Credits]"
      :effect (effect (gain-credits 2))}}}

   "Kongamato"
   {:abilities [{:label "[Trash]: Break the first subroutine on the encountered piece of ice"
                 :req (req (and (:run @state) (rezzed? current-ice)))
                 :effect (effect (trash card {:cause :ability-cost})
                                 (system-msg :runner
                                             (str "trashes Kongamato to break the first subroutine on "
                                                  (:title current-ice))))}]}

   "Laguna Velasco District"
   {:events {:runner-click-draw {:msg "draw 1 card" :effect (effect (draw))}}}

   "Lewi Guilherme"
   (let [ability {:once :per-turn
                  :optional {:once :per-turn
                             :prompt "Pay 1 [Credits] to keep Lewi Guilherme?"
                             :yes-ability {:effect (req (if (pos? (:credit runner))
                                                          (do (lose-credits state side 1)
                                                              (system-msg state side "pays 1 [Credits] to keep Lewi Guilherme"))
                                                          (do (trash state side card)
                                                              (system-msg state side "must trash Lewi Guilherme"))))}
                             :no-ability {:effect (effect (trash card)
                                                          (system-msg "chooses to trash Lewi Guilherme"))}}}]
   {:flags {:drip-economy true ;; for Drug Dealer
            :runner-phase-12 (req (< 1 (count (filter #(card-flag? % :drip-economy true)
                                                      (all-active-installed state :runner)))))}

    ;; KNOWN ISSUE: :effect is not fired when Assimilator turns cards over or Dr. Lovegood re-enables it.
    :effect (effect (lose :corp :hand-size 1))
    :leave-play (effect (gain :corp :hand-size 1))
    :abilities [(assoc-in ability [:req] (req (:runner-phase-12 @state)))]
    :events {:runner-turn-begins ability}})

   "Levy Advanced Research Lab"
   (letfn [(lab-keep [cards]
             {:prompt "Choose a Program to keep"
              :choices (cons "None" (filter #(= "Program" (:type %)) cards))
              :async true
              :msg (msg (if (= target "None") "take no card to their Grip" (str "take " (-> target :title) " to their Grip")))
              :effect (req (when (not= target "None")
                             (move state side target :hand))
                           (if (not-empty cards)
                             (let [tobottom (remove #(= % target) cards)]
                               (continue-ability state side (reorder-choice :runner :corp tobottom '()
                                                                            (count tobottom) tobottom "bottom") card nil))
                             (do (clear-wait-prompt state :corp)
                                 (effect-completed state side eid))))})]
   {:abilities [{:cost [:click 1]
                 :msg (msg "draw 4 cards: " (join ", " (map :title (take 4 (:deck runner)))))
                 :async true
                 :effect (req (show-wait-prompt state :corp "Runner to choose card to keep")
                              (let [from (take 4 (:deck runner))]
                                (continue-ability state side (lab-keep from) card nil)))}]})

   "Liberated Account"
   {:data {:counter {:credit 16}}
    :abilities [{:cost [:click 1]
                 :counter-cost [:credit 4]
                 :msg "gain 4 [Credits]"
                 :effect (req (gain-credits state :runner 4)
                              (when (zero? (get-counters (get-card state card) :credit))
                                (trash state :runner card {:unpreventable true})))}]}

   "Liberated Chela"
   {:abilities [{:cost [:click 5 :forfeit]
                 :msg "add it to their score area"
                 :async true
                 :effect (req (if (not (empty? (:scored corp)))
                                (do (show-wait-prompt state :runner "Corp to decide whether or not to prevent Liberated Chela")
                                    (continue-ability
                                      state side
                                      {:prompt (msg "Forfeit an agenda to prevent Liberated Chela from being added to Runner's score area?")
                                       :choices ["Yes" "No"]
                                       :player :corp
                                       :async true
                                       :effect (effect (continue-ability
                                                         (if (= target "Yes")
                                                           {:player :corp
                                                            :prompt "Select an agenda to forfeit"
                                                            :choices {:req #(in-corp-scored? state side %)}
                                                            :effect (effect (forfeit target)
                                                                            (move :runner card :rfg)
                                                                            (clear-wait-prompt :runner))}
                                                           {:async true
                                                            :effect (req (clear-wait-prompt state :runner)
                                                                         (as-agenda state :runner eid card 2))
                                                            :msg "add it to their score area as an agenda worth 2 points"})
                                                         card nil))} card nil))
                                (continue-ability
                                  state side
                                  {:async true
                                   :effect (req (as-agenda state :runner eid card 2))
                                   :msg "add it to their score area as an agenda worth 2 points"} card nil)))}]}

   "Logic Bomb"
   {:implementation "Bypass effect is manual"
    :abilities [{:label "Bypass the encountered ice"
                 :req (req (and (:run @state)
                                (rezzed? current-ice)))
                 :msg (msg "bypass "
                           (:title current-ice)
                           (when (pos? (:click runner))
                             (str " and loses "
                                  (apply str (repeat (:click runner) "[Click]")))))
                 :effect (effect (trash card {:cause :ability-cost})
                                 (lose :click (:click runner)))}]}

   "London Library"
   {:abilities [{:label "Install a non-virus program on London Library"
                 :cost [:click 1]
                 :prompt "Select a non-virus program to install on London Library from your grip"
                 :choices {:req #(and (is-type? % "Program")
                                      (not (has-subtype? % "Virus"))
                                      (in-hand? %))}
                 :msg (msg "host " (:title target))
                 :effect (effect (runner-install target {:host-card card
                                                         :ignore-install-cost true}))}
                {:label "Add a program hosted on London Library to your Grip"
                 :cost [:click 1]
                 :choices {:req #(:host %)} ;TODO: this seems to allow all hosted cards to be bounced
                 :msg (msg "add " (:title target) " to their Grip")
                 :effect (effect (move target :hand))}]
    :events {:runner-turn-ends {:effect (req (doseq [c (:hosted card)]
                                               (when (is-type? c "Program")
                                                 (trash state side c))))}}}

   "Maxwell James"
   {:in-play [:link 1]
    :abilities [{:req (req (some #{:hq} (:successful-run runner-reg)))
                 :prompt "Choose a piece of ICE protecting a remote server"
                 :choices {:req #(and (ice? %) (rezzed? %) (is-remote? (second (:zone %))))}
                 :msg "derez a piece of ICE protecting a remote server"
                 :effect (effect (derez target)
                                 (trash card {:cause :ability-cost}))}]}

   "Miss Bones"
   {:data {:counter {:credit 12}}
    :implementation "Credit use restriction not enforced"
    :abilities [{:counter-cost [:credit 1]
                 :msg "gain 1 [Credits] for trashing installed cards"
                 :async true
                 :effect (req (gain-credits state :runner 1)
                              (if (zero? (get-counters (get-card state card) :credit))
                                (trash state :runner eid card {:unpreventable true})
                                (effect-completed state :runner eid)))}]}

   "Motivation"
   (let [ability {:msg "look at the top card of their Stack"
                  :label "Look at the top card of Stack (start of turn)"
                  :once :per-turn
                  :req (req (:runner-phase-12 @state))
                  :effect (effect (prompt! card (str "The top card of your Stack is "
                                                     (:title (first (:deck runner)))) ["OK"] {}))}]
   {:flags {:runner-turn-draw true
            :runner-phase-12 (req (some #(card-flag? % :runner-turn-draw true) (all-active-installed state :runner)))}
    :events {:runner-turn-begins ability}
    :abilities [ability]})

   "Mr. Li"
   {:abilities [{:cost [:click 1]
                 :msg (msg "draw 2 cards")
                 :effect (req (draw state side 2)
                              (let [drawn (get-in @state [:runner :register :most-recent-drawn])]
                                (resolve-ability
                                  state side
                                  {:prompt "Select 1 card to add to the bottom of the Stack"
                                   :choices {:req #(and (in-hand? %)
                                                        (some (fn [c] (= (:cid c) (:cid %))) drawn))}
                                   :msg (msg "add 1 card to the bottom of the Stack")
                                   :effect (req (move state side target :deck))} card nil)))}]}

   "Muertos Gang Member"
   {:effect (req (resolve-ability
                   state :corp
                   {:prompt "Select a card to derez"
                    :choices {:req #(and (= (:side %) "Corp")
                                         (not (is-type? % "Agenda"))
                                         (:rezzed %))}
                    :effect (req (derez state side target))}
                  card nil))
    :leave-play (req (resolve-ability
                       state :corp
                       {:prompt "Select a card to rez, ignoring the rez cost"
                        :choices {:req #(not (:rezzed %))}
                        :effect (req (rez state side target {:ignore-cost :rez-cost})
                                     (system-msg state side (str "rezzes " (:title target) " at no cost")))}
                      card nil))
    :abilities [{:msg "draw 1 card"
                 :effect (effect (trash card {:cause :ability-cost}) (draw))}]}

   "Net Mercur"
   {:abilities [{:counter-cost [:credit 1]
                 :msg "gain 1 [Credits]"
                 :effect (effect (gain-credits 1)
                                 (trigger-event :spent-stealth-credit card))}]
    :events {:spent-stealth-credit
             {:req (req (and (:run @state)
                             (has-subtype? target "Stealth")))
              :once :per-run
              :async true
              :effect (effect (show-wait-prompt :corp "Runner to use Net Mercur")
                              (continue-ability
                                {:prompt "Place 1 [Credits] on Net Mercur or draw 1 card?"
                                 :player :runner
                                 :choices ["Place 1 [Credits]" "Draw 1 card"]
                                 :effect (req (if (= target "Draw 1 card")
                                                (do (draw state side)
                                                    (clear-wait-prompt state :corp)
                                                    (system-msg state :runner (str "uses Net Mercur to draw 1 card")))
                                                (do (add-counter state :runner card :credit 1)
                                                    (clear-wait-prompt state :corp)
                                                    (system-msg state :runner (str "places 1 [Credits] on Net Mercur")))))}
                               card nil))}}}

   "Network Exchange"
   {:msg "increase the install cost of non-innermost ICE by 1"
    :events {:pre-corp-install {:req (req (is-type? target "ICE"))
                                :effect (req (when (pos? (count (:dest-zone (second targets))))
                                               (install-cost-bonus state :corp [:credit 1])))}}}

   "Neutralize All Threats"
   {:in-play [:hq-access 1]
    :events {:pre-access {:req (req (and (= target :archives)
                                         (seq (filter #(:trash %) (:discard corp)))))
                          :effect (req (swap! state assoc-in [:per-turn (:cid card)] true))}
             :access {:effect (req (swap! state assoc-in [:runner :register :force-trash] false))}
             :pre-trash {:req (req (let [cards (map first (turn-events state side :pre-trash))]
                                     (and (empty? (filter #(:trash %) cards))
                                          (number? (:trash target)))))
                         :once :per-turn
                         :effect (req (swap! state assoc-in [:runner :register :force-trash] true))}}}

   "New Angeles City Hall"
   {:interactions {:prevent [{:type #{:tag}
                              :req (req true)}]}
    :events {:agenda-stolen {:msg "trash itself"
                             :effect (effect (trash card))}}
    :abilities [{:cost [:credit 2]
                 :msg "avoid 1 tag"
                 :effect (effect (tag-prevent :runner 1))}]}

   "No One Home"
   (letfn [(first-chance? [state side]
             (< (+ (event-count state side :pre-tag)
                   (event-count state side :pre-damage))
                2))
           (start-trace [type]
             (let [message (str "avoid any " (if (= type :net)
                                               "amount of net damage"
                                               "number of tags"))]
               {:player :corp
                :label (str "Trace 0 - if unsuccessful, " message)
                :trace {:base 0
                        :priority 11
                        :unsuccessful {:msg message
                                       :effect (req (if (= type :net)
                                                      (damage-prevent state side :net Integer/MAX_VALUE)
                                                      (tag-prevent state :runner Integer/MAX_VALUE)))}}}))]
     {:interactions {:prevent [{:type #{:net :tag}
                                :req (req (first-chance? state side))}]}
      :abilities [{:msg "force the Corp to trace"
                   :async true
                   :effect (req (let [type (get-in @state [:prevent :current])]
                                  (wait-for (trash state side card {:unpreventable true})
                                            (continue-ability state side (start-trace type)
                                                              card nil))))}]})

   "Off-Campus Apartment"
   {:flags {:runner-install-draw true}
    :abilities [{:label "Install and host a connection on Off-Campus Apartment"
                 :effect (effect (resolve-ability
                                   {:cost [:click 1]
                                    :prompt "Select a connection in your Grip to install on Off-Campus Apartment"
                                    :choices {:req #(and (has-subtype? % "Connection")
                                                         (can-pay? state side nil :credit (:cost %))
                                                         (in-hand? %))}
                                    :msg (msg "host " (:title target) " and draw 1 card")
                                    :effect (effect (runner-install target {:host-card card}))}
                                  card nil))}
                {:label "Host an installed connection"
                 :prompt "Select a connection to host on Off-Campus Apartment"
                 :choices {:req #(and (has-subtype? % "Connection")
                                      (installed? %))}
                 :msg (msg "host " (:title target) " and draw 1 card")
                 :effect (effect (host card target) (draw))}]
    :events {:runner-install {:req (req (= (:cid card) (:cid (:host target))))
                              :effect (effect (draw))}}}

   "Officer Frank"
   {:abilities [{:cost [:credit 1]
                 :req (req (some #(= :meat %) (map first (turn-events state :runner :damage))))
                 :msg "force the Corp to trash 2 random cards from HQ"
                 :effect (effect (trash-cards :corp (take 2 (shuffle (:hand corp))))
                                 (trash card {:cause :ability-cost}))}]}

   "Oracle May"
   {:abilities [{:cost [:click 1]
                 :once :per-turn
                 :prompt "Choose card type"
                 :choices ["Event" "Hardware" "Program" "Resource"]
                 :effect (req (let [c (first (get-in @state [:runner :deck]))]
                                (system-msg state side (str "spends [Click] to use Oracle May, names " target
                                                            " and reveals " (:title c)))
                                (if (is-type? c target)
                                  (do (system-msg state side (str "gains 2 [Credits] and draws " (:title c)))
                                      (gain-credits state side 2) (draw state side))
                                  (do (system-msg state side (str "trashes " (:title c))) (mill state side)))))}]}

   "Order of Sol"
   {:effect (req (add-watch state :order-of-sol
                            (fn [k ref old new]
                              (when (and (not (zero? (get-in old [:runner :credit])))
                                         (zero? (get-in new [:runner :credit])))
                                (resolve-ability ref side {:msg "gain 1 [Credits]"
                                                           :once :per-turn
                                                           :effect (effect (gain-credits 1))}
                                                 card nil)))))
    :events {:runner-turn-begins {:req (req (zero? (:credit runner)))
                                  :msg "gain 1 [Credits]"
                                  :effect (req (gain-credits state :runner 1)
                                               (swap! state assoc-in [:per-turn (:cid card)] true))}
             :corp-turn-begins {:req (req (zero? (:credit runner)))
                                :msg "gain 1 [Credits]"
                                :effect (req (gain-credits state :runner 1)
                                             (swap! state assoc-in [:per-turn (:cid card)] true))}
             :runner-install {:silent (req (pos? (:credit runner)))
                              :req (req (and (= target card)
                                             (zero? (:credit runner))))
                              :msg "gain 1 [Credits]"
                              :effect (req (gain-credits state :runner 1)
                                           (swap! state assoc-in [:per-turn (:cid card)] true))}}
    :leave-play (req (remove-watch state :order-of-sol))}

   "PAD Tap"
   {:events {:corp-credit-gain
             {:req (req (and (not= target :corp-click-credit)
                             (= 1 (->> (turn-events state :corp :corp-credit-gain)
                                       (remove #(= (first %) :corp-click-credit))
                                       count))))
              :msg "gain 1 [Credits]"
              :effect (effect (gain-credits :runner 1))}}
    :corp-abilities [{:label "Trash PAD Tap"
                      :cost [:credit 3 :click 1]
                      :req (req (= :corp side))
                      :effect (effect (system-msg :corp "spends [Click] and 3 [Credits] to trash PAD Tap")
                                      (trash :corp card))}]}

   "Paige Piper"
   (letfn [(pphelper [title cards]
             {:optional
              {:prompt (str "Use Paige Piper to trash copies of " title "?")
               :yes-ability {:prompt "How many would you like to trash?"
                             :choices (take (inc (count cards)) ["0" "1" "2" "3" "4" "5"])
                             :msg "shuffle their Stack"
                             :effect (req (let [target (str->int target)]
                                            (trigger-event state side :searched-stack nil)
                                            (shuffle! state :runner :deck)
                                            (doseq [c (take target cards)]
                                              (trash state side c {:unpreventable true}))
                                            (when (pos? target)
                                              (system-msg state side (str "trashes "
                                                                          (quantify target "cop" "y" "ies")
                                                                          " of " title)))))}}})]
     {:events {:runner-install {:req (req (first-event? state side :runner-install))
                                :async true
                                :effect (effect (continue-ability
                                                 (pphelper (:title target)
                                                           (->> (:deck runner)
                                                                (filter #(has? % :title (:title target)))
                                                                (vec)))
                                                 card nil))}}})
   "Patron"
   (let [ability {:prompt "Choose a server for Patron" :choices (req (conj servers "No server"))
                  :req (req (and (not (click-spent? :runner state)) (not (used-this-turn? (:cid card) state))))
                  :msg (msg "target " target)
                  :effect (req (when (not= target "No server")
                                 (update! state side (assoc card :server-target target))))}]
     {:events {:runner-turn-begins ability
               :successful-run
               {:req (req (= (zone->name (get-in @state [:run :server])) (:server-target (get-card state card))))
                :once :per-turn
                :effect (req (let [st card]
                               (swap! state assoc-in [:run :run-effect :replace-access]
                                      {:mandatory true
                                       :effect (effect (resolve-ability
                                                         {:msg "draw 2 cards instead of accessing"
                                                          :effect (effect (draw 2)
                                                                          (update! (dissoc st :server-target)))}
                                                         st nil))})))}
               :runner-turn-ends {:effect (effect (update! (dissoc card :server-target)))}}
      :abilities [ability]})

   "Paparazzi"
   {:effect (req (swap! state update-in [:runner :tag :is-tagged] inc)
                 (trigger-event state :runner :runner-is-tagged true))
    :events {:pre-damage {:req (req (= target :meat)) :msg "prevent all meat damage"
                          :effect (effect (damage-prevent :meat Integer/MAX_VALUE))}}
    :leave-play (req (swap! state update-in [:runner :tag :is-tagged] dec)
                     (trigger-event state :runner :runner-is-tagged (pos? (get-in @state [:runner :tag :is-tagged]))))}

   "Personal Workshop"
   (let [remove-counter
         {:req (req (not (empty? (:hosted card))))
          :once :per-turn
          :msg (msg "remove 1 counter from " (:title target))
          :choices {:req #(:host %)}
          :effect (req (if (zero? (get-counters (get-card state target) :power))
                         (runner-install state side (dissoc target :counter) {:ignore-all-cost true})
                         (add-counter state side target :power -1)))}]
     {:flags {:drip-economy true}
      :abilities [{:label "Host a program or piece of hardware" :cost [:click 1]
                   :prompt "Select a card to host on Personal Workshop"
                   :choices {:req #(and (#{"Program" "Hardware"} (:type %))
                                        (in-hand? %)
                                        (= (:side %) "Runner"))}
                   :effect (req (if (zero? (:cost target))
                                  (runner-install state side target)
                                  (host state side card
                                        (assoc target :counter {:power (:cost target)}))))
                   :msg (msg "host " (:title target) "")}
                  (assoc remove-counter
                    :label "Remove 1 counter from a hosted card (start of turn)"
                    :cost [:credit 1])
                  {:label "X[Credit]: Remove counters from a hosted card"
                   :choices {:req #(:host %)}
                   :req (req (not (empty? (:hosted card))))
                   :effect (req (let [paydowntarget target
                                      num-counters (get-counters (get-card state paydowntarget) :power)]
                                  (resolve-ability
                                    state side
                                    {:prompt "How many counters to remove?"
                                     :choices {:number (req (min (:credit runner)
                                                                 num-counters))}
                                     :msg (msg "remove " target " counters from " (:title paydowntarget))
                                     :effect (req (do
                                                    (lose-credits state side target)
                                                    (if (= num-counters target)
                                                      (runner-install state side (dissoc paydowntarget :counter) {:ignore-all-cost true})
                                                      (add-counter state side paydowntarget :power (- target)))))}
                                    card nil)))}]
      :events {:runner-turn-begins remove-counter}})

   "Political Operative"
   {:req (req (some #{:hq} (:successful-run runner-reg)))
    :abilities [{:prompt "Select a rezzed card with a trash cost"
                 :choices {:req #(and (:trash %)
                                      (rezzed? %))}
                 :effect (req (let [cost (modified-trash-cost state :runner target)]
                                (when (can-pay? state side nil [:credit cost])
                                  (resolve-ability
                                    state side
                                    {:msg (msg "pay " cost " [Credit] and trash " (:title target))
                                     :effect (effect (lose-credits cost)
                                                     (trash card {:cause :ability-cost})
                                                     (trash target))}
                                    card targets))))}]}

   "Power Tap"
   {:events {:pre-init-trace {:msg "gain 1 [Credits]"
                              :effect (effect (gain-credits :runner 1))}}}

   "Professional Contacts"
   {:abilities [{:cost [:click 1]
                 :msg "gain 1 [Credits] and draw 1 card"
                 :effect (effect (gain-credits 1)
                                 (draw 1))}]}

   "Psych Mike"
   {:events {:successful-run-ends
             {:req (req (first-event? state side :successful-run-ends #(= :rd (first (:server (first %))))))
              :msg (msg "gain " (total-cards-accessed target :deck) " [Credits]")
              :effect (effect (gain-credits :runner (total-cards-accessed target :deck)))}}}

   "Public Sympathy"
   {:in-play [:hand-size 2]}

   "Rachel Beckman"
   (trash-when-tagged-contructor "Rachel Beckman" {:in-play [:click-per-turn 1]})

   "Raymond Flint"
   {:events {:corp-gain-bad-publicity
             {:effect (req (wait-for
                             ;; manually trigger the pre-access event to alert Nerve Agent.
                             (trigger-event-sync state side :pre-access :hq)
                             (let [from-hq (access-count state side :hq-access)
                                   ;; see note in Gang Sign
                                   already-accessed (set (get-in @state [:corp :servers :hq :content]))
                                   ability (access-helper-hq state from-hq already-accessed)]
                               (resolve-ability state side ability card nil)))) }}
    :abilities [{:msg "expose 1 card"
                 :label "Expose 1 installed card"
                 :choices {:req installed?}
                 :async true
                 :effect (effect (expose eid target)
                                 (trash card {:cause :ability-cost}))}]}

   "Reclaim"
   {:abilities
    [{:label "Install a program, piece of hardware, or virtual resource from your Heap"
      :cost [:click 1]
      :req (req (not-empty (:hand runner)))
      :prompt "Choose a card to trash"
      :choices (req (cancellable (:hand runner) :sorted))
      :async true
      :effect (req (wait-for
                     (trash state :runner card {:cause :ability-cost})
                     (wait-for
                       (trash state :runner target {:unpreventable true})
                       (continue-ability
                         state :runner
                         {:prompt "Choose a card to install"
                          :choices (req (cancellable
                                          (filter #(and (or (is-type? % "Program")
                                                            (is-type? % "Hardware")
                                                            (and (is-type? % "Resource")
                                                                 (has-subtype? % "Virtual")))
                                                        (can-pay? state :runner nil (:cost %)))
                                                  (:discard runner))
                                          :sorted))
                          :msg (msg "install " (:title target) " from the Heap")
                          :async true
                          :effect (req (runner-install state :runner eid target nil))}
                         card nil))))}]}

   "Rolodex"
   {:async true
    :msg "look at the top 5 cards of their Stack"
    :effect (req (show-wait-prompt state :corp "Runner to rearrange the top cards of their Stack")
                 (let [from (take 5 (:deck runner))]
                   (if (pos? (count from))
                     (continue-ability
                       state side
                       (reorder-choice :runner :corp from '() (count from) from)
                       card nil)
                     (do (clear-wait-prompt state :corp)
                         (effect-completed state side eid)))))
    :trash-effect {:effect (effect (system-msg :runner
                                               (str "trashes "
                                                    (join ", " (map :title (take 3 (:deck runner))))
                                                    " from their Stack due to Rolodex being trashed"))
                                   (mill :runner 3))}}

   "Rosetta 2.0"
   {:abilities [{:req (req (and (not (install-locked? state side))
                                (some #(is-type? % "Program") (all-active-installed state :runner))))
                 :cost [:click 1]
                 :prompt "Choose an installed program to remove from the game"
                 :choices {:req #(and (installed? %) (is-type? % "Program"))}
                 :effect (req (let [n (:cost target)
                                    t (:title target)]
                                (move state side target :rfg)
                                (resolve-ability state side
                                  {:prompt "Choose a non-virus program to install"
                                   :msg (req (if (not= target "No install")
                                               (str "remove " t
                                                    " from the game and install " (:title target)
                                                    ", lowering its cost by " n)
                                               (str "shuffle their Stack")))
                                   :priority true
                                   :choices (req (cancellable
                                                   (conj (vec (sort-by :title (filter #(and (is-type? % "Program")
                                                                                            (not (has-subtype? % "Virus")))
                                                                                      (:deck runner))))
                                                         "No install")))
                                   :effect (req (trigger-event state side :searched-stack nil)
                                                (shuffle! state side :deck)
                                                (when (not= target "No install")
                                                  (install-cost-bonus state side [:credit (- n)])
                                                  (runner-install state side target)))} card nil)))}]}

   "Rogue Trading"
   {:data {:counter {:credit 18}}
    :abilities [{:cost [:click 2]
                 :counter-cost [:credit 6]
                 :msg "gain 6 [Credits] and take 1 tag"
                 :effect (req (gain-credits state :runner 6)
                              (when (zero? (get-counters (get-card state card) :credit))
                                (trash state :runner card {:unpreventable true}))
                              (gain-tags state :runner eid 1))}]}

   "Sacrificial Clone"
   {:interactions {:prevent [{:type #{:net :brain :meat}
                              :req (req true)}]}
    :abilities [{:effect (req (doseq [c (concat (get-in runner [:rig :hardware])
                                                (filter #(not (has-subtype? % "Virtual"))
                                                        (get-in runner [:rig :resource]))
                                                (:hand runner))]
                                (trash state side c {:cause :ability-cost}))
                              (lose-credits state side :all)
                              (lose-tags state side :all)
                              (lose state side :run-credit :all)
                              (damage-prevent state side :net Integer/MAX_VALUE)
                              (damage-prevent state side :meat Integer/MAX_VALUE)
                              (damage-prevent state side :brain Integer/MAX_VALUE))}]}

   "Sacrificial Construct"
   {:interactions {:prevent [{:type #{:trash-program :trash-hardware}
                              :req (req true)}]}
    :abilities [{:effect (effect (trash-prevent :program 1) (trash-prevent :hardware 1)
                                 (trash card {:cause :ability-cost}))}]}

   "Safety First"
   {:in-play [:hand-size -2]
    :events {:runner-turn-ends
             {:async true
              :effect (req (if (< (count (:hand runner)) (hand-size state :runner))
                             (do (system-msg state :runner (str "uses " (:title card) " to draw a card"))
                                 (draw state :runner eid 1 nil))
                             (effect-completed state :runner eid)))}}}

   "Salvaged Vanadis Armory"
   {:events {:damage
             {:effect (req (show-wait-prompt state :corp "Runner to use Salvaged Vanadis Armory")
                           (resolve-ability
                             state :runner
                             {:optional
                              {:prompt "Use Salvaged Vanadis Armory?"
                               :yes-ability {:msg (msg "force the Corp to trash the top "
                                                       (get-turn-damage state :runner)
                                                       " cards of R&D and trash itself")
                                             :effect (effect (mill :corp (get-turn-damage state :runner))
                                                             (clear-wait-prompt :corp)
                                                             (trash card {:unpreventable true}))}
                               :no-ability {:effect (effect (clear-wait-prompt :corp))}}}
                                            card nil))}}}

   "Salsette Slums"
   {:flags {:slow-trash (req true)}
    :implementation "Will not trigger Maw when used on card already trashed (2nd ability)"
    :events {:runner-install
             {:req (req (= card target))
              :silent (req true)
              :effect (effect (update! (assoc card :slums-active true)))}
             :runner-turn-begins
             {:effect (effect (update! (assoc card :slums-active true)))}
             :pre-trash
             {:req (req (and (:slums-active card)
                             (-> target card-def :flags :must-trash not)
                             (:trash target)
                             (= (:side target) "Corp")))
              :effect (req (toast state :runner (str "Click Salsette Slums to remove " (:title target)
                                                     " from the game") "info" {:prevent-duplicates true}))}}
    :abilities [{:label "Remove the currently accessed card from the game instead of trashing it"
                 :req (req (let [c (:card (first (get-in @state [:runner :prompt])))]
                             (if-let [trash-cost (trash-cost state side c)]
                               (if (can-pay? state :runner nil :credit trash-cost)
                                 (if (:slums-active card)
                                   true
                                   ((toast state :runner "Can only use a copy of Salsette Slums once per turn.") false))
                                 ((toast state :runner (str "Unable to pay for " (:title c) ".")) false))
                               ((toast state :runner "Not currently accessing a card with a trash cost.") false))))
                 :msg (msg (let [c (:card (first (get-in @state [:runner :prompt])))]
                             (str "pay " (trash-cost state side c) " [Credits] and remove " (:title c) " from the game")))
                 :effect (req (let [c (:card (first (get-in @state [:runner :prompt])))]
                                (deactivate state side c)
                                (move state :corp c :rfg)
                                (pay state :runner card :credit (trash-cost state side c))
                                (trigger-event state side :no-trash c)
                                (update! state side (dissoc card :slums-active))
                                (close-access-prompt state side)
                                (when-not (:run @state)
                                  (swap! state dissoc :access))))}
                {:label "Remove a card trashed this turn from the game"
                 :req (req (if (:slums-active card)
                             true
                             ((toast state :runner "Can only use a copy of Salsette Slums once per turn.") false)))
                 :effect (effect (resolve-ability
                                   {; only allow targeting cards that were trashed this turn -- not perfect, but good enough?
                                    :choices {:req #(some (fn [c] (= (:cid %) (:cid c)))
                                                          (map first (turn-events state side :runner-trash)))}
                                    :msg (msg "remove " (:title target) " from the game")
                                    :effect (req (deactivate state side target)
                                                 (trigger-event state side :no-trash target)
                                                 (move state :corp target :rfg)
                                                 (update! state side (dissoc card :slums-active)))}
                                   card nil))}]}

   "Same Old Thing"
   {:abilities [{:cost [:click 2]
                 :req (req (and (not (seq (get-in @state [:runner :locked :discard])))
                                (pos? (count (filter #(is-type? % "Event") (:discard runner))))))
                 :prompt "Select an event to play"
                 :msg (msg "play " (:title target))
                 :show-discard true
                 :choices {:req #(and (is-type? % "Event")
                                      (= (:zone %) [:discard]))}
                 :effect (effect (trash card {:cause :ability-cost}) (play-instant target))}]}

   "Scrubber"
   {:recurring 2}

   "Security Testing"
   (let [ability {:prompt "Choose a server for Security Testing"
                  :choices (req (conj servers "No server"))
                  :msg (msg "target " target)
                  :req (req (and (not (click-spent? :runner state))
                                 (not (used-this-turn? (:cid card) state))))
                  :effect (req (when (not= target "No server")
                                 (update! state side (assoc card :server-target target))))}]
     {:events {:runner-turn-begins ability
               :successful-run
               {:req (req (= (zone->name (get-in @state [:run :server]))
                             (:server-target (get-card state card))))
                :once :per-turn
                :effect (req (let [st card]
                               (swap! state assoc-in [:run :run-effect :replace-access]
                                      {:mandatory true
                                       :effect (effect (resolve-ability
                                                         {:msg "gain 2 [Credits] instead of accessing"
                                                          :effect (effect (gain-credits 2)
                                                                          (update! (dissoc st :server-target)))}
                                                         st nil))})))}
               :runner-turn-ends {:effect (effect (update! (dissoc card :server-target)))}}
      :abilities [ability]})

   "Slipstream"
    {:implementation "Use Slipstream before hitting Continue to pass current ice"
     :abilities [{:req (req (:run @state))
                  :effect (req (let [ice-pos  (get-in @state [:run :position])]
                                 (resolve-ability state side
                                   {:prompt (msg "Choose a piece of ICE protecting a central server at the same position as " (:title current-ice))
                                    :choices {:req #(and (is-central? (second (:zone %)))
                                                         (ice? %)
                                                         (= ice-pos (inc (ice-index state %))))}
                                    :msg (msg "approach " (card-str state target))
                                    :effect (req (let [dest (second (:zone target))]
                                                   (swap! state update-in [:run]
                                                          #(assoc % :position ice-pos :server [dest]))
                                                   (trash state side card)))}
                                card nil)))}]}

   "Spoilers"
   {:events {:agenda-scored {:interactive (req true)
                             :msg "trash the top card of R&D"
                             :effect (effect (mill :corp))}}}

   "Starlight Crusade Funding"
   {:msg "ignore additional costs on Double events"
    :effect (req (swap! state assoc-in [:runner :register :double-ignore-additional] true))
    :events {:runner-turn-begins
             {:msg "lose [Click] and ignore additional costs on Double events"
              :effect (req (lose state :runner :click 1)
                           (swap! state assoc-in [:runner :register :double-ignore-additional] true))}}
    :leave-play (req (swap! state update-in [:runner :register] dissoc :double-ignore-additional))}

   "Stim Dealer"
   {:events {:runner-turn-begins
             {:effect (req (if (>= (get-counters card :power) 2)
                             (do (add-counter state side card :power (- (get-counters card :power)))
                                 (damage state side eid :brain 1 {:unpreventable true :card card})
                                 (system-msg state side "takes 1 brain damage from Stim Dealer"))
                             (do (add-counter state side card :power 1)
                                 (gain state side :click 1)
                                 (system-msg state side "uses Stim Dealer to gain [Click]"))))}}}

   "Street Peddler"
   {:interactive (req (some #(card-flag? % :runner-install-draw true) (all-active state :runner)))
    :effect (req (doseq [c (take 3 (:deck runner))]
                   (host state side (get-card state card) c {:facedown true})))
    :abilities [{:req (req (not (install-locked? state side)))
                 :prompt "Choose a card on Street Peddler to install"
                 :choices (req (cancellable (filter #(and (not (is-type? % "Event"))
                                                          (runner-can-install? state side % nil)
                                                          (can-pay? state side nil (modified-install-cost state side % [:credit -1])))
                                                    (:hosted card))))
                 :msg (msg "install " (:title target) " lowering its install cost by 1 [Credits]")
                 :effect (req
                           (when (can-pay? state side nil (modified-install-cost state side target [:credit -1]))
                             (install-cost-bonus state side [:credit -1])
                             (trash state side (update-in card [:hosted]
                                                          (fn [coll]
                                                            (remove-once #(= (:cid %) (:cid target)) coll)))
                                    {:cause :ability-cost})
                             (runner-install state side (dissoc target :facedown))))}]}

   "Symmetrical Visage"
   {:events {:runner-click-draw {:req (req (genetics-trigger? state side :runner-click-draw))
                                 :msg "gain 1 [Credits]"
                                 :effect (effect (gain-credits 1))}}}

   "Synthetic Blood"
   {:events {:damage {:req (req (genetics-trigger? state side :damage))
                      :msg "draw 1 card"
                      :effect (effect (draw :runner))}}}

   "Tallie Perrault"
   {:abilities [{:label "Draw 1 card for each Corp bad publicity"
                 :effect (effect (trash card {:cause :ability-cost})
                                 (draw (+ (:bad-publicity corp) (:has-bad-pub corp))))
                 :msg (msg "draw " (:bad-publicity corp) " cards")}]
    :events {:play-operation
             {:req (req (or (has-subtype? target "Black Ops")
                            (has-subtype? target "Gray Ops")))
              :effect (req (show-wait-prompt state :corp "Runner to use Tallie Perrault")
                           (resolve-ability
                             state :runner
                             {:optional
                              {:prompt "Use Tallie Perrault to give the Corp 1 bad publicity and take 1 tag?"
                               :player :runner
                               :yes-ability {:msg "give the Corp 1 bad publicity and take 1 tag"
                                             :async true
                                             :effect (effect (gain-bad-publicity :corp 1)
                                                             (gain-tags :runner eid 1)
                                                             (clear-wait-prompt :corp))}
                               :no-ability {:effect (effect (clear-wait-prompt :corp))}}}
                            card nil))}}}

   "Tech Trader"
   {:events {:runner-trash {:req (req (and (= side :runner) (= (second targets) :ability-cost)))
                            :msg "gain 1 [Credits]"
                            :effect (effect (gain-credits 1))}}}

   "Technical Writer"
   {:events {:runner-install {:silent (req true)
                              :req (req (some #(= % (:type target)) '("Hardware" "Program")))
                              :effect (effect (add-counter :runner card :credit 1)
                                              (system-msg (str "places 1 [Credits] on Technical Writer")))}}
    :abilities [{:cost [:click 1]
                 :msg (msg "gain " (get-counters card :credit) " [Credits]")
                 :effect (effect (trash card {:cause :ability-cost})
                                 (gain-credits (get-counters card :credit)))}]}

   "Temple of the Liberated Mind"
   {:abilities [{:cost [:click 1]
                 :label "Place 1 power counter"
                 :msg "place 1 power counter on it"
                 :effect (effect (add-counter card :power 1))}
                {:label "Gain [Click]"
                 :counter-cost [:power 1]
                 :req (req (= (:active-player @state) :runner))
                 :msg "gain [Click]" :once :per-turn
                 :effect (effect (gain :click 1))}]}

   "Temüjin Contract"
   {:data {:counter {:credit 20}}
    :prompt "Choose a server for Temüjin Contract"
    :choices (req servers)
    :msg (msg "target " target)
    :req (req (not (:server-target card)))
    :effect (effect (update! (assoc card :server-target target)))
    :events {:successful-run
             {:req (req (= (zone->name (get-in @state [:run :server])) (:server-target (get-card state card))))
              :msg "gain 4 [Credits]"
              :effect (req (let [creds (get-counters card :credit)]
                             (gain-credits state side 4)
                             (set-prop state side card :counter {:credit (- creds 4)})
                             (when (zero? (get-counters (get-card state card) :credit))
                               (trash state side card {:unpreventable true}))))}}}

   "The Archivist"
   {:in-play [:link 1]
    :events {:agenda-scored {:req (req (or (has-subtype? target "Initiative")
                                           (has-subtype? target "Security")))
                             :interactive (req true)
                             :async true
                             :msg "force the Corp to initiate a trace"
                             :label "Trace 1 - If unsuccessful, take 1 bad publicity"
                             :trace {:base 1
                                     :unsuccessful
                                     {:effect (effect (gain-bad-publicity :corp 1)
                                                      (system-msg :corp (str "takes 1 bad publicity")))}}}}}

   "The Black File"
   {:msg "prevent the Corp from winning the game unless they are flatlined"
    :effect (req (swap! state assoc-in [:corp :cannot-win-on-points] true))
    :events {:runner-turn-begins
             {:effect (req (if (>= (get-counters card :power) 2)
                             (do (move state side (dissoc card :counter) :rfg)
                                 (swap! state update-in [:corp] dissoc :cannot-win-on-points)
                                 (system-msg state side "removes The Black File from the game")
                                 (gain-agenda-point state :corp 0))
                             (add-counter state side card :power 1)))}}
    :trash-effect {:effect (req (swap! state update-in [:corp] dissoc :cannot-win-on-points)
                                (gain-agenda-point state :corp 0))}
    :leave-play (req (swap! state update-in [:corp] dissoc :cannot-win-on-points)
                     (gain-agenda-point state :corp 0))}

   "The Helpful AI"
   {:in-play [:link 1]
    :abilities [{:msg (msg "give +2 strength to " (:title target))
                 :choices {:req #(and (has-subtype? % "Icebreaker")
                                      (installed? %))}
                 :effect (effect (update! (assoc card :hai-target target))
                                 (trash (get-card state card) {:cause :ability-cost})
                                 (update-breaker-strength target))}]
    :events {:runner-turn-ends nil :corp-turn-ends nil :pre-breaker-strength nil}
    :trash-effect {:effect
                   (effect (register-events
                             (let [hai {:effect (effect (unregister-events card)
                                                        (update! (dissoc card :hai-target))
                                                        (update-breaker-strength (:hai-target card)))}]
                               {:runner-turn-ends hai :corp-turn-ends hai
                                :pre-breaker-strength {:req (req (= (:cid target)(:cid (:hai-target card))))
                                                       :effect (effect (breaker-strength-bonus 2))}}) card))}}

   "The Shadow Net"
   (letfn [(events [runner] (filter #(and (is-type? % "Event") (not (has-subtype? % "Priority"))) (:discard runner)))]
     {:abilities [{:cost [:click 1 :forfeit]
                   :req (req (pos? (count (events runner))))
                   :label "Play an event from your Heap, ignoring all costs"
                   :prompt "Choose an event to play"
                   :msg (msg "play " (:title target) " from the Heap, ignoring all costs")
                   :choices (req (cancellable (events runner) :sorted))
                   :effect (effect (play-instant nil target {:ignore-cost true}))}]})

   "The Supplier"
   (let [ability  {:label "Install a hosted card (start of turn)"
                   :prompt "Choose a card hosted on The Supplier to install"
                   :req (req (some #(can-pay? state side nil (modified-install-cost state side % [:credit -2]))
                                        (:hosted card)))
                   :choices {:req #(and (= "The Supplier" (:title (:host %)))
                                        (= "Runner" (:side %)))}
                   :once :per-turn
                   :effect (req
                             (runner-can-install? state side target nil)
                             (when (and (can-pay? state side nil (modified-install-cost state side target [:credit -2]))
                                           (not (and (:uniqueness target) (in-play? state target))))
                                  (install-cost-bonus state side [:credit -2])
                                  (runner-install state side target)
                                  (system-msg state side (str "uses The Supplier to install " (:title target) " lowering its install cost by 2"))
                                  (update! state side (-> card
                                                          (assoc :supplier-installed (:cid target))
                                                          (update-in [:hosted]
                                                                     (fn [coll]
                                                                       (remove-once #(= (:cid %) (:cid target)) coll)))))))}]
   {:flags {:drip-economy true}  ; not technically drip economy, but has an interaction with Drug Dealer
    :abilities [{:label "Host a resource or piece of hardware" :cost [:click 1]
                 :prompt "Select a card to host on The Supplier"
                 :choices {:req #(and (#{"Resource" "Hardware"} (:type %))
                                      (in-hand? %))}
                 :effect (effect (host card target)) :msg (msg "host " (:title target) "")}
                ability]

    ; A card installed by The Supplier is ineligible to receive the turn-begins event for this turn.
    :suppress {:runner-turn-begins {:req (req (= (:cid target) (:supplier-installed (get-card state card))))}}
    :events {:runner-turn-begins ability
             :runner-turn-ends {:req (req (:supplier-installed card))
                                :effect (effect (update! (dissoc card :supplier-installed)))}}})

   "The Source"
   {:effect (effect (update-all-advancement-costs))
    :leave-play (effect (update-all-advancement-costs))
    :events {:agenda-scored {:effect (effect (trash card))}
             :agenda-stolen {:effect (effect (trash card))}
             :pre-advancement-cost {:effect (effect (advancement-cost-bonus 1))}
             :pre-steal-cost {:effect (effect (steal-cost-bonus [:credit 3]))}}}

   "The Turning Wheel"
   {:events {:agenda-stolen {:effect (effect (update! (assoc card :agenda-stolen true)))
                             :silent (req true)}
             :pre-access {:req (req (and (:run @state)
                                         (pos? (get-in @state [:run :ttw-bonus] 0))))
                          :effect (req (let [ttw-bonus (get-in @state [:run :ttw-bonus] 0)
                                             deferred-bonus (get-in @state [:run :ttw-deferred-bonus] 0)]
                                         (if (#{:hq :rd} target)
                                           (when (pos? deferred-bonus)
                                             (access-bonus state side ttw-bonus)
                                             (swap! state assoc-in [:run :ttw-deferred-bonus] 0))
                                           (when (zero? deferred-bonus)
                                             (access-bonus state side (- ttw-bonus))
                                             (swap! state assoc-in [:run :ttw-deferred-bonus] ttw-bonus)))))
                          :silent (req true)}
             :run-ends {:effect (req (when (and (not (:agenda-stolen card))
                                                (#{:hq :rd} target))
                                       (add-counter state side card :power 1)
                                       (system-msg state :runner (str "places a power counter on " (:title card))))
                                     (update! state side (dissoc (get-card state card) :agenda-stolen)))
                        :silent (req true)}}
    :abilities [{:counter-cost [:power 2]
                 :req (req (:run @state))
                 :msg "access 1 additional card from HQ or R&D for the remainder of the run"
                 :effect  (req (swap! state update-in [:run :ttw-bonus] (fnil inc 0))
                               (access-bonus state side 1))}]}

   "Theophilius Bagbiter"
   {:effect (req (lose-credits state :runner :all)
                 (lose state :runner :run-credit :all)
                 (swap! state assoc-in [:runner :hand-size :base] 0)
                 (add-watch state :theophilius-bagbiter
                            (fn [k ref old new]
                              (let [credit (get-in new [:runner :credit])]
                                (when (not= (get-in old [:runner :credit]) credit)
                                  (swap! ref assoc-in [:runner :hand-size :base] credit))))))
    :leave-play (req (remove-watch state :theophilius-bagbiter)
                     (swap! state assoc-in [:runner :hand-size :base] 5))}

   "Thunder Art Gallery"
   (let [first-event-check (fn [state fn1 fn2] (and (fn1 state :runner :runner-lose-tag #(= :runner (second %)))
                                            (fn2 state :runner :runner-prevent (fn [t] (seq (filter #(some #{:tag} %) t))))))
         ability {:choices {:req #(and (= "Runner" (:side %))
                                       (in-hand? %)
                                       (not (is-type? % "Event")))}
                  :async true
                  :prompt (msg "Select a card to install with Thunder Art Gallery")
                  :effect (req (if (and (runner-can-install? state side target)
                                        (can-pay? state side target
                                                  (install-cost state side target [:credit (dec (:cost target))])))
                                 (do (install-cost-bonus state side [:credit -1])
                                     (system-msg state side "uses Thunder Art Gallery to install a card.")
                                     (runner-install state side eid target nil))
                                 (effect-completed state side eid)))
                  :cancel-effect (effect (effect-completed eid))}]
     {:events {:runner-lose-tag (assoc ability :req (req (and (first-event-check state first-event? no-event?) (= side :runner))))
               :runner-prevent (assoc ability :req (req (and (first-event-check state no-event? first-event?) (seq (filter #(some #{:tag} %) targets)))))}})

   "Tri-maf Contact"
   {:abilities [{:cost [:click 1] :msg "gain 2 [Credits]" :once :per-turn
                 :effect (effect (gain-credits 2))}]
    :trash-effect {:effect (effect (damage eid :meat 3 {:unboostable true :card card}))}}

   "Tyson Observatory"
   {:abilities [{:prompt "Choose a piece of Hardware" :msg (msg "add " (:title target) " to their Grip")
                 :choices (req (cancellable (filter #(is-type? % "Hardware") (:deck runner)) :sorted))
                 :cost [:click 2]
                 :effect (effect (trigger-event :searched-stack nil)
                                 (shuffle! :deck)
                                 (move target :hand))}]}

   "Underworld Contact"
   (let [ability {:label "Gain 1 [Credits] (start of turn)"
                  :once :per-turn
                  :effect (req (when (and (>= (:link runner) 2)
                                          (:runner-phase-12 @state))
                                 (system-msg state :runner (str "uses " (:title card) " to gain 1 [Credits]"))
                                 (gain-credits state :runner 1)))}]
   {:flags {:drip-economy true}
    :abilities [ability]
    :events {:runner-turn-begins ability}})

   "Utopia Shard"
   (shard-constructor :hq "force the Corp to discard 2 cards from HQ at random"
                      (effect (trash-cards :corp (take 2 (shuffle (:hand corp))))))

   "Virus Breeding Ground"
   {:events {:runner-turn-begins {:effect (effect (add-counter card :virus 1))}}
    :abilities [{:cost [:click 1]
                 :req (req (pos? (get-counters card :virus)))
                 :effect (req (resolve-ability
                                state side
                                {:msg (msg "move 1 virus counter to " (:title target))
                                 :choices {:req #(pos? (get-virus-counters state %))}
                                 :effect (req (add-counter state side card :virus -1)
                                              (add-counter state side target :virus 1))}
                                card nil))}]}

   "Wasteland"
   {:events {:runner-trash {:req (req (and (first-installed-trash-own? state :runner)
                                           (installed? target)
                                           (= (:side target) "Runner")))
                            :effect (effect (gain-credits 1))
                            :msg "gain 1 [Credits]"}}}

   "Wireless Net Pavilion"
   {:effect (effect (trash-resource-bonus -2))
    :leave-play (effect (trash-resource-bonus 2))}

   "Woman in the Red Dress"
   (let [ability {:msg (msg "reveal " (:title (first (:deck corp))) " on the top of R&D")
                  :label "Reveal the top card of R&D (start of turn)"
                  :once :per-turn
                  :req (req (:runner-phase-12 @state))
                  :effect (effect (show-wait-prompt :runner "Corp to decide whether or not to draw with Woman in the Red Dress")
                                  (resolve-ability
                                    {:optional
                                     {:player :corp
                                      :prompt (msg "Draw " (:title (first (:deck corp))) "?")
                                      :yes-ability {:effect (effect (clear-wait-prompt :runner)
                                                                    (system-msg (str "draws " (:title (first (:deck corp)))))
                                                                    (draw))}
                                      :no-ability {:effect (effect (clear-wait-prompt :runner)
                                                                   (system-msg "doesn't draw with Woman in the Red Dress"))}}}
                                    card nil))}]
   {:events {:runner-turn-begins ability}
    :abilities [ability]})

   "Wyldside"
   {:flags {:runner-turn-draw true
            :runner-phase-12 (req (< 1 (count (filter #(card-flag? % :runner-turn-draw true)
                                                      (cons (get-in @state [:runner :identity])
                                                            (all-active-installed state :runner))))))}

    :events {:runner-turn-begins {:effect (req (lose state side :click 1)
                                               (when-not (get-in @state [:per-turn (:cid card)])
                                                 (system-msg state side "uses Wyldside to draw 2 cards and lose [Click]")
                                                 (draw state side 2)))}}
    :abilities [{:msg "draw 2 cards and lose [Click]"
                 :once :per-turn
                 :effect (effect (draw 2))}]}

   "Xanadu"
   {:events {:pre-rez-cost {:req (req (ice? target))
                            :effect (effect (rez-cost-bonus 1))}}}

   "Zona Sul Shipping"
   (trash-when-tagged-contructor
     "Zone Sul Shipping"
     {:events {:runner-turn-begins {:effect (effect (add-counter card :credit 1))}}
      :abilities [{:cost [:click 1]
                   :msg (msg "gain " (get-counters card :credit) " [Credits]")
                   :label "Take all credits"
                   :effect (effect (gain-credits (get-counters card :credit))
                             (add-counter card :credit
                                          (- (get-counters card :credit))))}]})})<|MERGE_RESOLUTION|>--- conflicted
+++ resolved
@@ -4,11 +4,7 @@
             [game.macros :refer [effect req msg wait-for continue-ability]]
             [clojure.string :refer [split-lines split join lower-case includes? starts-with?]]
             [clojure.stacktrace :refer [print-stack-trace]]
-<<<<<<< HEAD
             [jinteki.utils :refer [str->int other-side is-tagged? count-tags INFINITY has-subtype?]]
-=======
-            [jinteki.utils :refer [str->int other-side is-tagged? count-tags INFINITY]]
->>>>>>> b08c26fc
             [jinteki.cards :refer [all-cards]]))
 
 (defn- genetics-trigger?
