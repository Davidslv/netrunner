(ns game.cards.upgrades
  (:require
   [clojure.string :as str]
   [cond-plus.core :refer [cond+]]
   [game.core.access :refer [access-bonus set-only-card-to-access
                             installed-access-trigger
                             steal-cost-bonus]]
   [game.core.bad-publicity :refer [lose-bad-publicity]]
   [game.core.board :refer [all-active-installed all-installed card->server
                            get-remotes server->zone server-list]]
   [game.core.card :refer [agenda? asset? can-be-advanced?
                           corp-installable-type? corp? get-card get-counters get-zone
                           has-subtype? ice? in-discard? in-hand? installed? operation? program? resource? rezzed?
                           runner? upgrade?]]
   [game.core.cost-fns :refer [install-cost rez-cost]]
   [game.core.costs :refer [total-available-credits]]
   [game.core.damage :refer [damage]]
   [game.core.def-helpers :refer [corp-rez-toast defcard offer-jack-out
                                  reorder-choice get-x-fn]]
   [game.core.drawing :refer [draw]]
   [game.core.effects :refer [register-floating-effect]]
   [game.core.eid :refer [effect-completed get-ability-targets is-basic-advance-action? make-eid]]
   [game.core.engine :refer [dissoc-req pay register-default-events
                             register-events resolve-ability unregister-events]]
   [game.core.events :refer [first-event? first-run-event? turn-events]]
   [game.core.expose :refer [expose-prevent]]
   [game.core.finding :refer [find-cid find-latest]]
   [game.core.flags :refer [clear-persistent-flag! is-scored? register-persistent-flag!
                            register-run-flag!]]
   [game.core.gaining :refer [gain-credits lose-clicks lose-credits]]
   [game.core.hand-size :refer [corp-hand-size+]]
   [game.core.ice :refer [all-subs-broken? get-run-ices pump-ice resolve-subroutine!
                          unbroken-subroutines-choice update-all-ice update-all-icebreakers]]
   [game.core.installing :refer [corp-install corp-install-list]]
   [game.core.moving :refer [mill move remove-from-currently-drawing
                             swap-cards swap-ice trash trash-cards]]
   [game.core.optional :refer [get-autoresolve set-autoresolve]]
   [game.core.payment :refer [can-pay? cost-value]]
   [game.core.play-instants :refer [play-instant]]
   [game.core.prompts :refer [cancellable clear-wait-prompt]]
   [game.core.props :refer [add-counter add-prop set-prop]]
   [game.core.purging :refer [purge]]
   [game.core.revealing :refer [reveal]]
   [game.core.rezzing :refer [rez]]
   [game.core.runs :refer [end-run force-ice-encounter jack-out redirect-run
                           set-next-phase start-next-phase]]
   [game.core.say :refer [system-msg]]
   [game.core.servers :refer [central->zone from-same-server? in-same-server?
                              is-central? protecting-same-server? same-server?
                              target-server unknown->kw zone->name]]
   [game.core.shuffling :refer [shuffle!]]
   [game.core.tags :refer [gain-tags]]
   [game.core.threat :refer [threat-level]]
   [game.core.to-string :refer [card-str]]
   [game.core.toasts :refer [toast]]
   [game.core.trace :refer [init-trace-bonus]]
   [game.core.update :refer [update!]]
   [game.macros :refer [continue-ability effect msg req wait-for]]
   [game.utils :refer :all]
   [jinteki.utils :refer :all]))

;; Helpers
(def mobile-sysop-event
  {:event :corp-turn-ends
   :optional {:prompt (msg "Move " (:title card) " to another server?")
              :waiting-prompt true
              :yes-ability {:async true
                            :effect (effect (continue-ability
                                              {:prompt "Choose a server"
                                               :waiting-prompt true
                                               :choices (server-list state)
                                               :msg (msg "move itself to " target)
                                               :effect (req (let [c (move state side card
                                                                          (conj (server->zone state target) :content))]
                                                              (unregister-events state side card)
                                                              (register-default-events state side c)))}
                                              card nil))}}})

;; Card definitions

(defcard "Adrian Seis"
  {:events [mobile-sysop-event
            {:event :successful-run
<<<<<<< HEAD
            :interactive (req true)
            :psi {:req (req this-server)
                  :not-equal {:msg (msg "prevent the Runner from accessing cards other than " (:title card))
                              :effect (effect (set-only-card-to-access card)
                                              (effect-completed eid))}
                  :equal {:msg (msg "prevent the Runner from accessing " (:title card))
                          :effect (effect (register-run-flag!
                                            card :can-access
                                            ;; prevent access of advanced card
                                            (fn [_ _ target] (not (same-card? target card))))
                                          (effect-completed eid))}}}]})
=======
             :interactive (req true)
             :psi {:req (req this-server)
                   :not-equal {:msg (msg "prevent the Runner from accessing cards other than " (:title card))
                               :effect (effect (set-only-card-to-access card)
                                               (effect-completed eid))}
                   :equal {:msg (msg "prevent the Runner from accessing " (:title card))
                           :effect (effect (register-run-flag!
                                             card :can-access
                                             ;; prevent access of advanced card
                                             (fn [_ _ target] (not (same-card? target card))))
                                           (effect-completed eid))}}}]})
>>>>>>> 6822c7bc

(defcard "Akitaro Watanabe"
  {:constant-effects [{:type :rez-cost
                       :req (req (and (ice? target)
                                      (= (card->server state card) (card->server state target))))
                       :value -2}]})

(defcard "AMAZE Amusements"
  (let [ability
        {:event :run-ends
         :req (req (= (second (get-zone card)) (first (:server context))))
         :async true
         :effect (req (if (:did-steal context)
                        (do (gain-tags state :corp eid 2)
                            (system-msg state :corp (str "uses AMAZE Amusements to give the Runner 2 tags")))
                        (effect-completed state side eid)))}]
  {:events [ability]
   :on-trash
   {:req (req (and run (= :runner side)))
    :effect (effect (register-events
                      card
                      [(assoc ability
                              :req (req (= (second (:previous-zone card)) (first (:server context))))
                              :duration :end-of-run)]))}}))

(defcard "Amazon Industrial Zone"
  {:events [{:event :corp-install
             :optional
             {:req (req (and (ice? (:card context))
                             (protecting-same-server? card (:card context))
                             (can-pay? state side (assoc eid :source card :source-type :rez) (:card context) nil
                                       [:credit (rez-cost state side (:card context) {:cost-bonus -3})])))
              :prompt "Rez ice with rez cost lowered by 3?"
              :yes-ability {:msg (msg "lower the rez cost of " (:title (:card context)) " by 3 [Credits]")
                            :async true
                            :effect (effect (rez eid (:card context) {:cost-bonus -3}))}}}]})

(defcard "Angelique Garza Correa"
  {:expend {:req (req (threat-level 3 state))
            :cost [:credit 1]
            :msg "do 1 meat damage"
            :effect (effect (damage eid :meat 1 {:card card}))}
   :access {:optional
            {:req (req (rezzed? card))
             :waiting-prompt true
             :prompt (msg "Pay 2 [Credits] to use " (:title card) " ability?")
             :no-ability {:effect (effect (system-msg (str "declines to use " (:title card))))}
             :yes-ability {:async true
                           :cost [:credit 2]
                           :msg "do 2 meat damage"
                           :effect (effect (damage eid :meat 2 {:card card}))}}}})

(defcard "Anoetic Void"
  {:events [{:event :approach-server
             :interactive (req true)
             :optional
             {:prompt "Pay 2 [Credits] and trash 2 cards from HQ to end the run?"
              :req (req (and (can-pay? state side eid card nil [:credit 2 :trash-from-hand 2])
                             this-server))
              :yes-ability
              {:async true
               :msg "end the run"
               :cost [:credit 2 :trash-from-hand 2]
               :effect (req (end-run state side eid card))}}}]})

(defcard "Arella Salvatore"
  (let [select-ability
        {:prompt "Choose a card in HQ to install"
         :choices {:card #(and (corp-installable-type? %)
                               (in-hand? %)
                               (corp? %))}
         :async true
         :cancel-effect (req (effect-completed state side eid))
         :effect (req (wait-for (corp-install state :corp target nil {:ignore-all-cost true :display-message false})
                                (let [inst-target (find-latest state target)]
                                  (add-prop state :corp inst-target :advance-counter 1 {:placed true})
                                  (system-msg state :corp
                                              (str "uses " (:title card) " to install and place a counter on "
                                                   (card-str state inst-target) ", ignoring all costs"))
                                  (effect-completed state side eid))))}]
    {:events [{:event :agenda-scored
               :req (req (= (:previous-zone (:card context)) (get-zone card)))
               :interactive (req (some corp-installable-type? (:hand corp)))
               :silent (req (not-any? corp-installable-type? (:hand corp)))
               :async true
               :effect (req (if (some corp-installable-type? (:hand corp))
                              (continue-ability state side select-ability card nil)
                              (effect-completed state side eid)))}]}))

(defcard "Ash 2X3ZB9CY"
  {:events [{:event :successful-run
             :interactive (req true)
             :trace {:base 4
                     :req (req this-server)
                     :successful
                     {:msg "prevent the Runner from accessing cards other than Ash 2X3ZB9CY"
                      :effect (effect (set-only-card-to-access card)
                                      (effect-completed eid))}}}]})

(defcard "Awakening Center"
  {:can-host (req (ice? target))
   :abilities [{:label "Host a piece of Bioroid ice"
                :cost [:click 1]
                :prompt "Choose a piece of Bioroid ice in HQ to host"
                :choices {:card #(and (ice? %)
                                      (has-subtype? % "Bioroid")
                                      (in-hand? %))}
                :msg "host a piece of Bioroid ice"
                :async true
                :effect (req (corp-install state side eid target card {:ignore-all-cost true}))}]
   :events [{:event :pass-all-ice
             :optional
             {:req (req (and this-server
                             (some #(can-pay? state side (assoc eid :source card :source-type :rez) % nil
                                              [:credit (rez-cost state side % {:cost-bonus -7})])
                                   (:hosted card))))
              :prompt "Rez and force the Runner to encounter a hosted piece of ice?"
              :waiting-prompt true
              :yes-ability
              {:async true
               :prompt "Choose a hosted piece of Bioroid ice to rez"
               :choices (req (:hosted card))
               :msg (msg "lower the rez cost of " (:title target) " by 7 [Credits] and force the Runner to encounter it")
               :effect (req (wait-for (rez state side target {:cost-bonus -7})
                                      (let [ice (:card async-result)]
                                        (register-events
                                          state side card
                                          [{:event :run-ends
                                            :duration :end-of-run
                                            :async true
                                            :req (req (get-card state ice))
                                            :effect (effect (trash eid (get-card state ice) {:cause-card card}))}])
                                        (force-ice-encounter state side eid ice))))}
              :no-ability
              {:effect (effect (system-msg (str "declines to use " (:title card))))}}}]})

(defcard "Bamboo Dome"
  {:install-req (req (filter #{"R&D"} targets))
   :abilities [{:cost [:click 1]
                :req (req (pos? (count (:deck corp))))
                :async true
                :msg (msg (str "reveal " (enumerate-str (map :title (take 3 (:deck corp)))) " from R&D"))
                :label "Add 1 card from top 3 of R&D to HQ"
                :waiting-prompt true
                :effect (req
                          (wait-for
                            (reveal state side (take 3 (:deck corp)))
                            (continue-ability
                              state side
                              {:prompt "Choose a card to add to HQ"
                               :async true
                               :choices (take 3 (:deck corp))
                               :not-distinct true
                               :msg "secretly add card to HQ"
                               :effect (effect (move target :hand)
                                               (continue-ability
                                                 (let [from (take 2 (get-in @state [:corp :deck]))]
                                                   (when (pos? (count from))
                                                     (reorder-choice :corp :runner from '() (count from) from)))
                                                 card nil))}
                              card nil)))}]})

(defcard "Ben Musashi"
  {:on-trash
   {:req (req (and (= :runner side)
                   (:run @state)))
    :effect (effect (register-events
                      card
                      [{:event :pre-steal-cost
                        :duration :end-of-run
                        :req (req (or (= (get-zone target) (:previous-zone card))
                                      (= (central->zone (get-zone target))
                                         (butlast (:previous-zone card)))))
                        :effect (effect (steal-cost-bonus [:net 2] {:source card :source-type :ability}))}]))}
   :events [{:event :pre-steal-cost
             :req (req (or (in-same-server? card target)
                           (from-same-server? card target)))
             :effect (effect (steal-cost-bonus [:net 2] {:source card :source-type :ability}))}]})

(defcard "Bernice Mai"
  {:events [{:event :successful-run
             :interactive (req true)
             :trace {:base 5
                     :req (req this-server)
                     :successful {:msg "give the Runner 1 tag"
                                  :async true
                                  :effect (effect (gain-tags :corp eid 1))}
                     :unsuccessful
                     {:async true
                      :msg "trash itself"
                      :effect (effect (trash eid card {:cause-card card}))}}}]})

(defcard "Bio Vault"
  {:install-req (req (remove #{"HQ" "R&D" "Archives"} targets))
   :advanceable :always
   :abilities [{:label "End the run"
                :req (req (:run @state))
                :msg "end the run"
                :async true
                :cost [:advancement 2 :trash-can]
                :effect (effect (end-run eid card))}]})

(defcard "Black Level Clearance"
  {:events [{:event :successful-run
             :async true
             :interactive (req true)
             :player :runner
             :req (req this-server)
             :msg (msg "force the Runner to " (decapitalize target))
             :prompt "Choose one"
             :waiting-prompt true
             :choices ["Take 1 core damage" "Jack out"]
             :effect (req (if (= target "Take 1 core damage")
                            (damage state :runner eid :brain 1 {:card card})
                            (wait-for
                              (jack-out state :runner (make-eid state))
                              (wait-for
                                (gain-credits state :corp 5)
                                (wait-for
                                  (draw state :corp 1)
                                  (system-msg state :corp
                                              (str "gains 5 [Credits] and draws 1 card. "
                                                   "Black Level Clearance is trashed"))
                                  (trash state :corp eid card {:cause-card card}))))))}]})

(defcard "Breaker Bay Grid"
  {:constant-effects [{:type :rez-cost
                       :req (req (in-same-server? card target))
                       :value -5}]})

(defcard "Bryan Stinson"
  {:abilities [{:cost [:click 1]
                :keep-menu-open :while-clicks-left
                :req (req (and (< (:credit runner) 6)
                               (pos? (count (filter #(and (operation? %)
                                                          (has-subtype? % "Transaction")) (:discard corp))))))
                :label "Play a transaction operation from Archives, ignoring all costs, and remove it from the game"
                :prompt "Choose a transaction operation to play"
                :msg (msg "play " (:title target) " from Archives, ignoring all costs, and removes it from the game")
                :choices (req (cancellable (filter #(and (operation? %)
                                                         (has-subtype? % "Transaction")) (:discard corp)) :sorted))
                :async true
                :effect (effect (play-instant eid (-> target
                                                      (assoc :rfg-instead-of-trashing true)
                                                      (assoc-in [:special :rfg-when-trashed] true))
                                              {:ignore-cost true}))}]})

(defcard "Calibration Testing"
  {:install-req (req (remove #{"HQ" "R&D" "Archives"} targets))
   :abilities [{:label "Place 1 advancement token on a card in this server"
                :async true
                :trash-icon true
                :effect (effect (continue-ability
                                  {:prompt "Choose a card in this server"
                                   :choices {:card #(in-same-server? % card)}
                                   :async true
                                   :msg (msg "place an advancement token on " (card-str state target))
                                   :cost [:trash-can]
                                   :effect (effect (add-prop target :advance-counter 1 {:placed true}))}
                                  card nil))}]})

(defcard "Caprice Nisei"
  {:events [{:event :pass-all-ice
             :psi {:req (req this-server)
                   :not-equal {:msg "end the run"
                               :effect (effect (end-run eid card))}}}]})

(defcard "Cayambe Grid"
  (let [ability {:interactive (req (->> (all-installed state :corp)
                                        (filter #(and (ice? %)
                                                      (same-server? card %)))
                                        count
                                        pos?))
                 :label "place 1 advancement counter (start of turn)"
                 :async true
                 :effect
                 (effect
                   (continue-ability
                     (when (->> (all-installed state :corp)
                                (filter #(and (ice? %)
                                              (same-server? card %)))
                                count
                                pos?)
                       {:prompt (str "Place 1 advancement counter on an ice protecting " (zone->name (second (get-zone card))))
                        :choices {:card #(and (ice? %)
                                              (same-server? % card))}
                        :msg (msg "place 1 advancement counter on " (card-str state target))
                        :effect (effect (add-prop target :advance-counter 1 {:placed true}))})
                     card nil))}]
    {:events [(assoc ability :event :corp-turn-begins)
              {:event :approach-server
               :interactive (req true)
               :req (req this-server)
               :async true
               :effect
               (effect
                 (continue-ability
                   (let [cost (->> (get-run-ices state)
                                   (filter #(pos? (get-counters % :advancement)))
                                   count
                                   (* 2))]
                     {:async true
                      :player :runner
                      :waiting-prompt true
                      :prompt "Choose one"
                      :choices [(when (can-pay? state :runner (assoc eid :source card :source-type :ability) card nil [:credit cost])
                                  (str "Pay " cost " [Credits]"))
                                "End the run"]
                      :msg (msg (if (= target "End the run")
                                  (decapitalize target)
                                  (str "force the Runner to " (decapitalize target))))
                      :effect (req (if (= target "End the run")
                                     (end-run state side eid card)
                                     (wait-for (pay state :runner (make-eid state eid) card :credit cost)
                                               (system-msg state :runner (:msg async-result))
                                               (effect-completed state side eid))))})
                   card nil))}]
     :abilities [ability]}))

(defcard "ChiLo City Grid"
  {:events [{:event :successful-trace
             :req (req this-server)
             :async true
             :effect (effect (gain-tags :corp eid 1))
             :msg "give the Runner 1 tag"}]})

(defcard "Code Replicator"
  {:abilities [{:label "Force the runner to approach the passed piece of ice again"
                :req (req (and this-server
                               (< run-position (count (get-run-ices state)))
                               (rezzed? (get-in (:ices (card->server state card)) [(:position run)]))))
                :async true
                :effect (req (wait-for
                               (trash state :corp (make-eid state eid) card {:cause-card card})
                               (swap! state update-in [:run :position] inc)
                               (set-next-phase state :approach-ice)
                               (update-all-ice state side)
                               (update-all-icebreakers state side)
                               (system-msg state :corp (str "trashes " (:title card) " to make the runner approach "
                                                            (:title (get-in (:ices (card->server state card)) [(:position run)]))
                                                            " again"))
                               (wait-for (resolve-ability state :runner (make-eid state eid) (offer-jack-out) card nil)
                                         (if (not (:ended (:end-run @state)))
                                           (start-next-phase state side eid)
                                           (effect-completed state side eid)))))}]})

(defcard "Cold Site Server"
  {:constant-effects [{:type :run-additional-cost
                       :req (req (= (:server (second targets)) (unknown->kw (get-zone card))))
                       :value (req (repeat (get-counters card :power) [:credit 1 :click 1]))}]
   :events [{:event :corp-turn-begins
             :req (req (pos? (get-counters card :power)))
             :msg "remove all hosted power counters"
             :effect (effect (add-counter card :power (- (get-counters card :power))))}]
   :abilities [{:cost [:click 1]
                :keep-menu-open :while-clicks-left
                :msg "place 1 power counter on itself"
                :effect (effect (add-counter card :power 1))}]})

(defcard "Corporate Troubleshooter"
  {:abilities [{:async true
                :label "Add strength to a rezzed piece of ice protecting this server"
                :cost [:trash-can :x-credits]
                :choices {:all true
                          :req (req (and (ice? target)
                                         (rezzed? target)
                                         (protecting-same-server? card target)))}
                :msg (msg "add " (cost-value eid :x-credits)
                          " strength to " (:title target))
                :effect (effect (pump-ice target (cost-value eid :x-credits) :end-of-turn))}]})

(defcard "Crisium Grid"
  {:constant-effects [{:type :block-successful-run
                       :req (req this-server)
                       :value true}]})

(defcard "Cyberdex Virus Suite"
  {:flags {:rd-reveal (req true)}
   :access {:optional
            {:waiting-prompt true
             :prompt "Purge virus counters?"
             :yes-ability {:msg "purge virus counters"
                           :effect (effect (purge))}}}
   :abilities [{:label "Purge virus counters"
                :msg "purge virus counters"
                :cost [:trash-can]
                :effect (effect (purge))}]})

(defcard "Daniela Jorge Inácio"
  (let [pre-steal {:event :pre-steal-cost
                   :req (req (or (in-same-server? card target)
                                 (from-same-server? card target)))
                   :effect (effect (steal-cost-bonus [:add-random-from-hand-to-bottom-of-deck 2] {:source card :source-type :ability}))}]
    {:events [{:event :pre-access-card
               :req (req (and (rezzed? card)
                              (same-card? target card)))
               :effect (req (register-run-flag!
                              state side
                              card :can-trash
                              (fn [state side card]
                                (not (and (same-card? target card)
                                          (> 2 (count (:hand runner))))))))}
              pre-steal]
     :implementation "trash cost not displayed on dialogue"
     :on-trash {:async true
                :interactive (req true)
                :req (req (= :runner side))
                :msg "make the Runner randomly adds 2 cards from their Grip to the bottom of the Stack"
                :effect (req (when (:run @state)
                               (register-events
                                 state side card
                                 [(assoc pre-steal :duration :end-of-run)]))
                             (when (<= 2 (count (:hand runner)))
                               (doseq [r (take 2 (shuffle (:hand runner)))] (move state :runner r :deck)))
                             (effect-completed state side eid))}}))

(defcard "Daruma"
  (let [choose-swap
        (fn [to-swap]
          {:prompt (str "Choose a card to swap with " (:title to-swap))
           :choices {:not-self true
                     :card #(and (corp? %)
                                 (not (or (operation? %)
                                          (ice? %)))
                                 (or (in-hand? %) ; agenda, asset or upgrade from HQ
                                     (installed? %)))} ; card installed in a server
           :cost [:trash-can]
           :msg (msg "swap " (card-str state to-swap)
                     " with " (card-str state target))
           :effect (effect (swap-cards to-swap target))})
        ability
        {:optional
         {:waiting-prompt true
          :prompt (msg "Trash " (:title card) " to swap a card in this server?")
          :yes-ability
          {:async true
           :prompt "Choose a card in this server to swap"
           :choices {:req (req (and (installed? target)
                                    (in-same-server? card target)))
                     :not-self true}
           :effect (effect (continue-ability (choose-swap target) card nil))}
          :no-ability {:effect (effect (clear-wait-prompt :runner))}}}]
    {:events [{:event :approach-server
               :interactive (req true)
               :async true
               :effect (req (wait-for (resolve-ability state :corp (make-eid state eid) ability card nil)
                                      (continue-ability state :runner (offer-jack-out) card nil)))}]}))

(defcard "Dedicated Technician Team"
  {:recurring 2
   :interactions {:pay-credits {:req (req (and (= :corp-install (:source-type eid))
                                               (= (second (get-zone card))
                                                  (unknown->kw (:source eid)))))
                                :type :recurring}}})

(defcard "Defense Construct"
  {:advanceable :always
   :abilities [{:label "Add cards from Archives to HQ"
                :req (req (and run
                               (= (:server run) [:archives])
                               (pos? (get-counters card :advancement))))
                :cost [:trash-can]
                :show-discard true
                :choices {:max (req (get-counters card :advancement))
                          :card #(and (corp? %)
                                      (not (:seen %))
                                      (in-discard? %))}
                :msg (msg "add " (quantify (count targets) "facedown card") " in Archives to HQ")
                :effect (req (doseq [c targets]
                               (move state side c :hand)))}]})

(defcard "Disposable HQ"
  (letfn [(dhq [i n]
            {:player :corp
             :req (req (pos? n))
             :prompt "Choose a card in HQ to add to the bottom of R&D"
             :choices {:card #(and (corp? %)
                                   (in-hand? %))}
             :async true
             :msg "add a card to the bottom of R&D"
             :effect (effect (move target :deck)
                             (continue-ability
                               (when (< i n)
                                 (dhq (inc i) n))
                               card nil))})]
    {:flags {:rd-reveal (req true)}
     :access {:optional
              {:waiting-prompt true
               :prompt "Add cards from HQ to the bottom of R&D?"
               :yes-ability
               {:async true
                :msg "add cards in HQ to the bottom of R&D"
                :effect (effect (continue-ability
                                  (dhq 1 (count (:hand corp)))
                                  card nil))}}}}))

(defcard "Djupstad Grid"
  {:events [{:event :agenda-scored
             :req (req (= (:previous-zone (:card context)) (get-zone card)))
             :interactive (req true)
             :async true
             :effect (effect (damage eid :brain 1 {:card card}))}]})

(defcard "Drone Screen"
  {:events [{:event :run
             :async true
             :trace {:base 3
                     :req (req (and this-server tagged))
                     :successful
                     {:msg "do 1 meat damage"
                      :effect (effect (damage eid :meat 1 {:card card
                                                           :unpreventable true}))}}}]})

(defcard "Embolus"
  (let [maybe-gain-counter {:once :per-turn
                            :async true
                            :label "Place 1 power counter (start of turn)"
                            :effect (effect
                                      (continue-ability
                                        {:optional
                                         {:prompt (msg "Pay 1 [Credit] to place 1 power counter on " (:title card) "?")
                                          :yes-ability {:effect (effect (add-counter card :power 1))
                                                        :cost [:credit 1]
                                                        :msg "place 1 power counter on itself"}}}
                                        card nil))}
        etr {:req (req this-server)
             :cost [:power 1]
             :msg "end the run"
             :effect (effect (end-run eid card))}]
    {:derezzed-events [(assoc corp-rez-toast :event :runner-turn-ends)]
     :events [(assoc maybe-gain-counter :event :corp-turn-begins)
              {:event :successful-run
               :req (req (pos? (get-counters card :power)))
               :msg "remove 1 power counter from itself"
               :effect (effect (add-counter card :power -1))}]
     :abilities [maybe-gain-counter
                 etr]}))

(defcard "Experiential Data"
  {:constant-effects [{:type :ice-strength
                       :req (req (protecting-same-server? card target))
                       :value 1}]})

(defcard "Expo Grid"
  (let [ability {:req (req (some #(and (asset? %)
                                       (rezzed? %))
                                 (get-in corp (get-zone card))))
                 :msg "gain 1 [Credits]"
                 :once :per-turn
                 :label "Gain 1 [Credits] (start of turn)"
                 :async true
                 :effect (effect (gain-credits eid 1))}]
    {:derezzed-events [(assoc corp-rez-toast :event :runner-turn-ends)]
     :events [(assoc ability :event :corp-turn-begins)]
     :abilities [ability]}))

(defcard "Forced Connection"
  {:flags {:rd-reveal (req true)}
   :access {:interactive (req true)
            :trace {:req (req (not (in-discard? card)))
                    :base 3
                    :successful {:msg "give the Runner 2 tags"
                                 :async true
                                 :effect (effect (gain-tags :corp eid 2))}}}})

(defcard "Fractal Threat Matrix"
  {:events [{:event :subroutines-broken
             :req (req (and (all-subs-broken? target)
                            (protecting-same-server? card target)))
             :msg (msg (let [deck (:deck runner)]
                         (if (pos? (count deck))
                           (str "trash " (enumerate-str (map :title (take 2 deck))) " from the stack")
                           "trash no cards from the stack (it is empty)")))
             :async true
             :effect (effect (mill :corp eid :runner 2))}]})

(defcard "Ganked!"
  {:flags {:rd-reveal (req true)}
   :access
   {:optional
    {:req (req (and (not (in-discard? card))
                    (some #(and (ice? %)
                                (protecting-same-server? card %))
                          (all-active-installed state :corp))))
     :waiting-prompt true
     :prompt (msg "Trash " (:title card) " to force the Runner to encounter a piece of ice?")
     :yes-ability
     {:async true
      :choices {:req (req (and (ice? target)
                               (installed? target)
                               (rezzed? target)
                               (protecting-same-server? card target)))}
      :msg (msg "force the Runner to encounter " (card-str state target))
      :effect (req (wait-for (trash state :corp (assoc card :seen true) {:unpreventable true :cause-card card})
                             (force-ice-encounter state side eid target)))}
     :no-ability {:effect (effect (system-msg (str "declines to use " (:title card))))}}}})

(defcard "Georgia Emelyov"
  {:events [{:event :unsuccessful-run
             :req (req (= (target-server target)
                          (second (get-zone card))))
             :async true
             :msg "do 1 net damage"
             :effect (effect (damage eid :net 1 {:card card}))}]
   :abilities [{:cost [:credit 2]
                :label "Move to another server"
                :async true
                :effect (effect (continue-ability
                                  {:prompt "Choose a server"
                                   :choices (server-list state)
                                   :msg (msg "move to " target)
                                   :effect (req (let [c (move state side card
                                                              (conj (server->zone state target) :content))]
                                                  (unregister-events state side card)
                                                  (register-default-events state side c)))}
                                  card nil))}]})

(defcard "Giordano Memorial Field"
  {:events [{:event :successful-run
             :interactive (req true)
             :async true
             :req (req this-server)
             :effect (effect 
                       (continue-ability
                         (let [credit-cost (* 2 (count (:scored runner)))]
                            {:player :runner
                             :async true
                             :waiting-prompt true
                             :prompt "Choose one"
                             :choices [(when (can-pay? state :runner eid card nil :credit credit-cost)  
                                         (str "Pay " credit-cost " [Credits]"))
                                       "End the run"]
                             :msg (msg (if (= "End the run" target)
                                         (decapitalize target)
                                         (str "force the runner to " (decapitalize target))))
                             :effect (req (if (= "End the run" target)
                                            (end-run state :corp eid card)
                                            (wait-for (pay state :runner (make-eid state eid) card :credit credit-cost)
                                                      (system-msg state :runner (:msg async-result))
                                                      (effect-completed state side eid))))})
                         card nil))}]})

(defcard "Heinlein Grid"
  {:abilities [{:req (req this-server)
                :label "Force the Runner to lose all [Credits] from spending or losing a [Click]"
                :msg (msg "force the Runner to lose all " (:credit runner) " [Credits]")
                :once :per-run
                :async true
                :effect (effect (lose-credits :runner eid :all))}]})

(defcard "Helheim Servers"
  {:abilities [{:label "All ice protecting this server has +2 strength until the end of the run"
                :msg "increase the strength of all ice protecting this server until the end of the run"
                :req (req (and this-server
                               (pos? (count run-ices))
                               (pos? (count (:hand corp)))))
                :async true
                :cost [:trash-from-hand 1]
                :effect (effect (register-floating-effect
                                  card
                                  {:type :ice-strength
                                   :duration :end-of-run
                                   :req (req (protecting-same-server? card target))
                                   :value 2})
                                (update-all-ice))
                :keep-menu-open :while-cards-in-hand}]})

(defcard "Henry Phillips"
  (letfn [(hp-gain-credits [state side eid n]
            (if (pos? n)
              (wait-for (gain-credits state :corp 2)
                        (hp-gain-credits state side eid (dec n)))
              (effect-completed state side eid)))]
    {:events [{:event :subroutines-broken
               :req (req (and this-server tagged))
               :msg (msg "gain " (* 2 (count (second targets))) " [Credits]")
               :async true
               :effect (effect (hp-gain-credits :corp eid (count (second targets))))}]}))

(defcard "Hired Help"
  (let [prompt-to-trash-agenda-or-etr
        {:prompt "Choose one"
         :waiting-prompt true
         :player :runner
         :choices ["Trash 1 scored agenda" "End the run"]
         :async true
         :effect (req (if (= target "End the run")
                        (do (system-msg state :runner (str "declines to pay the additional cost from " (:title card)))
                            (end-run state side eid card))
                        (if (seq (:scored runner))
                          (continue-ability state :runner
                                            {:prompt "Choose an Agenda to trash"
                                             :async true
                                             :choices {:max 1
                                                       :card #(is-scored? state side %)}
                                             :effect (req (wait-for (trash state side target {:unpreventable true :cause-card card :cause :forced-to-trash})
                                                                    (system-msg state :runner (str "trashes " (:title target)
                                                                                                   " as an additional cost to initiate a run"))
                                                                    (effect-completed state side eid)))}
                                            card nil)
                          (do (system-msg state :runner (str "cannot pay the additional cost from " (:title card)))
                              (end-run state side eid card)))))}]
    {:events [{:event :run
               :async true
               :req (req (and this-server
                              (empty? (filter #{:hq} (:successful-run runner-reg)))))
               :effect (req (continue-ability state :runner prompt-to-trash-agenda-or-etr card nil))}]}))

(defcard "Hokusai Grid"
  {:events [{:event :successful-run
             :req (req this-server)
             :msg "do 1 net damage"
             :async true
             :effect (effect (damage eid :net 1 {:card card}))}]})

(defcard "Increased Drop Rates"
  {:flags {:rd-reveal (req true)}
   :access {:interactive (req true)
            :player :runner
            :async true
            :waiting-prompt true
            :msg (msg (if (= target "The Corp removes 1 bad publicity")
                       "remove 1 bad publicity"
                       (str "force the Runner to " (decapitalize target))))
            :prompt "Choose one"
            :choices ["Take 1 tag" "The Corp removes 1 bad publicity"]
            :effect (req (if (= target "Take 1 tag")
                           (gain-tags state side eid 1 {:unpreventable true})
                           (do (lose-bad-publicity state :corp 1)
                               (effect-completed state side eid))))}})

(defcard "Intake"
  {:flags {:rd-reveal (req true)}
   :access {:interactive (req true)
            :trace {:req (req (not (in-discard? card)))
                    :base 4
                    :label "add an installed program or virtual resource to the Grip"
                    :successful
                    {:waiting-prompt true
                     :prompt "Choose a program or virtual resource"
                     :player :corp
                     :choices {:card #(and (installed? %)
                                           (or (program? %)
                                               (and (resource? %)
                                                    (has-subtype? % "Virtual"))))}
                     :msg (msg "move " (:title target) " to the Grip")
                     :async true
                     :effect (req (move state :runner target :hand)
                                  (effect-completed state side eid))}}}})

(defcard "Jinja City Grid"
  (letfn [(install-ice [ice ices grids server]
            (let [remaining (remove-once #(same-card? % ice) ices)]
              {:async true
               :effect (req (if (= "None" server)
                              (continue-ability state side (choose-ice remaining grids) card nil)
                              (wait-for
                                (reveal state side ice)
                                (system-msg state side (str "reveals that they drew " (:title ice)))
                                (wait-for (corp-install state side ice server {:cost-bonus -4})
                                          (remove-from-currently-drawing state side ice)
                                          (continue-ability
                                            state side
                                            (when-not (= 1 (count ices))
                                              (choose-ice remaining grids))
                                            card nil)))))}))
          (choose-grid [ice ices grids]
            (if (= 1 (count grids))
              (install-ice ice ices grids (-> (first grids) :zone second zone->name))
              {:async true
               :prompt (str "Choose a server to install " (:title ice))
               :choices (conj (mapv #(-> % :zone second zone->name) grids) "None")
               :effect (effect (continue-ability (install-ice ice ices grids target) card nil))}))
          (choose-ice [ices grids]
            (when (seq ices)
              {:async true
               :prompt "Choose an ice to reveal and install"
               :choices (conj (mapv :title ices) "None")
               :effect
               (effect (continue-ability
                         (when-not (= "None" target)
                           (choose-grid (some #(when (= target (:title %)) %) ices) ices grids))
                         card nil))}))]
    {:events [{:event :corp-draw
               ;; This prevents multiple Jinja from showing the "choose a server to install into" sequence
               :once :per-turn
               :once-key :jinja-city-grid-draw
               :async true
               :waiting-prompt true
               :req (req (not (find-cid (:cid card) (flatten (vals (get-in @state [:trash :trash-list]))))))
               :effect (req (cond
                              ;; if ice were drawn, do the full routine
                              (some ice? corp-currently-drawing)
                              (let [ices (filter #(and (ice? %)
                                                       (get-card state %))
                                                 corp-currently-drawing)
                                    grids (filterv #(= "Jinja City Grid" (:title %))
                                                   (all-active-installed state :corp))]
                                (continue-ability
                                  state side
                                  (when (not-empty ices)
                                    (choose-ice ices grids))
                                  card nil))
                              ;; else show a fake prompt so the runner can't infer that ice weren't drawn
                              :else
                              (continue-ability
                                state :corp
                                {:prompt "You did not draw any ice"
                                 :choices ["Carry on!"]
                                 :prompt-type :bogus}
                                card nil)))}
              {:event :post-corp-draw
               :effect (req (swap! state dissoc-in [:per-turn :jinja-city-grid-draw]))}]}))

(defcard "K. P. Lynn"
  {:events [{:event :pass-all-ice
             :req (req this-server)
             :player :runner
             :waiting-prompt true
             :prompt "Choose one"
             :choices ["Take 1 tag" "End the run"]
             :async true
             :msg (msg (if (= target "End the run")
                         (decapitalize target)
                         (str "force the Runner to " (decapitalize target))))
             :effect (req (if (= target "Take 1 tag")
                            (gain-tags state :runner eid 1)
                            (end-run state side eid card)))}]})

(defcard "Keegan Lane"
  {:abilities [{:req (req (and this-server
                               (some? (first (filter program? (all-active-installed state :runner))))))
                :prompt "Choose a program to trash"
                :label "Trash a program"
                :msg (msg "trash " (:title target))
                :choices {:card #(and (installed? %)
                                      (program? %))}
                :cost [:tag 1 :trash-can]
                :async true
                :effect (effect (trash eid target {:cause-card card}))}]})

(defcard "Khondi Plaza"
  {:x-fn (req (count (get-remotes state)))
   :recurring (get-x-fn)
   :interactions {:pay-credits {:req (req (and (= :rez (:source-type eid))
                                               (ice? target)
                                               (same-server? card target)))
                                :type :recurring}}})

(defcard "La Costa Grid"
  (let [ability {:prompt (msg "Choose a card in " (zone->name (second (get-zone card))))
                 :label "Place 1 advancement counter (start of turn)"
                 :msg (msg "place 1 advancement counter on " (card-str state target))
                 :choices {:req (req (and (installed? target)
                                          (in-same-server? card target)))}
                 :effect (effect (add-prop target :advance-counter 1 {:placed true}))}]
    {:install-req (req (remove #{"HQ" "R&D" "Archives"} targets))
     :derezzed-events [corp-rez-toast]
     :events [(assoc ability :event :corp-turn-begins)]
     :abilities [ability]}))

(defcard "Letheia Nisei"
  {:events [{:event :approach-server
             :interactive (req true)
             :psi {:req (req this-server)
                   :once :per-run
                   :not-equal
                   {:optional
                    {:waiting-prompt true
                     :prompt (msg "Trash " (:title card) " to force the Runner to approach the outermost piece of ice?")
                     :autoresolve (get-autoresolve :auto-fire)
                     :yes-ability
                     {:async true
                      :msg "force the Runner to approach the outermost piece of ice"
                      :effect (req (wait-for (trash state side (make-eid state eid) card {:unpreventable true :cause-card card})
                                             (redirect-run state side (zone->name (second (get-zone card))) :approach-ice)
                                             (continue-ability state :runner (offer-jack-out) card nil)))}}}}}]
   :abilities [(set-autoresolve :auto-fire "Letheia Nisei")]})

(defcard "Malapert Data Vault"
  {:events [{:event :agenda-scored
             :interactive (req true)
             :optional
             {:prompt "Search R&D for non-agenda card?"
              :req (req (= (:previous-zone (:card context)) (get-zone card)))
              :yes-ability
              {:prompt "Choose a card"
               :choices (req (cancellable (filter #(not (agenda? %)) (:deck corp))
                                          :sorted))
               :msg (msg "reveal " (:title target) " and add it to HQ")
               :async true
               :effect (req (wait-for
                              (reveal state side target)
                              (shuffle! state side :deck)
                              (move state side target :hand)
                              (effect-completed state side eid)))}
              :no-ability
              {:effect (effect (system-msg (str "declines to use " (:title card))))}}}]})

(defcard "Manegarm Skunkworks"
  {:events [{:event :approach-server
             :interactive (req true)
             :player :runner
             :prompt "Choose one"
             :waiting-prompt true
             :req (req this-server)
             :choices (req [(when (can-pay? state :runner eid card nil [:click 2])
                              "Spend [Click][Click]")
                            (when (can-pay? state :runner eid card nil [:credit 5])
                              "Pay 5 [Credits]")
                            "End the run"])
             :async true
             :effect (req (cond+
                            [(and (= target "Spend [Click][Click]")
                                  (can-pay? state :runner eid card nil [:click 2]))
                             (wait-for (pay state side (make-eid state eid) card :click 2)
                                       (system-msg state side (:msg async-result))
                                       (effect-completed state :runner eid))]
                            [(and (= target "Pay 5 [Credits]")
                                  (can-pay? state :runner eid card nil [:credit 5]))
                             (wait-for (pay state side (make-eid state eid) card :credit 5)
                                       (system-msg state side (:msg async-result))
                                       (effect-completed state :runner eid))]
                            [:else
                             (system-msg state :corp "uses Manegarm Skunkworks to end the run")
                             (end-run state :corp eid card)]))}]})

(defcard "Manta Grid"
  {:events [{:event :run-ends
             :msg "gain a [Click] next turn"
             :req (req (and (:successful target)
                            (= (target-server target) (second (get-zone card)))
                            (or (< (:credit runner) 6) (zero? (:click runner)))))
             :effect (req (swap! state update-in [:corp :extra-click-temp] (fnil inc 0)))}]})

(defcard "Marcus Batty"
  {:abilities [{:label "Start a Psi game to resolve a subroutine"
                :cost [:trash-can]
                :psi {:req (req this-server)
                      :not-equal
                      {:prompt "Choose a piece of ice"
                       :choices {:card #(and (ice? %)
                                             (rezzed? %))
                                 :all true}
                       :async true
                       :effect (effect
                                 (continue-ability
                                   (let [ice target]
                                     {:prompt "Choose a subroutine"
                                      :choices (req (unbroken-subroutines-choice ice))
                                      :msg (msg "resolve the subroutine (\"[subroutine] "
                                                                                        target "\") from " (:title ice))
                                      :async true
                                      :effect (req (let [sub (first (filter #(= target (make-label (:sub-effect %))) (:subroutines ice)))]
                                                     (resolve-subroutine! state side eid ice (assoc sub :external-trigger true))))})
                                   card nil))}}}]})

(defcard "Mason Bellamy"
  {:events [{:event :end-of-encounter
             :req (req (and this-server
                            (seq (filter :broken (:subroutines (:ice context))))))
             :msg "force the Runner to lose [Click]"
             :effect (effect (lose-clicks :runner 1))}]})

(defcard "Mavirus"
  {:flags {:rd-reveal (req true)}
   :access {:optional
            {:waiting-prompt true
             :prompt "Purge virus counters?"
             :yes-ability {:msg (msg "purge virus counters")
                           :async true
                           :effect (req (purge state side)
                                        (if (rezzed? card)
                                          (do
                                            (system-msg state side (str "uses " (:title card) " to do 1 net damage"))
                                            (damage state side eid :net 1 {:card card}))
                                          (effect-completed state side eid)))}
             :no-ability {:async true
                          :effect (req (system-msg state :corp (str "declines to use " (:title card)))
                                       (if (rezzed? card)
                                         (do
                                           (system-msg state side (str "uses " (:title card) " to do 1 net damage"))
                                           (damage state side eid :net 1 {:card card}))
                                         (effect-completed state side eid)))}}}
   :abilities [{:label "Purge virus counters"
                :msg "purge virus counters"
                :cost [:trash-can]
                :effect (effect (purge))}]})

(defcard "Midori"
  {:events [{:event :approach-ice
             :optional
             {:req (req this-server)
              :once :per-run
              :prompt "Swap the piece of ice being approached with a piece of ice from HQ?"
              :yes-ability
              {:async true
               :prompt "Choose a piece of ice"
               :choices {:card #(and (ice? %)
                                     (in-hand? %))}
               :msg (msg "swap " (card-str state current-ice)
                         " with a piece of ice from HQ")
               :effect (req (swap-cards state :corp current-ice target)
                            (continue-ability state :runner (offer-jack-out) card nil))}}}]})

(defcard "Midway Station Grid"
  {:constant-effects [{:type :break-sub-additional-cost
                       :req (req (and ; The card is an icebreaker
                                      (has-subtype? target "Icebreaker")
                                      ; and is using a break ability
                                      (contains? (second targets) :break)
                                      (pos? (count (:broken-subs (second targets))))
                                      ; during a run on this server
                                      this-server))
                       :value [:credit 1]}]})

(defcard "Mr. Hendrik"
  (installed-access-trigger
    2
    {:async true
     ;; Adding a msg to print the ability's cost
     :msg "force the Runner to suffer a core damage or lose all remaining [Click]"
     :effect
     (effect (continue-ability {:player :runner
                                :prompt "Choose one"
                                :waiting-prompt true
                                :choices (req ["Suffer 1 core damage"
                                               (when (pos? (:click runner))
                                                 "Lose all remaining [Click]")])
                                :async true
                                :msg (msg (if (= target "Suffer 1 core damage")
                                            "do 1 core damage"
                                            (str "force the Runner to " (decapitalize target))))
                                :effect (req (if (= target "Suffer 1 core damage")
                                               (damage state :corp eid :brain 1 {:card card})
                                               (do (lose-clicks state :runner (:click runner))
                                                   (effect-completed state side eid))))}
                               card nil))}))

(defcard "Mumbad City Grid"
  {:events [{:event :pass-ice
             :req (req (and this-server (<= 2 (count run-ices))))
             :async true
             :effect
             (effect
               (continue-ability
                 (let [passed-ice (:ice context)]
                   {:prompt (msg "Choose a piece of ice to swap with " (:title target))
                    :choices {:req (req (and (installed? target)
                                             (ice? target)
                                             (= (target-server run) (second (get-zone target)))
                                             (not (same-card? target passed-ice))))}
                    :effect (effect (swap-ice target passed-ice))})
                 card nil))}]})

(defcard "Mumbad Virtual Tour"
  {:flags {:must-trash (req (when installed true))}})

(defcard "Mwanza City Grid"
  ;; note - the 'unboost' and 'gain-creds' fns need to be tied to the access-boost fns,
  ;; otherwise we hit some edge cases where mwanza is trashed during access,
  ;; but another access is forced or credits are paid twice with something like
  ;; ganked into shiro or ganked into kitsune -nbkelly, 2022
  (let [mwanza-gain-creds
        {:silent (req true)
         :async true
         :unregister-once-resolved true
         :effect (req (if-let [accessed-cards (reduce + (vals (:cards-accessed target)))]
                        (do (system-msg state :corp
                                        (str "gains " (* 2 accessed-cards)
                                             " [Credits] from "(:title card)))
                            (gain-credits state :corp eid (* 2 accessed-cards)))
                        (effect-completed state side eid)))}
        unboost-access (fn [bonus-server]
                         {:req (req (= (:from-server target) bonus-server))
                          :unregister-once-resolved true
                          :effect (req (access-bonus state :runner bonus-server -3))})
        boost-access-when-trashed (fn [bonus-server]
                                    {:req (req (= target bonus-server))
                                     :msg "force the runner to access 3 additional cards"
                                     :effect (req (access-bonus state :runner bonus-server 3)
                                                  (register-events
                                                   state side
                                                   card
                                                   [(assoc mwanza-gain-creds
                                                           :event :end-breach-server
                                                           :duration :end-of-run)
                                                    (assoc (unboost-access bonus-server)
                                                           :event :end-breach-server
                                                           :duration :end-of-run)]))})
        boost-access-by-3 {:req (req (= target (second (get-zone card))))
                           :msg "force the Runner to access 3 additional cards"
                           :effect (req (let [bonus-server (-> card :zone second)]

                                          (access-bonus state :runner bonus-server 3)
                                          (register-events
                                           state side
                                           card
                                           [(assoc mwanza-gain-creds
                                                           :event :end-breach-server
                                                           :duration :end-of-run)
                                            (assoc (unboost-access bonus-server)
                                                   :event :end-breach-server
                                                   :duration :end-of-run)])))}]
    {:install-req (req (filter #{"HQ" "R&D"} targets))
     :events [(assoc boost-access-by-3 :event :breach-server)]
     ;; if there is a run, mark mwanza effects to remain active until the run
     :on-trash  {:req (req (and (= :runner side)
                                (:run @state)))
                 :effect (req
                          (let [bonus-server (second (:previous-zone card))]
                            (register-events
                             state side
                             card
                             [(assoc (boost-access-when-trashed bonus-server)
                                     :event :breach-server
                                     :duration :end-of-run)])))}}))

(defcard "Nanisivik Grid"
  {:events [{:event :approach-server
             :interactive (req true)
             :prompt "Choose a facedown piece of ice in Archives"
             :waiting-prompt true
             :req (req (and this-server
                            ;; not filtering ice only so that we don't reveal valuable information
                            (seq (filter #(not (:seen %)) (:discard corp)))))
             :show-discard true
             :choices {:card #(and (ice? %)
                                   (in-discard? %)
                                   (not (:seen %)))}
             :async true
             :effect
             (req (wait-for (reveal state side target)
                            (update! state side (assoc target :seen true))
                            (continue-ability
                              state side
                              (let [ice (get-card state target)]
                                {:async true
                                 :prompt "Choose a subroutine to resolve"
                                 :choices (req (unbroken-subroutines-choice ice))
                                 :msg (msg "resolve the subroutine (\"[subroutine] " target "\") from " (card-str state ice))
                                 :effect (req (let [sub (first (filter #(= target (make-label (:sub-effect %))) (:subroutines ice)))]
                                                (continue-ability state side (:sub-effect sub) ice nil)))})
                              card nil)))}]})

(defcard "Navi Mumbai City Grid"
  {:constant-effects [{:type :prevent-paid-ability
                       :req (req (let [target-card (first targets)]
                                   (and run
                                        (= (:side target-card) "Runner")
                                        (= (target-server run) (second (get-zone card)))
                                        (not (has-subtype? target-card "Icebreaker")))))
                       :value true}]})

(defcard "NeoTokyo Grid"
  (let [ng {:req (req (in-same-server? card target))
            :once :per-turn
            :msg "gain 1 [Credits]"
            :async true
            :effect (effect (gain-credits eid 1))}]
    {:events [(assoc ng :event :advance)
              (assoc ng :event :advancement-placed)]}))

(defcard "Nihongai Grid"
  {:events [{:event :successful-run
             :interactive (req true)
             :optional
             {:req (req (and this-server
                             (or (< (total-available-credits state :runner eid card) 6)
                                 (< (count (:hand runner)) 2))
                             (not-empty (:hand corp))
                             (pos? (count (take 5 (:deck corp))))))
              :prompt (msg "Look at the top "
                           (quantify (count (take 5 (:deck corp))) "card")
                           " of R&D and swap one with a card from HQ?")
              :yes-ability
              {:async true
               :msg (msg "look at the top " (quantify (count (take 5 (:deck corp))) "card") " of R&D")
               :effect
               (effect
                 (continue-ability
                   {:async true
                    :prompt "Choose a card in R&D"
                    :choices (take 5 (:deck corp))
                    :effect (effect
                              (continue-ability
                                (when-let [rdc target]
                                  {:prompt "Choose a card in HQ"
                                   :choices {:card in-hand?}
                                   :msg "swap a card from the top 5 of R&D with a card in HQ"
                                   :effect (req (move state side rdc :hand)
                                                (move state side target :deck {:index (:index rdc)}))})
                                card nil))}
                   card nil))}}}]})

(defcard "Oaktown Grid"
  {:constant-effects [{:type :trash-cost
                       :req (req (in-same-server? card target))
                       :value 3}]})

(defcard "Oberth Protocol"
  {:additional-cost [:forfeit]
   :events [{:event :advance
             :req (req (and (same-server? card target)
                            (= 1 (count (filter #(= (second (get-zone %)) (second (get-zone card)))
                                                (map first (turn-events state side :advance)))))))
             :msg (msg "place 1 additional advancement token on " (card-str state target))
             :effect (effect (add-prop :corp target :advance-counter 1 {:placed true}))}]})

(defcard "Off the Grid"
  {:install-req (req (remove #{"HQ" "R&D" "Archives"} targets))
   :constant-effects [{:type :cannot-run-on-server
                       :req (req (rezzed? card))
                       :value (req (second (get-zone card)))}]
   :events [{:event :successful-run
             :req (req (= :hq (target-server context)))
             :async true
             :msg "trash itself"
             :effect (req (trash state :corp eid card {:cause-card card}))}]})

(defcard "Old Hollywood Grid"
  (let [ohg {:effect (effect
                       (register-persistent-flag!
                         card :can-steal
                         (fn [state _ card]
                           (if-not (some #(= (:title %) (:title card)) (:scored runner))
                             ((constantly false)
                              (toast state :runner "Cannot steal due to Old Hollywood Grid." "warning"))
                             true))))}]
    {:on-trash
     {:req (req (and (= :runner side)
                     (:run @state)))
      :effect (effect (register-events
                        card
                        [(assoc ohg
                                :event :pre-steal-cost
                                :duration :end-of-run
                                :req (req (or (= (get-zone target)
                                                 (:previous-zone card))
                                              (= (central->zone (get-zone target))
                                                 (butlast (:previous-zone card))))))
                         {:event :run-ends
                          :duration :end-of-run
                          :effect (req (clear-persistent-flag! state side card :can-steal))}]))}
     :events [(assoc ohg
                     :event :pre-steal-cost
                     :req (req (or (in-same-server? card target)
                                   (from-same-server? card target))))
              {:event :access
               :effect (req (clear-persistent-flag! state side card :can-steal))}]}))

(defcard "Overseer Matrix"
  (let [ability {:event :runner-trash
                 :once-per-instance true
                 :interactive (req true)
                 :req (req (some #(and (corp? (:card %))
                                       (or (in-same-server? card (:card %))
                                           (from-same-server? card (:card %))))
                                 targets))
                 :waiting-prompt true
                 :prompt "How many credits do you want to pay?"
                 :player :corp
                 :choices {:number (req (min (->> targets
                                                  (filter #(or (in-same-server? card (:card %))
                                                               (from-same-server? card (:card %))
                                                               (in-same-server? (assoc card :zone (:previous-zone card)) (:card %))))
                                                  count)
                                             (total-available-credits state :corp eid card)))}
                 :async true
                 :effect
                 (effect
                   (continue-ability
                     (let [n target]
                       {:async true
                        :cost [:credit n]
                        :msg (str "give the Runner " (quantify n "tag"))
                        :effect (effect (gain-tags :corp eid n))})
                     card nil))}]
    {:on-trash
     {:async true
      :interactive (req true)
      :req (req (= :runner side))
      :effect (req (when (:run @state)
                     (register-events
                       state side card
                       [(assoc ability :duration :end-of-run)]))
                   (continue-ability state side (dissoc-req ability) card targets))}
     :events [ability]}))

(defcard "Panic Button"
  {:install-req (req (filter #{"HQ"} targets))
   :abilities [{:cost [:credit 1]
                :keep-menu-open :while-credits-left
                :msg "draw 1 card"
                :req (req (and run (= (target-server run) :hq)))
                :async true
                :effect (effect (draw eid 1))}]})

(defcard "Port Anson Grid"
  {:on-rez {:msg "prevent the Runner from jacking out unless they trash an installed program"}
   :constant-effects [{:type :jack-out-additional-cost
                       :duration :end-of-run
                       :req (req this-server)
                       :value [:program 1]}]
   :events [{:event :run
             :req (req this-server)
             :msg "prevent the Runner from jacking out unless they trash an installed program"}]})

(defcard "Prisec"
  (installed-access-trigger
    2
    {:waiting-prompt true
     :msg "do 1 meat damage and give the Runner 1 tag"
     :async true
     :effect (req (wait-for (damage state side :meat 1 {:card card})
                            (gain-tags state :corp eid 1)))}))

(defcard "Product Placement"
  {:flags {:rd-reveal (req true)}
   :access {:req (req (not (in-discard? card)))
            :msg "gain 2 [Credits]"
            :async true
            :effect (effect (gain-credits :corp eid 2))}})

(defcard "Red Herrings"
  {:on-trash
   {:req (req (and (= :runner side)
                   (:run @state)))
    :effect (effect (register-events
                      card
                      [{:event :pre-steal-cost
                        :duration :end-of-run
                        :req (req (or (= (get-zone target) (:previous-zone card))
                                      (= (central->zone (get-zone target))
                                         (butlast (:previous-zone card)))))
                        :effect (effect (steal-cost-bonus [:credit 5] {:source card :source-type :ability}))}]))}
   :events [{:event :pre-steal-cost
             :req (req (or (in-same-server? card target)
                           (from-same-server? card target)))
             :effect (effect (steal-cost-bonus [:credit 5] {:source card :source-type :ability}))}]})

(defcard "Reduced Service"
  {:constant-effects [{:type :run-additional-cost
                       :req (req (= (:server (second targets)) (unknown->kw (get-zone card))))
                       :value (req (repeat (get-counters card :power) [:credit 2]))}]
   :events [{:event :successful-run
             :req (req (and (pos? (get-counters card :power))
                            (is-central? (:server context))))
             :msg "remove 1 hosted power counter"
             :effect (effect (add-counter card :power -1))}]
   :on-rez {:waiting-prompt true
            :prompt "How many credits do you want to pay?"
            :choices (req (map str (range (inc (min 4 (get-in @state [:corp :credit]))))))
            :async true
            :effect (req (let [spent (str->int target)]
                           (add-counter state :corp card :power spent)
                           (system-msg state :corp (str "uses Reduced Service to place "
                                                        (quantify spent "power counter")
                                                        " on itself"))
                           (lose-credits state :corp eid spent)))}})

(defcard "Research Station"
  {:install-req (req (filter #{"HQ"} targets))
   :constant-effects [(corp-hand-size+ 2)]})

(defcard "Ruhr Valley"
  {:constant-effects [{:type :run-additional-cost
                       :req (req (= (:server (second targets)) (unknown->kw (get-zone card))))
                       :value [:click 1]}]})

(defcard "Rutherford Grid"
  {:events [{:event :pre-init-trace
             :req (req this-server)
             :effect (effect (init-trace-bonus 2))}]})

(defcard "Ryon Knight"
  {:abilities [{:label "Do 1 core damage"
                :req (req (and this-server (zero? (:click runner))))
                :cost [:trash-can]
                :msg "do 1 core damage"
                :async true
                :effect (effect (damage eid :brain 1 {:card card}))}]})

(defcard "SanSan City Grid"
  {:constant-effects [{:type :advancement-requirement
                       :req (req (in-same-server? card target))
                       :value -1}]})

(defcard "Satellite Grid"
  {:on-rez {:effect (req (doseq [c (:ices (card->server state card))]
                           (set-prop state side c :extra-advance-counter 1))
                         (update-all-ice state side))}
   :events [{:event :corp-install
             :req (req (and (ice? (:card context))
                            (protecting-same-server? card (:card context))))
             :effect (effect (set-prop (:card context) :extra-advance-counter 1))}]
   :leave-play (req (doseq [c (:ices (card->server state card))]
                      (update! state side (dissoc c :extra-advance-counter)))
                    (update-all-ice state side))})

(defcard "Self-destruct"
  {:install-req (req (remove #{"HQ" "R&D" "Archives"} targets))
   :abilities [{:async true
                :req (req this-server)
                :cost [:trash-can]
                :label "Trace X - Do 3 net damage"
                :effect (req (let [serv (card->server state card)
                                   cards (concat (:ices serv) (:content serv))]
                               (wait-for (trash-cards state side cards {:cause-card card})
                                         (continue-ability
                                           state side
                                           {:trace
                                            {:base (count cards)
                                             :successful
                                             {:async true
                                              :msg "do 3 net damage"
                                              :effect (effect (damage eid :net 3 {:card card}))}}}
                                           card nil))))}]})

(defcard "Shell Corporation"
  {:abilities
   [{:cost [:click 1]
     :msg "store 3 [Credits]"
     :once :per-turn
     :effect (effect (add-counter card :credit 3))}
    {:cost [:click 1]
     :msg (msg "gain " (get-counters card :credit) " [Credits]")
     :once :per-turn
     :label "Take all credits"
     :async true
     :effect (effect (add-counter card :credit (- (get-counters card :credit)))
                     (gain-credits eid (get-counters card :credit)))}]})

(defcard "Signal Jamming"
  {:abilities [{:label "Cards cannot be installed until the end of the run"
                :msg "prevent cards being installed until the end of the run"
                :req (req this-server)
                :cost [:trash-can]
                :effect (effect (register-run-flag! card :corp-lock-install (constantly true))
                                (register-run-flag! card :runner-lock-install (constantly true))
                                (toast :runner "Cannot install until the end of the run")
                                (toast :corp "Cannot install until the end of the run"))}]})

(defcard "Simone Diego"
  {:recurring 2
   :interactions {:pay-credits {:req (req (let [ab-target (first (get-ability-targets eid))]
                                            (and (same-server? card ab-target)
                                                 (or (= :advance (:source-type eid))
                                                     (is-basic-advance-action? eid)))))
                                :type :recurring}}})

(defcard "Strongbox"
  {:on-trash
   {:req (req (and (= :runner side)
                   (:run @state)))
    :effect (effect (register-events
                      card
                      [{:event :pre-steal-cost
                        :duration :end-of-run
                        :req (req (or (= (get-zone target) (:previous-zone card))
                                      (= (central->zone (get-zone target))
                                         (butlast (:previous-zone card)))))
                        :effect (effect (steal-cost-bonus [:click 1] {:source card :source-type :ability}))}]))}
   :events [{:event :pre-steal-cost
             :req (req (or (in-same-server? card target)
                           (from-same-server? card target)))
             :effect (effect (steal-cost-bonus [:click 1] {:source card :source-type :ability}))}]})

(defcard "Surat City Grid"
  {:events [{:event :rez
             :interactive (req true)
             :optional
             {:req (req (let [target (:card context)]
                          (and (same-server? card target)
                               (not (same-card? target card))
                               (some #(and (not (rezzed? %))
                                           (not (agenda? %))
                                           (can-pay? state side (assoc eid :source card :source-type :rez) % nil
                                                     [:credit (install-cost state side % {:cost-bonus -2})]))
                                     (all-installed state :corp)))))
              :prompt "Rez another card paying 2 [Credits] less?"
              :yes-ability {:prompt "Choose a card to rez"
                            :choices {:req (req (and (not (rezzed? target))
                                                     (not (agenda? target))
                                                     (can-pay? state side (assoc eid :source card :source-type :rez)
                                                               target nil
                                                               [:credit (rez-cost state side target {:cost-bonus -2})])))}
                            :msg (msg "rez " (:title target) ", lowering the rez cost by 2 [Credits]")
                            :async true
                            :effect (effect (rez eid target {:cost-bonus -2}))}}}]})

(defcard "Tempus"
  {:flags {:rd-reveal (req true)}
   :access {:interactive (req true)
            :trace {:req (req (not (in-discard? card)))
                    :base 3
                    :successful
                    {:waiting-prompt true
                     :prompt "Choose one"
                     :player :runner
                     :choices (req [(when (<= 2 (:click runner))
                                      "Lose [Click][Click]")
                                    "Suffer 1 core damage"])
                     :async true
                     :msg (msg "force the Runner to " (decapitalize target))
                     :effect (req (if (and (= target "Lose [Click][Click]")
                                           (<= 2 (:click runner)))
                                    (do (lose-clicks state :runner 2)
                                        (effect-completed state side eid))
                                    (damage state side eid :brain 1 {:card card})))}}}})

(defcard "The Twins"
  {:events [{:event :pass-ice
             :optional
             {:req (req (and this-server
                             (rezzed? (:ice context))
                             (seq (filter #(same-card? :title % (:ice context)) (:hand corp)))))
              :prompt (msg "Force the runner to encounter "
                           (:title current-ice) " again?")
              :yes-ability
              {:async true
               :prompt (msg "Choose a copy of " (:title current-ice) " in HQ")
               :choices {:req (req (and (in-hand? target)
                                        (ice? target)
                                        (same-card? :title current-ice target)))}
               :msg (msg "trash a copy of " (:title target) " from HQ and force the Runner to encounter it again")
               :effect (req (wait-for
                              (reveal state side target)
                              (wait-for (trash state side (make-eid state eid) (assoc target :seen true) {:cause-card card})
                                        (force-ice-encounter state side eid current-ice))))}}}]})

(defcard "Tori Hanzō"
  {:events [{:event :pre-resolve-damage
             :optional
             {:req (req (and this-server
                             (= target :net)
                             (= :corp (second targets))
                             (pos? (last targets))
                             (first-run-event? state side :pre-resolve-damage
                                               (fn [[t s]]
                                                 (and (= :net t)
                                                      (= :corp s))))
                             (can-pay? state :corp (assoc eid :source card :source-type :ability) card nil [:credit 2])))
              :waiting-prompt true
              :prompt "Pay 2 [Credits] to do 1 core damage?"
              :player :corp
              :yes-ability
              {:async true
               :msg "do 1 core damage instead of net damage"
               :effect (req (swap! state update :damage dissoc :damage-replace :defer-damage)
                            (wait-for (pay state :corp (make-eid state eid) card :credit 2)
                                      (system-msg state side (:msg async-result))
                                      (wait-for (damage state side :brain 1 {:card card})
                                                (swap! state assoc-in [:damage :damage-replace] true)
                                                (effect-completed state side eid))))}
              :no-ability
              {:effect (req (swap! state update :damage dissoc :damage-replace))}}}]})

(defcard "Traffic Analyzer"
  {:events [{:event :rez
             :interactive (req true)
             :trace {:base 2
                     :req (req (and (protecting-same-server? card (:card context))
                                    (ice? (:card context))))
                     :successful {:msg "gain 1 [Credits]"
                                  :async true
                                  :effect (effect (gain-credits eid 1))}}}]})

(defcard "Tranquility Home Grid"
  {:install-req (req (remove #{"HQ" "R&D" "Archives"} targets))
   :events [{:event :corp-install
             :interactive (req true)
             :req (req (and (or (asset? (:card context))
                                (agenda? (:card context))
                                (upgrade? (:card context)))
                            (in-same-server? card (:card context))
                            (first-event? state :corp :corp-install #(in-same-server? card (:card (first %))))))
             :prompt "Choose one"
             :waiting-prompt true
             :choices ["Gain 2 [Credits]" "Draw 1 card"]
             :msg (msg (decapitalize target))
             :async true
             :effect (req (if (= target "Gain 2 [Credits]")
                            (gain-credits state side eid 2)
                            (draw state side eid 1)))}]})

(defcard "Tucana"
  (let [ability {:async true
                 :prompt "Choose a piece of ice to install and rez"
                 :waiting-prompt true
                 :interactive (req true)
                 :choices (req (cancellable (filter ice? (:deck corp)) true))
                 :msg (msg "install from HQ and rez " (card-str state target) ", paying a total of 3 [Credits] less")
                 :effect (req (wait-for (corp-install state side (make-eid state eid) target nil {:install-state :rezzed :combined-credit-discount 3})
                                        (shuffle! state :corp :deck)
                                        (system-msg state side (str "shuffles R&D"))
                                        (effect-completed state side eid)))
                 :cancel-effect (effect (system-msg (str "declines to use " (:title card)))
                                        (effect-completed eid))}]
    {:install-req (req (remove #{"HQ" "R&D" "Archives"} targets))
     :events [(assoc ability
                     :event :agenda-stolen
                     :req (req (= (:previous-zone (:card context)) (get-zone card))))
              (assoc ability
                     :event :agenda-scored
                     :req (req (= (:previous-zone (:card context)) (get-zone card))))]
     :on-trash
     {:req (req (and run (= :runner side)))
      :effect (effect (register-events
                        card
                        [(assoc ability
                                :event :agenda-stolen
                                :req (req (= (:previous-zone card) (:previous-zone (:card context))))
                                :duration :end-of-run)]))}}))

(defcard "Tyr's Hand"
  {:abilities [{:label "Prevent a subroutine on a piece of Bioroid ice from being broken"
                :req (req (and (= (butlast (get-zone current-ice)) (butlast (get-zone card)))
                               (has-subtype? current-ice "Bioroid")))
                :cost [:trash-can]
                :msg (msg "prevent a subroutine on " (:title current-ice) " from being broken")}]})

(defcard "Underway Grid"
  {:events [{:event :pre-expose
             :req (req (same-server? card target))
             :msg "prevent 1 card from being exposed"
             :effect (effect (expose-prevent 1))}]
   :constant-effects [{:type :bypass-ice
                       :req (req (same-server? card target))
                       :value false}]})

(defcard "Valley Grid"
  {:events [{:event :subroutines-broken
             :req (req (and this-server (all-subs-broken? target)))
             :msg "reduce the Runner's maximum hand size by 1 until the start of the next Corp turn"
             :effect (effect (register-floating-effect
                               card
                               {:type :hand-size
                                :duration :until-corp-turn-begins
                                :req (req (= :runner side))
                                :value -1}))}]})

(defcard "Vladisibirsk City Grid"
  {:advanceable :always
   :abilities [{:cost [:advancement 2]
                :once :per-turn
                :prompt (msg "Choose an advanceable card in " (zone->name (second (get-zone card))))
                :label "Place 2 advancement counters (once per turn)"
                :msg (msg "place 2 advancement counters on " (card-str state target))
                :choices {:not-self true
                          :req (req (and (installed? target)
                                         (can-be-advanced? target)
                                         (in-same-server? card target)))}
                :effect (effect (add-prop target :advance-counter 2 {:placed true}))}]})

(defcard "Vovô Ozetti"
   {:constant-effects [{:type :rez-cost
                       :req (req (and (or (ice? target)
                                          (threat-level 4 state))
                                      (= (card->server state card) (card->server state target))))
                        :value -2}]
    :events [mobile-sysop-event]})

(defcard "Warroid Tracker"
  (letfn [(wt [n]
            {:waiting-prompt true
             :prompt "Choose an installed card to trash"
             :async true
             :interactive (req true)
             :player :runner
             :choices {:all true
                       :max n
                       :card #(and (runner? %)
                                   (installed? %))}
             :msg (msg "force the Runner to trash " (enumerate-str (map :title targets)))
             :effect (req (trash-cards state :runner eid targets {:unpreventable true :cause-card card :cause :forced-to-trash}))})
          (ability []
            {:trace {:base 4
                     :successful
                     {:async true
                      :msg (msg (let [n (min 2 (count (all-installed state :runner)))]
                                  (str "force the runner to trash "
                                       (quantify n "installed card")
                                       (when (not (pos? n))
                                         "but there are no installed cards to trash"))))
                      :effect (effect (continue-ability
                                        (let [n (min 2 (count (all-installed state :runner)))]
                                          (when (pos? n)
                                            (wt n)))
                                        card nil))}}})]
    {:on-trash {:async true
                :once-per-instance true
                :req (req (= side :runner))
                :effect (effect (continue-ability (ability) card nil))}
     :events [{:event :runner-trash
               :async true
               :once-per-instance true
               :req (req (some (fn [target]
                                 (and (corp? (:card target))
                                      (let [target-zone (get-zone (:card target))
                                            target-zone (or (central->zone target-zone) target-zone)
                                            warroid-zone (get-zone card)]
                                        (= (second warroid-zone)
                                           (second target-zone)))))
                               targets))
               :effect (effect (continue-ability (ability) card nil))}]}))

(defcard "Will-o'-the-Wisp"
  {:implementation "Doesn't restrict icebreaker selection"
   :events [{:event :successful-run
             :interactive (req true)
             :optional
             {:req (req (and this-server
                             (some #(has-subtype? % "Icebreaker") (all-active-installed state :runner))))
              :waiting-prompt true
              :prompt (msg "Trash " (:title card) " to choose an icebreaker?")
              :yes-ability {:async true
                            :prompt "Choose an icebreaker used to break at least 1 subroutine during this run"
                            :choices {:card #(has-subtype? % "Icebreaker")}
                            :msg (msg "add " (:title target) " to the bottom of the Runner's Stack")
                            :effect (req (wait-for (trash state side card {:cause-card card})
                                                   (move state :runner target :deck)
                                                   (effect-completed state side eid)))}}}]})

(defcard "Yakov Erikovich Avdakov"
  (letfn [(valid-target-fn [target card]
            (and (same-server? card (:card target))
                 (corp? (:card target))
                 (installed? (:card target))))]
    {:on-trash {:async true
                :once-per-instance false
                :interactive (req true)
                :msg "gain 2 [Credits]"
                :effect (effect (gain-credits eid 2))}
     :events [{:event :runner-trash
               :async true
               :once-per-instance false
               :interactive (req true)
               :req (req (valid-target-fn target card))
               :msg "gain 2 [Credits]"
               :effect (effect (gain-credits eid 2))}
              {:event :corp-trash
               :interactive (req true)
               :once-per-instance false
               :req (req (let [cause (:cause target)
                               cause-card (:cause-card target)]
                           (and (or
                                  (corp? (:source eid))
                                  (= :ability-cost cause)
                                  (= :subroutine cause)
                                  (and (corp? cause-card) (not= cause :opponent-trashes))
                                  (and (runner? cause-card) (= cause :forced-to-trash)))
                                (valid-target-fn target card))))
               :async true
               :msg "gain 2 [Credits]"
               :effect (effect (gain-credits eid 2))}]}))

(defcard "ZATO City Grid"
  {:install-req (req (remove #{"HQ" "R&D" "Archives"} targets))
   :constant-effects [{:type :gain-encounter-ability
                       :req (req (and (protecting-same-server? card target)
                                      (some #(:printed %) (:subroutines target))
                                      (not (:disabled target))))
                       :value (req {:async true
                                    :ability-name "ZATO Ability"
                                    :interactive (req true)
                                    :optional
                                    {:waiting-prompt true
                                     :prompt "Trash ice to fire a (printed) subroutine?"
                                     :yes-ability {:msg (msg "trash " (card-str state (:ice context)))
                                                   :async true
                                                   :effect (req (let [target-ice (:ice context)]
                                                                  (wait-for (trash state side target-ice {:cause-card target-ice})
                                                                            (continue-ability
                                                                              state side
                                                                              {:prompt "Choose a subroutine to resolve"
                                                                               :choices (req (unbroken-subroutines-choice target-ice))
                                                                               :msg (msg "resolves the subroutine (\"[Subroutine] "
                                                                                         target "\") from " (:title target-ice))
                                                                               :async true
                                                                               :effect (req (let [sub (first (filter #(= target (make-label (:sub-effect %))) (:subroutines target-ice)))]
                                                                                              (resolve-subroutine! state side eid target-ice (assoc sub :external-trigger true))))}
                                                                              card nil))))}}})}]})<|MERGE_RESOLUTION|>--- conflicted
+++ resolved
@@ -81,19 +81,6 @@
 (defcard "Adrian Seis"
   {:events [mobile-sysop-event
             {:event :successful-run
-<<<<<<< HEAD
-            :interactive (req true)
-            :psi {:req (req this-server)
-                  :not-equal {:msg (msg "prevent the Runner from accessing cards other than " (:title card))
-                              :effect (effect (set-only-card-to-access card)
-                                              (effect-completed eid))}
-                  :equal {:msg (msg "prevent the Runner from accessing " (:title card))
-                          :effect (effect (register-run-flag!
-                                            card :can-access
-                                            ;; prevent access of advanced card
-                                            (fn [_ _ target] (not (same-card? target card))))
-                                          (effect-completed eid))}}}]})
-=======
              :interactive (req true)
              :psi {:req (req this-server)
                    :not-equal {:msg (msg "prevent the Runner from accessing cards other than " (:title card))
@@ -105,7 +92,6 @@
                                              ;; prevent access of advanced card
                                              (fn [_ _ target] (not (same-card? target card))))
                                            (effect-completed eid))}}}]})
->>>>>>> 6822c7bc
 
 (defcard "Akitaro Watanabe"
   {:constant-effects [{:type :rez-cost
