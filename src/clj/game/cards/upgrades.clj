(ns game.cards.upgrades
  (:require [game.core :refer :all]
            [game.utils :refer :all]
            [jinteki.utils :refer :all]
            [clojure.string :as string]
            [cond-plus.core :refer [cond+]]))

;; Card definitions

(defcard "Akitaro Watanabe"
  {:constant-effects [{:type :rez-cost
                       :req (req (and (ice? target)
                                      (= (card->server state card) (card->server state target))))
                       :value -2}]})

(defcard "AMAZE Amusements"
  (let [ability
        {:event :run-ends
         :req (req (= (second (get-zone card)) (first (:server context))))
         :async true
         :effect (req (if (:did-steal context)
                        (gain-tags state :corp eid 2)
                        (effect-completed state side eid)))}]
  {:events [ability]
   :on-trash
   {:req (req (and run (= :runner side)))
    :effect (effect (register-events
                      card
                      [(assoc ability
                              :req (req (= (second (:previous-zone card)) (first (:server context))))
                              :duration :end-of-run)]))}}))

(defcard "Amazon Industrial Zone"
  {:events [{:event :corp-install
             :optional
             {:req (req (and (ice? (:card context))
                             (protecting-same-server? card (:card context))
                             (can-pay? state side (assoc eid :source card :source-type :rez) (:card context) nil
                                       [:credit (rez-cost state side (:card context) {:cost-bonus -3})])))
              :prompt "Rez ice with rez cost lowered by 3?"
              :yes-ability {:msg (msg "lower the rez cost of " (:title (:card context)) " by 3 [Credits]")
                            :async true
                            :effect (effect (rez eid (:card context) {:cost-bonus -3}))}}}]})

(defcard "Anoetic Void"
  {:events [{:event :approach-server
             :interactive (req true)
             :optional
             {:prompt "Pay 2 [Credits] and trash 2 cards from HQ to end the run?"
              :req (req (and (can-pay? state side eid card nil [:credit 2 :trash-from-hand 2])
                             this-server))
              :yes-ability
              {:async true
               :msg "end the run"
               :cost [:credit 2 :trash-from-hand 2]
               :effect (req (end-run state side eid card))}}}]})

(defcard "Arella Salvatore"
  (let [select-ability
        {:prompt "Choose a card to install with Arella Salvatore"
         :choices {:card #(and (corp-installable-type? %)
                               (in-hand? %)
                               (corp? %))}
         :async true
         :cancel-effect (req (effect-completed state side eid))
         :effect (req (wait-for (corp-install state :corp target nil {:ignore-all-cost true :display-message false})
                                (let [inst-target (find-latest state target)]
                                  (add-prop state :corp inst-target :advance-counter 1 {:placed true})
                                  (system-msg state :corp
                                              (str "uses Arella Salvatore to install and place a counter on "
                                                   (card-str state inst-target) ", ignoring all costs"))
                                  (effect-completed state side eid))))}]
    {:events [{:event :agenda-scored
               :req (req (= (:previous-zone (:card context)) (get-zone card)))
               :interactive (req (some corp-installable-type? (:hand corp)))
               :silent (req (not-any? corp-installable-type? (:hand corp)))
               :async true
               :effect (req (if (some corp-installable-type? (:hand corp))
                              (continue-ability state side select-ability card nil)
                              (effect-completed state side eid)))}]}))

(defcard "Ash 2X3ZB9CY"
  {:events [{:event :successful-run
             :interactive (req true)
             :trace {:base 4
                     :req (req this-server)
                     :successful
                     {:msg "prevent the Runner from accessing cards other than Ash 2X3ZB9CY"
                      :effect (effect (set-only-card-to-access card)
                                      (effect-completed eid))}}}]})

(defcard "Awakening Center"
  {:can-host (req (ice? target))
   :abilities [{:label "Host a piece of Bioroid ice"
                :cost [:click 1]
                :prompt "Choose a piece of Bioroid ice to host on Awakening Center"
                :choices {:card #(and (ice? %)
                                      (has-subtype? % "Bioroid")
                                      (in-hand? %))}
                :msg "host a piece of Bioroid ice"
                :async true
                :effect (req (corp-install state side eid target card {:ignore-all-cost true}))}
               {:req (req (and this-server
                               (zero? (get-in @state [:run :position]))
                               (some #(can-pay? state side (assoc eid :source card :source-type :rez) % nil
                                                [:credit (rez-cost state side % {:cost-bonus -7})])
                                     (:hosted card))))
                :label "Rez a hosted piece of Bioroid ice"
                :prompt "Choose a piece of Bioroid ice to rez"
                :choices (req (:hosted card))
                :msg (msg "lower the rez cost of " (:title target) " by 7 [Credits] and force the Runner to encounter it")
                :async true
                :effect (req (wait-for (rez state side target {:cost-bonus -7})
                                       (register-events
                                         state side card
                                         (let [ice (:card async-result)]
                                           [{:event :run-ends
                                             :duration :end-of-run
                                             :async true
                                             :req (req (get-card state ice))
                                             :effect (effect (trash eid (get-card state ice) nil))}]))
                                       (effect-completed state side eid)))}]})

(defcard "Bamboo Dome"
  {:install-req (req (filter #{"R&D"} targets))
   :abilities [{:cost [:click 1]
                :req (req (pos? (count (:deck corp))))
                :async true
                :msg (msg (str "reveal " (string/join ", " (map :title (take 3 (:deck corp)))) " from R&D"))
                :label "Add 1 card from top 3 of R&D to HQ"
                :waiting-prompt "Corp to make a decision"
                :effect (req
                          (wait-for
                            (reveal state side (take 3 (:deck corp)))
                            (continue-ability
                              state side
                              {:prompt "Choose a card to add to HQ"
                               :async true
                               :choices (take 3 (:deck corp))
                               :not-distinct true
                               :msg "secretly add card to HQ"
                               :effect (effect (move target :hand)
                                               (continue-ability
                                                 (let [from (take 2 (get-in @state [:corp :deck]))]
                                                   (if (pos? (count from))
                                                     (reorder-choice :corp :runner from '() (count from) from)))
                                                 card nil))}
                              card nil)))}]})

(defcard "Ben Musashi"
  {:on-trash
   {:req (req (and (= :runner side)
                   (:run @state)))
    :effect (effect (register-events
                      card
                      [{:event :pre-steal-cost
                        :duration :end-of-run
                        :req (req (or (= (get-zone target) (:previous-zone card))
                                      (= (central->zone (get-zone target))
                                         (butlast (:previous-zone card)))))
                        :effect (effect (steal-cost-bonus [:net 2]))}]))}
   :events [{:event :pre-steal-cost
             :req (req (or (in-same-server? card target)
                           (from-same-server? card target)))
             :effect (effect (steal-cost-bonus [:net 2]))}]})

(defcard "Bernice Mai"
  {:events [{:event :successful-run
             :interactive (req true)
             :trace {:base 5
                     :req (req this-server)
                     :successful {:msg "give the Runner 1 tag"
                                  :async true
                                  :effect (effect (gain-tags :corp eid 1))}
                     :unsuccessful
                     {:async true
                      :effect (effect (system-msg "trashes Bernice Mai from the unsuccessful trace")
                                      (trash eid card nil))}}}]})

(defcard "Bio Vault"
  {:install-req (req (remove #{"HQ" "R&D" "Archives"} targets))
   :advanceable :always
   :abilities [{:label "End the run"
                :req (req (:run @state))
                :msg "end the run"
                :async true
                :cost [:advancement 2 :trash]
                :effect (effect (end-run eid card))}]})

(defcard "Black Level Clearance"
  {:events [{:event :successful-run
             :async true
             :interactive (req true)
             :player :runner
             :req (req this-server)
             :prompt "Take 1 brain damage or jack out?"
             :choices ["Take 1 brain damage" "Jack out"]
             :effect (req (if (= target "Take 1 brain damage")
                            (damage state :runner eid :brain 1 {:card card})
                            (wait-for
                              (jack-out state :runner (make-eid state))
                              (wait-for
                                (gain-credits state :corp 5)
                                (wait-for
                                  (draw state :corp 1 nil)
                                  (system-msg state :corp
                                              (str "gains 5 [Credits] and draws 1 card. "
                                                   "Black Level Clearance is trashed"))
                                  (trash state :corp eid card nil))))))}]})

(defcard "Breaker Bay Grid"
  {:constant-effects [{:type :rez-cost
                       :req (req (in-same-server? card target))
                       :value -5}]})

(defcard "Bryan Stinson"
  {:abilities [{:cost [:click 1]
                :keep-open :while-clicks-left
                :req (req (and (< (:credit runner) 6)
                               (pos? (count (filter #(and (operation? %)
                                                          (has-subtype? % "Transaction")) (:discard corp))))))
                :label "Play a transaction operation from Archives, ignoring all costs, and remove it from the game"
                :prompt "Choose a transaction operation to play"
                :msg (msg "play " (:title target) " from Archives, ignoring all costs, and removes it from the game")
                :choices (req (cancellable (filter #(and (operation? %)
                                                         (has-subtype? % "Transaction")) (:discard corp)) :sorted))
                :async true
                :effect (effect (play-instant eid (-> target
                                                      (assoc :rfg-instead-of-trashing true)
                                                      (assoc-in [:special :rfg-when-trashed] true))
                                              {:ignore-cost true}))}]})

(defcard "Calibration Testing"
  {:install-req (req (remove #{"HQ" "R&D" "Archives"} targets))
   :abilities [{:label "Place 1 advancement token on a card in this server"
                :async true
                :trash-icon true
                :effect (effect (continue-ability
                                  {:prompt "Choose a card in this server"
                                   :choices {:card #(in-same-server? % card)}
                                   :async true
                                   :msg (msg "place an advancement token on " (card-str state target))
                                   :cost [:trash]
                                   :effect (effect (add-prop target :advance-counter 1 {:placed true}))}
                                  card nil))}]})

(defcard "Caprice Nisei"
  {:events [{:event :pass-all-ice
             :psi {:req (req this-server)
                   :not-equal {:msg "end the run"
                               :effect (effect (end-run eid card))}}}]})

(defcard "Cayambe Grid"
  (let [ability {:interactive (req (->> (all-installed state :corp)
                                        (filter #(and (ice? %)
                                                      (same-server? card %)))
                                        count
                                        pos?))
                 :label "place an advancement counter (start of turn)"
                 :async true
                 :effect
                 (effect
                   (continue-ability
                     (when (->> (all-installed state :corp)
                                (filter #(and (ice? %)
                                              (same-server? card %)))
                                count
                                pos?)
                       {:prompt (str "Place 1 advancement token on an ice protecting " (zone->name (second (get-zone card))))
                        :choices {:card #(and (ice? %)
                                              (same-server? % card))}
                        :msg (msg "place an advancement token on " (card-str state target))
                        :effect (effect (add-prop target :advance-counter 1 {:placed true}))})
                     card nil))}]
    {:events [(assoc ability :event :corp-turn-begins)
              {:event :approach-server
               :interactive (req true)
               :req (req this-server)
               :async true
               :effect
               (effect
                 (continue-ability
                   (let [cost (->> (get-run-ices state)
                                   (filter #(pos? (get-counters % :advancement)))
                                   count
                                   (* 2))]
                     {:async true
                      :player :runner
                      :waiting-prompt "Runner to choose an option"
                      :prompt (str "Pay " cost " [Credits] or end the run?")
                      :choices [(when (can-pay? state :runner (assoc eid :source card :source-type :ability) card nil [:credit cost])
                                  (str "Pay " cost " [Credits]"))
                                "End the run"]
                      :msg (msg (if (= target "End the run")
                                  "end the run"
                                  (str "force the runner to pay " cost " [Credits]")))
                      :effect (req (if (= target "End the run")
                                     (end-run state side eid card)
                                     (wait-for (pay state :runner card :credit cost)
                                               (system-msg state :runner (:msg async-result))
                                               (effect-completed state side eid))))})
                   card nil))}]
     :abilities [ability]}))

(defcard "ChiLo City Grid"
  {:events [{:event :successful-trace
             :req (req this-server)
             :async true
             :effect (effect (gain-tags :corp eid 1))
             :msg "give the Runner 1 tag"}]})

(defcard "Code Replicator"
  {:abilities [{:label "Force the runner to approach the passed piece of ice again"
                :req (req (and this-server
                               (< run-position (count (get-run-ices state)))
                               (rezzed? (get-in (:ices (card->server state card)) [(:position run)]))))
                :async true
                :effect (req (wait-for
                               (trash state :corp card nil)
                               (swap! state update-in [:run :position] inc)
                               (set-next-phase state :approach-ice)
                               (update-all-ice state side)
                               (update-all-icebreakers state side)
                               (system-msg state :corp (str "trashes Code Replicator to make the runner approach "
                                                            (:title (get-in (:ices (card->server state card)) [(:position run)]))
                                                            " again"))
                               (effect-completed state side eid)
                               (start-next-phase state side nil)))}]})

(defcard "Cold Site Server"
  {:constant-effects [{:type :run-additional-cost
                       :req (req (= (:server (second targets)) (unknown->kw (get-zone card))))
                       :value (req (repeat (get-counters card :power) [:credit 1 :click 1]))}]
   :events [{:event :corp-turn-begins
             :req (req (pos? (get-counters card :power)))
             :msg "remove all hosted power counters"
             :effect (effect (add-counter card :power (- (get-counters card :power))))}]
   :abilities [{:cost [:click 1]
                :keep-open :while-clicks-left
                :msg "place 1 power counter on Cold Site Server"
                :effect (effect (add-counter card :power 1))}]})

(defcard "Corporate Troubleshooter"
  {:abilities [{:async true
                :label "Add strength to a rezzed piece of ice protecting this server"
                :cost [:trash :x-credits]
                :choices {:all true
                          :req (req (and (ice? target)
                                         (rezzed? target)
                                         (protecting-same-server? card target)))}
                :msg (msg "add " (cost-value eid :x-credits)
                          " strength to " (:title target))
                :effect (effect (pump-ice target (cost-value eid :x-credits) :end-of-turn))}]})

(defcard "Crisium Grid"
  {:constant-effects [{:type :block-successful-run
                       :req (req this-server)
                       :value true}]})

(defcard "Cyberdex Virus Suite"
  {:flags {:rd-reveal (req true)}
   :access {:optional
            {:waiting-prompt "Corp to choose an option"
             :prompt "Purge virus counters with Cyberdex Virus Suite?"
             :yes-ability {:msg (msg "purge virus counters")
                           :effect (effect (purge))}}}
   :abilities [{:label "Purge virus counters"
                :msg "purge virus counters"
                :cost [:trash]
                :effect (effect (purge))}]})

(defcard "Daruma"
  (let [choose-swap
        (fn [to-swap]
          {:prompt (str "Choose a card to swap with " (:title to-swap))
           :choices {:not-self true
                     :card #(and (corp? %)
                                 (not (operation? %))
                                 (or (in-hand? %) ; agenda, asset or upgrade from HQ
                                     (and (installed? %) ; card installed in a server
                                          (not (in-root? %)))))} ; central upgrades are not in a server
           :cost [:trash]
           :msg (msg "swap " (card-str state to-swap)
                     " with " (card-str state target))
           :effect (effect (swap-cards to-swap target))})
        ability
        {:optional
         {:waiting-prompt "Corp to make a decision"
          :prompt "Trash Daruma to swap a card in this server?"
          :yes-ability
          {:async true
           :prompt "Choose a card in this server to swap"
           :choices {:req (req (and (installed? target)
                                    (in-same-server? card target)))
                     :not-self true}
           :effect (effect (continue-ability (choose-swap target) card nil))}
          :no-ability {:effect (effect (clear-wait-prompt :runner))}}}]
    {:events [{:event :approach-server
               :async true
               :effect (effect (continue-ability :corp ability card nil))}]}))

(defcard "Dedicated Technician Team"
  {:recurring 2
   :interactions {:pay-credits {:req (req (and (= :corp-install (:source-type eid))
                                               (= (second (get-zone card))
                                                  (second (server->zone state (:source eid))))))
                                :type :recurring}}})

(defcard "Defense Construct"
  {:advanceable :always
   :abilities [{:label "Add cards from Archives to HQ"
                :req (req (and run
                               (= (:server run) [:archives])
                               (pos? (get-counters card :advancement))))
                :cost [:trash]
                :show-discard true
                :choices {:max (req (get-counters card :advancement))
                          :card #(and (corp? %)
                                      (not (:seen %))
                                      (in-discard? %))}
                :msg (msg "add " (count targets) " facedown cards in Archives to HQ")
                :effect (req (doseq [c targets]
                               (move state side c :hand)))}]})

(defcard "Disposable HQ"
  (letfn [(dhq [i n]
            {:player :corp
             :req (req (pos? n))
             :prompt "Choose a card in HQ to add to the bottom of R&D"
             :choices {:card #(and (corp? %)
                                   (in-hand? %))}
             :async true
             :msg "add a card to the bottom of R&D"
             :effect (effect (move target :deck)
                             (continue-ability
                               (when (< i n)
                                 (dhq (inc i) n))
                               card nil))})]
    {:flags {:rd-reveal (req true)}
     :access {:optional
              {:waiting-prompt "Corp to make a decision"
               :prompt "Use Disposable HQ to add cards to the bottom of R&D?"
               :yes-ability
               {:async true
                :msg "add cards in HQ to the bottom of R&D"
                :effect (effect (continue-ability
                                  (dhq 1 (count (:hand corp)))
                                  card nil))}}}}))

(defcard "Drone Screen"
  {:events [{:event :run
             :async true
             :trace {:base 3
                     :req (req (and this-server tagged))
                     :successful
                     {:msg "do 1 meat damage"
                      :effect (effect (damage eid :meat 1 {:card card
                                                           :unpreventable true}))}}}]})

(defcard "Embolus"
  (let [maybe-gain-counter {:once :per-turn
                            :async true
                            :label "Place a power counter on Embolus (start of turn)"
                            :effect (effect
                                      (continue-ability
                                        {:optional
                                         {:prompt "Pay 1 [Credit] to place a power counter on Embolus?"
                                          :yes-ability {:effect (effect (add-counter card :power 1))
                                                        :cost [:credit 1]
                                                        :msg "pay 1 [Credit] to place a power counter on Embolus"}}}
                                        card nil))}
        etr {:req (req this-server)
             :cost [:power 1]
             :msg "end the run"
             :effect (effect (end-run eid card))}]
    {:derezzed-events [(assoc corp-rez-toast :event :runner-turn-ends)]
     :events [(assoc maybe-gain-counter :event :corp-turn-begins)
              {:event :successful-run
               :req (req (pos? (get-counters card :power)))
               :msg "remove 1 power counter from Embolus"
               :effect (effect (add-counter card :power -1))}]
     :abilities [maybe-gain-counter
                 etr]}))

(defcard "Experiential Data"
  {:constant-effects [{:type :ice-strength
                       :req (req (protecting-same-server? card target))
                       :value 1}]})

(defcard "Expo Grid"
  (let [ability {:req (req (some #(and (asset? %)
                                       (rezzed? %))
                                 (get-in corp (get-zone card))))
                 :msg "gain 1 [Credits]"
                 :once :per-turn
                 :label "Gain 1 [Credits] (start of turn)"
                 :async true
                 :effect (effect (gain-credits eid 1))}]
    {:derezzed-events [(assoc corp-rez-toast :event :runner-turn-ends)]
     :events [(assoc ability :event :corp-turn-begins)]
     :abilities [ability]}))

(defcard "Forced Connection"
  {:flags {:rd-reveal (req true)}
   :access {:interactive (req true)
            :trace {:req (req (not (in-discard? card)))
                    :base 3
                    :successful {:msg "give the Runner 2 tags"
                                 :async true
                                 :effect (effect (gain-tags :corp eid 2))}}}})

(defcard "Fractal Threat Matrix"
  {:events [{:event :subroutines-broken
             :req (req (and (every? :broken (:subroutines target))
                            (protecting-same-server? card target)))
             :msg (msg (let [deck (:deck runner)]
                         (if (pos? (count deck))
                           (str "trash " (string/join ", " (map :title (take 2 deck))) " from the Stack")
                           "trash the top 2 cards from their Stack - but the Stack is empty")))
             :async true
             :effect (effect (mill :corp eid :runner 2))}]})

(defcard "Ganked!"
  {:implementation "Forced encounter is completely manual. All breaking and costs must be done manually"
   :flags {:rd-reveal (req true)}
   :access
   {:optional
    {:req (req (and (not (in-discard? card))
                    (some ice? (all-active-installed state :corp))))
     :waiting-prompt "Corp to make a decision"
     :prompt "Trash Ganked! to force the Runner to encounter a piece of ice?"
     :yes-ability
     {:async true
      :choices {:card #(and (ice? %)
                            (installed? %)
                            (rezzed? %))}
      :msg (msg "to encounter " (:title target))
      :effect (req (wait-for (trash state :corp (assoc card :seen true) {:unpreventable true})
                             (continue-ability
                               state side
                               {:optional
                                {:player :runner
                                 :waiting-prompt (str "Runner to decide about encountering " (:title target))
                                 :prompt (str "You are encountering " (:title target)". Allow its subroutine to fire?")
                                 :yes-ability
                                 {:async true
                                  :effect (effect (resolve-unbroken-subs! :corp eid target))}}}
                               card targets)))}
     :no-ability {:effect (effect (system-msg :corp (str "declines to force the Runner to encounter " (:title target))))}}}})

(defcard "Georgia Emelyov"
  {:events [{:event :unsuccessful-run
             :req (req (= (target-server target)
                          (second (get-zone card))))
             :async true
             :msg "do 1 net damage"
             :effect (effect (damage eid :net 1 {:card card}))}]
   :abilities [{:cost [:credit 2]
                :label "Move to another server"
                :async true
                :effect (effect (continue-ability
                                  {:prompt "Choose a server"
                                   :choices (server-list state)
                                   :msg (msg "move to " target)
                                   :effect (req (let [c (move state side card
                                                              (conj (server->zone state target) :content))]
                                                  (unregister-events state side card)
                                                  (register-events state side c)))}
                                  card nil))}]})

(defcard "Giordano Memorial Field"
  {:events [{:event :successful-run
             :interactive (req true)
             :async true
             :req (req this-server)
             :msg "force the Runner to pay or end the run"
             :effect (effect
                       (continue-ability
                         (let [credits (total-available-credits state :runner (assoc eid :source-type :ability :source card) card)
                               cost (* 2 (count (:scored runner)))
                               pay-str (str "pay " cost " [Credits]")
                               c-pay-str (capitalize pay-str)]
                           {:player :runner
                            :async true
                            :waiting-prompt (str "Runner to " pay-str " or end the run")
                            :prompt (msg "You must " pay-str " or end the run")
                            :choices [(when (>= credits cost)
                                        c-pay-str)
                                      "End the run"]
                            :effect (req (if (= c-pay-str target)
                                           (wait-for (pay state :runner card :credit cost)
                                                     (system-msg state :runner (:msg async-result))
                                                     (effect-completed state side eid))
                                           (do (system-msg state :corp "ends the run")
                                               (end-run state :corp eid card))))})
                         card nil))}]})

(defcard "Heinlein Grid"
  {:abilities [{:req (req this-server)
                :label "Force the Runner to lose all [Credits] from spending or losing a [Click]"
                :msg (msg "force the Runner to lose all " (:credit runner) " [Credits]")
                :once :per-run
                :async true
                :effect (effect (lose-credits :runner eid :all))}]})

(defcard "Helheim Servers"
  {:abilities [{:label "All ice protecting this server has +2 strength until the end of the run"
                :msg "increase the strength of all ice protecting this server until the end of the run"
                :req (req (and this-server
                               (pos? (count run-ices))
                               (pos? (count (:hand corp)))))
                :async true
                :cost [:trash-from-hand 1]
                :effect (effect (register-floating-effect
                                  card
                                  {:type :ice-strength
                                   :duration :end-of-run
                                   :req (req (protecting-same-server? card target))
                                   :value 2})
                                (update-all-ice))
                :keep-menu-open :while-cards-in-hand}]})

(defcard "Henry Phillips"
  (letfn [(hp-gain-credits [state side eid n]
            (if (pos? n)
              (wait-for (gain-credits state :corp 2)
                        (hp-gain-credits state side eid (dec n)))
              (effect-completed state side eid)))]
    {:events [{:event :subroutines-broken
               :req (req (and this-server tagged))
               :msg (msg "gain " (* 2 (count (second targets))) " [Credits]")
               :async true
               :effect (effect (hp-gain-credits :corp eid (count (second targets))))}]}))

(defcard "Hired Help"
  (let [prompt-to-trash-agenda-or-etr
        {:prompt "Choose one"
         :player :runner
         :choices ["Trash 1 scored agenda" "End the run"]
         :async true
         :effect (req (if (= target "End the run")
                        (do (system-msg state :runner (str "declines to pay the additional cost from Hired Help"))
                            (end-run state side eid card))
                        (if (seq (:scored runner))
                          (continue-ability state :runner
                                            {:prompt "Choose an Agenda to trash"
                                             :async true
                                             :choices {:max 1
                                                       :card #(is-scored? state side %)}
                                             :effect (req (wait-for (trash state side target {:unpreventable true})
                                                                    (system-msg state :runner (str "trashes " (:title target)
                                                                                                   " as an additional cost to initiate a run"))
                                                                    (effect-completed state side eid)))}
                                            card nil)
                          (do (system-msg state :runner (str "wants to pay the additional cost from Hired Help but has no scored agenda to trash"))
                              (end-run state side eid card)))))}]
    {:events [{:event :run
               :async true
               :req (req (and this-server
                              (empty? (filter #{:hq} (:successful-run runner-reg)))))
               :effect (req (continue-ability state :runner prompt-to-trash-agenda-or-etr card nil))}]}))

(defcard "Hokusai Grid"
  {:events [{:event :successful-run
             :req (req this-server)
             :msg "do 1 net damage"
             :async true
             :effect (effect (damage eid :net 1 {:card card}))}]})

(defcard "Increased Drop Rates"
  {:flags {:rd-reveal (req true)}
   :access {:interactive (req true)
            :optional
            {:player :runner
             :waiting-prompt "Runner to choose an option"
             :prompt "Take 1 tag to prevent Corp from removing 1 bad publicity?"
             :yes-ability
             {:async true
              :effect (effect (system-msg "takes 1 tag to prevent Corp from removing 1 bad publicity")
                              (gain-tags eid 1 {:unpreventable true}))}
             :no-ability
             {:msg "remove 1 bad publicity"
              :effect (effect (lose-bad-publicity :corp 1)
                              (effect-completed eid))}}}})

(defcard "Intake"
  {:flags {:rd-reveal (req true)}
   :access {:interactive (req true)
            :trace {:req (req (not (in-discard? card)))
                    :base 4
                    :label "add an installed program or virtual resource to the Grip"
                    :successful
<<<<<<< HEAD
                    {:waiting-prompt "Corp to resolve Intake"
                     :prompt "Choose a program or virtual resource"
=======
                    {:waiting-prompt "Corp to make a decision"
                     :prompt "Select a program or virtual resource"
>>>>>>> bbdcf867
                     :player :corp
                     :choices {:card #(and (installed? %)
                                           (or (program? %)
                                               (and (resource? %)
                                                    (has-subtype? % "Virtual"))))}
                     :msg (msg "move " (:title target) " to the Grip")
                     :async true
                     :effect (req (move state :runner target :hand)
                                  (effect-completed state side eid))}}}})

(defcard "Jinja City Grid"
  (letfn [(install-ice [ice ices grids server]
            (let [remaining (remove-once #(same-card? % ice) ices)]
              {:async true
               :effect (req (if (= "None" server)
                              (continue-ability state side (choose-ice remaining grids) card nil)
                              (wait-for
                                (reveal state side ice)
                                (system-msg state side (str "reveals that they drew " (:title ice)))
                                (wait-for (corp-install state side ice server {:cost-bonus -4})
                                          (continue-ability
                                            state side
                                            (when-not (= 1 (count ices))
                                              (choose-ice remaining grids))
                                            card nil)))))}))
          (choose-grid [ice ices grids]
            (if (= 1 (count grids))
              (install-ice ice ices grids (-> (first grids) :zone second zone->name))
              {:async true
               :prompt (str "Choose a server to install " (:title ice))
               :choices (conj (mapv #(-> % :zone second zone->name) grids) "None")
               :effect (effect (continue-ability (install-ice ice ices grids target) card nil))}))
          (choose-ice [ices grids]
            (when (seq ices)
              {:async true
               :prompt "Choose an ice to reveal and install, or None to decline"
               :choices (conj (mapv :title ices) "None")
               :effect
               (effect (continue-ability
                         (when-not (= "None" target)
                           (choose-grid (some #(when (= target (:title %)) %) ices) ices grids))
                         card nil))}))]
    {:events [{:event :corp-draw
               ;; This prevents multiple Jinja from showing the "choose a server to install into" sequence
               :once :per-turn
               :once-key :jinja-city-grid-draw
               :async true
               :waiting-prompt "Corp to make a decision"
               :req (req (not (find-cid (:cid card) (flatten (vals (get-in @state [:trash :trash-list]))))))
               :effect (req (cond
                              ;; if ice were drawn, do the full routine
                              (some ice? (:most-recent-drawn corp-reg))
                              (let [ices (filter #(and (ice? %)
                                                       (get-card state %))
                                                 (:most-recent-drawn corp-reg))
                                    grids (filterv #(= "Jinja City Grid" (:title %))
                                                   (all-active-installed state :corp))]
                                (continue-ability
                                  state side
                                  (when (not-empty ices)
                                    (choose-ice ices grids))
                                  card nil))
                              ;; else, if it's the runner's turn, show a fake prompt so the runner can't infer that ice weren't drawn
                              (= :runner (:active-player @state))
                              (continue-ability
                                state :corp
                                {:prompt "You did not draw any ice to use with Jinja City Grid"
                                 :choices ["Carry on!"]
                                 :prompt-type :bogus}
                                card nil)
                              ;; otherwise, we done
                              :else
                              (effect-completed state side eid)))}
              {:event :post-corp-draw
               :effect (req (swap! state dissoc-in [:per-turn :jinja-city-grid-draw]))}]}))

(defcard "K. P. Lynn"
  {:events [{:event :pass-all-ice
             :req (req this-server)
             :player :runner
             :waiting-prompt "Runner to choose an option"
             :prompt "Choose one"
             :choices ["Take 1 tag" "End the run"]
             :async true
             :effect (req (if (= target "Take 1 tag")
                            (do (system-msg state :corp (str "uses K. P. Lynn. Runner chooses to take 1 tag"))
                                (gain-tags state :runner eid 1))
                            (do (system-msg state :corp (str "uses K. P. Lynn. Runner chooses to end the run"))
                                (end-run state side eid card))))}]})

(defcard "Keegan Lane"
  {:abilities [{:req (req (and this-server
                               (some? (first (filter program? (all-active-installed state :runner))))))
                :prompt "Choose a program to trash"
                :label "Trash a program"
                :msg (msg "trash " (:title target))
                :choices {:card #(and (installed? %)
                                      (program? %))}
                :cost [:tag 1 :trash]
                :async true
                :effect (effect (trash eid target nil))}]})

(defcard "Khondi Plaza"
  {:recurring (req (count (get-remotes state)))
   :interactions {:pay-credits {:req (req (and (= :rez (:source-type eid))
                                               (ice? target)
                                               (= (card->server state card) (card->server state target))))
                                :type :recurring}}})

(defcard "La Costa Grid"
  (let [ability {:prompt (msg "Choose a card in " (zone->name (second (get-zone card))))
                 :label "place an advancement counter (start of turn)"
                 :msg (msg "place an advancement token on " (card-str state target))
                 :choices {:req (req (and (installed? target)
                                          (in-same-server? card target)))}
                 :effect (effect (add-prop target :advance-counter 1 {:placed true}))}]
    {:install-req (req (remove #{"HQ" "R&D" "Archives"} targets))
     :derezzed-events [corp-rez-toast]
     :events [(assoc ability :event :corp-turn-begins)]
     :abilities [ability]}))

(defcard "Letheia Nisei"
  {:events [{:event :approach-server
             :psi {:req (req this-server)
                   :once :per-run
                   :not-equal
                   {:optional
                    {:waiting-prompt "Corp to choose an option"
                     :prompt "Trash to force re-approach outer ice?"
                     :autoresolve (get-autoresolve :auto-fire)
                     :yes-ability
                     {:async true
                      :msg "force the Runner to approach outermost piece of ice"
                      :effect (req (wait-for (trash state side card {:unpreventable true})
                                             (redirect-run state side (zone->name (second (get-zone card))) :approach-ice)
                                             (effect-completed state side eid)
                                             (start-next-phase state side nil)))}}}}}]
   :abilities [(set-autoresolve :auto-fire "Fire Letheia Nisei?")]})

(defcard "Malapert Data Vault"
  {:events [{:event :agenda-scored
             :interactive (req true)
             :optional
             {:prompt "Search R&D for non-agenda card?"
              :req (req (= (:previous-zone (:card context)) (get-zone card)))
              :yes-ability
              {:prompt "Choose card"
               :choices (req (cancellable (filter #(not (agenda? %)) (:deck corp))
                                          :sorted))
               :msg (msg "reveal " (:title target) " and add it to HQ")
               :async true
               :effect (req (wait-for
                              (reveal state side target)
                              (shuffle! state side :deck)
                              (move state side target :hand)
                              (effect-completed state side eid)))}}}]})

(defcard "Manegarm Skunkworks"
  {:events [{:event :approach-server
             :interactive (req true)
             :player :runner
             :prompt "Choose one"
             :req (req this-server)
             :choices (req [(when (can-pay? state :runner (assoc eid :source card :source-type :subroutine) card nil [:click 2])
                              "Spend [Click][Click]")
                            (when (can-pay? state :runner (assoc eid :source card :source-type :subroutine) card nil [:credit 5])
                              "Pay 5 [Credits]")
                            "End the run"])
             :async true
             :effect (req (cond+
                            [(and (= target "Spend [Click][Click]")
                                  (can-pay? state :runner (assoc eid :source card :source-type :subroutine) card nil [:click 2]))
                             (wait-for (pay state side card :click 2)
                                       (system-msg state side (:msg async-result))
                                       (effect-completed state :runner eid))]
                            [(and (= target "Pay 5 [Credits]")
                                  (can-pay? state :runner (assoc eid :source card :source-type :subroutine) card nil [:credit 5]))
                             (wait-for (pay state side card :credit 5)
                                       (system-msg state side (:msg async-result))
                                       (effect-completed state :runner eid))]
                            [:else
                             (system-msg state :corp "ends the run")
                             (end-run state :corp eid card)]))}]})

(defcard "Manta Grid"
  {:events [{:event :run-ends
             :msg "gain a [Click] next turn"
             :req (req (and (:successful target)
                            (= (target-server target) (second (get-zone card)))
                            (or (< (:credit runner) 6) (zero? (:click runner)))))
             :effect (req (swap! state update-in [:corp :extra-click-temp] (fnil inc 0)))}]})

(defcard "Marcus Batty"
  {:abilities [{:label "Start a Psi game to resolve a subroutine"
                :cost [:trash]
                :psi {:req (req this-server)
                      :not-equal
                      {:prompt "Choose the ice"
                       :choices {:card #(and (ice? %)
                                             (rezzed? %))
                                 :all true}
                       :async true
                       :effect (effect
                                 (continue-ability
                                   (let [ice target]
                                     {:prompt "Choose the subroutine"
                                      :choices (req (unbroken-subroutines-choice ice))
                                      :msg (msg "resolve the subroutine (\"[subroutine] "
                                                                                        target "\") from " (:title ice))
                                      :async true
                                      :effect (req (let [sub (first (filter #(= target (make-label (:sub-effect %))) (:subroutines ice)))]
                                                     (continue-ability state side (:sub-effect sub) ice nil)))})
                                   card nil))}}}]})

(defcard "Mason Bellamy"
  {:events [{:event :end-of-encounter
             :req (req (and this-server
                            (seq (filter :broken (:subroutines (:ice context))))))
             :msg "force the Runner to lose [Click]"
             :effect (effect (lose :runner :click 1))}]})

(defcard "Midori"
  {:events [{:event :approach-ice
             :optional
             {:req (req this-server)
              :once :per-run
              :prompt "Swap the piece of ice being approached with a piece of ice from HQ?"
              :yes-ability
              {:prompt "Choose a piece of ice"
               :choices {:card #(and (ice? %)
                                     (in-hand? %))}
               :msg (msg "swap " (card-str state current-ice)
                         " with a piece of ice from HQ")
               :effect (effect (swap-cards :corp current-ice target))}}}]})

(defcard "Midway Station Grid"
  {:constant-effects [{:type :break-sub-additional-cost
                       :req (req (and ; The card is an icebreaker
                                      (has-subtype? target "Icebreaker")
                                      ; and is using a break ability
                                      (contains? (second targets) :break)
                                      (pos? (count (:broken-subs (second targets))))
                                      ; during a run on this server
                                      this-server))
                       :value [:credit 1]}]})

(defcard "Mumbad City Grid"
  {:events [{:event :pass-ice
             :req (req (and this-server (<= 2 (count run-ices))))
             :async true
             :effect
             (effect
               (continue-ability
                 (let [passed-ice (:ice context)]
                   {:prompt (msg "Choose a piece of ice to swap with " (:title target))
                    :choices {:req (req (and (installed? target)
                                             (ice? target)
                                             (= (target-server run) (second (get-zone target)))
                                             (not (same-card? target passed-ice))))}
                    :effect (effect (swap-ice target passed-ice))})
                 card nil))}]})

(defcard "Mumbad Virtual Tour"
  {:flags {:must-trash (req (when installed true))}})

(defcard "Mwanza City Grid"
  (let [gain-creds-and-clear {:req (req (= (:from-server target)
                                           (second (get-zone card))))
                              :silent (req true)
                              :async true
                              :effect (req (let [cnt (total-cards-accessed run)
                                                 total (* 2 cnt)]
                                             (if cnt
                                               (do (system-msg state :corp
                                                               (str "gains " total " [Credits] from Mwanza City Grid"))
                                                   (gain-credits state :corp eid total))
                                               (effect-completed state side eid))))}
        boost-access-by-3 {:req (req (= target (second (get-zone card))))
                           :msg "force the Runner to access 3 additional cards"
                           :effect (req (access-bonus state :runner (-> card :zone second) 3))}]
    {:install-req (req (filter #{"HQ" "R&D"} targets))
     :events [(assoc boost-access-by-3 :event :pre-access)
              (assoc gain-creds-and-clear :event :end-access-phase)]
     ;; TODO: as written, this may fail if mwanza is trashed outside of a run on its server
     ;; (e.g. mwanza on R&D, run HQ, use polop to trash mwanza mid-run, shiro fires to cause RD
              :on-trash ; if there is a run, mark mwanza effects to remain active until the end of the run
              {:req (req (and (= :runner side)
                              (:run @state)))
               :effect (effect (register-events
                                 card
                                 [(assoc boost-access-by-3
                                         :event :pre-access
                                         :duration :end-of-run
                                         :req (req (= target (second (:previous-zone card)))))
                                  (assoc gain-creds-and-clear
                                         :event :end-access-phase
                                         :duration :end-of-run
                                         :req (req (= (:from-server target) (second (:previous-zone card)))))]))}}))

(defcard "Navi Mumbai City Grid"
  {:constant-effects [{:type :prevent-ability
                       :req (req (let [target-card (first targets)]
                                   (and run
                                        (= (:side target-card) "Runner")
                                        (= (target-server run) (second (get-zone card)))
                                        (not (has-subtype? target-card "Icebreaker")))))
                       :value true}]})

(defcard "NeoTokyo Grid"
  (let [ng {:req (req (in-same-server? card target))
            :once :per-turn
            :msg "gain 1 [Credits]"
            :async true
            :effect (effect (gain-credits eid 1))}]
    {:events [(assoc ng :event :advance)
              (assoc ng :event :advancement-placed)]}))

(defcard "Nihongai Grid"
  {:events [{:event :successful-run
             :interactive (req true)
             :optional
             {:req (req (and this-server
                             (or (< (total-available-credits state :runner eid card) 6)
                                 (< (count (:hand runner)) 2))
                             (not-empty (:hand corp))
                             (pos? (count (take 5 (:deck corp))))))
              :prompt (msg "Look at the top "
                           (quantify (count (take 5 (:deck corp))) "card")
                           " of R&D and swap one with a card from HQ?")
              :yes-ability
              {:async true
               :msg (msg "look at the top " (quantify (count (take 5 (:deck corp))) "card") " of R&D")
               :effect
               (effect
                 (continue-ability
                   {:async true
                    :prompt "Choose a card in R&D"
                    :choices (take 5 (:deck corp))
                    :effect (effect
                              (continue-ability
                                (when-let [rdc target]
                                  {:prompt "Choose a card in HQ"
                                   :choices {:card in-hand?}
                                   :msg "swap a card from the top 5 of R&D with a card in HQ"
                                   :effect (req (move state side rdc :hand)
                                                (move state side target :deck {:index (:index rdc)}))})
                                card nil))}
                   card nil))}}}]})

(defcard "Oaktown Grid"
  {:constant-effects [{:type :trash-cost
                       :req (req (in-same-server? card target))
                       :value 3}]})

(defcard "Oberth Protocol"
  {:additional-cost [:forfeit]
   :events [{:event :advance
             :req (req (and (same-server? card target)
                            (= 1 (count (filter #(= (second (get-zone %)) (second (get-zone card)))
                                                (map first (turn-events state side :advance)))))))
             :msg (msg "place an additional advancement token on " (card-str state target))
             :effect (effect (add-prop :corp target :advance-counter 1 {:placed true}))}]})

(defcard "Off the Grid"
  {:install-req (req (remove #{"HQ" "R&D" "Archives"} targets))
   :on-rez {:effect (req (prevent-run-on-server state card (second (get-zone card))))}
   :events [{:event :runner-turn-begins
             :effect (req (prevent-run-on-server state card (second (get-zone card))))}
            {:event :successful-run
             :req (req (= :hq (target-server context)))
             :async true
             :effect (req (enable-run-on-server state card (second (get-zone card)))
                          (system-msg state :corp (str "trashes Off the Grid"))
                          (trash state :corp eid card nil))}]
   :leave-play (req (enable-run-on-server state card (second (get-zone card))))})

(defcard "Old Hollywood Grid"
  (let [ohg {:effect (effect
                       (register-persistent-flag!
                         card :can-steal
                         (fn [state _ card]
                           (if-not (some #(= (:title %) (:title card)) (:scored runner))
                             ((constantly false)
                              (toast state :runner "Cannot steal due to Old Hollywood Grid." "warning"))
                             true))))}]
    {:on-trash
     {:req (req (and (= :runner side)
                     (:run @state)))
      :effect (effect (register-events
                        card
                        [(assoc ohg
                                :event :pre-steal-cost
                                :duration :end-of-run
                                :req (req (or (= (get-zone target)
                                                 (:previous-zone card))
                                              (= (central->zone (get-zone target))
                                                 (butlast (:previous-zone card))))))
                         {:event :run-ends
                          :duration :end-of-run
                          :effect (req (clear-persistent-flag! state side card :can-steal))}]))}
     :events [(assoc ohg
                     :event :pre-steal-cost
                     :req (req (or (in-same-server? card target)
                                   (from-same-server? card target))))
              {:event :access
               :effect (req (clear-persistent-flag! state side card :can-steal))}]}))

(defcard "Overseer Matrix"
  (let [ability {:event :runner-trash
                 :once-per-instance true
                 :interactive (req true)
                 :req (req (some #(and (corp? (:card %))
                                       (or (in-same-server? card (:card %))
                                           (from-same-server? card (:card %))))
                                 targets))
                 :waiting-prompt "Corp to make a decision"
                 :prompt "How many credits do you want to pay?"
                 :player :corp
                 :choices {:number (req (min (->> targets
                                                  (filter #(or (in-same-server? card (:card %))
                                                               (from-same-server? card (:card %))
                                                               (in-same-server? (assoc card :zone (:previous-zone card)) (:card %))))
                                                  count)
                                             (total-available-credits state :corp eid card)))}
                 :async true
                 :effect
                 (effect
                   (continue-ability
                     (let [n target]
                       {:async true
                        :cost [:credit n]
                        :msg (str "give the Runner " (quantify n "tag"))
                        :effect (effect (gain-tags :corp eid n))})
                     card nil))}]
    {:on-trash
     {:async true
      :interactive (req true)
      :req (req (= :runner side))
      :effect (req (when (:run @state)
                     (register-events
                       state side card
                       [(assoc ability :duration :end-of-run)]))
                   (continue-ability state side (dissoc-req ability) card targets))}
     :events [ability]}))

(defcard "Panic Button"
  {:install-req (req (filter #{"HQ"} targets))
   :abilities [{:cost [:credit 1]
                :keep-open :while-credits-left
                :msg "draw 1 card"
                :req (req (and run (= (target-server run) :hq)))
                :effect (effect (draw))}]})

(defcard "Port Anson Grid"
  {:on-rez {:msg "prevent the Runner from jacking out unless they trash an installed program"}
   :constant-effects [{:type :jack-out-additional-cost
                       :duration :end-of-run
                       :req (req this-server)
                       :value [:program 1]}]
   :events [{:event :run
             :req (req this-server)
             :msg "prevent the Runner from jacking out unless they trash an installed program"}]})

(defcard "Prisec"
  {:access {:optional
            {:req (req (installed? card))
             :waiting-prompt "Corp to choose an option"
             :prompt "Pay 2 [Credits] to use Prisec ability?"
             :yes-ability
             {:cost [:credit 2]
              :msg "do 1 meat damage and give the Runner 1 tag"
              :async true
              :effect (req (wait-for (damage state side :meat 1 {:card card})
                                     (gain-tags state :corp eid 1)))}}}})

(defcard "Product Placement"
  {:flags {:rd-reveal (req true)}
   :access {:req (req (not (in-discard? card)))
            :msg "gain 2 [Credits]"
            :async true
            :effect (effect (gain-credits :corp eid 2))}})

(defcard "Red Herrings"
  {:on-trash
   {:req (req (and (= :runner side)
                   (:run @state)))
    :effect (effect (register-events
                      card
                      [{:event :pre-steal-cost
                        :duration :end-of-run
                        :req (req (or (= (get-zone target) (:previous-zone card))
                                      (= (central->zone (get-zone target))
                                         (butlast (:previous-zone card)))))
                        :effect (effect (steal-cost-bonus [:credit 5]))}]))}
   :events [{:event :pre-steal-cost
             :req (req (or (in-same-server? card target)
                           (from-same-server? card target)))
             :effect (effect (steal-cost-bonus [:credit 5]))}]})

(defcard "Reduced Service"
  {:constant-effects [{:type :run-additional-cost
                       :req (req (= (:server (second targets)) (unknown->kw (get-zone card))))
                       :value (req (repeat (get-counters card :power) [:credit 2]))}]
   :events [{:event :successful-run
             :req (req (and (pos? (get-counters card :power))
                            (is-central? (:server context))))
             :msg "remove a hosted power counter"
             :effect (effect (add-counter card :power -1))}]
   :on-rez {:waiting-prompt "Corp to make a decision"
            :prompt "How many credits do you want to pay?"
            :choices (req (map str (range (inc (min 4 (get-in @state [:corp :credit]))))))
            :async true
            :effect (req (let [spent (str->int target)]
                           (add-counter state :corp card :power spent)
                           (system-msg state :corp (str "places " (quantify spent "power counter")
                                                        " on Reduced Service"))
                           (lose-credits state :corp eid spent)))}})

(defcard "Research Station"
  {:install-req (req (filter #{"HQ"} targets))
   :constant-effects [(corp-hand-size+ 2)]})

(defcard "Ruhr Valley"
  {:constant-effects [{:type :run-additional-cost
                       :req (req (= (:server (second targets)) (unknown->kw (get-zone card))))
                       :value [:click 1]}]})

(defcard "Rutherford Grid"
  {:events [{:event :pre-init-trace
             :req (req this-server)
             :effect (effect (init-trace-bonus 2))}]})

(defcard "Ryon Knight"
  {:abilities [{:label "Do 1 brain damage"
                :req (req (and this-server (zero? (:click runner))))
                :cost [:trash]
                :msg "do 1 brain damage"
                :async true
                :effect (effect (damage eid :brain 1 {:card card}))}]})

(defcard "SanSan City Grid"
  {:constant-effects [{:type :advancement-requirement
                       :req (req (in-same-server? card target))
                       :value -1}]})

(defcard "Satellite Grid"
  {:on-rez {:effect (req (doseq [c (:ices (card->server state card))]
                           (set-prop state side c :extra-advance-counter 1))
                         (update-all-ice state side))}
   :events [{:event :corp-install
             :req (req (and (ice? (:card context))
                            (protecting-same-server? card (:card context))))
             :effect (effect (set-prop (:card context) :extra-advance-counter 1))}]
   :leave-play (req (doseq [c (:ices (card->server state card))]
                      (update! state side (dissoc c :extra-advance-counter)))
                    (update-all-ice state side))})

(defcard "Self-destruct"
  {:install-req (req (remove #{"HQ" "R&D" "Archives"} targets))
   :abilities [{:async true
                :req (req this-server)
                :cost [:trash]
                :label "Trace X - Do 3 net damage"
                :effect (req (let [serv (card->server state card)
                                   cards (concat (:ices serv) (:content serv))]
                               (wait-for (trash-cards state side cards nil)
                                         (continue-ability
                                           state side
                                           {:trace
                                            {:base (count cards)
                                             :successful
                                             {:async true
                                              :msg "do 3 net damage"
                                              :effect (effect (damage eid :net 3 {:card card}))}}}
                                           card nil))))}]})

(defcard "Shell Corporation"
  {:abilities
   [{:cost [:click 1]
     :msg "store 3 [Credits]"
     :once :per-turn
     :effect (effect (add-counter card :credit 3))}
    {:cost [:click 1]
     :msg (msg "gain " (get-counters card :credit) " [Credits]")
     :once :per-turn
     :label "Take all credits"
     :async true
     :effect (effect (add-counter card :credit (- (get-counters card :credit)))
                     (gain-credits eid (get-counters card :credit)))}]})

(defcard "Signal Jamming"
  {:abilities [{:label "Cards cannot be installed until the end of the run"
                :msg (msg "prevent cards being installed until the end of the run")
                :req (req this-server)
                :cost [:trash]
                :effect (effect (register-run-flag! card :corp-lock-install (constantly true))
                                (register-run-flag! card :runner-lock-install (constantly true))
                                (toast :runner "Cannot install until the end of the run")
                                (toast :corp "Cannot install until the end of the run"))}]})

(defcard "Simone Diego"
  {:recurring 2
   :interactions {:pay-credits {:req (req (and (= :advance (:source-type eid))
                                               (same-server? card target)))
                                :type :recurring}}})

(defcard "Strongbox"
  {:on-trash
   {:req (req (and (= :runner side)
                   (:run @state)))
    :effect (effect (register-events
                      card
                      [{:event :pre-steal-cost
                        :duration :end-of-run
                        :req (req (or (= (get-zone target) (:previous-zone card))
                                      (= (central->zone (get-zone target))
                                         (butlast (:previous-zone card)))))
                        :effect (effect (steal-cost-bonus [:click 1]))}]))}
   :events [{:event :pre-steal-cost
             :req (req (or (in-same-server? card target)
                           (from-same-server? card target)))
             :effect (effect (steal-cost-bonus [:click 1]))}]})

(defcard "Surat City Grid"
  {:events [{:event :rez
             :interactive (req true)
             :optional
             {:req (req (let [target (:card context)]
                          (and (same-server? card target)
                               (not (and (upgrade? target)
                                         (is-central? (second (get-zone target)))))
                               (not (same-card? target card))
                               (some #(and (not (rezzed? %))
                                           (not (agenda? %))
                                           (can-pay? state side (assoc eid :source card :source-type :rez) % nil
                                                     [:credit (install-cost state side % {:cost-bonus -2})]))
                                     (all-installed state :corp)))))
              :prompt "Rez another card with Surat City Grid?"
              :yes-ability {:prompt "Choose a card to rez"
                            :choices {:req (req (and (not (rezzed? target))
                                                     (not (agenda? target))
                                                     (can-pay? state side (assoc eid :source card :source-type :rez)
                                                               target nil
                                                               [:credit (rez-cost state side target {:cost-bonus -2})])))}
                            :msg (msg "rez " (:title target) ", lowering the rez cost by 2 [Credits]")
                            :async true
                            :effect (effect (rez eid target {:cost-bonus -2}))}}}]})

(defcard "Tempus"
  {:flags {:rd-reveal (req true)}
   :access {:interactive (req true)
            :trace {:req (req (not (in-discard? card)))
                    :base 3
                    :successful
                    {:msg "make the Runner choose between losing [Click][Click] or suffering 1 brain damage"
                     :async true
                     :effect (req (let [tempus card]
                                    (if (< (:click runner) 2)
                                      (do
                                        (system-msg state side "suffers 1 brain damage")
                                        (damage state side eid :brain 1 {:card tempus}))
                                      (continue-ability
                                        state :runner
                                        {:waiting-prompt "Runner to choose an option"
                                         :prompt "Lose [Click][Click] or take 1 brain damage?"
                                         :player :runner
                                         :choices ["Lose [Click][Click]" "Take 1 brain damage"]
                                         :async true
                                         :effect
                                         (req (if (string/starts-with? target "Take")
                                                (do
                                                  (system-msg state side (str "chooses to take 1 brain damage"))
                                                  (damage state side eid :brain 1 {:card tempus}))
                                                (do
                                                  (system-msg state side "chooses to lose [Click][Click]")
                                                  (lose state :runner :click 2)
                                                  (effect-completed state side eid))))}
                                        card nil))))}}}})

(defcard "The Twins"
  {:events [{:event :pass-ice
             :optional
             {:req (req (and this-server
                             (rezzed? (:ice context))
                             (seq (filter #(same-card? :title % (:ice context)) (:hand corp)))))
              :prompt (msg "Force the runner to encounter "
                           (:title current-ice) " again?")
              :yes-ability
              {:async true
               :prompt "Choose a copy of the piece of ice just passed"
               :choices {:req (req (and (in-hand? target)
                                        (ice? target)
                                        (same-card? :title current-ice target)))}
               :msg (msg "trash a copy of " (:title target) " from HQ and force the Runner to encounter it again")
               :effect (req (wait-for
                              (reveal state side target)
                              (swap! state update-in [:run :position] inc)
                              (set-next-phase state :encounter-ice)
                              (update-all-ice state side)
                              (update-all-icebreakers state side)
                              (trash state side eid (assoc target :seen true) nil)
                              (start-next-phase state side nil)))}}}]})

(defcard "Tori Hanzō"
  {:events [{:event :pre-resolve-damage
             :optional
             {:req (req (and this-server
                             (= target :net)
                             (= :corp (second targets))
                             (pos? (last targets))
                             (first-run-event? state side :pre-resolve-damage
                                               (fn [[t s n]]
                                                 (and (= :net t)
                                                      (= :corp s))))
                             (can-pay? state :corp (assoc eid :source card :source-type :ability) card nil [:credit 2])))
              :waiting-prompt "Corp to choose an option"
              :prompt "Pay 2 [Credits] to do 1 brain damage with Tori Hanzō?"
              :player :corp
              :yes-ability
              {:async true
               :msg "do 1 brain damage instead of net damage"
               :effect (req (swap! state update :damage dissoc :damage-replace :defer-damage)
                            (wait-for (pay state :corp card :credit 2)
                                      (system-msg state side (:msg async-result))
                                      (wait-for (damage state side :brain 1 {:card card})
                                                (swap! state assoc-in [:damage :damage-replace] true)
                                                (effect-completed state side eid))))}
              :no-ability
              {:effect (req (swap! state update :damage dissoc :damage-replace))}}}]})

(defcard "Traffic Analyzer"
  {:events [{:event :rez
             :interactive (req true)
             :trace {:base 2
                     :req (req (and (protecting-same-server? card (:card context))
                                    (ice? (:card context))))
                     :successful {:msg "gain 1 [Credits]"
                                  :async true
                                  :effect (effect (gain-credits eid 1))}}}]})

(defcard "Tranquility Home Grid"
  {:install-req (req (remove #{"HQ" "R&D" "Archives"} targets))
   :events [{:event :corp-install
             :req (req (and (or (asset? (:card context))
                                (agenda? (:card context))
                                (upgrade? (:card context)))
                            (in-same-server? card (:card context))
                            (first-event? state :corp :corp-install #(in-same-server? card (:card (first %))))))
             :prompt (msg "Use " (:title card) " to gain 2 [Credits] or draw 1 card?")
             :choices ["Gain 2 [Credits]" "Draw 1 card"]
             :msg (msg (decapitalize target))
             :async true
             :effect (req (if (= target "Gain 2 [Credits]")
                            (gain-credits state side eid 2)
                            (draw state side eid 1 nil)))}]})

(defcard "Tyr's Hand"
  {:abilities [{:label "Prevent a subroutine on a piece of Bioroid ice from being broken"
                :req (req (and (= (butlast (get-zone current-ice)) (butlast (get-zone card)))
                               (has-subtype? current-ice "Bioroid")))
                :cost [:trash]
                :msg (msg "prevent a subroutine on " (:title current-ice) " from being broken")}]})

(defcard "Underway Grid"
  {:events [{:event :pre-expose
             :req (req (same-server? card target))
             :msg "prevent 1 card from being exposed"
             :effect (effect (expose-prevent 1))}]
   :constant-effects [{:type :bypass-ice
                       :req (req (same-server? card target))
                       :value false}]})

(defcard "Valley Grid"
  {:events [{:event :subroutines-broken
             :req (req (and this-server (all-subs-broken? target)))
             :msg "reduce the Runner's maximum hand size by 1 until the start of the next Corp turn"
             :effect (effect (register-floating-effect
                               card
                               {:type :hand-size
                                :duration :until-corp-turn-begins
                                :req (req (= :runner side))
                                :value -1}))}]})

(defcard "Warroid Tracker"
  (letfn [(wt [n]
            {:waiting-prompt "Runner to make a decision"
             :prompt "Choose an installed card to trash due to Warroid Tracker"
             :async true
             :interactive (req true)
             :player :runner
             :choices {:all true
                       :max n
                       :card #(and (runner? %)
                                   (installed? %))}
             :msg (msg "force the Runner to trash " (string/join ", " (map :title targets)))
             :effect (req (wait-for (trash-cards state :runner targets {:unpreventable true})
                                    (effect-completed state side eid)
                                    ;; this ends-the-run if WT is the only card and is trashed, and trashes at least one runner card
                                    (when (not (get-only-card-to-access state))
                                      (handle-end-run state side))))})
          (ability []
            {:trace {:base 4
                     :successful
                     {:async true
                      :msg (msg (let [n (min 2 (count (all-installed state :runner)))]
                                  (str "to force the runner to trash "
                                       (quantify n "installed card")
                                       (when (not (pos? n))
                                         "but there are no installed cards to trash"))))
                      :effect (effect (continue-ability
                                        (let [n (min 2 (count (all-installed state :runner)))]
                                          (when (pos? n)
                                            (wt n)))
                                        card nil))}}})]
    {:on-trash {:async true
                :once-per-instance true
                :req (req (and (= side :runner)
                               (not (in-root? card))))
                :effect (effect (continue-ability (ability) card nil))}
     :events [{:event :runner-trash
               :async true
               :once-per-instance true
               :req (req (some (fn [target]
                                 (and (corp? (:card target))
                                      (let [target-zone (get-zone (:card target))
                                            target-zone (or (central->zone target-zone) target-zone)
                                            warroid-zone (get-zone card)]
                                        (and (not (is-root? target-zone))
                                             (= (second warroid-zone)
                                                (second target-zone))))))
                               targets))
               :effect (effect (continue-ability (ability) card nil))}]}))

(defcard "Will-o'-the-Wisp"
  {:implementation "Doesn't restrict icebreaker selection"
   :events [{:event :successful-run
             :interactive (req true)
             :optional
             {:req (req (and this-server
                             (some #(has-subtype? % "Icebreaker") (all-active-installed state :runner))))
              :waiting-prompt "Corp to make a decision"
              :prompt "Trash Will-o'-the-Wisp?"
              :yes-ability {:async true
                            :prompt "Choose an icebreaker used to break at least 1 subroutine during this run"
                            :choices {:card #(has-subtype? % "Icebreaker")}
                            :msg (msg "add " (:title target) " to the bottom of the Runner's Stack")
                            :effect (req (wait-for (trash state side card nil)
                                                   (move state :runner target :deck)
                                                   (effect-completed state side eid)))}}}]})<|MERGE_RESOLUTION|>--- conflicted
+++ resolved
@@ -690,13 +690,8 @@
                     :base 4
                     :label "add an installed program or virtual resource to the Grip"
                     :successful
-<<<<<<< HEAD
-                    {:waiting-prompt "Corp to resolve Intake"
+                    {:waiting-prompt "Corp to make a decision"
                      :prompt "Choose a program or virtual resource"
-=======
-                    {:waiting-prompt "Corp to make a decision"
-                     :prompt "Select a program or virtual resource"
->>>>>>> bbdcf867
                      :player :corp
                      :choices {:card #(and (installed? %)
                                            (or (program? %)
