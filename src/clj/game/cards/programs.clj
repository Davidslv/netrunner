(ns game.cards.programs
  (:require [game.core :refer :all]
            [game.core.cost-fns :refer [all-stealth min-stealth]]
            [game.core.runs :refer [active-encounter?]]
            [game.utils :refer :all]
            [jinteki.utils :refer :all]
            [clojure.string :as string]))

(defn- power-counter-break
  "Only break ability uses power counters
  (Cerberus suite: Cerberus \"Lady\" H1, Cerberus \"Rex\" H2, Cerberus \"Cuj.0\" H3)"
  [ice-type]
  (auto-icebreaker {:data {:counter {:power 4}}
                    :abilities [(break-sub [:power 1] 2 ice-type)
                                (strength-pump 1 1)]}))

(defn- swap-with-in-hand
  "Swap with a deva program from your grip
  (Deva suite: Aghora, Sadyojata, Vamadeva)"
  [card-name break-req]
  (auto-icebreaker
    {:abilities [(break-sub 1 1 "All" break-req)
                 (strength-pump 1 1)
                 {:req (req (seq (filter #(has-subtype? % "Deva") (:hand runner))))
                  :label "Swap with a deva program from your Grip"
                  :cost [:credit 2]
                  :prompt (str "Choose a deva program in your Grip to swap with " card-name)
                  :choices {:card #(and (in-hand? %)
                                        (has-subtype? % "Deva"))}
                  :msg (msg "swap in " (:title target) " from their Grip")
                  :effect (req (if-let [hostcard (:host card)]
                                 (let [hosted (host state side (get-card state hostcard) target)]
                                   (card-init state side hosted {:resolve-effect false
                                                                 :init-data true})
                                   (move state side card :hand))
                                 (let [[_ moved-target] (swap-cards state side card target)]
                                   (card-init state side moved-target {:resolve-effect false
                                                                       :init-data true}))))}]}))

(defn- install-from-heap
  "Install-from-heap ability for conspiracy breakers
  (Conspiracy suite: Black Orchestra, MKUltra, Paperclip)"
  [title ice-type abilities]
  {:abilities abilities
   :events [{:event :encounter-ice
             :async true
             :location :discard
             :req (req (and (in-discard? card)
                            (has-subtype? (:ice context) ice-type)
                            (not (install-locked? state :runner))
                            (not (zone-locked? state :runner :discard))
                            (can-pay? state :runner (assoc eid :source card :source-type :runner-install) card nil [:credit (install-cost state side card)])))
             :effect (effect
                       (continue-ability
                         {:optional
                          {:req (req (and (not-any? #(= title (:title %)) (all-active-installed state :runner))
                                          (not (get-in @state [:run :register (keyword (str "conspiracy-" title)) (:cid current-ice)]))))
                           :player :runner
                           :prompt (str "Install " title "?")
                           :yes-ability {:async true
                                         :effect (effect (runner-install :runner (assoc eid :source card :source-type :runner-install) card nil))}
                           ;; Add a register to note that the player was already asked about installing,
                           ;; to prevent multiple copies from prompting multiple times.
                           :no-ability {:effect (req (swap! state assoc-in [:run :register (keyword (str "conspiracy-" title)) (:cid current-ice)] true))}}}
                         card targets))}]})

(defn- pump-and-break
  "Paid ability for conspiracy breakers
  (Conspiracy suite: Black Orchestra, MKUltra, Paperclip)"
  [cost strength subtype]
  (merge
    (dissoc-req (break-sub cost strength subtype))
    {:label (str "add " strength " strength and "
                 " break up to " strength
                 " " subtype
                 " subroutines")
     :heap-breaker-pump strength ; strength gained
     :heap-breaker-break strength ; number of subs broken
     :cost cost
     :msg (msg "increase its strength from " (get-strength card)
               " to " (+ strength (get-strength card)))
     :effect (effect (pump card strength)
                     (continue-ability (break-sub nil strength subtype {:repeatable false}) (get-card state card) nil))
     :pump strength}))

(def heap-breaker-auto-pump-and-break
  "Implements auto-pump-and-break for heap breakers. Updates an icebreaker's
  abilities with a pseudo-ability to trigger the auto-pump routine in core,
  IF we are encountering an ice with a subtype we can break."
  {:effect
   (req (let [abs (remove #(or (= (:dynamic %) :auto-pump)
                               (= (:dynamic %) :auto-pump-and-break))
                          (:abilities card))
              current-ice (when-not (get-in @state [:end-run :ended])
                            (get-card state current-ice))
              ;; match strength
              can-pump (fn [ability]
                         (when (:heap-breaker-pump ability)
                           ((:req ability (req true)) state side eid card nil)))
              pump-ability (some #(when (can-pump %) %) (:abilities (card-def card)))
              can-break (fn [ability]
                          (when (:break-req ability)
                            ((:break-req ability) state side eid card nil)))
              break-ability (some #(when (can-break %) %) (:abilities (card-def card)))
              pump-strength-at-once (when pump-ability
                                      (:heap-breaker-pump pump-ability))
              subs-broken-at-once (when pump-ability
                                    (:heap-breaker-break pump-ability))
              strength-diff (when (and current-ice
                                       (get-strength current-ice)
                                       (get-strength card))
                              (max 0 (- (get-strength current-ice)
                                        (get-strength card))))
              unbroken-subs (count (remove :broken (:subroutines current-ice)))
              no-unbreakable-subs (empty? (filter #(if (fn? (:breakable %)) ; filter for possibly unbreakable subs
                                                     (not= :unrestricted ((:breakable %) state side eid current-ice [card]))
                                                     (not (:breakable % true))) ; breakable is a bool
                                                  (:subroutines current-ice)))
              x-number (when (and strength-diff unbroken-subs)
                         (max strength-diff unbroken-subs))
              x-breaker (= :x pump-strength-at-once)
              pumps-needed (when (and strength-diff pump-strength-at-once)
                             (if x-breaker
                               1
                               (int (Math/ceil (/ strength-diff pump-strength-at-once)))))
              breaks-needed (when (and unbroken-subs subs-broken-at-once)
                              (if x-breaker
                                1
                                (int (Math/ceil (/ unbroken-subs subs-broken-at-once)))))
              ability-uses-needed (when (and pumps-needed breaks-needed)
                                    (if x-breaker
                                      1
                                      (+ pumps-needed
                                         breaks-needed
                                         (if (pos? pumps-needed) -1 0)))) ;already broken once with last pump
              total-cost (when (and pump-ability
                                    ability-uses-needed)
                           (if x-breaker
                             [:credit x-number]
                             (repeat ability-uses-needed (:cost pump-ability))))]
          (update! state side
                   (assoc card :abilities
                          (if (and (seq total-cost)
                                   (active-encounter? state)
                                   pump-ability
                                   break-ability)
                            (vec (concat abs
                                         (when (and pump-ability
                                                    break-ability
                                                    no-unbreakable-subs
                                                    (pos? unbroken-subs)
                                                    (can-pay? state side eid card total-cost))
                                           [{:dynamic :auto-pump-and-break
                                             :cost total-cost
                                             :cost-label (build-cost-label total-cost)
                                             :label (str "Match strength and fully break "
                                                         (:title current-ice))}])))
                            abs)))))})

(defn- mu-based-strength
  "Strength depends on available memory units
  (Greek/Philosopher suite: Adept, Sage, Savant)"
  [abilities]
  (auto-icebreaker {:abilities abilities
                    :strength-bonus (req (available-mu state))}))

(defn- break-multiple-types
  "Single ability to break multiple types of ice
  (Greek/Philosopher suite: Adept, Sage, Savant)"
  [first-qty first-type second-qty second-type]
  {:cost [:credit 2]
   :req (req (and (active-encounter? state)
                  (or (and (has-subtype? current-ice first-type)
                           (<= first-qty (count (remove :broken (:subroutines current-ice)))))
                      (and (has-subtype? current-ice second-type)
                           (<= second-qty (count (remove :broken (:subroutines current-ice))))))))
   :label (str "break "
               (quantify first-qty (str first-type " subroutine")) " or "
               (quantify second-qty (str second-type " subroutine")))
   :effect (effect
             (continue-ability
               (if (has-subtype? current-ice first-type)
                 (break-sub nil first-qty first-type {:all (< 1 first-qty)})
                 (break-sub nil second-qty second-type {:all (< 1 second-qty)}))
               card nil))})

(defn- give-ice-subtype
  "Make currently encountered ice gain chosen type until end of encounter
  (Wrestling suite: Laamb, Engolo)"
  [cost ice-type abilities]
  (auto-icebreaker
    {:abilities abilities
     :events [{:event :encounter-ice
               :req (req (and (not-used-once? state {:once :per-turn} card)
                              (not (has-subtype? (:ice context) ice-type))
                              (can-pay? state :runner eid card nil [:credit 2])))
               :async true
               :effect
               (effect
                 (continue-ability
                   {:optional
                    {:prompt (str "Pay " cost
                                  " [Credits] to make " (:title (:ice context))
                                  " gain " ice-type "?")
                     :yes-ability
                     {:cost [:credit cost]
                      :msg (msg "make " (:title current-ice) " gain " ice-type)
                      :effect (effect (register-once {:once :per-turn} card)
                                      (register-floating-effect
                                        card
                                        (let [ice current-ice]
                                          {:type :gain-subtype
                                           :duration :end-of-encounter
                                           :req (req (same-card? ice target))
                                           :value ice-type})))}}}
                   card nil))}]}))

(defn- virus-breaker
  "Spends virus counters from any card to pump/break, gains virus counters for successful runs
  (Khumalo suite: Musaazi, Yusuf)"
  [ice-type]
  (auto-icebreaker
    {:events [{:event :successful-run
               :silent (req true)
               :effect (effect (system-msg (str "adds 1 virus counter to " (:title card)))
                               (add-counter card :virus 1))}]
     :abilities [(break-sub [:any-virus-counter 1] 1 ice-type)
                 (strength-pump [:any-virus-counter 1] 1)]}))

(defn- central-only
  "Break ability cannot be used on remote servers
  (Central suite: Alias, Breach, Passport)"
  [break pump]
  (auto-icebreaker
    {:abilities [(break-sub (:break-cost break) (:break break) (:breaks break)
                            {:req (req (and (#{:hq :rd :archives} (target-server run))
                                            (<= (get-strength current-ice) (get-strength card))
                                            (has-subtype? current-ice (:breaks break))))})
                 pump]}))

(defn- return-and-derez
  "Return to grip to derez current ice
  (Bird suite: Golden, Peregrine, Saker)"
  [break pump]
  (let [ice-type (:breaks break)]
    (auto-icebreaker
      {:abilities [break
                   pump
                   {:label (str "Derez " ice-type " being encountered")
                    :cost [:credit 2 :return-to-hand]
                    :req (req (and (get-current-encounter state)
                                   (rezzed? current-ice)
                                   (has-subtype? current-ice ice-type)
                                   (all-subs-broken-by-card? current-ice card)))
                    :msg (msg "derez " (:title current-ice))
                    :effect (effect (derez current-ice))}]})))

(defn- trash-to-bypass
  "Trash to bypass current ice
  (Fraud suite: Abagnale, Demara, Lustig)"
  [break pump]
  (let [ice-type (:breaks break)]
    (auto-icebreaker
      {:abilities [break
                   pump
                   {:label (str "Bypass " ice-type " being encountered")
                    :cost [:trash]
                    :req (req (and (active-encounter? state)
                                   (has-subtype? current-ice ice-type)))
                    :msg (msg "bypass " (:title current-ice))
                    :effect (req (bypass-ice state)
                                 (continue state :runner nil))}]})))

(defn- cloud-icebreaker
  "Reduce MU cost to 0 with 2+ link
  (Cloud subtype: Creeper, ZU.13 Key Master, B&E, GlobalSec)"
  [cdef]
  (update cdef :constant-effects conj {:type :used-mu
                                       :req (req (<= 2 (get-link state)))
                                       :value (req (- (:memoryunits card)))}))

(defn- break-and-enter
  "No MU with 2+ link, strength based on installed Icebreakers, trash to break 3 subs
  (Breaking and Entering suite: Crowbar, Shiv, Spike)"
  [ice-type]
  (auto-icebreaker (cloud-icebreaker {:abilities [(break-sub [:trash] 3 ice-type)]
                                      :strength-bonus (req (count (filter #(has-subtype? % "Icebreaker")
                                                                          (all-active-installed state :runner))))})))

(defn- global-sec-breaker
  "No MU with 2+ link, break any number of subs for 2, pump 2 for 3
  (GlobalSec suite: GS Strike M1, GS Shrike M2, GS Sherman M3)"
  [ice-type]
  (cloud-icebreaker (auto-icebreaker {:abilities [(break-sub 2 0 ice-type)
                                                  (strength-pump 2 3)]})))

;; Card definitions

(defcard "Abagnale"
  (trash-to-bypass (break-sub 1 1 "Code Gate")
                   (strength-pump 2 2)))

(defcard "Adept"
  (mu-based-strength [(break-multiple-types
                        1 "Barrier"
                        1 "Sentry")]))

(defcard "Afterimage"
  (auto-icebreaker {:events [{:event :encounter-ice
                              :interactive (req true)
                              :optional
                              {:req (req (and (has-subtype? (:ice context) "Sentry")
                                              (can-pay? state :runner eid card nil [:credit 2])))
                               :once :per-turn
                               :prompt (msg "Pay 2 [Credits] to bypass " (:title (:ice context)))
                               :yes-ability
                               {:cost [:credit 2]
                                :cost-req all-stealth
                                :msg (msg "bypass " (:title (:ice context)))
                                :effect (req (bypass-ice state))}}}]
                    :abilities [(break-sub 1 2 "Sentry")
                                (strength-pump 1 2 :end-of-encounter {:cost-req (min-stealth 1)})]}))

(defcard "Aghora"
  (swap-with-in-hand "Aghora"
                     {:req (req (and (<= 5 (:cost current-ice 0))
                                     (<= (get-strength current-ice) (get-strength card))))}))

(defcard "Algernon"
  {:events
   [{:event :runner-turn-begins
     :optional
     {:prompt (msg "Pay 2 [Credits] to gain [Click]")
      :req (req (can-pay? state :runner (assoc eid :source card :source-type :ability) card nil [:credit 2]))
      :player :runner
      :yes-ability {:cost [:credit 2]
                    :msg "gain [Click]"
                    :effect (req (gain-clicks state :runner 1)
                                 (update! state :runner (assoc-in (get-card state card) [:special :used-algernon] true)))}}}
    {:event :runner-turn-ends
     :async true
     :effect (req (if (get-in card [:special :used-algernon])
                    (do
                      (update! state :runner (dissoc-in card [:special :used-algernon]))
                      (if-not (:successful-run runner-reg)
                        (do
                          (system-msg state :runner "trashes Algernon because a successful run did not occur")
                          (trash state :runner eid card nil))
                        (effect-completed state side eid)))
                    (effect-completed state side eid)))}]})

(defcard "Alias"
  (central-only (break-sub 1 1 "Sentry")
                (strength-pump 2 3)))

(defcard "Alpha"
  (auto-icebreaker {:abilities [(break-sub
                                 1 1 "All"
                                 {:req (req (let [server-ice (:ices (card->server state current-ice))]
                                              (same-card? current-ice (last server-ice))))})
                                (strength-pump 1 1)]}))

(defcard "Amina"
  (auto-icebreaker {:abilities [(break-sub 2 3 "Code Gate")
                                (strength-pump 2 3)]
                    :events [{:event :end-of-encounter
                              :req (req (and (all-subs-broken-by-card? (:ice context) card)
                                             (first-event? state side :end-of-encounter
                                                           (fn [targets]
                                                             (let [context (first targets)]
                                                               (all-subs-broken-by-card? (:ice context) card))))))
                              :msg "make the Corp lose 1 [Credits]"
                              :async true
                              :effect (effect (lose-credits :corp eid 1))}]}))

(defcard "Analog Dreamers"
  (let [ability (successful-run-replace-breach
                 {:target-server :rd
                  :duration :end-of-run
                  :ability
                  {:prompt "Choose a card to shuffle into R&D"
                   :choices {:card #(and (not (ice? %))
                                         (not (rezzed? %))
                                         (zero? (get-counters % :advancement)))}
                   :msg (msg "shuffle " (card-str state target) " into R&D")
                   :effect (effect (move :corp target :deck)
                                   (shuffle! :corp :deck))}})]
    {:abilities [{:cost [:click 1]
                  :msg "make a run on R&D"
                  :makes-run true
                  :async true
                  :effect (effect (register-events card [ability])
                                  (make-run eid :rd card))}]}))

(defcard "Ankusa"
  (auto-icebreaker {:abilities [(break-sub 2 1 "Barrier")
                                (strength-pump 1 1)]
                    :events [{:event :subroutines-broken
                              :req (req (and (has-subtype? target "Barrier")
                                             (all-subs-broken-by-card? target card)))
                              :msg (msg "add " (:title target)
                                        " to HQ after breaking all its subroutines")
                              :effect (effect (move :corp target :hand nil)
                                              (continue :runner nil))}]}))

(defcard "Atman"
  {:on-install {:cost [:x-credits]
                :msg (msg "add " (cost-value eid :x-credits) " power counters")
                :effect (effect (add-counter card :power (cost-value eid :x-credits)))}
   :abilities [(break-sub 1 1 "All" {:req (req (= (get-strength current-ice) (get-strength card)))})]
   :strength-bonus (req (get-counters card :power))})

(defcard "Au Revoir"
  {:events [{:event :jack-out
             :async true
             :effect (effect (gain-credits eid 1))
             :msg "gain 1 [Credits]"}]})

(defcard "Aumakua"
  (auto-icebreaker {:implementation "Add counters manually for access outside of a run or cards that replace access like Ash"
                    ; We would need a :once :per-access key to make this work for Gang Sign etc.
                    :abilities [(break-sub 1 1)
                                {:label "Add a virus counter"
                                 :effect (effect (system-msg "manually adds a virus counter to Aumakua")
                                                 (add-counter card :virus 1))}]
                    :strength-bonus (req (get-virus-counters state card))
                    :events [{:event :run-ends
                              :req (req (and (not (or (:did-trash target)
                                                      (:did-steal target)))
                                             (:did-access target)))
                              :effect (effect (add-counter card :virus 1))}
                             {:event :expose
                              :effect (effect (add-counter card :virus 1))}]}))

(defcard "Aurora"
  (auto-icebreaker {:abilities [(break-sub 2 1 "Barrier")
                                (strength-pump 2 3)]}))

(defcard "Baba Yaga"
  (let [host-click {:cost [:click 1]
                    :label "Install a non-AI icebreaker on Baba Yaga"
                    :prompt "Choose a non-AI icebreaker in your Grip to install on Baba Yaga"
                    :choices {:card #(and (has-subtype? % "Icebreaker")
                                          (not (has-subtype? % "AI"))
                                          (in-hand? %))}
                    :async true
                    :effect (effect (runner-install eid target {:host-card card}))}
        host-free {:label "Host an installed non-AI icebreaker on Baba Yaga"
                   :prompt "Choose an installed non-AI icebreaker to host on Baba Yaga"
                   :choices {:card #(and (has-subtype? % "Icebreaker")
                                         (not (has-subtype? % "AI"))
                                         (installed? %))}
                   :effect (effect (host card target))}
        gain-abis (req (let [new-abis (mapcat (comp ability-init card-def) (:hosted card))]
                         (update! state :runner (assoc card :abilities (concat [host-click host-free] new-abis)))))]
    {:abilities [host-click host-free]
     :hosted-gained gain-abis
     :hosted-lost gain-abis}))

(defcard "Bankroll"
  {:implementation "Bankroll gains credits automatically."
   :events [{:event :successful-run
             :req (req (not (= "Jak Sinclair" (get-in run [:source-card :title])))) ;; TODO: dirty hack
             :effect (effect (add-counter card :credit 1)
                             (system-msg "places 1 [Credit] on Bankroll"))}]
   :abilities [{:label "Take all credits from Bankroll"
                :async true
                ;; Cannot trash unless there are counters (so game state changes)
                :req (req (pos? (get-counters card :credit)))
                :msg (msg "gain " (get-counters card :credit) " [Credits]")
                :cost [:trash]
                :effect (effect (gain-credits eid (get-counters card :credit)))}]})

(defcard "Battering Ram"
  (auto-icebreaker {:abilities [(break-sub 2 2 "Barrier")
                                (strength-pump 1 1 :end-of-run)]}))

(defcard "Berserker"
  (auto-icebreaker {:events [{:event :encounter-ice
                              :req (req (has-subtype? (:ice context) "Barrier"))
                              :msg (msg "gain " (count (:subroutines (:ice context))) " strength")
                              :effect (effect (pump card (count (:subroutines (:ice context)))))}]
                    :abilities [(break-sub 2 2 "Barrier")]}))

(defcard "Bishop"
  {:abilities [{:cost [:click 1]
                :label "move to another ice"
                :effect (req (let [b (get-card state card)
                                   hosted? (ice? (:host b))
                                   remote? (is-remote? (second (get-zone (:host b))))]
                               (continue-ability
                                 state side
                                 {:prompt (msg "Host Bishop on a piece of ice protecting "
                                               (if hosted? (if remote? "a central" "a remote") "any") " server")
                                  :choices {:card #(if hosted?
                                                     (and (if remote?
                                                            (is-central? (second (get-zone %)))
                                                            (is-remote? (second (get-zone %))))
                                                          (ice? %)
                                                          (can-host? %)
                                                          (= (last (get-zone %)) :ices)
                                                          (not-any? (fn [c] (has-subtype? c "Caïssa"))
                                                                    (:hosted %)))
                                                     (and (ice? %)
                                                          (can-host? %)
                                                          (= (last (get-zone %)) :ices)
                                                          (not-any? (fn [c] (has-subtype? c "Caïssa"))
                                                                    (:hosted %))))}
                                  :msg (msg "host it on " (card-str state target))
                                  :effect (effect (host target card))}
                                 card nil)))}]
   :constant-effects [{:type :ice-strength
                       :req (req (and (= (:cid target)
                                         (:cid (:host card)))
                                      (:rezzed target)))
                       :value -2}]})

(defcard "Black Orchestra"
   (let [events (for [event [:run :approach-ice :encounter-ice :pass-ice :run-ends
                             :ice-strength-changed :ice-subtype-changed :breaker-strength-changed
                             :subroutines-changed]]
                  (assoc heap-breaker-auto-pump-and-break :event event))
         cdef (install-from-heap "Black Orchestra" "Code Gate"
                                 [(pump-and-break [:credit 3] 2 "Code Gate")])]
     (assoc cdef :events (apply conj events (:events cdef)))))

(defcard "BlacKat"
  (auto-icebreaker {:implementation "Stealth credit restriction not enforced"
                    :abilities [(break-sub 1 1 "Barrier")
                                (break-sub 1 3 "Barrier" {:label "break up to 3 Barrier subroutines (using a stealth [Credits])" :cost-req (min-stealth 1)})
                                (strength-pump 2 1)
                                (strength-pump 2 2 :end-of-encounter {:label "add 2 strength (using at least 1 stealth [Credits])" :cost-req (min-stealth 1)})]}))

(defcard "Blackstone"
  (auto-icebreaker {:abilities [(break-sub 1 1 "Barrier")
                                (strength-pump 3 4 :end-of-run {:label "add 4 strength (using at least 1 stealth [Credits])" :cost-req (min-stealth 1)})]}))

(defcard "Botulus"
  {:data {:counter {:virus 1}}
   :hosting {:card #(and (ice? %)
                         (can-host? %))}
   :events [{:event :runner-turn-begins
             :effect (effect (add-counter card :virus 1))}]
   :abilities [(break-sub
                 [:virus 1] 1 "All"
                 {:req (req (same-card? current-ice (:host card)))})]})

(defcard "Brahman"
  (auto-icebreaker {:abilities [(break-sub 1 2 "All")
                                (strength-pump 2 1)]
                    :events [{:event :end-of-encounter
                              :req (req (any-subs-broken-by-card? (:ice context) card))
                              :player :runner ; Needed for when the run is ended by the Corp
                              :prompt "Choose a non-virus program to put on top of your stack."
                              :choices {:card #(and (installed? %)
                                                    (program? %)
                                                    (not (facedown? %))
                                                    (not (has-subtype? % "Virus")))}
                              :msg (msg "add " (:title target) " to the top of the Stack")
                              :effect (effect (move (get-card state target) :deck {:front true}))}]}))

(defcard "Breach"
  (central-only (break-sub 2 3 "Barrier")
                (strength-pump 2 4)))

(defcard "Bug"
  {:req (req (some #{:hq} (:successful-run runner-reg)))
   :events [{:event :corp-draw
             :optional
             {:prompt "Use Bug?"
              :req (req (< 1 (total-available-credits state :runner eid card)))
              :yes-ability
              {:prompt "How many cards do you want to reveal for 2 [Credits] each?"
               :waiting-promt "Runner to use Bug"
               :choices {:number (req (min (:count context)
                                           (quot (total-available-credits state :runner eid card) 2)))}
               :async true
               :effect (req (let [cards (->> corp-currently-drawing
                                             (shuffle)
                                             (keep #(find-cid (:cid %) (:hand corp)))
                                             (take target))]
                              (wait-for
                                (pay state side (make-eid state eid) card [:credit (* 2 target)])
                                (let [payment-str (:msg async-result)]
                                  (wait-for
                                    (reveal state side (make-eid state eid) cards)
                                    (system-msg state side (str payment-str
                                                                " to use Bug to reveal "
                                                                (string/join ", " (map :title cards))))
                                    (effect-completed state side eid))))))}}}]})

(defcard "Bukhgalter"
  (auto-icebreaker {:abilities [(break-sub 1 1 "Sentry")
                                (strength-pump 1 1)]
                    :events [{:event :subroutines-broken
                              :req (req (and (all-subs-broken-by-card? target card)
                                             (first-event? state side :subroutines-broken #(all-subs-broken-by-card? (first %) card))))
                              :msg (msg "gain 2 [Credits]")
                              :async true
                              :effect (effect (gain-credits :runner eid 2))}]}))

(defcard "Buzzsaw"
  (auto-icebreaker {:abilities [(break-sub 1 2 "Code Gate")
                                (strength-pump 3 1)]}))

(defcard "Cache"
  {:abilities [{:cost [:virus 1]
                :async true
                :effect (effect (gain-credits eid 1))
                :msg "gain 1 [Credits]"}]
   :data {:counter {:virus 3}}})

(defcard "Carmen"
   (auto-icebreaker {:install-cost-bonus (req (if (:successful-run runner-reg) -2 0))
                     :abilities [(break-sub 1 1 "Sentry")
                                 (strength-pump 2 3)]}))

(defcard "Cerberus \"Cuj.0\" H3"
  (power-counter-break "Sentry"))

(defcard "Cerberus \"Lady\" H1"
  (power-counter-break "Barrier"))

(defcard "Cerberus \"Rex\" H2"
  (power-counter-break "Code Gate"))

(defcard "Chakana"
  {:constant-effects [{:type :advancement-requirement
                       :req (req (<= 3 (get-virus-counters state card)))
                       :value 1}]
   :events [{:event :successful-run
             :silent (req true)
             :req (req (= :rd (target-server context)))
             :effect (effect (add-counter card :virus 1))}]})

(defcard "Chameleon"
  (auto-icebreaker {:on-install {:prompt "Choose one subtype"
                                 :choices ["Barrier" "Code Gate" "Sentry"]
                                 :msg (msg "choose " target)
                                 :effect (effect (update! (assoc card :subtype-target target)))}
                    :events [{:event :runner-turn-ends
                              :msg "add itself to Grip"
                              :interactive (req true)
                              :effect (effect (move card :hand))}]
                    :abilities [(break-sub 1 1 "All" {:req (req (if-let [subtype (:subtype-target card)]
                                                                  (has-subtype? current-ice subtype)
                                                                  true))})]}))

(defcard "Chisel"
  {:hosting {:card #(and (ice? %)
                         (can-host? %))}
   :constant-effects [{:type :ice-strength
                       :req (req (same-card? target (:host card)))
                       :value (req (- (get-virus-counters state card)))}]
   :events [{:event :encounter-ice
             :req (req (same-card? (:ice context) (:host card)))
             :async true
             :effect (req (if (pos? (ice-strength state side (:ice context)))
                            (do (system-msg state side "places 1 virus counter on Chisel")
                                (add-counter state side card :virus 1)
                                (effect-completed state side eid))
                            (do (system-msg state side (str "uses Chisel to trash " (card-str state (:ice context))))
                                (trash state side eid (:ice context) nil))))}]})

(defcard "Cleaver"
  (auto-icebreaker {:abilities [(break-sub 1 2 "Barrier")
                                (strength-pump 2 1)]}))

(defcard "Cloak"
  {:recurring 1
   :interactions {:pay-credits {:req (req (and (= :ability (:source-type eid))
                                               (has-subtype? target "Icebreaker")))
                                :type :recurring}}})

(defcard "Clot"
  {:on-install
   {:effect (req (let [agendas (->> (turn-events state :corp :corp-install)
                                    (filter #(agenda? (:card (first %))))
                                    (map first))]
                   (swap! state assoc-in [:corp :register :cannot-score] agendas)))}
   :events [{:event :purge
             :async true
             :effect (req (swap! state update-in [:corp :register] dissoc :cannot-score)
                          (trash state :runner eid card {:cause :purge}))}
            {:event :corp-install
             :req (req (agenda? (:card context)))
             :effect (req (swap! state update-in [:corp :register :cannot-score] #(cons (:card context) %)))}]
   :leave-play (req (swap! state update-in [:corp :register] dissoc :cannot-score))})

(defcard "Collective Consciousness"
  {:events [{:event :rez
             :req (req (ice? (:card target)))
             :msg "draw 1 card"
             :async true
             :effect (effect (draw :runner eid 1))}]})

(defcard "Conduit"
  {:events [{:event :run-ends
             :optional
             {:req (req (and (:successful context)
                             (= :rd (target-server context))))
              :player :runner
              :waiting-prompt "Runner to choose an option"
              :autoresolve (get-autoresolve :auto-conduit)
              :prompt "Use Conduit?"
              :yes-ability {:msg "add 1 virus counter to Conduit"
                            :effect (effect (add-counter card :virus 1))}
              :no-ability {:effect (effect (system-msg "does not add counter to Conduit"))}}}
            {:event :successful-run
             :req (req (and (= :rd (target-server context))
                            this-card-run))
             :effect (effect (register-events
                              card [(breach-access-bonus :rd (max 0 (get-virus-counters state card)) {:duration :end-of-run})]))}]
   :abilities [{:cost [:click 1]
                :msg "make a run on R&D"
                :makes-run true
                :async true
                :effect (req (make-run state side eid :rd card))}
               (set-autoresolve :auto-conduit "Conduit")]})

(defcard "Consume"
  {:events [{:event :runner-trash
             :once-per-instance true
             :async true
             :req (req (some #(corp? (:card %)) targets))
             :effect (req (let [amt-trashed (count (filter #(corp? (:card %)) targets))
                                sing-ab {:optional {:prompt "Place a virus counter on Consume?"
                                                    :autoresolve (get-autoresolve :auto-accept)
                                                    :yes-ability {:effect (effect (add-counter :runner card :virus 1))
                                                                  :msg "place 1 virus counter on Consume"}}}
                                mult-ab {:prompt "Place virus counters on Consume?"
                                         :choices {:number (req amt-trashed)
                                                   :default (req amt-trashed)}
                                         :msg (msg "place " (quantify target "virus counter") " on Consume")
                                         :effect (effect (add-counter :runner card :virus target))}
                                ab (if (= 1 amt-trashed) sing-ab mult-ab)]
                            (continue-ability state side ab card targets)))}]
   :abilities [{:req (req (pos? (get-virus-counters state card)))
                :cost [:click 1]
                :label "Gain 2 [Credits] for each hosted virus counter, then remove all virus counters."
                :async true
                :effect (req (wait-for (gain-credits state side (* 2 (get-virus-counters state card)))
                                       (update! state side (assoc-in card [:counter :virus] 0))
                                       (doseq [h (filter #(= "Hivemind" (:title %)) (all-active-installed state :runner))]
                                         (update! state side (assoc-in h [:counter :virus] 0)))
                                       (effect-completed state side eid)))
                :msg (msg (let [local-virus (get-counters card :virus)
                                global-virus (get-virus-counters state card)
                                hivemind-virus (- global-virus local-virus)]
                            (str "gain " (* 2 global-virus) " [Credits], removing " (quantify local-virus "virus counter") " from Consume"
                                 (when (pos? hivemind-virus)
                                   (str " (and " hivemind-virus " from Hivemind)")))))}
               (set-autoresolve :auto-accept "adding virus counters")]})

(defcard "Copycat"
  {:abilities [{:async true
                :req (req (and run
                               (:rezzed current-ice)))
                :prompt (msg "Choose a rezzed copy of " (:title current-ice))
                :choices {:req (req (and (rezzed? target)
                                         (ice? target)
                                         (= (:title target) (:title current-ice))))}
                :msg "redirect the run"
                :effect (req (let [dest (second (get-zone target))
                                   tgtndx (card-index state target)]
                               (swap! state update-in [:run]
                                      #(assoc % :position tgtndx :server [dest]))
                               (set-current-ice state)
                               (trash state side eid card {:unpreventable true})))}]})

(defcard "Cordyceps"
  {:data {:counter {:virus 2}}
   :events [{:event :successful-run
             :interactive (req true)
             :optional
             {:req (req (and (is-central? (target-server context))
                             (can-pay? state side eid card nil [:virus 1])
                             (not-empty run-ices)
                             (<= 2 (count (filter ice? (all-installed state :corp))))))
              :once :per-turn
              :prompt "Use Cordyceps to swap ice?"
              :yes-ability
              {:prompt "Choose ice protecting this server"
               :choices {:req (req (and (installed? target)
                                        (ice? target)
                                        (= (target-server (:run @state)) (second (get-zone target)))))}
               :async true
               :effect (effect
                         (continue-ability
                           (let [first-ice target]
                             {:prompt "Choose ice to swap with"
                              :choices {:req (req (and (installed? target)
                                                       (ice? target)
                                                       (not= first-ice target)))}
                              :msg (msg "swap the positions of " (card-str state first-ice)
                                        " and " (card-str state target))
                              :async true
                              :effect (req (wait-for (pay state side (make-eid state eid) card [:virus 1])
                                                     (system-msg state side (:msg async-result))
                                                     (swap-ice state side first-ice target)
                                                     (effect-completed state side eid)))})
                           card nil))}}}]})

(defcard "Corroder"
  (auto-icebreaker {:abilities [(break-sub 1 1 "Barrier")
                                (strength-pump 1 1)]}))

(defcard "Cradle"
  (auto-icebreaker {:abilities [(break-sub 2 0 "Code Gate")]
                    :strength-bonus (req (- (count (:hand runner))))}))

(defcard "Creeper"
  (cloud-icebreaker
    (auto-icebreaker {:abilities [(break-sub 2 1 "Sentry")
                                  (strength-pump 1 1)]})))

(defcard "Crescentus"
  {:abilities [{:req (req (and (get-current-encounter state)
                               (rezzed? current-ice)
                               (all-subs-broken? current-ice)))
                :label "derez an ice"
                :cost [:trash]
                :msg (msg "derez " (:title current-ice))
                :effect (effect (derez current-ice))}]})

(defcard "Crowbar"
  (break-and-enter "Code Gate"))

(defcard "Crypsis"
  (auto-icebreaker {:abilities [(break-sub 1 1 "All")
                                (strength-pump 1 1)
                                {:cost [:click 1]
                                 :keep-open :while-clicks-left
                                 :msg "place 1 virus counter"
                                 :effect (effect (add-counter card :virus 1))}]
                    :events [{:event :end-of-encounter
                              :req (req (any-subs-broken-by-card? (:ice context) card))
                              :msg (msg (if (can-pay? state side eid card nil [:virus 1])
                                          "remove a virus token from Crypsis"
                                          "trash Crypsis"))
                              :async true
                              :effect (req (wait-for (pay state :runner (make-eid state eid) card [:virus 1])
                                                     (if-let [payment-str (:msg async-result)]
                                                       (do (system-msg state :runner payment-str)
                                                           (effect-completed state side eid))
                                                       (trash state side eid card nil))))}]}))

(defcard "Customized Secretary"
  (letfn [(custsec-host [cards]
            (when (seq (filter program? cards))
              {:prompt "Choose a program to host"
               :choices (concat (filterv program? cards) ["Done"])
               :async true
               :effect (req (if (= target "Done")
                              (do (shuffle! state side :deck)
                                  (system-msg state side "shuffles the stack")
                                  (effect-completed state side eid))
                              (do (host state side (get-card state card) target)
                                  (system-msg state side (str "hosts " (:title target) " on Customized Secretary"))
                                  (continue-ability state side (custsec-host (remove-once #(= % target) cards))
                                                    card nil))))}))]
    {:on-install {:async true
                  :interactive (req (some #(card-flag? % :runner-install-draw true) (all-active state :runner)))
                  :msg (msg "reveal the top 5 cards of their Stack: " (string/join ", " (map :title (take 5 (:deck runner)))))
                  :waiting-prompt "Runner to make a decision"
                  :effect (req (let [from (take 5 (:deck runner))]
                                 (wait-for (reveal state side from)
                                           (continue-ability state side (custsec-host from) card nil))))}
     :abilities [{:cost [:click 1]
                  :keep-open :while-clicks-left
                  :label "Install a hosted program"
                  :prompt "Choose a program to install"
                  :choices (req (cancellable (filter #(can-pay? state side (assoc eid :source card :source-type :runner-install)
                                                                % nil [:credit (install-cost state side %)])
                                                     (:hosted card))))
                  :msg (msg "install " (:title target))
                  :async true
                  :effect (effect (runner-install (assoc eid :source card :source-type :runner-install) target nil))}]}))

(defcard "Cyber-Cypher"
  (auto-icebreaker
    {:on-install {:prompt "Choose a server"
                  :msg (msg "target " target)
                  :choices (req servers)
                  :effect (effect (update! (assoc card :card-target target)))}
     :leave-play (effect (update! (dissoc card :card-target)))
     :abilities [(break-sub 1 1 "Code Gate" {:req (req (if (:card-target card)
                                                         (#{(last (server->zone state (:card-target card)))} (target-server run))
                                                         true))})
                 (strength-pump 1 1 :end-of-encounter {:req (req (if (:card-target card)
                                                                   (#{(last (server->zone state (:card-target card)))} (target-server run))
                                                                   true))})]}))

(defcard "D4v1d"
  (let [david-req (req (<= 5 (get-strength current-ice)))]
    {:data {:counter {:power 3}}
     :abilities [(break-sub [:power 1] 1 "All" {:req david-req})]}))

(defcard "Dagger"
  (auto-icebreaker {:abilities [(break-sub 1 1 "Sentry")
                                (strength-pump 1 5 :end-of-encounter {:cost-req (min-stealth 1)})]}))

(defcard "Dai V"
  (auto-icebreaker {:abilities [(break-sub 2 0 "All" {:all true :cost-req all-stealth})
                                (strength-pump 1 1)]}))

(defcard "Darwin"
  (auto-icebreaker {:flags {:runner-phase-12 (req true)}
                    :abilities [(break-sub 2 1)
                                {:label "Place 1 virus counter (start of turn)"
                                 :once :per-turn
                                 :cost [:credit 1]
                                 :msg "place 1 virus counter"
                                 :req (req (:runner-phase-12 @state))
                                 :effect (effect (add-counter card :virus 1))}]
                    :strength-bonus (req (get-virus-counters state card))}))

(defcard "Datasucker"
  {:events [{:event :successful-run
             :silent (req true)
             :req (req (is-central? (target-server context)))
             :effect (effect (add-counter card :virus 1))}]
   :abilities [{:cost [:virus 1]
                :label "Give -1 strength to current piece of ice"
                :req (req (and (rezzed? current-ice)
                               (get-current-encounter state)))
                :msg (msg "give -1 strength to " (:title current-ice))
                :effect (effect (pump-ice current-ice -1))}]})

(defcard "DaVinci"
  {:events [{:event :successful-run
             :silent (req true)
             :effect (effect (add-counter card :power 1))}]
   :abilities [{:req (req (and (not (install-locked? state side))
                               (some #(and (or (hardware? %)
                                               (program? %)
                                               (resource? %))
                                           (<= (install-cost state side %) (get-counters card :power)))
                                     (:hand runner))))
                :label "install a card from the grip"
                :cost [:trash]
                :async true
                :effect (effect
                          (continue-ability
                            {:waiting-prompt "Runner to make a decision"
                             :prompt "Choose a card to install from your Grip"
                             :msg (msg "install " (:title target) " at no cost")
                             :choices {:req (req (and (in-hand? target)
                                                      (or (hardware? target)
                                                          (program? target)
                                                          (resource? target))
                                                      (<= (install-cost state side target)
                                                          (get-counters (cost-target eid :trash) :power))))}
                             :async true
                             :effect (effect (runner-install (assoc eid :source card :source-type :runner-install)
                                                             target {:ignore-install-cost true}))}
                            card nil))}]})

(defcard "Deep Thought"
  {:events [{:event :successful-run
             :silent (req true)
             :effect (effect (add-counter card :virus 1))
             :req (req (= :rd (target-server context)))}
            {:event :runner-turn-begins
             :req (req (>= (get-virus-counters state card) 3)) :msg "look at the top card of R&D"
             :effect (effect (prompt! card (str "The top card of R&D is "
                                                (:title (first (:deck corp)))) ["OK"] {}))}]})

(defcard "Demara"
  (trash-to-bypass (break-sub 2 2 "Barrier")
                   (strength-pump 2 3)))

(defcard "Deus X"
  {:interactions {:prevent [{:type #{:net}
                             :req (req true)}]}
   :abilities [(break-sub [:trash] 0 "AP")
               {:msg "prevent any amount of net damage"
                :cost [:trash]
                :effect (effect (damage-prevent :net Integer/MAX_VALUE))}]})

(defcard "Dhegdheer"
  {:abilities [{:req (req (and (not (get-in card [:special :dheg-prog]))
                               (some #(and (program? %)
                                           (runner-can-install? state side % false)
                                           (can-pay? state side (assoc eid :source card :source-type :runner-install) % nil
                                                     [:credit (install-cost state side % {:cost-bonus -1})]))
                                     (:hand runner))))
                :cost [:click 1]
                :label "Install a program on Dhegdheer"
                :prompt "Choose a program in your Grip to install on Dhegdheer"
                :choices
                {:req (req (and (program? target)
                                (runner-can-install? state side target false)
                                (in-hand? target)
                                (can-pay? state side (assoc eid :source card :source-type :runner-install) target nil
                                          [:credit (install-cost state side target {:cost-bonus -1})])))}
                :msg (msg (str "host " (:title target)
                               (when (-> target :cost pos?)
                                 ", lowering its cost by 1 [Credit]")))
                :async true
                :effect (effect (update! (assoc-in card [:special :dheg-prog] (:cid target)))
                                (runner-install (assoc eid :source (get-card state card) :source-type :runner-install)
                                                target {:host-card (get-card state card)
                                                        :no-mu true
                                                        :cost-bonus -1}))}
               {:label "Host an installed program on Dhegdheer with [Credit] discount"
                :req (req (nil? (get-in card [:special :dheg-prog])))
                :prompt "Choose an installed program to host on Dhegdheer with [Credit] discount"
                :choices {:card #(and (program? %)
                                      (installed? %))}
                :msg (msg (str "host " (:title target)
                               (when (-> target :cost pos?)
                                 ", lowering its cost by 1 [Credit]")))
                :async true
                :effect (req (let [c (if (-> target :cost pos?) 1 0)]
                               (wait-for (gain-credits state side c)
                                         (host state side card (get-card state target))
                                         (unregister-effects-for-card state side target #(= :used-mu (:type %)))
                                         (update-mu state)
                                         (update! state side (assoc-in (get-card state card) [:special :dheg-prog] (:cid target)))
                                         (update-breaker-strength state side target)
                                         (effect-completed state side eid))))}
               {:label "Host an installed program on Dhegdheer"
                :req (req (nil? (get-in card [:special :dheg-prog])))
                :prompt "Choose an installed program to host on Dhegdheer"
                :choices {:card #(and (program? %)
                                      (installed? %))}
                :msg (msg (str "host " (:title target)))
                :effect (effect (host card (get-card state target))
                                (unregister-effects-for-card target #(= :used-mu (:type %)))
                                (update-mu)
                                (update-breaker-strength target)
                                (update! (assoc-in (get-card state card) [:special :dheg-prog] (:cid target))))}]})

(defcard "Disrupter"
  {:events
   [{:event :pre-init-trace
     :trash-icon true
     :optional
     {:player :runner
      :waiting-prompt "Runner to choose an option"
      :prompt "Use Disrupter's ability?"
      :yes-ability
      {:cost [:trash]
       :effect (req (swap! state assoc-in [:trace :force-base] 0))}}}]})

(defcard "Diwan"
  {:on-install {:prompt "Choose the server that this copy of Diwan is targeting:"
                :choices (req servers)
                :effect (effect (update! (assoc card :card-target target)))}
   :constant-effects [{:type :install-cost
                       :req (req (let [serv (:server (second targets))]
                                   (= serv (:card-target card))))
                       :value 1}]
   :events [{:event :purge
             :async true
             :effect (effect (trash eid card {:cause :purge}))}]})

(defcard "Djinn"
  {:abilities [{:label "Search your Stack for a virus program and add it to your Grip"
                :prompt "Choose a Virus"
                :msg (msg "add " (:title target) " to their Grip")
                :choices (req (cancellable (filter #(and (program? %)
                                                         (has-subtype? % "Virus"))
                                                   (:deck runner)) :sorted))
                :cost [:click 1 :credit 1]
                :keep-open :while-clicks-left
                :effect (effect (trigger-event :searched-stack nil)
                                (shuffle! :deck)
                                (move target :hand))}
               {:label "Install a non-Icebreaker program on Djinn"
                :cost [:click 1]
                :prompt "Choose a non-Icebreaker program in your grip"
                :choices {:req (req (and (program? target)
                                         (runner-can-install? state side target false)
                                         (not (has-subtype? target "Icebreaker"))
                                         (in-hand? target)))}
                :msg (msg "install and host " (:title target))
                :async true
                :effect (effect (runner-install eid target {:host-card card :no-mu true}))}
               {:label "Host an installed non-Icebreaker program on Djinn"
                :prompt "Choose an installed non-Icebreaker program"
                :choices {:card #(and (program? %)
                                      (not (has-subtype? % "Icebreaker"))
                                      (installed? %))}
                :msg (msg "host " (:title target))
                :effect (effect (host card target)
                                (unregister-effects-for-card target #(= :used-mu (:type %)))
                                (update-mu))}]})

(defcard "Eater"
  (auto-icebreaker {:abilities [(break-sub 1 1 "All" {:additional-ability {:msg (msg "access not more than 0 cards for the remainder of this run")
                                                                           :effect (req (max-access state 0))}
                                                      :label "break 1 subroutine and access 0 cards"})
                                (strength-pump 1 1)]}))

(defcard "Echelon"
  (auto-icebreaker {:strength-bonus (req (count (filter #(and (program? %)
                                                              (has-subtype? % "Icebreaker"))
                                                        (all-active-installed state :runner))))
                    :abilities [(break-sub 1 1 "Sentry")
                                (strength-pump 3 2)]}))

(defcard "Egret"
  {:hosting {:card #(and (ice? %)
                         (can-host? %)
                         (rezzed? %))}
   :on-install {:msg (msg "make " (card-str state (:host card))
                          " gain Barrier, Code Gate and Sentry subtypes")}
   :constant-effects [{:type :gain-subtype
                       :req (req (same-card? target (:host card)))
                       :value ["Barrier" "Code Gate" "Sentry"]}]})

(defcard "Endless Hunger"
  {:implementation "ETR restriction not implemented"
   :abilities [(break-sub [:installed 1] 1 "All" {:label "break 1 \"[Subroutine] End the run.\" subroutine"})]})

(defcard "Engolo"
  (give-ice-subtype 2 "Code Gate"
                    [(break-sub 1 1 "Code Gate")
                     (strength-pump 2 4)]))

(defcard "Equivocation"
  (let [force-draw (fn [title]
                     {:optional
                      {:prompt (str "Force the Corp to draw " title "?")
                       :yes-ability
                       {:async true
                        :effect (req (system-msg state :corp (str "is forced to draw " title))
                                     (draw state :corp eid 1))}}})
        reveal {:optional
                {:prompt "Reveal the top card of R&D?"
                 :yes-ability
                 {:async true
                  :effect (req (let [topcard (-> corp :deck first :title)]
                                 (wait-for
                                   (reveal state side topcard)
                                   (system-msg state :runner (str "reveals " topcard
                                                                  " from the top of R&D"))
                                   (continue-ability state side (force-draw topcard) card nil))))}}}]
    {:events [{:event :successful-run
               :req (req (= :rd (target-server context)))
               :async true
               :interactive (req true)
               :waiting-prompt "Runner to make a decision"
               :effect (effect (continue-ability reveal card nil))}]}))

(defcard "Euler"
  (auto-icebreaker {:abilities [(break-sub 0 1 "Code Gate" {:req (req (= :this-turn (installed? card)))})
                                (break-sub 2 2 "Code Gate")
                                (strength-pump 1 1)]}))

(defcard "eXer"
  {:events [(breach-access-bonus :rd 1)
            {:event :purge
             :async true
             :effect (effect (trash eid card {:cause :purge}))}]})

(defcard "Expert Schedule Analyzer"
  (let [ability (successful-run-replace-breach
                 {:target-server :hq
                  :duration :end-of-run
                  :ability
                  {:msg (msg "reveal all of the cards cards in HQ: "
                             (string/join ", " (map :title (:hand corp))))
                   :async true
                   :effect (effect (reveal eid (:hand corp)))}})]
    {:abilities [{:cost [:click 1]
                  :msg "make a run on HQ"
                  :makes-run true
                  :async true
                  :effect (effect (register-events card [ability])
                                  (make-run eid :hq card))}]}))

(defcard "Faerie"
  (auto-icebreaker {:abilities [(break-sub 0 1 "Sentry")
                                (strength-pump 1 1)]
                    :events [{:event :end-of-encounter
                              :async true
                              :req (req (any-subs-broken-by-card? (:ice context) card))
                              :msg (msg "trash " (:title card))
                              :effect (effect (trash eid card {:cause :runner-ability}))}]}))

(defcard "False Echo"
  {:events [{:event :pass-ice
             :optional
             {:req (req (not (rezzed? (:ice context))))
              :prompt "Trash False Echo?"
              :yes-ability
              {:async true
               :msg "trashes False Echo to make the Corp rez the passed piece of ice or add it to HQ"
               :effect
               (req (wait-for
                      (trash state side card nil)
                      (continue-ability
                        state side
                        (let [ice (:ice context)]
                          {:async true
                           :prompt (msg "Rez " (:title ice) " or add it to HQ?")
                           :player :corp
                           :choices (req (if (can-pay? state :runner eid card nil [:credit (rez-cost state side ice)])
                                           ["Rez" "Add to HQ"]
                                           ["Add to HQ"]))
                           :effect (req (if (= target "Rez")
                                          (rez state side eid ice)
                                          (do (system-msg state :corp "chooses to add the passed piece of ice to HQ")
                                              (move state :corp ice :hand)
                                              (effect-completed state side eid))))})
                        card target)))}}}]})

(defcard "Faust"
  {:abilities [(break-sub [:trash-from-hand 1] 1)
               (strength-pump [:trash-from-hand 1] 2)]})

(defcard "Fawkes"
  {:abilities [(break-sub 1 1 "Sentry")
               {:label "+X strength for the remainder of the run (using at least 1 stealth [Credits])"
                :cost [:x-credits]
                :cost-req (min-stealth 1)
                :prompt "How many credits do you want to spend?"
                :effect (effect (pump card (cost-value eid :x-credits) :end-of-run))
                :msg (msg "increase strength by " (cost-value eid :x-credits)
                          " for the remainder of the run")}]})

(defcard "Femme Fatale"
  (auto-icebreaker
    {:on-install
     {:prompt "Choose a piece of ice to target for bypassing"
      :choices {:card ice?}
      :effect (req (let [ice target]
                     (add-icon state side card ice "F" "blue")
                     (system-msg state side
                                 (str "selects " (card-str state ice)
                                      " for Femme Fatale's bypass ability"))
                     (register-events
                       state side card
                       [{:event :encounter-ice
                         :interactive (req true)
                         :optional
                         {:req (req (and (same-card? ice (:ice context))
                                         (can-pay? state :runner eid (:ice context) nil [:credit (count (:subroutines (get-card state ice)))])))
                          :prompt (str "Pay " (count (:subroutines (get-card state ice)))
                                       " [Credits] to bypass " (:title ice) "?")
                          :yes-ability {:cost [:credit (count (:subroutines (get-card state ice)))]
                                        :msg (msg "bypass " (:title (:ice context)))
                                        :effect (req (bypass-ice state))}}}])))}
     :leave-play (req (remove-icon state side card))
     :abilities [(break-sub 1 1 "Sentry")
                 (strength-pump 2 1)]}))

(defcard "Fermenter"
  {:on-install {:effect (effect (add-counter card :virus 1))}
   :events [{:event :runner-turn-begins
             :effect (effect (add-counter card :virus 1))}]
   :abilities [{:req (req (pos? (get-virus-counters state card)))
                :cost [:click 1 :trash]
                :label "Gain 2 [Credits] for each hosted virus counter"
                :msg (msg (str "gain " (* 2 (get-virus-counters state card)) " [Credits]"))
                :async true
                :effect (effect (gain-credits eid (* 2 (get-virus-counters state card))))}]})

(defcard "Flashbang"
  (auto-icebreaker {:abilities [{:label "Derez a Sentry being encountered"
                                 :cost [:credit 6]
                                 :req (req (and (get-current-encounter state)
                                                (has-subtype? current-ice "Sentry")))
                                 :msg (msg "derez " (:title current-ice))
                                 :effect (effect (derez current-ice))}
                                (strength-pump 1 1)]}))

(defcard "Force of Nature"
  (auto-icebreaker {:abilities [(break-sub 2 2 "Code Gate")
                                (strength-pump 1 1)]}))

(defcard "Garrote"
  (auto-icebreaker {:abilities [(break-sub 1 1 "Sentry")
                                (strength-pump 1 1)]}))

(defcard "Gauss"
  (auto-icebreaker {:strength-bonus (req (if (= :this-turn (installed? card)) 3 0))
                    :abilities [(break-sub 1 1 "Barrier")
                                (strength-pump 2 2)]}))

(defcard "Gingerbread"
  (auto-icebreaker {:abilities [(break-sub 1 1 "Tracer")
                                (strength-pump 2 3)]}))

(defcard "God of War"
  (auto-icebreaker {:flags {:runner-phase-12 (req true)}
                    :abilities [(break-sub [:virus 1] 1)
                                (strength-pump 2 1)
                                {:label "Take 1 tag to place 2 virus counters (start of turn)"
                                 :once :per-turn
                                 :effect (req (wait-for (gain-tags state :runner 1)
                                                        (if (not (get-in @state [:tag :tag-prevent]))
                                                          (do (add-counter state side card :virus 2)
                                                              (system-msg state side
                                                                          (str "takes 1 tag to place 2 virus counters on God of War"))
                                                              (effect-completed state side eid))
                                                          (effect-completed state side eid))))}]}))

(defcard "Golden"
  (return-and-derez (break-sub 2 2 "Sentry")
                    (strength-pump 2 4)))

(defcard "Gordian Blade"
  (auto-icebreaker {:abilities [(break-sub 1 1 "Code Gate")
                                (strength-pump 1 1 :end-of-run)]}))

(defcard "Gorman Drip v1"
  {:abilities [{:cost [:click 1 :trash]
                :label "gain credits"
                :async true
                :effect (effect (gain-credits eid (get-virus-counters state card)))
                :msg (msg "gain " (get-virus-counters state card) " [Credits]")}]
   :events [{:event :corp-click-credit
             :effect (effect (add-counter :runner card :virus 1))}
            {:event :corp-click-draw
             :effect (effect (add-counter :runner card :virus 1))}]})

(defcard "Grappling Hook"
  (let [break-subs (fn [state ice subroutines]
                     (doseq [sub subroutines]
                       (break-subroutine! state (get-card state ice) sub)))]
    {:abilities [{:label "break all but 1 subroutine"
                  :req (req (and (active-encounter? state)
                                 (< 1 (count (remove :broken (:subroutines current-ice))))))
                  :break 1 ;technically not correct, but will only be used by the engine to check for breaking abilities
                  :breaks "All"
                  :break-cost [:trash]
                  :cost [:trash]
                  :prompt "Choose the subroutine to NOT break"
                  :choices (req (unbroken-subroutines-choice current-ice))
                  :msg (msg (let [subroutines (:subroutines current-ice)
                                  target (->> subroutines
                                              (filter #(and (not (:broken %))
                                                            (= target (make-label (:sub-effect %)))))
                                              first)
                                  broken-subs (->> (:subroutines current-ice)
                                                   (remove #(= (:index %) (:index target))))]
                              (break-subroutines-msg current-ice broken-subs card)))
                  :async true
                  :effect (req (let [selected (:idx (first targets))
                                     subs-to-break (remove #(= (:index %) selected) (:subroutines current-ice))]
                                 (break-subs state current-ice subs-to-break)
                                 (let [ice (get-card state current-ice)
                                       on-break-subs (when ice (:on-break-subs (card-def ice)))
                                       event-args (when on-break-subs {:card-abilities (ability-as-handler ice on-break-subs)})]
                                   (wait-for (trigger-event-simult state side :subroutines-broken event-args ice subs-to-break)
                                             (effect-completed state side eid)))))}]}))

(defcard "Gravedigger"
  (let [e {:req (req (and (installed? (:card target))
                          (corp? (:card target))))
           :msg (msg "place 1 virus counter on " (:title card))
           :effect (effect (add-counter :runner card :virus 1))}]
    {:events [(assoc e :event :runner-trash)
              (assoc e :event :corp-trash)]
     :abilities [{:async true
                  :cost [:click 1 :virus 1]
                  :keep-open :while-virus-tokens-left
                  :msg "force the Corp to trash the top card of R&D"
                  :effect (effect (mill :corp eid :corp 1))}]}))

(defcard "GS Sherman M3"
  (global-sec-breaker "Barrier"))

(defcard "GS Shrike M2"
  (global-sec-breaker "Sentry"))

(defcard "GS Striker M1"
  (global-sec-breaker "Code Gate"))

(defcard "Harbinger"
  {:on-trash
   {:req (req (not-any? #{:facedown :hand} (get-zone card)))
    :effect (req (let [lock (get-in @state [:runner :locked :discard])]
                   (swap! state assoc-in [:runner :locked] nil)
                   (flip-facedown state side card)
                   (swap! state assoc-in [:runner :locked] lock)))}})

(defcard "Hemorrhage"
  {:events [{:event :successful-run
             :silent (req true)
             :effect (effect (add-counter card :virus 1))}]
   :abilities [{:cost [:click 1 :virus 2]
                :keep-open :while-2-virus-tokens-left
                :req (req (pos? (count (:hand corp))))
                :msg "force the Corp to trash 1 card from HQ"
                :async true
                :effect (req (continue-ability
                               state :corp
                               {:waiting-prompt "Corp to make a decision"
                                :prompt "Choose a card to trash"
                                :choices (req (filter corp? (:hand corp)))
                                :async true
                                :effect (effect (trash eid target nil))}
                               card nil))}]})

(defcard "Hivemind"
  {:data {:counter {:virus 1}}
   :abilities [{:req (req (pos? (get-counters card :virus)))
                :label "move hosted virus counters"
                :prompt "Move a virus counter to which card?"
                :choices {:card #(has-subtype? % "Virus")
                          :not-self true}
                :msg (msg "manually move a virus counter from Hivemind to " (:title target))
                :effect (effect (add-counter :runner target :virus 1)
                                (add-counter :runner card :virus -1))}]})

(defcard "Houdini"
  (auto-icebreaker {:abilities [(break-sub 1 1 "Code Gate")
                                (strength-pump 2 4 :end-of-run {:label "add 4 strength (using at least 1 stealth [Credits])" :cost-req (min-stealth 1)})]}))

(defcard "Hyperdriver"
  {:flags {:runner-phase-12 (req true)}
   :abilities [{:label "Remove Hyperdriver from the game to gain [Click] [Click] [Click]"
                :req (req (:runner-phase-12 @state))
                :effect (effect (move card :rfg)
                                (gain-clicks 3))
                :msg "gain [Click][Click][Click]"}]})

(defcard "Ika"
  (auto-icebreaker {:abilities [{:label "Host Ika on a piece of ice"
                                 :prompt (msg "Host Ika on a piece of ice")
                                 :cost [:credit 2]
                                 :choices {:card #(and (ice? %)
                                                       (installed? %)
                                                       (can-host? %))}
                                 :msg (msg "host it on " (card-str state target))
                                 :effect (effect (host target card))}
                                (break-sub 1 2 "Sentry")
                                (strength-pump 2 3)]}))

(defcard "Imp"
  {:data {:counter {:virus 2}}
   :interactions {:access-ability {:label "Trash card"
                                   :req (req (not (get-in @state [:per-turn (:cid card)])))
                                   :cost [:virus 1]
                                   :msg (msg "trash " (:title target) " at no cost")
                                   :once :per-turn
                                   :async true
                                   :effect (effect (trash eid (assoc target :seen true) {:accessed true}))}}})

(defcard "Incubator"
  {:events [{:event :runner-turn-begins
             :effect (effect (add-counter card :virus 1))}]
   :abilities [{:cost [:click 1 :trash]
                :label "move hosted virus counters"
                :msg (msg "move " (get-counters card :virus) " virus counter to " (:title target))
                :choices {:card #(and (installed? %)
                                      (has-subtype? % "Virus"))}
                :effect (effect (add-counter target :virus (get-counters card :virus)))}]})

(defcard "Inti"
  (auto-icebreaker {:abilities [(break-sub 1 1 "Barrier")
                                (strength-pump 2 1 :end-of-run)]}))

(defcard "Inversificator"
  (auto-icebreaker {:abilities [(break-sub 1 1 "Code Gate")
                                (strength-pump 1 1)]
                    :events [{:event :pass-ice
                              :req (req (and (all-subs-broken-by-card? (:ice context) card)
                                             (first-event? state side :end-of-encounter
                                                           (fn [targets]
                                                             (let [context (first targets)]
                                                               (all-subs-broken-by-card? (:ice context) card))))))
                              :async true
                              :effect
                              (effect
                                (continue-ability
                                  (let [ice (:ice context)]
                                    {:optional
                                     {:prompt (str "Swap " (:title ice) " with another ice?")
                                      :yes-ability
                                      {:prompt "Choose another ice"
                                       :choices {:card #(and (installed? %)
                                                             (ice? %)
                                                             (not (same-card? % ice)))}
                                       :msg (msg "swap the positions of " (card-str state ice)
                                                 " and " (card-str state target))
                                       :effect (effect (swap-ice (get-card state ice) (get-card state target)))}}})
                                  card nil))}]}))

(defcard "Ixodidae"
  {:events [{:event :corp-credit-loss
             :msg "gain 1 [Credits]"
             :async true
             :effect (effect (gain-credits :runner eid 1))}
            {:event :purge
             :async true
             :effect (effect (trash eid card {:cause :purge}))}]})

(defcard "Keyhole"
  (let [ability (successful-run-replace-breach
                 {:target-server :rd
                  :mandatory true
                  :duration :end-of-run
                  :ability
                  {:prompt "Choose a card to trash"
                   :not-distinct true
                   :msg (msg "trash " (:title target))
                   :choices (req (take 3 (:deck corp)))
                   :async true
                   :effect (effect (shuffle! :corp :deck)
                                   (trash eid (assoc target :seen true) nil))}})]
    {:abilities [{:cost [:click 1]
                  :msg "make a run on R&D"
                  :makes-run true
                  :async true
                  :effect (effect (register-events card [ability])
                                  (make-run eid :rd card))}]}))

(defcard "Knight"
  (let [knight-req (req (and (same-card? current-ice (get-nested-host card))
                             (<= (get-strength current-ice) (get-strength card))))]
    {:abilities [{:label "Host Knight on a piece of ice"
                  :async true
                  :effect (req (let [k (get-card state card)
                                     hosted (ice? (:host k))
                                     icepos (card-index state (get-card state (:host k)))]
                                 (continue-ability
                                   state side
                                   {:prompt (msg "Host Knight on a piece of ice"
                                                 (when hosted " not before or after the current host ice"))
                                    :cost [:click 1]
                                    :choices {:card #(if hosted
                                                       (and (or (when (= (get-zone %) (get-zone (:host k)))
                                                                  (not= 1 (abs (- (card-index state %) icepos))))
                                                                (not= (get-zone %) (get-zone (:host k))))
                                                            (ice? %)
                                                            (can-host? %)
                                                            (installed? %)
                                                            (not-any? (fn [c] (has-subtype? c "Caïssa")) (:hosted %)))
                                                       (and (ice? %)
                                                            (installed? %)
                                                            (can-host? %)
                                                            (not-any? (fn [c] (has-subtype? c "Caïssa")) (:hosted %))))}
                                    :msg (msg "host it on " (card-str state target))
                                    :effect (effect (host target card))}
                                   card nil)))}
                 (break-sub 2 1 "All" {:req knight-req})]}))

(defcard "Kyuban"
  {:hosting {:card #(and (ice? %)
                         (can-host? %))}
   :events [{:event :pass-ice
             :req (req (same-card? (:ice context) (:host card)))
             :msg "gain 2 [Credits]"
             :async true
             :effect (effect (gain-credits :runner eid 2))}]})

(defcard "Laamb"
  (give-ice-subtype 2 "Barrier"
                    [(break-sub 2 0 "Barrier")
                     (strength-pump 3 6)]))

(defcard "Lamprey"
  {:events [{:event :successful-run
             :req (req (= :hq (target-server context)))
             :msg "force the Corp to lose 1 [Credits]"
             :async true
             :effect (effect (lose-credits :corp eid 1))}
            {:event :purge
             :async true
             :effect (effect (trash eid card {:cause :purge}))}]})

(defcard "Leech"
  {:events [{:event :successful-run
             :req (req (is-central? (target-server context)))
             :msg "add 1 virus counter to Leech"
             :effect (req (add-counter state side card :virus 1))}]
   :autoresolve (get-autoresolve :auto-fire)
   :abilities [{:cost [:virus 1]
                :label "Give -1 strength to current piece of ice"
                :req (req (active-encounter? state))
                :msg (msg "give -1 strength to " (:title current-ice))
                :effect (effect (pump-ice current-ice -1))}
               (set-autoresolve :auto-fire "Leech")]})

(defcard "Leprechaun"
  {:abilities [{:label "Install a program on Leprechaun"
                :cost [:click 1]
                :prompt "Choose a program in your Grip to install on Leprechaun"
                :choices {:req (req (and (program? target)
                                         (runner-can-install? state side target false)
                                         (in-hand? target)))}
                :msg (msg "host " (:title target))
                :async true
                :effect (effect (runner-install eid target {:host-card card :no-mu true}))}
               {:label "Host an installed program on Leprechaun"
                :prompt "Choose an installed program to host on Leprechaun"
                :choices {:card #(and (program? %)
                                      (installed? %))}
                :msg (msg "host " (:title target))
                :effect (effect (host card target)
                                (unregister-effects-for-card target #(= :used-mu (:type %)))
                                (update-mu))}]})

(defcard "Leviathan"
  (auto-icebreaker {:abilities [(break-sub 3 3 "Code Gate")
                                (strength-pump 3 5)]}))

(defcard "LLDS Energy Regulator"
  {:interactions {:prevent [{:type #{:trash-hardware}
                             :req (req true)}]}
   :abilities [{:cost [:credit 3]
                :msg "prevent a hardware from being trashed"
                :effect (effect (trash-prevent :hardware 1))}
               {:cost [:trash]
                :msg "prevent a hardware from being trashed"
                :effect (effect (trash-prevent :hardware 1))}]})

(defcard "Lustig"
  (trash-to-bypass (break-sub 1 1 "Sentry")
                   (strength-pump 3 5)))

(defcard "Magnum Opus"
  {:abilities [{:cost [:click 1]
                :keep-open :while-clicks-left
                :async true
                :effect (effect (gain-credits eid 2))
                :msg "gain 2 [Credits]"}]})

(defcard "Makler"
  (auto-icebreaker {:abilities [(break-sub 2 2 "Barrier")
                                (strength-pump 2 2)]
                    :events [{:event :pass-ice
                              :req (req (and (all-subs-broken-by-card? (:ice context) card)
                                             (first-event? state side :pass-ice
                                                           (fn [targets]
                                                             (let [context (first targets)]
                                                               (all-subs-broken-by-card? (:ice context) card))))))
                              :msg (msg "gain 1 [Credits]")
                              :async true
                              :effect (effect (gain-credits :runner eid 1))}]}))

(defcard "Mammon"
  (auto-icebreaker {:flags {:runner-phase-12 (req (pos? (:credit runner)))}
                    :abilities [{:label "Place X power counters"
                                 :prompt "How many power counters to place on Mammon?"
                                 :once :per-turn
                                 :cost [:x-credits]
                                 :req (req (:runner-phase-12 @state))
                                 :async true
                                 :effect (effect (add-counter card :power (cost-value eid :x-credits)))
                                 :msg (msg "place " (cost-value eid :x-credits) " power counters on it")}
                                (break-sub [:power 1] 1)
                                (strength-pump 2 2)]
                    :events [{:event :runner-turn-ends
                              :effect (effect (update! (assoc-in card [:counter :power] 0)))}]}))

(defcard "Mantle"
  {:recurring 1
   :interactions {:pay-credits {:req (req (and (= :ability (:source-type eid))
                                               (or (hardware? target)
                                                   (program? target))))
                                :type :recurring}}})

(defcard "Marjanah"
  (auto-icebreaker {:abilities [(break-sub 2 1 "Barrier"
                                           {:label "Break 1 Barrier subroutine"
                                            :break-cost-bonus (req (when (:successful-run runner-reg) [:credit -1]))})
                                (strength-pump 1 1)]}))

(defcard "Mass-Driver"
  (auto-icebreaker {:abilities [(break-sub 2 1 "Code Gate")
                                (strength-pump 1 1)]
                    :events [{:event :subroutines-broken
                              :req (req (all-subs-broken-by-card? target card))
                              :msg "prevent the first 3 subroutines from resolving on the next encountered ice"
                              :effect
                              (effect
                                (register-events
                                  card
                                  (let [broken-ice target]
                                    [{:event :encounter-ice
                                      :duration :end-of-run
                                      :unregister-once-resolved true
                                      :effect (req (doseq [sub (take 3 (:subroutines (:ice context)))]
                                                     (dont-resolve-subroutine! state (get-card state (:ice context)) sub)))}])))}]}))

(defcard "Maven"
  (auto-icebreaker {:abilities [(break-sub 2 1)]
                    :strength-bonus (req (count (filter program? (all-active-installed state :runner))))}))

(defcard "Mayfly"
  (auto-icebreaker
    {:abilities [(break-sub
                   1 1 "All"
                   {:additional-ability
                    {:msg "will trash itself when this run ends"
                     :effect (effect
                               (register-events
                                 card
                                 [{:event :run-ends
                                   :duration :end-of-run
                                   :unregister-once-resolved true
                                   :async true
<<<<<<< HEAD
                                   :interactive (req true)
                                   :effect (effect (trash eid card))}]))}})
=======
                                   :effect (effect (trash eid card {:cause :runner-ability}))}]))}})
>>>>>>> 19776674
                 (strength-pump 1 1)]}))

(defcard "Medium"
  {:events [{:event :successful-run
             :req (req (= :rd (target-server context)))
             :effect (effect (add-counter card :virus 1))}
            {:event :breach-server
             :async true
             :req (req (= target :rd))
             :effect (effect (continue-ability
                               {:req (req (< 1 (get-virus-counters state card)))
                                :prompt "Choose how many additional R&D accesses to make with Medium"
                                :choices {:number (req (dec (get-virus-counters state card)))
                                          :default (req (dec (get-virus-counters state card)))}
                                :msg (msg "access " target " additional cards from R&D")
                                :effect (effect (access-bonus :rd (max 0 target)))}
                               card nil))}]})

(defcard "Mimic"
  (auto-icebreaker {:abilities [(break-sub 1 1 "Sentry")]}))

(defcard "Misdirection"
  {:abilities [{:cost [:click 2 :x-credits]
                :label "remove X tags"
                :async true
                :msg (msg "remove " (quantify (cost-value eid :x-credits) "tag"))
                :effect (effect (lose-tags :runner eid (cost-value eid :x-credits)))}]})

(defcard "MKUltra"
  (let [events (for [event [:run :approach-ice :encounter-ice :pass-ice :run-ends
                            :ice-strength-changed :ice-subtype-changed :breaker-strength-changed
                            :subroutines-changed]]
                 (assoc heap-breaker-auto-pump-and-break :event event))
        cdef (install-from-heap "MKUltra" "Sentry"
                                [(pump-and-break [:credit 3] 2 "Sentry")])]
    (assoc cdef :events (apply conj events (:events cdef)))))

(defcard "Mongoose"
  (auto-icebreaker {:implementation "Usage restriction is not implemented"
                    :abilities [(break-sub 1 2 "Sentry")
                                (strength-pump 2 2)]}))

(defcard "Morning Star"
  (auto-icebreaker {:abilities [(break-sub 1 0 "Barrier")]}))

(defcard "Multithreader"
  {:recurring 2
   :interactions {:pay-credits {:req (req (and (= :ability (:source-type eid))
                                               (program? target)))
                                :type :recurring}}})

(defcard "Musaazi"
  (virus-breaker "Sentry"))

(defcard "Na'Not'K"
  (auto-icebreaker {:strength-bonus (req (count run-ices))
                    :abilities [(break-sub 1 1 "Sentry")
                                (strength-pump 3 2)]}))

(defcard "Nerve Agent"
  {:events [{:event :successful-run
             :req (req (= :hq (target-server context)))
             :effect (effect (add-counter card :virus 1))}
            {:event :breach-server
             :async true
             :req (req (= target :hq))
             :effect (effect (continue-ability
                               {:req (req (< 1 (get-virus-counters state card)))
                                :prompt "Choose how many additional HQ accesses to make with Nerve Agent"
                                :choices {:number (req (dec (get-virus-counters state card)))
                                          :default (req (dec (get-virus-counters state card)))}
                                :msg (msg "access " target " additional cards from HQ")
                                :effect (effect (access-bonus :hq (max 0 target)))}
                               card nil))}]})

(defcard "Net Shield"
  {:interactions {:prevent [{:type #{:net}
                             :req (req true)}]}
   :abilities [{:cost [:credit 1]
                :once :per-turn
                :msg "prevent the first net damage this turn"
                :effect (effect (damage-prevent :net 1))}]})

(defcard "Nfr"
  (auto-icebreaker {:abilities [(break-sub 1 1 "Barrier")]
                    :strength-bonus (req (get-counters card :power))
                    :events [{:event :end-of-encounter
                              :req (req (all-subs-broken-by-card? (:ice context) card))
                              :msg "place 1 power counter on it"
                              :effect (effect (add-counter card :power 1))}]}))

(defcard "Ninja"
  (auto-icebreaker {:abilities [(break-sub 1 1 "Sentry")
                                (strength-pump 3 5)]}))

(defcard "Nyashia"
  {:data {:counter {:power 3}}
   :events [{:event :breach-server
             :optional
             {:req (req (and (pos? (get-counters card :power))
                             (= target :rd)))
              :waiting-prompt "Runner to choose an option"
              :prompt "Spend a power counter on Nyashia to access 1 additional card?"
              :autoresolve (get-autoresolve :auto-nyashia)
              :yes-ability {:msg "access 1 additional card from R&D"
                            :effect (effect (access-bonus :rd 1)
                                            (add-counter card :power -1))}}}]
   :abilities [(set-autoresolve :auto-nyashia "Nyashia")]})

(defcard "Odore"
  (auto-icebreaker {:abilities [(break-sub 2 0 "Sentry"
                                           {:req (req (> 3 (count (filter #(has-subtype? % "Virtual")
                                                                          (all-active-installed state :runner)))))})
                                (break-sub 0 1 "Sentry"
                                           {:label "Break 1 Sentry subroutine (Virtual restriction)"
                                            :req (req (<= 3 (count (filter #(has-subtype? % "Virtual")
                                                                           (all-active-installed state :runner)))))})
                                (strength-pump 3 3)]}))

(defcard "Omega"
  (auto-icebreaker {:abilities [(break-sub
                                 1 1 "All"
                                 {:req (req (let [server-ice (:ices (card->server state current-ice))]
                                                                  (same-card? current-ice (first server-ice))))})
                                (strength-pump 1 1)]}))

(defcard "Origami"
  {:constant-effects [{:type :hand-size
                       :req (req (= :runner side))
                       :value (req (count (filter #(= (:title %) "Origami")
                                                  (all-active-installed state :runner))))}]})

(defcard "Overmind"
  (auto-icebreaker {:on-install {:effect (effect (add-counter card :power (available-mu state)))}
                    :abilities [(break-sub [:power 1] 1)
                                (strength-pump 1 1)]}))

(defcard "Paintbrush"
  {:abilities [{:cost [:click 1]
                :label "give ice a subtype"
                :choices {:card #(and (installed? %)
                                      (ice? %)
                                      (rezzed? %))}
                :async true
                :effect (effect
                          (continue-ability
                            (let [ice target]
                              {:prompt "Choose a subtype"
                               :choices ["Sentry" "Code Gate" "Barrier"]
                               :msg (msg "spend [Click] and make " (card-str state ice)
                                         " gain " target
                                         " until the end of the next run this turn")
                               :effect (effect (register-floating-effect
                                                 card
                                                 {:type :gain-subtype
                                                  :duration :end-of-next-run
                                                  :req (req (same-card? ice target))
                                                  :value target}))})
                            card nil))}]})

(defcard "Panchatantra"
  {:events [{:event :encounter-ice
             :optional
             {:prompt "Give ice a subtype?"
              :req (req (not (get-in @state [:per-turn (:cid card)])))
              :yes-ability
              {:prompt "Choose an ice subtype"
               :choices (req (->> (server-cards)
                                  (reduce (fn [acc card]
                                            (if (ice? card)
                                              (apply conj acc (:subtypes card))
                                              acc))
                                          #{})
                                  (#(disj % "Barrier" "Code Gate" "Sentry"))
                                  sort))
               :msg (msg "make " (card-str state current-ice) " gain " target)
               :effect (effect (register-once {:once :per-turn} card)
                               (register-floating-effect
                                 card
                                 (let [ice current-ice]
                                   {:type :gain-subtype
                                    :duration :end-of-run
                                    :req (req (same-card? ice target))
                                    :value target})))}}}]})

(defcard "Paperclip"
  (let [events (for [event [:run :approach-ice :encounter-ice :pass-ice :run-ends
                            :ice-strength-changed :ice-subtype-changed :breaker-strength-changed
                            :subroutines-changed]]
                 (assoc heap-breaker-auto-pump-and-break :event event))
        cdef (install-from-heap "Paperclip" "Barrier" [])
        abilities [{:label "+X strength, break X subroutines"
                    :cost [:x-credits]
                    :heap-breaker-pump :x ; strength gained
                    :heap-breaker-break :x ; number of subs broken
                    :break-req (req (and (active-encounter? state)
                                         (has-subtype? current-ice "Barrier")))
                    :effect (effect (pump card (cost-value eid :x-credits))
                                    (continue-ability
                                      (break-sub nil (cost-value eid :x-credits) "Barrier" {:repeatable false})
                                      (get-card state card) nil))
                    :msg (msg "increase its strength from " (get-strength card)
                              " to " (+ (cost-value eid :x-credits) (get-strength card)))}]]
    (assoc cdef
           :events (apply conj events (:events cdef))
           :abilities abilities)))

(defcard "Parasite"
  {:hosting {:card #(and (ice? %)
                         (can-host? %)
                         (rezzed? %))}
   :on-install
   {:effect (req (when-let [h (:host card)]
                   (update! state side (assoc-in card [:special :installing] true))
                   (when-let [card (get-card state card)]
                     (update! state side (update-in card [:special] dissoc :installing)))))}
   :constant-effects [{:type :ice-strength
                       :req (req (same-card? target (:host card)))
                       :value (req (- (get-virus-counters state card)))}]
   :events [{:event :runner-turn-begins
             :effect (req (add-counter state side card :virus 1))}
            {:event :ice-strength-changed
             :req (req (and (same-card? target (:host card))
                            (not (card-flag? (:host card) :untrashable-while-rezzed true))
                            (<= (get-strength target) 0)))
             :async true
             :effect (req (unregister-events state side card)
                          (when (get-in card [:special :installing])
                            (update! state side (update-in card [:special] dissoc :installing))
                            (trigger-event state :runner :runner-install card))
                          (trash state :runner eid target {:unpreventable true}))
             :msg (msg "trash " (:title target))}]})

(defcard "Paricia"
  {:recurring 2
   :interactions {:pay-credits {:req (req (and (= :runner-trash-corp-cards (:source-type eid))
                                               (asset? target)))
                                :type :recurring}}})

(defcard "Passport"
  (central-only (break-sub 1 1 "Code Gate")
                (strength-pump 2 2)))

(defcard "Pawn"
  {:implementation "All abilities are manual"
   :abilities [{:label "Host Pawn on the outermost piece of ice of a central server"
                :cost [:click 1]
                :prompt "Host Pawn on the outermost piece of ice of a central server"
                :choices {:card #(and (ice? %)
                                      (can-host? %)
                                      (= (last (get-zone %)) :ices)
                                      (is-central? (second (get-zone %))))}
                :msg (msg "host it on " (card-str state target))
                :effect (effect (host target card))}
               {:label "Advance to next piece of ice"
                :prompt "Choose the next innermost piece of ice to host Pawn on it"
                :choices {:card #(and (ice? %)
                                      (can-host? %)
                                      (= (last (get-zone %)) :ices)
                                      (is-central? (second (get-zone %))))}
                :msg (msg "host it on " (card-str state target))
                :effect (effect (host target card))}
               {:req (req (not (zone-locked? state :runner :discard)))
                :label "Trash Pawn and install a Caïssa from your Grip or Heap, ignoring all costs"
                :async true
                :effect (req (let [this-pawn (:cid card)]
                               (wait-for (trash state side card nil)
                                         (continue-ability
                                           state side
                                           {:prompt "Choose a Caïssa program to install from your Grip or Heap"
                                            :show-discard true
                                            :choices {:card #(and (has-subtype? % "Caïssa")
                                                                  (not= (:cid %) this-pawn)
                                                                  (or (in-hand? %)
                                                                      (in-discard? %)))}
                                            :msg (msg "install " (:title target))
                                            :async true
                                            :effect (effect (runner-install eid target {:ignore-all-cost true}))}
                                           card nil))))}]})

(defcard "Peacock"
  (auto-icebreaker {:abilities [(break-sub 2 1 "Code Gate")
                                (strength-pump 2 3)]}))

(defcard "Pelangi"
  {:data {:counter {:virus 2}}
   :abilities [{:once :per-turn
                :req (req (active-encounter? state))
                :cost [:virus 1]
                :label "Make ice gain a subtype"
                :prompt "Choose an ice subtype"
                :choices (req (->> (server-cards)
                                   (reduce (fn [acc card]
                                             (if (ice? card)
                                               (into acc (:subtypes card))
                                               acc))
                                           #{})
                                   sort))
                :msg (msg "make " (card-str state current-ice)
                          " gain " target
                          " until end of the run")
                :effect (effect (register-floating-effect
                                  card
                                  (let [ice current-ice]
                                    {:type :gain-subtype
                                     :duration :end-of-run
                                     :req (req (same-card? target ice))
                                     :value target})))}]})

(defcard "Penrose"
  (auto-icebreaker {:abilities [(break-sub 1 1 "Barrier" {:req (req (= :this-turn (installed? card)))})
                                (break-sub 1 1 "Code Gate")
                                (strength-pump 1 3 :end-of-encounter {:cost-req (min-stealth 1)})]}))

(defcard "Peregrine"
  (return-and-derez (break-sub 1 1 "Code Gate")
                    (strength-pump 3 3)))

(defcard "Persephone"
  (auto-icebreaker {:abilities [(break-sub 2 1 "Sentry")
                                (strength-pump 1 1)]
                    :events [{:event :pass-ice
                              :req (req (and (has-subtype? (:ice context) "Sentry")
                                             (rezzed? (:ice context))
                                             (pos? (count (:deck runner)))))
                              :effect
                              (effect
                                (continue-ability
                                  (let [fired-subs (count (filter :fired (:subroutines (:ice context))))]
                                    {:optional
                                     {:prompt (str "Use Persephone to trash " (quantify fired-subs "card") " from R&D?")
                                      :yes-ability
                                      {:async true
                                       :msg (msg (str "trash " (:title (first (:deck runner)))
                                                      " from the stack and"
                                                      " trash " (quantify fired-subs "card") " from R&D"))
                                       :effect (req (wait-for (mill state :runner :runner 1)
                                                              (mill state :runner eid :corp fired-subs)))}}})
                                  card nil))}]}))

(defcard "Pheromones"
  {:recurring (req (get-counters card :virus))
   :events [{:event :successful-run
             :silent (req true)
             :req (req (= :hq (target-server context)))
             :effect (effect (add-counter card :virus 1))}]
   :interactions {:pay-credits {:req (req (= :hq (get-in @state [:run :server 0])))
                                :type :recurring}}})

(defcard "Pipeline"
  (auto-icebreaker {:abilities [(break-sub 1 1 "Sentry")
                                (strength-pump 2 1 :end-of-run)]}))

(defcard "Plague"
  {:on-install {:prompt "Choose a server for Plague"
                :choices (req servers)
                :msg (msg "target " target)
                :req (req (not (:card-target card)))
                :effect (effect (update! (assoc card :card-target target)))}
   :events [{:event :successful-run
             :req (req (= (zone->name (:server context))
                          (:card-target (get-card state card))))
             :msg "gain 2 virus counters"
             :effect (effect (add-counter :runner card :virus 2))}]})

(defcard "Progenitor"
  {:abilities [{:label "Install a virus program on Progenitor"
                :req (req (empty? (:hosted card)))
                :cost [:click 1]
                :prompt "Choose a Virus program to install on Progenitor"
                :choices {:card #(and (program? %)
                                      (has-subtype? % "Virus")
                                      (in-hand? %))}
                :msg (msg "host " (:title target))
                :async true
                :effect (effect (runner-install eid target {:host-card card :no-mu true}))}
               {:label "Host an installed virus on Progenitor"
                :req (req (empty? (:hosted card)))
                :prompt "Choose an installed virus program to host on Progenitor"
                :choices {:card #(and (program? %)
                                      (has-subtype? % "Virus")
                                      (installed? %))}
                :msg (msg "host " (:title target))
                :effect (effect (host card target)
                                (unregister-effects-for-card target #(= :used-mu (:type %)))
                                (update-mu))}]
   :events [{:event :pre-purge
             :effect (req (when-let [c (first (:hosted card))]
                            (update! state side (assoc-in card [:special :numpurged] (get-counters c :virus)))))}
            {:event :purge
             :req (req (pos? (get-in card [:special :numpurged] 0)))
             :effect (req (when-let [c (first (:hosted card))]
                            (add-counter state side c :virus 1)))}]})

(defcard "Puffer"
  (auto-icebreaker {:abilities [(break-sub 1 1 "Sentry")
                                (strength-pump 2 1)
                                {:cost [:click 1]
                                 :msg "place one power counter"
                                 :label "Place 1 power counter"
                                 :effect (effect (add-counter card :power 1))}
                                {:cost [:click 1]
                                 :msg "remove one power counter"
                                 :label "Remove 1 power counter"
                                 :effect (effect (add-counter card :power -1))}]
                    :strength-bonus (req (get-counters card :power))
                    :constant-effects [{:type :used-mu
                                        :duration :constant
                                        :value (req (get-counters card :power))}]}))

(defcard "Reaver"
  {:events [{:event :runner-trash
             :async true
             :interactive (req true)
             :once-per-instance true
             :req (req (and (some #(installed? (:card %)) targets)
                            (first-installed-trash? state side)))
             :msg "draw 1 card"
             :effect (effect (draw :runner eid 1))}]})

(defcard "Refractor"
  (auto-icebreaker {:implementation "Stealth credit restriction not enforced"
                    :abilities [(break-sub 1 1 "Code Gate")
                                (strength-pump 1 3 :end-of-encounter {:label "add 3 strength (using at least 1 stealth [Credits])" :cost-req (min-stealth 1)})]}))

(defcard "Rezeki"
  {:events [{:event :runner-turn-begins
             :msg "gain 1 [Credits]"
             :async true
             :effect (effect (gain-credits eid 1))}]})

(defcard "RNG Key"
  {:events [{:event :pre-access-card
             :req (req (get-in card [:special :rng-guess]))
             :async true
             :msg (msg "reveal " (:title target))
             :effect (req (wait-for
                            (reveal state side target)
                            (continue-ability
                              state side
                              (let [guess (get-in card [:special :rng-guess])]
                                (when (or (= guess (:cost target))
                                          (= guess (get-advancement-requirement target)))
                                  {:prompt "Choose RNG Key reward"
                                   :choices ["Gain 3 [Credits]" "Draw 2 cards"]
                                   :async true
                                   :msg (msg (if (= target "Draw 2 cards")
                                               "draw 2 cards"
                                               "gain 3 [Credits]"))
                                   :effect (req (if (= target "Draw 2 cards")
                                                  (draw state :runner eid 2)
                                                  (gain-credits state :runner eid 3)))}))
                              card nil)))}
            {:event :post-access-card
             :effect (effect (update! (assoc-in card [:special :rng-guess] nil)))}
            (let [highest-cost
                  (fn [state card]
                    (or (get-in card [:special :rng-highest])
                        (let [cost (->> (server-cards)
                                        (filter :cost)
                                        (map :cost)
                                        sort
                                        last)]
                          (update! state :runner (assoc-in card [:special :rng-highest] cost))
                          cost)))]
              {:event :successful-run
               :optional
               {:req (req (and (#{:hq :rd} (target-server context))
                               (first-event? state :runner :successful-run
                                             (fn [targets]
                                               (let [context (first targets)]
                                                 (#{:hq :rd} (target-server context)))))))
                :prompt "Fire RNG Key?"
                :autoresolve (get-autoresolve :auto-fire)
                :yes-ability {:prompt "Guess a number"
                              :choices {:number (req (highest-cost state card))}
                              :msg (msg "guess " target)
                              :effect (effect (update! (assoc-in card [:special :rng-guess] target)))}}})]
   :abilities [(set-autoresolve :auto-fire "RNG Key")]})

(defcard "Rook"
  {:abilities [{:cost [:click 1]
                :label "move to another ice"
                :async true
                :effect (req (let [r (get-card state card)
                                   hosted? (ice? (:host r))
                                   icepos (card-index state (get-card state (:host r)))]
                               (continue-ability
                                 state side
                                 {:prompt (if hosted?
                                            (msg "Host Rook on a piece of ice protecting this server or at position "
                                                 icepos " of a different server")
                                            (msg "Host Rook on a piece of ice protecting any server"))
                                  :choices {:card #(if hosted?
                                                     (and (or (= (get-zone %) (get-zone (:host r)))
                                                              (= (card-index state %) icepos))
                                                          (= (last (get-zone %)) :ices)
                                                          (ice? %)
                                                          (can-host? %)
                                                          (not-any? (fn [c] (has-subtype? c "Caïssa")) (:hosted %)))
                                                     (and (ice? %)
                                                          (can-host? %)
                                                          (= (last (get-zone %)) :ices)
                                                          (not-any? (fn [c] (has-subtype? c "Caïssa")) (:hosted %))))}
                                  :msg (msg "host it on " (card-str state target))
                                  :effect (effect (host target card))}
                                 card nil)))}]
   :constant-effects [{:type :rez-cost
                       :req (req (and (ice? target)
                                      (= (get-zone (:host card)) (get-zone target))))
                       :value 2}]})

(defcard "Sadyojata"
  (swap-with-in-hand "Sadyojata"
                     {:req (req (and (<= 3 (count (:subtypes current-ice)))
                                     (<= (get-strength current-ice) (get-strength card))))}))

(defcard "Sage"
  (mu-based-strength [(break-multiple-types
                        1 "Barrier"
                        1 "Code Gate")]))

(defcard "Sahasrara"
  {:recurring 2
   :interactions {:pay-credits {:req (req (and (= :runner-install (:source-type eid))
                                               (program? target)))
                                :type :recurring}}})

(defcard "Saker"
  (return-and-derez (break-sub 1 1 "Barrier")
                    (strength-pump 2 2)))

(defcard "Savant"
  (mu-based-strength [(break-multiple-types
                        2 "Code Gate"
                        1 "Sentry")]))

(defcard "Savoir-faire"
  {:abilities [{:cost [:credit 2]
                :label "install a program"
                :once :per-turn
                :req (req (not (install-locked? state side)))
                :msg (msg "install " (:title target))
                :prompt "Choose a program to install from your grip"
                :choices {:card #(and (program? %)
                                      (in-hand? %))}
                :async true
                :effect (effect (runner-install (assoc eid :source card :source-type :runner-install) target nil))}]})

(defcard "Scheherazade"
  {:abilities [{:label "Install and host a program from Grip"
                :async true
                :cost [:click 1]
                :keep-open :while-clicks-left
                :prompt "Choose a program to install on Scheherazade from your grip"
                :choices {:req (req (and (program? target)
                                      (runner-can-install? state side target false)
                                      (in-hand? target)))}
                :msg (msg "host " (:title target) " and gain 1 [Credits]")
                :effect (req (wait-for (gain-credits state side 1)
                                       (runner-install state side
                                                       (assoc eid :source card :source-type :runner-install)
                                                       target {:host-card card})))}
               {:label "Host an installed program"
                :prompt "Choose a program to host on Scheherazade"
                :choices {:card #(and (program? %)
                                      (installed? %))}
                :msg (msg "host " (:title target) " and gain 1 [Credits]")
                :async true
                :effect (req (if (host state side card target)
                               (gain-credits state side eid 1)
                               (effect-completed state side eid)))}]})

(defcard "Self-modifying Code"
  {:abilities [{:req (req (not (install-locked? state side)))
                :label "install a program"
                :cost [:trash :credit 2]
                :async true
                :effect (effect (continue-ability
                                  {:prompt "Choose a program to install"
                                   :msg (req (if (not= target "No install")
                                               (str "install " (:title target))
                                               (str "shuffle their Stack")))
                                   :choices (req (conj (filter #(can-pay? state side
                                                                          (assoc eid :source card :source-type :runner-install)
                                                                          % nil [:credit (install-cost state side %)])
                                                               (vec (sort-by :title (filter program? (:deck runner)))))
                                                       "No install"))
                                   :async true
                                   :effect (req (trigger-event state side :searched-stack nil)
                                                (shuffle! state side :deck)
                                                (if (not= target "No install")
                                                  (runner-install state side (assoc eid :source card :source-type :runner-install) target nil)
                                                  (effect-completed state side eid)))}
                                  card nil))}]})

(defcard "Sharpshooter"
  (auto-icebreaker {:abilities [(break-sub [:trash] 0 "Destroyer")
                                (strength-pump 1 2)]}))

(defcard "Shiv"
  (break-and-enter "Sentry"))

(defcard "Sneakdoor Beta"
  {:abilities [{:cost [:click 1]
                :msg "make a run on Archives"
                :makes-run true
                :async true
                :effect (effect (register-events
                                  card
                                  [{:event :pre-successful-run
                                    :duration :end-of-run
                                    :unregister-once-resolved true
                                    :interactive (req true)
                                    :req (req (= :archives (-> run :server first)))
                                    :effect (req (swap! state assoc-in [:run :server] [:hq])
                                                 (trigger-event state :corp :no-action)
                                                 (system-msg state side (str "uses Sneakdoor Beta to make a successful run on HQ")))}])
                                (make-run eid :archives (get-card state card)))}]})

(defcard "Snitch"
  {:events [{:event :approach-ice
             :optional
             {:req (req (not (rezzed? (:ice context))))
              :prompt "Use Snitch to expose approached ice?"
              :yes-ability
              {:async true
               :msg "expose the approached ice"
               :effect (req (wait-for
                              (expose state side (:ice context))
                              (continue-ability state side (offer-jack-out) card nil)))}}}]})

(defcard "Snowball"
  (auto-icebreaker {:abilities [(break-sub 1 1 "Barrier"
                                           {:additional-ability {:msg "gain +1 strength for the remainder of the run"
                                                                 :effect (effect (pump card 1 :end-of-run))}})
                                (strength-pump 1 1)]}))

(defcard "Spike"
  (break-and-enter "Barrier"))

(defcard "Stargate"
  (let [ability (successful-run-replace-breach
                 {:target-server :rd
                  :mandatory true
                  :duration :end-of-run
                  :ability
                  {:async true
                   :msg (msg "reveal " (->> (:deck corp)
                                            (take 3)
                                            (map :title)
                                            (string/join ", ")))
                   :effect (req (wait-for
                                 (reveal state side (take 3 (:deck corp)))
                                 (continue-ability
                                  state side
                                  {:async true
                                   :prompt "Choose a card to trash"
                                   :not-distinct true
                                   :choices (req (take 3 (:deck corp)))
                                   :msg (msg (let [card-titles (map :title (take 3 (:deck corp)))
                                                   target-position (first (positions #{target} (take 3 (:deck corp))))
                                                   position (case target-position
                                                              0 "top "
                                                              1 "middle "
                                                              2 "bottom "
                                                              "this-should-not-happen ")]
                                               (if (= 1 (count (filter #{(:title target)} card-titles)))
                                                 (str "trash " (:title target))
                                                 (str "trash " position (:title target)))))
                                   :effect (effect (trash :runner eid (assoc target :seen true) nil))}
                                  card nil)))}})]
    {:abilities [{:cost [:click 1]
                  :once :per-turn
                  :msg "make a run on R&D"
                  :makes-run true
                  :async true
                  :effect (effect (register-events card [ability])
                                  (make-run eid :rd card))}]}))

(defcard "Study Guide"
  (auto-icebreaker {:abilities [(break-sub 1 1 "Code Gate")
                                {:cost [:credit 2]
                                 :msg "place 1 power counter"
                                 :effect (effect (add-counter card :power 1))}]
                    :strength-bonus (req (get-counters card :power))}))

(defcard "Sūnya"
  (auto-icebreaker {:abilities [(break-sub 2 1 "Sentry")]
                    :strength-bonus (req (get-counters card :power))
                    :events [{:event :end-of-encounter
                              :req (req (all-subs-broken-by-card? (:ice context) card))
                              :msg "place 1 power counter on it"
                              :effect (effect (add-counter card :power 1))}]}))

(defcard "Surfer"
  (letfn [(surf [state cice]
            {:prompt (msg "Choose a piece of ice before or after " (:title cice))
             :choices {:card #(and (ice? %)
                                   (= (get-zone %) (get-zone cice))
                                   (= 1 (abs (- (card-index state %)
                                                (card-index state cice)))))}
             :msg (msg "swap " (card-str state cice)
                       " and " (card-str state target))
             :effect (req (let [tgtndx (card-index state target)]
                            (when run (swap! state assoc-in [:run :position] (inc tgtndx)))
                            (swap-ice state side cice target)))})]
    {:abilities [{:cost [:credit 2]
                  :msg "swap a piece of Barrier ice"
                  :req (req (and (get-current-encounter state)
                                 (rezzed? current-ice)
                                 (has-subtype? current-ice "Barrier")))
                  :label "Swap the piece of Barrier ice currently being encountered with a piece of ice directly before or after it"
                  :async true
                  :effect (effect (continue-ability (surf state current-ice) card nil))}]}))

(defcard "Surveillance Network Key"
  {:implementation "Only implemented for click to draw"
   :events [{:event :corp-click-draw
             :msg (msg "reveal the card just drawn: " (:title target))}]})

(defcard "Switchblade"
  (auto-icebreaker {:implementation "Stealth credit restriction not enforced"
                    :abilities [(break-sub 1 0 "Sentry" {:label "break any number of Sentry subroutines (using 1 stealth [Credits])"})
                                (strength-pump 1 7 :end-of-encounter {:label "add 7 strength (using 1 stealth [Credits])" :cost-req (min-stealth 1)})]}))

(defcard "Takobi"
  {:events [{:event :subroutines-broken
             :optional {:req (req (all-subs-broken? target))
                        :prompt "Place 1 power counter on Takobi?"
                        :autoresolve (get-autoresolve :auto-takobi)
                        :yes-ability
                        {:msg "add 1 power counter to Takobi"
                         :effect (effect (add-counter card :power 1))}}}]
   :abilities [{:req (req (get-current-encounter state))
                :cost [:power 2]
                :label "Give non-AI icebreaker +3 strength"
                :prompt "Choose an installed non-AI icebreaker"
                :choices {:card #(and (has-subtype? % "Icebreaker")
                                      (not (has-subtype? % "AI"))
                                      (installed? %))}
                :msg (msg "add +3 strength to " (:title target))
                :effect (effect (pump target 3))}
               (set-autoresolve :auto-takobi "Takobi")]})

(defcard "Tapwrm"
  (let [ability {:label "Gain [Credits] (start of turn)"
                 :msg (msg "gain " (quot (:credit corp) 5) " [Credits]")
                 :once :per-turn
                 :req (req (:runner-phase-12 @state))
                 :async true
                 :effect (effect (gain-credits eid (quot (:credit corp) 5)))}]
    {:req (req (some #{:hq :rd :archives} (:successful-run runner-reg)))
     :flags {:drip-economy true}
     :abilities [ability]
     :events [(assoc ability :event :runner-turn-begins)
              {:event :purge
               :async true
               :effect (effect (trash eid card {:cause :purge}))}]}))

(defcard "Torch"
  (auto-icebreaker {:abilities [(break-sub 1 1 "Code Gate")
                                (strength-pump 1 1)]}))

(defcard "Tracker"
  (let [ability {:prompt "Choose a server for Tracker"
                 :choices (req servers)
                 :msg (msg "target " target)
                 :req (req (not (:card-target card)))
                 :effect (effect (update! (assoc card :card-target target)))}]
    {:implemention "Doesn't preveent subroutine from resolving"
     :abilities [{:label "Make a run on targeted server"
                  :cost [:click 1 :credit 2]
                  :req (req (some #(= (:card-target card) %) runnable-servers))
                  :msg (msg "make a run on " (:card-target card) ". Prevent the first subroutine that would resolve from resolving")
                  :async true
                  :effect (effect (make-run eid (:card-target card) card))}]
     :events [(assoc ability :event :runner-turn-begins)
              {:event :runner-turn-ends
               :effect (effect (update! (dissoc card :card-target)))}]}))

(defcard "Tranquilizer"
  (let [action (req (add-counter state side card :virus 1)
                    (when (and (rezzed? (get-card state (:host card)))
                               (<= 3 (get-virus-counters state (get-card state card))))
                      (derez state side (get-card state (:host card)))))]
    {:hosting {:card #(and (ice? %)
                           (can-host? %))}
     :on-install {:effect action}
     :events [{:event :runner-turn-begins
               :effect action}]}))

(defcard "Trope"
  {:events [{:event :runner-turn-begins
             :effect (effect (add-counter card :power 1))}]
   :abilities [{:req (req (not (zone-locked? state :runner :discard)))
                :label "shuffle cards from heap into stack"
                :async true
                :effect
                (effect
                  (continue-ability
                    {:cost [:click 1 :remove-from-game]
                     :label "Reshuffle cards from Heap back into Stack"
                     :show-discard true
                     :choices {:max (min (get-counters card :power) (count (:discard runner)))
                               :all true
                               :card #(and (runner? %)
                                           (in-discard? %))}
                     :msg (msg "shuffle " (string/join ", " (map :title targets))
                               " into their Stack")
                     :effect (req (doseq [c targets] (move state side c :deck))
                                  (shuffle! state side :deck))}
                    card nil))}]})

(defcard "Trypano"
  (let [trash-if-5 (req (let [h (get-card state (:host card))]
                          (if (and h
                                   (>= (get-virus-counters state card) 5)
                                   (not (and (card-flag? h :untrashable-while-rezzed true)
                                             (rezzed? h))))
                            (do (system-msg state :runner (str "uses Trypano to trash " (card-str state h)))
                                (unregister-events state side card)
                                (trash state :runner eid h nil))
                            (effect-completed state side eid))))]
    {:hosting {:card #(and (ice? %)
                           (can-host? %))}
     :on-install {:async true
                  :effect trash-if-5}
     :abilities [(set-autoresolve :auto-accept "add virus counter to Trypano")]
     :events [{:event :runner-turn-begins
               :optional
               {:prompt "Place a virus counter on Trypano?"
                :autoresolve (get-autoresolve :auto-accept)
                :yes-ability {:effect (req (system-msg state :runner "places a virus counter on Trypano")
                                           (add-counter state side card :virus 1))}}}
              {:event :counter-added
               :async true
               :effect trash-if-5}
              {:event :card-moved
               :async true
               :effect trash-if-5}
              {:event :runner-install
               :async true
               :effect trash-if-5}]}))

(defcard "Tycoon"
  (auto-icebreaker {:abilities [(break-sub 1 2 "Barrier")
                                (strength-pump 2 3)]
                    :events [{:event :end-of-encounter
                              :req (req (any-subs-broken-by-card? (:ice context) card))
                              :msg "give the Corp 2 [Credits]"
                              :async true
                              :effect (effect (gain-credits :corp eid 2))}]}))

(defcard "Unity"
  (auto-icebreaker {:abilities [(break-sub 1 1 "Code Gate")
                                (strength-pump 1 0 :end-of-encounter
                                               {:label "Add 1 strength for each installed icebreaker"
                                                :pump-bonus (req (count (filter #(and (program? %)
                                                                                      (has-subtype? % "Icebreaker"))
                                                                                (all-active-installed state :runner))))})]}))

(defcard "Upya"
  {:implementation "Power counters added automatically"
   :events [{:event :successful-run
             :silent (req true)
             :req (req (= :rd (target-server context)))
             :effect (effect (add-counter card :power 1))}]
   :abilities [{:cost [:click 1 :power 3]
                :once :per-turn
                :msg "gain [Click][Click]"
                :effect (effect (gain-clicks 2))}]})

(defcard "Utae"
  (let [break-req (:break-req (break-sub 1 1 "Code Gate"))]
    (auto-icebreaker {:abilities [{:label "Break X Code Gate subroutines"
                                   :cost [:x-credits]
                                   :once :per-run
                                   :req (req (and (break-req state side eid card targets)
                                                  (<= (get-strength current-ice) (get-strength card))))
                                   ; no break-req to not enable auto-pumping
                                   :msg (msg "break " (quantify (cost-value eid :x-credits) "subroutine")
                                             " on " (card-str state current-ice))
                                   :effect (effect
                                             (continue-ability
                                               (when (pos? (cost-value eid :x-credits))
                                                 (break-sub nil (cost-value eid :x-credits) "Code Gate"))
                                               card nil))}
                                  (break-sub 1 1 "Code Gate" {:label "Break 1 Code Gate subroutine (Virtual restriction)"
                                                              :req (req (<= 3 (count (filter #(has-subtype? % "Virtual")
                                                                                             (all-active-installed state :runner)))))})
                                  (strength-pump 1 1)]})))

(defcard "Vamadeva"
  (swap-with-in-hand "Vamadeva"
                     {:req (req (and (= 1 (count (:subroutines current-ice)))
                                     (<= (get-strength current-ice) (get-strength card))))}))

(defcard "Wari"
  (letfn [(prompt-for-subtype []
            {:prompt "Choose a subtype"
             :choices ["Barrier" "Code Gate" "Sentry"]
             :async true
             :effect (req (wait-for (trash state side card {:unpreventable true})
                                    (continue-ability state side
                                                      (expose-and-maybe-bounce target)
                                                      card nil)))})
          (expose-and-maybe-bounce [chosen-subtype]
            {:choices {:card #(and (ice? %)
                                   (not (rezzed? %)))}
             :async true
             :msg (str "name " chosen-subtype)
             :effect (req (wait-for (expose state side target)
                                    (if (has-subtype? async-result chosen-subtype)
                                      (do (move state :corp async-result :hand)
                                          (system-msg state :runner
                                                      (str "add " (:title async-result) " to HQ"))))
                                    (effect-completed state side eid)))})]
    {:events [{:event :successful-run
               :interactive (req true)
               :optional
               {:req (req (and (= :hq (target-server context))
                               (first-successful-run-on-server? state :hq)
                               (some #(and (ice? %)
                                           (not (rezzed? %)))
                                     (all-installed state :corp))))
                :prompt "Trash Wari to expose a piece of ice?"
                :yes-ability (prompt-for-subtype)}}]}))

(defcard "Wyrm"
  (auto-icebreaker {:abilities [(break-sub 3 1 "All" {:label "break 1 subroutine on a piece of ice with 0 or less strength"
                                                      :req (req (not (pos? (get-strength current-ice))))})
                                {:cost [:credit 1]
                                 :label "Give -1 strength to current piece of ice"
                                 :req (req (and (active-encounter? state)
                                                (<= (get-strength current-ice) (get-strength card))))
                                 :msg (msg "give -1 strength to " (:title current-ice))
                                 :effect (effect (pump-ice current-ice -1))}
                                (strength-pump 1 1)]}))

(defcard "Yog.0"
  (auto-icebreaker {:abilities [(break-sub 0 1 "Code Gate")]}))

(defcard "Yusuf"
  (virus-breaker "Barrier"))

(defcard "ZU.13 Key Master"
  (cloud-icebreaker
    (auto-icebreaker {:abilities [(break-sub 1 1 "Code Gate")
                                  (strength-pump 1 1)]})))<|MERGE_RESOLUTION|>--- conflicted
+++ resolved
@@ -1697,12 +1697,8 @@
                                    :duration :end-of-run
                                    :unregister-once-resolved true
                                    :async true
-<<<<<<< HEAD
                                    :interactive (req true)
-                                   :effect (effect (trash eid card))}]))}})
-=======
                                    :effect (effect (trash eid card {:cause :runner-ability}))}]))}})
->>>>>>> 19776674
                  (strength-pump 1 1)]}))
 
 (defcard "Medium"
