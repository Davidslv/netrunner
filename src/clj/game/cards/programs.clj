(ns game.cards.programs
  (:require [game.core :refer :all]
            [game.utils :refer :all]
            [game.macros :refer [effect req msg wait-for continue-ability]]
            [clojure.string :refer [split-lines split join lower-case includes? starts-with?]]
            [clojure.stacktrace :refer [print-stack-trace]]
            [jinteki.utils :refer [str->int other-side is-tagged? has-subtype?]]
            [jinteki.cards :refer [all-cards]]))

(def card-definitions
  {"Algernon"
   {:events
    {:runner-turn-begins
     {:req (req (can-pay? state :runner nil [:credit 2]))
      :optional
      {:prompt (msg "Pay 2 [Credits] to gain [Click]")
       :player :runner
       :yes-ability {:msg "gain [Click]"
                     :effect (req (gain state :runner :click 1)
                                  (update! state :runner (assoc-in (get-card state card) [:special :used-algernon] true)))
                     :cost [:credit 2]}}}
     :runner-turn-ends
     {:async true
      :effect (req (if (get-in card [:special :used-algernon])
                     (do
                       (update! state :runner (dissoc-in card [:special :used-algernon]))
                       (if-not (:successful-run runner-reg)
                         (do
                           (system-msg state :runner "trashes Algernon because a successful run did not occur")
                           (trash state :runner eid card nil))
                         (effect-completed state side eid)))
                     (effect-completed state side eid)))}}}

   "Analog Dreamers"
   {:abilities [{:cost [:click 1]
                 :msg "make a run on R&D"
                 :makes-run true
                 :effect (effect
                           (make-run :rd
                                     {:req (req (= target :rd))
                                      :replace-access
                                      {:prompt "Choose a card to shuffle into R&D"
                                       :choices {:req #(and (not (ice? %))
                                                            (not (rezzed? %))
                                                            (zero? (get-counters % :advancement)))}
                                       :effect (req (move state :corp target :deck)
                                                    (shuffle! state :corp :deck)
                                                    (swap! state update-in [:runner :prompt] rest)
                                                    (handle-end-run state side)) ; remove the replace-access prompt
                                       :msg "shuffle a card into R&D"}}
                                     card))}]}

   "Au Revoir"
   {:events {:jack-out {:effect (effect (gain-credits 1))
                        :msg "gain 1 [Credits]"}}}

   "Bankroll"
   {:implementation "Bankroll gains credits automatically."
    :events {:successful-run {:effect (effect (add-counter card :credit 1)
                                              (system-msg "places 1 [Credit] on Bankroll"))}}
    :abilities [{:label "[Trash]: Take all credits from Bankroll"
                 :async true
                 ;; Cannot trash unless there are counters (so game state changes)
                 :req (req (pos? (get-counters card :credit)))
                 :effect (req (let [credits-on-bankroll (get-counters card :credit)]
                                (wait-for (trash state :runner card {:cause :ability-cost})
                                          (gain-credits state :runner credits-on-bankroll)
                                          (system-msg state :runner (str "trashes Bankroll and takes "
                                                                         credits-on-bankroll " credits from it")))))}]}

   "Bishop"
   {:abilities [{:cost [:click 1]
                 :effect (req (let [b (get-card state card)
                                    hosted? (ice? (:host b))
                                    remote? (is-remote? (second (:zone (:host b))))]
                                (resolve-ability state side
                                 {:prompt (msg "Host Bishop on a piece of ICE protecting "
                                            (if hosted? (if remote? "a central" "a remote") "any") " server")
                                  :choices {:req #(if hosted?
                                                    (and (if remote?
                                                           (is-central? (second (:zone %)))
                                                           (is-remote? (second (:zone %))))
                                                         (ice? %)
                                                         (can-host? %)
                                                         (= (last (:zone %)) :ices)
                                                         (not-any? (fn [c] (has-subtype? c "Caïssa"))
                                                                   (:hosted %)))
                                                    (and (ice? %)
                                                         (can-host? %)
                                                         (= (last (:zone %)) :ices)
                                                         (not-any? (fn [c] (has-subtype? c "Caïssa"))
                                                                   (:hosted %))))}
                                  :msg (msg "host it on " (card-str state target))
                                  :effect (effect (host target card))} card nil)))}]
    :events {:pre-ice-strength
             {:req (req (and (= (:cid target) (:cid (:host card))) (:rezzed target)))
              :effect (effect (ice-strength-bonus -2 target))}}}

   "Bug"
   {:implementation "Can only pay to see last card drawn after multiple draws"
    :req (req (some #{:hq} (:successful-run runner-reg)))
    :events {:corp-draw {:optional
                         {:prompt (msg "Pay 2 [Credits] to reveal card just drawn?")
                          :player :runner
                          :yes-ability {:msg (msg "reveal the card just drawn: " (:title (last (:hand corp))))
                                        :cost [:credit 2]}}}}}

   "Cache"
   {:abilities [{:counter-cost [:virus 1]
                 :effect (effect (gain-credits 1))
                 :msg "gain 1 [Credits]"}]
    :data {:counter {:virus 3}}}

   "Chakana"
   {:leave-play (effect (update-all-advancement-costs))
    :events {:successful-run {:silent (req true)
                              :req (req (= target :rd))
                              :effect (effect (add-counter card :virus 1))}
             :pre-advancement-cost {:req (req (>= (get-virus-counters state card) 3))
                                    :effect (effect (advancement-cost-bonus 1))}
             :counter-added
             {:req (req (or (= (:title target) "Hivemind") (= (:cid target) (:cid card))))
              :effect (effect (update-all-advancement-costs))}
             :purge {:effect (effect (update-all-advancement-costs))}}}

   "Cloak"
   {:recurring 1}

   "Clot"
   {:effect (req (let [agendas (map first (filter #(is-type? (first %) "Agenda")
                                                  (turn-events state :corp :corp-install)))]
                   (swap! state assoc-in [:corp :register :cannot-score] agendas)))
    :events {:purge {:effect (req (swap! state update-in [:corp :register] dissoc :cannot-score)
                                  (trash state side card {:cause :purge}))}
             :corp-install {:req (req (is-type? target "Agenda"))
                            :effect (req (swap! state update-in [:corp :register :cannot-score] #(cons target %)))}}
    :leave-play (req (swap! state update-in [:corp :register] dissoc :cannot-score))}

   "Collective Consciousness"
   {:events {:rez {:req (req (ice? target)) :msg "draw 1 card"
<<<<<<< HEAD
                   :effect (effect (draw :runner))}}}
   
   "Consume"
   {:events {:runner-trash {:async true
                            :req (req (some #(card-is? % :side :corp) targets))
                            :effect (req (let [amt-trashed (count (filter #(card-is? % :side :corp) targets))
                                               sing-ab {:optional {:prompt "Place a virus counter on Consume?"
                                                                   :autoresolve (get-autoresolve :auto-accept)
                                                                   :yes-ability {:effect (effect (add-counter :runner card :virus 1))
                                                                                 :msg "place 1 virus counter on Consume"}}}
                                               mult-ab {:prompt "Place virus counters on Consume?"
                                                        :choices {:number (req amt-trashed)
                                                                  :default (req amt-trashed)}
                                                        :msg (msg "place " (quantify target "virus counter") " on Consume")
                                                        :effect (effect (add-counter :runner card :virus target))}
                                               ab (if (= 1 amt-trashed) sing-ab mult-ab)]
                                           (continue-ability state side ab card targets)))}}
    :abilities [{:req (req (pos? (get-virus-counters state card)))
                 :cost [:click 1]
                 :label "Gain 2 [Credits] for each hosted virus counter, then remove all virus counters."
                 :effect (req (gain-credits state side (* 2 (get-virus-counters state card)))
                              (update! state side (assoc-in card [:counter :virus] 0))
                              (when-let [hiveminds (filter #(= "Hivemind" (:title %)) (all-active-installed state :runner))]
                                        (doseq [h hiveminds]
                                               (update! state side (assoc-in h [:counter :virus] 0)))))
                 :msg (msg (let [local-virus (get-counters card :virus)
                                 global-virus (get-virus-counters state card)
                                 hivemind-virus (- global-virus local-virus)]
                             (str "gain " (* 2 global-virus) " [Credits], removing " (quantify local-virus "virus counter") " from Consume"
                             (when (pos? hivemind-virus)
                                   (str " (and " hivemind-virus " from Hivemind)")))))}
                (set-autoresolve :auto-accept "adding virus counters")]}
   
=======
                   :async true
                   :effect (effect (draw :runner eid 1 nil))}}}

>>>>>>> b65d1c6d
   "Copycat"
   {:abilities [{:req (req (and (:run @state)
                                (:rezzed current-ice)))
                 :effect (req (let [icename (:title current-ice)]
                                (resolve-ability
                                  state side
                                  {:prompt (msg "Choose a rezzed copy of " icename)
                                   :choices {:req #(and (rezzed? %)
                                                        (ice? %)
                                                        (= (:title %) icename))}
                                   :msg "redirect the run"
                                   :effect (req (let [dest (second (:zone target))
                                                      tgtndx (ice-index state target)]
                                                  (swap! state update-in [:run]
                                                         #(assoc % :position tgtndx :server [dest]))
                                                  (trash state side card {:cause :ability-cost})))}
                                 card nil)))}]}

   "Crescentus"
   {:implementation "Does not check that all subroutines were broken"
    :abilities [{:req (req (rezzed? current-ice))
                 :msg (msg "derez " (:title current-ice))
                 :effect (effect (trash card {:cause :ability-cost}) (derez current-ice))}]}

   "Customized Secretary"
   (letfn [(custsec-host [cards]
             {:prompt "Choose a program to host on Customized Secretary"
              :choices (cons "None" cards)
              :async true
              :effect (req (if (or (= target "None") (not (is-type? target "Program")))
                             (do (clear-wait-prompt state :corp)
                                 (shuffle! state side :deck)
                                 (system-msg state side (str "shuffles their Stack"))
                                 (effect-completed state side eid))
                             (do (host state side (get-card state card) target)
                                 (system-msg state side (str "hosts " (:title target) " on Customized Secretary"))
                                 (continue-ability state side (custsec-host (remove-once #(= % target) cards))
                                                   card nil))))})]
     {:async true
      :interactive (req (some #(card-flag? % :runner-install-draw true) (all-active state :runner)))
      :msg (msg "reveal the top 5 cards of their Stack: " (join ", " (map :title (take 5 (:deck runner)))))
      :effect (req (show-wait-prompt state :corp "Runner to host programs on Customized Secretary")
                   (let [from (take 5 (:deck runner))]
                     (continue-ability state side (custsec-host from) card nil)))
      :abilities [{:cost [:click 1]
                   :prompt "Choose a program hosted on Customized Secretary to install"
                   :choices (req (cancellable (filter #(can-pay? state side nil :credit (:cost %))
                                                      (:hosted card))))
                   :msg (msg "install " (:title target))
                   :effect (req (when (can-pay? state side nil :credit (:cost target))
                                  (runner-install state side target)))}]})

   "D4v1d"
   {:implementation "Does not check that ICE strength is 5 or greater"
    :data {:counter {:power 3}}
    :abilities [{:counter-cost [:power 1]
                 :msg "break 1 subroutine"}]}

   "DaVinci"
   {:events {:successful-run {:silent (req true)
                              :effect (effect (add-counter card :power 1))}}
    :abilities [{:effect
                 (req (let [c card]
                        (resolve-ability state side
                                         {:prompt "Choose a card to install from your Grip"
                                          :choices {:req #(and (<= (:cost %) (get-counters c :power))
                                                               (#{"Hardware" "Program" "Resource"} (:type %))
                                                               (in-hand? %))}
                                          :req (req (not (install-locked? state side)))
                                          :msg (msg "install " (:title target) " at no cost")
                                          :effect (effect (trash card {:cause :ability-cost})
                                                          (runner-install target {:ignore-install-cost true}))}
                                         card nil)))}]}

   "Datasucker"
   {:events (let [ds {:effect (req (update! state side (dissoc card :datasucker-count)))}]
              {:successful-run {:silent (req true)
                                :effect (effect (add-counter card :virus 1))
                                :req (req (#{:hq :rd :archives} target))}
               :pre-ice-strength {:req (req (and (= (:cid target) (:cid current-ice))
                                                 (:datasucker-count card)))
                                  :effect (req (let [c (:datasucker-count (get-card state card))]
                                                 (ice-strength-bonus state side (- c) target)))}
               :pass-ice ds :run-ends ds})
    :abilities [{:counter-cost [:virus 1]
                 :msg (msg "give -1 strength to " (:title current-ice))
                 :req (req (and current-ice (:rezzed current-ice)))
                 :effect (req (update! state side (update-in card [:datasucker-count] (fnil #(+ % 1) 0)))
                              (update-ice-strength state side current-ice))}]}

   "Deep Thought"
   {:events {:successful-run {:silent (req true)
                              :effect (effect (add-counter card :virus 1))
                              :req (req (= target :rd))}
             :runner-turn-begins
                             {:req (req (>= (get-virus-counters state card) 3)) :msg "look at the top card of R&D"
                              :effect (effect (prompt! card (str "The top card of R&D is "
                                                                 (:title (first (:deck corp)))) ["OK"] {}))}}}

   "Dhegdheer"
   {:abilities [{:label "Install a program on Dhegdheer"
                 :req (req (nil? (get-in card [:special :dheg-prog])))
                 :effect (effect (resolve-ability
                                   {:cost [:click 1]
                                    :prompt "Choose a program in your Grip to install on Dhegdheer"
                                    :choices {:req #(and (is-type? % "Program")
                                                         (runner-can-install? state side % false)
                                                         (in-hand? %))}
                                    :msg (msg (str "host " (:title target)
                                                   (when (-> target :cost pos?)
                                                     ", lowering its cost by 1 [Credit]")))
                                    :effect (effect (when (-> target :cost pos?)
                                                      (install-cost-bonus state side [:credit -1]))
                                                    (runner-install target {:host-card card :no-mu true})
                                                    (update! (assoc-in (get-card state card) [:special :dheg-prog] (:cid target))))}
                                   card nil))}
                {:label "Host an installed program on Dhegdheer with [Credit] discount"
                 :req (req (nil? (get-in card [:special :dheg-prog])))
                 :prompt "Choose an installed program to host on Dhegdheer with [Credit] discount"
                 :choices {:req #(and (is-type? % "Program")
                                      (installed? %))}
                 :msg (msg (str "host " (:title target)
                                (when (-> target :cost pos?)
                                  ", lowering its cost by 1 [Credit]")))
                 :effect (req (free-mu state (:memoryunits target))
                              (when (-> target :cost pos?)
                                (gain-credits state side 1))
                              (update-breaker-strength state side target)
                              (host state side card (get-card state target))
                              (update! state side (assoc-in (get-card state card) [:special :dheg-prog] (:cid target))))}
                {:label "Host an installed program on Dhegdheer"
                 :req (req (nil? (get-in card [:special :dheg-prog])))
                 :prompt "Choose an installed program to host on Dhegdheer"
                 :choices {:req #(and (is-type? % "Program")
                                      (installed? %))}
                 :msg (msg (str "host " (:title target)
                                (when (-> target :cost pos?)
                                  ", lowering its cost by 1 [Credit]")))
                 :effect (effect (free-mu (:memoryunits target))
                                 (update-breaker-strength target)
                                 (host card (get-card state target))
                                 (update! (assoc-in (get-card state card) [:special :dheg-prog] (:cid target))))}]
    :events {:card-moved {:req (req (= (:cid target) (get-in (get-card state card) [:special :dheg-prog])))
                          :effect (effect (update! (dissoc-in card [:special :dheg-prog]))
                                          (use-mu (:memoryunits target)))}}}

   "Disrupter"
   {:events
    {:pre-init-trace
     {:async true
      :effect (effect (show-wait-prompt :corp "Runner to use Disrupter")
                      (continue-ability :runner
                        {:optional
                         {:prompt "Use Disrupter's ability?"
                          :yes-ability
                          {:effect (req (trash state side card {:cause :ability-cost})
                                        (swap! state assoc-in [:trace :force-base] 0))}
                          :end-effect (effect (clear-wait-prompt :corp))}}
                        card nil))}}}

   "Diwan"
   {:prompt "Choose the server that this copy of Diwan is targeting:"
    :choices (req servers)
    :effect (effect (update! (assoc card :server-target target)))
    :events {:purge {:effect (effect (trash card {:cause :purge}))}
             :pre-corp-install {:req (req (let [c target
                                                serv (:server (second targets))]
                                            (and (= serv (:server-target card))
                                                 (not (and (is-central? serv)
                                                           (is-type? c "Upgrade"))))))
                                :effect (effect (install-cost-bonus [:credit 1]))}}}

   "Djinn"
   {:abilities [{:label "Search your Stack for a virus program and add it to your Grip"
                 :prompt "Choose a Virus"
                 :msg (msg "add " (:title target) " to their Grip")
                 :choices (req (cancellable (filter #(and (is-type? % "Program")
                                                          (has-subtype? % "Virus"))
                                                    (:deck runner)) :sorted))
                 :cost [:click 1 :credit 1]
                 :effect (effect (trigger-event :searched-stack nil)
                                 (shuffle! :deck)
                                 (move target :hand))}
                {:label "Install a non-Icebreaker program on Djinn"
                 :effect (effect (resolve-ability
                                   {:cost [:click 1]
                                    :prompt "Choose a non-Icebreaker program in your Grip to install on Djinn"
                                    :choices {:req #(and (is-type? % "Program")
                                                         (runner-can-install? state side % false)
                                                         (not (has-subtype? % "Icebreaker"))
                                                         (in-hand? %))}
                                    :msg (msg "install and host " (:title target))
                                    :effect (effect (runner-install target {:host-card card :no-mu true})
                                                    (update! (assoc (get-card state card)
                                                                    :hosted-programs
                                                                    (cons (:cid target) (:hosted-programs card)))))}
                                  card nil))}
                {:label "Host an installed non-Icebreaker program on Djinn"
                 :prompt "Choose an installed non-Icebreaker program to host on Djinn"
                 :choices {:req #(and (is-type? % "Program")
                                      (not (has-subtype? % "Icebreaker"))
                                      (installed? %))}
                 :msg (msg "host " (:title target))
                 :effect (effect (host card target)
                                 (free-mu (:memoryunits target))
                                 (update! (assoc (get-card state card)
                                                 :hosted-programs (cons (:cid target) (:hosted-programs card)))))}]
    :events {:card-moved {:req (req (some #{(:cid target)} (:hosted-programs card)))
                          :effect (effect (update! (assoc card
                                                          :hosted-programs (remove #(= (:cid target) %) (:hosted-programs card))))
                                          (use-mu (:memoryunits target)))}}}

   "Egret"
   {:implementation "Added subtypes don't get removed when Egret is moved/trashed"
    :hosting {:req #(and (ice? %) (can-host? %) (rezzed? %))}
    :msg (msg "make " (card-str state (:host card)) " gain Barrier, Code Gate and Sentry subtypes")
    :effect (req (when-let [h (:host card)]
                   (update! state side (assoc-in card [:special :installing] true))
                   (update-ice-strength state side h)
                   (when-let [card (get-card state card)]
                     (update! state side (update-in card [:special] dissoc :installing)))))
    :events {:ice-strength-changed
             {:effect (req (unregister-events state side card)
                           (when (get-in card [:special :installing])
                             (update! state side (assoc (:host (get-card state card)) :subtype (combine-subtypes false(-> card :host :subtype) "Barrier" "Code Gate" "Sentry")))
                             (update! state side (update-in card [:special] dissoc :installing))
                             (trigger-event state side :runner-install card))
                           (continue state side nil))}}}

   "Equivocation"
   (let [force-draw (fn [title]
                      {:optional {:prompt (str "Force the Corp to draw " title "?")
                                  :yes-ability {:async true
                                                :effect (req (show-wait-prompt state :runner "Corp to draw")
                                                             (wait-for (draw state :corp 1 nil)
                                                                       (do (system-msg state :corp (str "is forced to draw " title))
                                                                           (clear-wait-prompt state :runner)
                                                                           (effect-completed state side eid))))}}})
         reveal {:optional {:prompt "Reveal the top card of R&D?"
                            :yes-ability {:async true
                                          :effect (req (let [topcard (-> corp :deck first :title)]
                                                         (system-msg state :runner (str "reveals " topcard
                                                                                        " from the top of R&D"))
                                                         (continue-ability state side (force-draw topcard) card nil)))}}}]
     {:events {:successful-run {:req (req (= target :rd))
                                :async true
                                :interactive (req true)
                                :effect (effect (continue-ability reveal card nil))}}})

   "eXer"
   {:in-play [:rd-access 1]
    :events {:purge {:effect (effect (trash card {:cause :purge}))}}}

   "Expert Schedule Analyzer"
   {:abilities [{:cost [:click 1]
                 :msg "make a run on HQ"
                 :makes-run true
                 :effect (effect (make-run :hq {:req (req (= target :hq))
                                                :replace-access
                                                {:msg (msg "reveal cards in HQ: "
                                                           (join ", " (map :title (:hand corp))))}} card))}]}

   "False Echo"
   {:abilities [{:req (req (and run
                                (< (:position run) (count run-ices))
                                (not (rezzed? current-ice))))
                 :msg "make the Corp rez the passed ICE or add it to HQ"
                 :effect (req (let [s (:server run)
                                    ice (nth (get-in @state (vec (concat [:corp :servers] s [:ices]))) (:position run))
                                    icename (:title ice)
                                    icecost (rez-cost state side ice)]
                                (continue-ability
                                  state side
                                  {:prompt (msg "Rez " icename " or add it to HQ?") :player :corp
                                   :choices (req (if (< (:credit corp) icecost)
                                                     ["Add to HQ"]
                                                     ["Rez" "Add to HQ"]))
                                   :effect (req (if (= target "Rez")
                                                  (rez state side ice)
                                                  (do (move state :corp ice :hand nil)
                                                      (system-msg state :corp (str "chooses to add the passed ICE to HQ"))))
                                                (trash state side card))}
                                 card nil)))}]}

   "Gorman Drip v1"
   {:abilities [{:cost [:click 1] :effect (effect (gain-credits (get-virus-counters state card))
                                                  (trash card {:cause :ability-cost}))
                 :msg (msg "gain " (get-virus-counters state card) " [Credits]")}]
    :events {:corp-click-credit {:effect (effect (add-counter :runner card :virus 1))}
             :corp-click-draw {:effect (effect (add-counter :runner card :virus 1))}}}

   "Grappling Hook"
   {:abilities [{:msg "break all but 1 subroutine" :effect (effect (trash card {:cause :ability-cost}))}]}

   "Gravedigger"
   {:events (let [e {:req (req (and (installed? target) (= (:side target) "Corp")))
                     :effect (effect (add-counter :runner card :virus 1))}]
              {:runner-trash e :corp-trash e})
    :abilities [{:counter-cost [:virus 1]
                 :cost [:click 1]
                 :msg "force the Corp to trash the top card of R&D"
                 :effect (effect (mill :corp))}]}

   "Harbinger"
   {:trash-effect
     {:req (req (not-any? #{:facedown :hand} (:previous-zone card)))
      :effect (req (let [lock (get-in @state [:runner :locked :discard])]
                     (swap! state assoc-in [:runner :locked] nil)
                     (runner-install state :runner card {:facedown true})
                     (swap! state assoc-in [:runner :locked] lock)))}}

   "Hemorrhage"
   {:events {:successful-run {:silent (req true)
                              :effect (effect (add-counter card :virus 1))}}
    :abilities [{:counter-cost [:virus 2]
                 :cost [:click 1]
                 :req (req (pos? (count (:hand corp))))
                 :msg "force the Corp to trash 1 card from HQ"
                 :effect (req (show-wait-prompt state :runner "Corp to trash a card from HQ")
                              (resolve-ability
                                state :corp
                                {:prompt "Choose a card to trash"
                                 :choices (req (filter #(= (:side %) "Corp") (:hand corp)))
                                 :effect (effect (trash target)
                                                 (clear-wait-prompt :runner))}
                               card nil))}]}

   "Hivemind"
   (let [update-programs (req (let [virus-programs (->> (all-installed state :runner)
                                                  (filter #(and (program? %)
                                                                (has-subtype? % "Virus")
                                                                (not (facedown? %)))))]
                                (doseq [p virus-programs]
                                  (update-breaker-strength state side p))))]
     {:data {:counter {:virus 1}}
      :effect update-programs
      :trash-effect {:effect update-programs}
      :events {:counter-added {:req (req (= (:cid target) (:cid card)))
                               :effect update-programs}}
      :abilities [{:req (req (pos? (get-counters card :virus)))
                   :priority true
                   :prompt "Move a virus counter to which card?"
                   :choices {:req #(has-subtype? % "Virus")}
                   :effect (req (let [abilities (:abilities (card-def target))
                                      virus target]
                                  (add-counter state :runner virus :virus 1)
                                  (add-counter state :runner card :virus -1)
                                  (if (= (count abilities) 1)
                                    (do (swap! state update-in [side :prompt] rest) ; remove the Hivemind prompt so Imp works
                                      (resolve-ability state side (first abilities) (get-card state virus) nil))
                                    (resolve-ability
                                      state side
                                      {:prompt "Choose an ability to trigger"
                                       :choices (vec (map :msg abilities))
                                       :effect (req (swap! state update-in [side :prompt] rest)
                                                    (resolve-ability
                                                      state side
                                                      (first (filter #(= (:msg %) target) abilities))
                                                      card nil))}
                                      (get-card state virus) nil))))
                   :msg (msg "trigger an ability on " (:title target))}]})

   "Hyperdriver"
   {:flags {:runner-phase-12 (req true)}
    :abilities [{:label "Remove Hyperdriver from the game to gain [Click] [Click] [Click]"
                 :req (req (:runner-phase-12 @state))
                 :effect (effect (move card :rfg) (gain :click 3))
                 :msg "gain [Click][Click][Click]"}]}

   "Imp"
   {:flags {:slow-trash (req (pos? (get-counters card :virus)))}
    :data {:counter {:virus 2}}
    :interactions {:trash-ability {:interactive (req true)
                                   :label "[Imp]: Trash card"
                                   :req (req (and (not (get-in @state [:per-turn (:cid card)]))
                                                  (pos? (get-counters card :virus))))
                                   :counter-cost [:virus 1]
                                   :msg (msg "trash " (:title target) " at no cost")
                                   :once :per-turn
                                   :async true
                                   :effect (effect (trash-no-cost eid target))}}}

   "Incubator"
   {:events {:runner-turn-begins {:effect (effect (add-counter card :virus 1))}}
    :abilities [{:cost [:click 1]
                 :msg (msg "move " (get-counters card :virus) " virus counter to " (:title target))
                 :choices {:req #(and (installed? %)
                                      (has-subtype? % "Virus"))}
                 :effect (effect (trash card {:cause :ability-cost})
                                 (add-counter target :virus (get-counters card :virus)))}]}

   "Ixodidae"
   {:events {:corp-credit-loss {:msg "gain 1 [Credits]"
                                :effect (effect (gain-credits :runner 1))}
             :purge {:effect (effect (trash card {:cause :purge}))}}}

   "Keyhole"
   {:abilities [{:cost [:click 1]
                 :msg "make a run on R&D"
                 :makes-run true
                 :effect (effect (make-run :rd
                                           {:req (req (= target :rd))
                                            :replace-access
                                            {:prompt "Choose a card to trash"
                                             :not-distinct true
                                             :msg (msg "trash " (:title target))
                                             :choices (req (take 3 (:deck corp)))
                                             :mandatory true
                                             :effect (effect (trash (assoc target :seen true))
                                                             (shuffle! :corp :deck))}} card))}]}

   "Kyuban"
   {:hosting {:req #(and (ice? %) (can-host? %))}
    :events {:pass-ice {:req (req (same-card? target (:host card)))
                        :msg "gain 2 [Credits]"
                        :effect (effect (gain-credits :runner 2))}}}

   "Lamprey"
   {:events {:successful-run {:req (req (= target :hq))
                              :msg "force the Corp to lose 1 [Credits]"
                              :effect (effect (lose-credits :corp 1))}
             :purge {:effect (effect (trash card {:cause :purge}))}}}

   "Leprechaun"
   {:abilities [{:label "Install a program on Leprechaun"
                 :req (req (< (count (get-in card [:special :hosted-programs])) 2))
                 :effect (effect (resolve-ability
                                   {:cost [:click 1]
                                    :prompt "Choose a program in your Grip to install on Leprechaun"
                                    :choices {:req #(and (is-type? % "Program")
                                                         (runner-can-install? state side % false)
                                                         (in-hand? %))}
                                    :msg (msg "host " (:title target))
                                    :effect (effect (runner-install target {:host-card card :no-mu true})
                                                    (update! (assoc-in (get-card state card)
                                                                    [:special :hosted-programs]
                                                                    (cons (:cid target)
                                                                          (get-in card [:special :hosted-programs])))))}
                                  card nil))}
                {:label "Host an installed program on Leprechaun"
                 :req (req (< (count (get-in card [:special :hosted-programs])) 2))
                 :prompt "Choose an installed program to host on Leprechaun"
                 :choices {:req #(and (is-type? % "Program")
                                      (installed? %))}
                 :msg (msg "host " (:title target))
                 :effect (effect (free-mu (:memoryunits target))
                                 (update-breaker-strength target)
                                 (host card (get-card state target))
                                 (update! (assoc-in (get-card state card)
                                                    [:special :hosted-programs]
                                                    (cons (:cid target)
                                                          (get-in card [:special :hosted-programs])))))}]
    :events {:card-moved {:req (req (some #{(:cid target)} (get-in card [:special :hosted-programs])))
                          :effect (effect (update! (assoc-in card
                                                             [:special :hosted-programs]
                                                             (remove #(= (:cid target) %)
                                                                     (get-in card [:special :hosted-programs]))))
                                          (use-mu (:memoryunits target)))}}}

   "LLDS Energy Regulator"
   {:interactions {:prevent [{:type #{:trash-hardware}
                              :req (req true)}]}
    :abilities [{:cost [:credit 3]
                 :msg "prevent a hardware from being trashed"
                 :effect (effect (trash-prevent :hardware 1))}
                {:label "[Trash]: Prevent a hardware from being trashed"
                 :msg "prevent a hardware from being trashed"
                 :effect (effect (trash-prevent :hardware 1)
                                 (trash card {:cause :ability-cost}))}]}

   "Magnum Opus"
   {:abilities [{:cost [:click 1]
                 :effect (effect (gain-credits 2))
                 :msg "gain 2 [Credits]"}]}

   "Medium"
   {:events
    {:successful-run {:req (req (= target :rd))
                      :effect (effect (add-counter card :virus 1))}
     :pre-access {:async true
                  :req (req (= target :rd))
                  :effect (effect (continue-ability
                                    {:req (req (< 1 (get-virus-counters state card)))
                                     :prompt "Choose how many additional R&D accesses to make with Medium"
                                     :choices {:number (req (dec (get-virus-counters state card)))
                                               :default (req (dec (get-virus-counters state card)))}
                                     :msg (msg "access " target " additional cards from R&D")
                                     :effect (effect (access-bonus :rd (max 0 target)))}
                                    card nil))}}}
   "Misdirection"
   {:abilities [{:cost [:click 2]
                 :prompt "How many [Credits] to spend to remove that number of tags?"
                 :choices {:number (req (min (:credit runner) (get-in runner [:tag :base])))}
                 :msg (msg "spend " target " [Credits] and remove " target " tags")
                 :effect (effect (lose-credits target)
                                 (lose-tags target))}]}

   "Multithreader"
   {:recurring 2}

   "Nerve Agent"
   {:events
    {:successful-run {:req (req (= target :hq))
                      :effect (effect (add-counter card :virus 1))}
     :pre-access {:async true
                  :req (req (= target :hq))
                  :effect (effect (continue-ability
                                    {:req (req (< 1 (get-virus-counters state card)))
                                     :prompt "Choose how many additional HQ accesses to make with Nerve Agent"
                                     :choices {:number (req (dec (get-virus-counters state card)))
                                               :default (req (dec (get-virus-counters state card)))}
                                     :msg (msg "access " target " additional cards from HQ")
                                     :effect (effect (access-bonus :hq (max 0 target)))}
                                    card nil))}}}

   "Net Shield"
   {:interactions {:prevent [{:type #{:net}
                              :req (req true)}]}
    :abilities [{:cost [:credit 1] :once :per-turn :msg "prevent the first net damage this turn"
                 :effect (effect (damage-prevent :net 1))}]}

   "Nyashia"
   {:data {:counter {:power 3}}
    :events {:pre-access {:async true
                          :req (req (and (pos? (get-counters card :power))
                                         (= target :rd)))
                          :effect (effect (show-wait-prompt :corp "Runner to use Nyashia")
                                          (continue-ability
                                            {:optional
                                             {:prompt "Spend a power counter on Nyashia to access 1 additional card?"
                                              :autoresolve (get-autoresolve :auto-nyashia)
                                              :yes-ability {:msg "access 1 additional card from R&D"
                                                            :effect (effect (access-bonus :rd 1)
                                                                            (add-counter card :power -1)
                                                                            (clear-wait-prompt :corp))}
                                              :no-ability {:effect (effect (clear-wait-prompt :corp))}}}
                                            card nil))}}
    :abilities [(set-autoresolve :auto-nyashia "Nyashia")]}

   "Origami"
   {:effect (effect (gain :hand-size
                          {:mod (dec (* 2 (count (filter #(= (:title %) "Origami")
                                                         (all-active-installed state :runner)))))}))
    :leave-play (effect (lose :hand-size
                              {:mod (dec (* 2 (count (filter #(= (:title %) "Origami")
                                                             (all-active-installed state :runner)))))}))}

   "Paintbrush"
   {:abilities [{:cost [:click 1]
                 :choices {:req #(and (installed? %) (ice? %) (rezzed? %))}
                 :effect (req (let [ice target
                                    stypes (:subtype ice)]
                           (resolve-ability
                              state :runner
                              {:prompt (msg "Choose a subtype")
                               :choices ["Sentry" "Code Gate" "Barrier"]
                               :msg (msg "spend [Click] and make " (card-str state ice) " gain " (.toLowerCase target)
                                         " until the end of the next run this turn")
                               :effect (effect (update! (assoc ice :subtype (combine-subtypes true stypes target)))
                                               (update-ice-strength (get-card state ice))
                                               (register-events {:run-ends
                                                                 {:effect (effect (update! (assoc ice :subtype stypes))
                                                                                  (unregister-events card)
                                                                                  (update-ice-strength (get-card state ice)))}} card))}
                            card nil)))}]
    :events {:run-ends nil}}

   "Panchatantra"
   {:abilities [{:msg "add a custom subtype to currently encountered ICE"
                 :once :per-turn}]}

   "Parasite"
   {:hosting {:req #(and (ice? %) (can-host? %) (rezzed? %))}
    :effect (req (when-let [h (:host card)]
                   (update! state side (assoc-in card [:special :installing] true))
                   (update-ice-strength state side h)
                   (when-let [card (get-card state card)]
                     (update! state side (update-in card [:special] dissoc :installing)))))
    :events {:runner-turn-begins
             {:effect (req (add-counter state side card :virus 1))}
             :counter-added
             {:req (req (or (= (:title target) "Hivemind") (= (:cid target) (:cid card))))
              :effect (effect (update-ice-strength (:host card)))}
             :pre-ice-strength
             {:req (req (= (:cid target) (:cid (:host card))))
              :effect (effect (ice-strength-bonus (- (get-virus-counters state card)) target))}
             :ice-strength-changed
             {:req (req (and (= (:cid target) (:cid (:host card)))
                             (not (card-flag? (:host card) :untrashable-while-rezzed true))
                             (<= (:current-strength target) 0)))
              :effect (req (unregister-events state side card)
                           (when (get-in card [:special :installing])
                             (update! state side (update-in card [:special] dissoc :installing))
                             (trigger-event state side :runner-install card))
                           (trash state side target)
                           (continue state side nil))
              :msg (msg "trash " (:title target))}}}

   "Paricia"
   {:recurring 2}

   "Pawn"
   {:implementation "All abilities are manual"
    :abilities [{:label "Host Pawn on the outermost ICE of a central server"
                 :cost [:click 1]
                 :prompt "Host Pawn on the outermost ICE of a central server"
                 :choices {:req #(and (ice? %)
                                      (can-host? %)
                                      (= (last (:zone %)) :ices)
                                      (is-central? (second (:zone %))))}
                 :msg (msg "host it on " (card-str state target))
                 :effect (effect (host target card))}
                {:label "Advance to next ICE"
                 :prompt "Choose the next innermost ICE to host Pawn on it"
                 :choices {:req #(and (ice? %)
                                      (can-host? %)
                                      (= (last (:zone %)) :ices)
                                      (is-central? (second (:zone %))))}
                 :msg (msg "host it on " (card-str state target))
                 :effect (effect (host target card))}
                {:label "Trash Pawn and install a Caïssa from your Grip or Heap, ignoring all costs"
                 :effect (req (let [this-pawn (:cid card)]
                                (resolve-ability
                                  state side
                                  {:prompt "Choose a Caïssa program to install from your Grip or Heap"
                                   :show-discard true
                                   :choices {:req #(and (has-subtype? % "Caïssa")
                                                        (not= (:cid %) this-pawn)
                                                        (#{[:hand] [:discard]} (:zone %)))}
                                   :msg (msg "install " (:title target))
                                   :effect (effect (runner-install target {:ignore-all-cost true}))}
                                  card nil)
                                (trash state side card)))}]}

   "Plague"
   {:prompt "Choose a server for Plague"
    :choices (req servers)
    :msg (msg "target " target)
    :req (req (not (get-in card [:special :server-target])))
    :effect (effect (update! (assoc-in card [:special :server-target] target)))
    :events {:successful-run
             {:req (req (= (zone->name (get-in @state [:run :server]))
                           (get-in (get-card state card) [:special :server-target])))
              :msg "gain 2 virus counters"
              :effect (effect (add-counter :runner card :virus 2))}}}

   "Pheromones"
   {:recurring (req (when (< (get-counters card :recurring) (get-counters card :virus))
                      (set-prop state side card :rec-counter (get-counters card :virus))))
    :events {:successful-run {:silent (req true)
                              :req (req (= target :hq))
                              :effect (effect (add-counter card :virus 1))}}}

   "Progenitor"
   {:abilities [{:label "Install a virus program on Progenitor"
                 :req (req (empty? (:hosted card)))
                 :effect (effect (resolve-ability
                                   {:cost [:click 1]
                                    :prompt "Choose a Virus program to install on Progenitor"
                                    :choices {:req #(and (is-type? % "Program")
                                                         (has-subtype? % "Virus")
                                                         (in-hand? %))}
                                    :msg (msg "host " (:title target))
                                    :effect (effect (runner-install target {:host-card card :no-mu true})
                                                    (update! (assoc (get-card state card)
                                                                    :hosted-programs
                                                                    (cons (:cid target) (:hosted-programs card)))))}
                                  card nil))}
                {:label "Host an installed virus on Progenitor"
                 :req (req (empty? (:hosted card)))
                 :prompt "Choose an installed virus program to host on Progenitor"
                 :choices {:req #(and (is-type? % "Program")
                                      (has-subtype? % "Virus")
                                      (installed? %))}
                 :msg (msg "host " (:title target))
                 :effect (effect (host card target)
                                 (free-mu (:memoryunits target))
                                 (update! (assoc (get-card state card)
                                                 :hosted-programs (cons (:cid target) (:hosted-programs card)))))}]
    :events {:pre-purge {:effect (req (when-let [c (first (:hosted card))]
                                        (update! state side (assoc-in card [:special :numpurged] (get-counters c :virus)))))}
             :purge {:req (req (pos? (get-in card [:special :numpurged] 0)))
                     :effect (req (when-let [c (first (:hosted card))]
                                    (add-counter state side c :virus 1)))}
             :card-moved {:req (req (some #{(:cid target)} (:hosted-programs card)))
                          :effect (effect (update! (assoc card :hosted-programs (remove #(= (:cid target) %) (:hosted-programs card))))
                                          (use-mu (:memoryunits target)))}}}

   "Reaver"
   {:events {:runner-trash {:req (req (and (first-installed-trash? state side)
                                           (installed? target)))
                            :async true
                            :effect (effect (draw :runner eid 1 nil))
                            :msg "draw 1 card"}}}

   "RNG Key"
   {:events {:pre-access-card {:req (req (get-in card [:special :rng-guess]))
                               :async true
                               :msg (msg "reveal " (:title target))
                               :effect (req (if-let [guess (get-in card [:special :rng-guess])]
                                              (if (installed? target)
                                                ;; Do not trigger on installed cards (can't "reveal" an installed card per UFAQ)
                                                (do (toast state :runner "Installed cards cannot be revealed, so RNG Key does not pay out." "info")
                                                    (effect-completed state side eid))
                                                (if (or (= guess (:cost target))
                                                        (= guess (:advancementcost target)))
                                                  (continue-ability state side
                                                                    {:prompt "Choose RNG Key award"
                                                                     :choices ["Gain 3 [Credits]" "Draw 2 cards"]
                                                                     :async true
                                                                     :effect (req (if (= target "Draw 2 cards")
                                                                                    (do (system-msg state :runner "uses RNG Key to draw 2 cards")
                                                                                        (draw state :runner eid 2 nil))
                                                                                    (do (system-msg state :runner "uses RNG Key to gain 3 [Credits]")
                                                                                        (gain-credits state :runner 3)
                                                                                        (effect-completed state side eid))))}
                                                                    card nil)
                                                  (effect-completed state side eid)))
                                              (effect-completed state side eid)))}
             :post-access-card {:effect (effect (update! (assoc-in card [:special :rng-guess] nil)))}
             :successful-run {:req (req (and (#{:hq :rd} target)
                                             (first-event? state :runner :successful-run #{[:hq] [:rd]})))
                              :optional {:prompt "Fire RNG Key?"
                                         :autoresolve (get-autoresolve :auto-fire)
                                         :yes-ability {:prompt "Guess a number"
                                                       :choices {:number (req 20)}
                                                       :msg (msg "guess " target)
                                                       :effect (effect (update! (assoc-in card [:special :rng-guess] target)))}}}}
    :abilities [(set-autoresolve :auto-fire "RNG Key")]}

   "Rook"
   {:abilities [{:cost [:click 1]
                 :effect (req (let [r (get-card state card)
                                    hosted? (ice? (:host r))
                                    icepos (ice-index state (get-card state (:host r)))]
                                (resolve-ability state side
                                 {:prompt (if hosted?
                                            (msg "Host Rook on a piece of ICE protecting this server or at position "
                                              icepos " of a different server")
                                            (msg "Host Rook on a piece of ICE protecting any server"))
                                  :choices {:req #(if hosted?
                                                    (and (or (= (:zone %) (:zone (:host r)))
                                                             (= (ice-index state %) icepos))
                                                         (= (last (:zone %)) :ices)
                                                         (ice? %)
                                                         (can-host? %)
                                                         (not-any? (fn [c] (has? c :subtype "Caïssa")) (:hosted %)))
                                                    (and (ice? %)
                                                         (can-host? %)
                                                         (= (last (:zone %)) :ices)
                                                         (not-any? (fn [c] (has? c :subtype "Caïssa")) (:hosted %))))}
                                  :msg (msg "host it on " (card-str state target))
                                  :effect (effect (host target card))} card nil)))}]
    :events {:pre-rez-cost {:req (req (= (:zone (:host card)) (:zone target)))
                            :effect (effect (rez-cost-bonus 2))}}}

   "Sahasrara"
   {:recurring 2}

   "Savoir-faire"
   {:abilities [{:cost [:credit 2]
                 :once :per-turn
                 :req (req (not (install-locked? state side)))
                 :msg (msg "install " (:title target))
                 :prompt "Choose a program to install from your grip"
                 :choices {:req #(and (is-type? % "Program")
                                      (in-hand? %))}
                 :effect (effect (runner-install target))}]}

   "Scheherazade"
   {:abilities [{:label "Install and host a program from Grip"
                 :effect (effect (resolve-ability
                                   {:cost [:click 1]
                                    :prompt "Choose a program to install on Scheherazade from your grip"
                                    :choices {:req #(and (is-type? % "Program")
                                                         (runner-can-install? state side % false)
                                                         (in-hand? %))}
                                    :msg (msg "host " (:title target) " and gain 1 [Credits]")
                                    :effect (effect (runner-install target {:host-card card}) (gain-credits 1))}
                                  card nil))}
                {:label "Host an installed program"
                 :prompt "Choose a program to host on Scheherazade" :priority 2
                 :choices {:req #(and (is-type? % "Program")
                                      (installed? %))}
                 :msg (msg "host " (:title target) " and gain 1 [Credits]")
                 :effect (req (when (host state side card target)
                                (gain-credits state side 1)))}]}

   "Self-modifying Code"
   {:abilities [{:req (req (not (install-locked? state side)))
                 :effect (req (wait-for (trash state side card {:cause :ability-cost})
                                        (continue-ability state side
                                                          {:prompt "Choose a program to install"
                                                           :msg (req (if (not= target "No install")
                                                                       (str "install " (:title target))
                                                                       (str "shuffle their Stack")))
                                                           :priority true
                                                           :choices (req (cancellable
                                                                           (conj (vec (sort-by :title (filter #(is-type? % "Program")
                                                                                                              (:deck runner))))
                                                                                 "No install")))
                                                           :cost [:credit 2]
                                                           :effect (req (trigger-event state side :searched-stack nil)
                                                                        (shuffle! state side :deck)
                                                                        (when (not= target "No install")
                                                                          (runner-install state side target)))} card nil)))}]}

   "Sneakdoor Beta"
   {:abilities [{:cost [:click 1]
                 :msg "make a run on Archives"
                 :makes-run true
                 :effect (effect (make-run :archives
                                           {:req (req (= target :archives))
                                            :successful-run
                                            {:silent (req true)
                                             :effect (req (swap! state assoc-in [:run :server] [:hq])
                                                          ; remove the :req from the run-effect, so that other cards that replace
                                                          ; access don't use Sneakdoor's req. (Security Testing, Ash 2X).
                                                          (swap! state dissoc-in [:run :run-effect :req])
                                                          (trigger-event state :corp :no-action)
                                                          (system-msg state side
                                                                      (str "uses Sneakdoor Beta to make a successful run on HQ")))}}
                                           card))}]}

   "Snitch"
   {:abilities [{:once :per-run :req (req (and (ice? current-ice) (not (rezzed? current-ice))))
                 :async true
                 :effect (req (wait-for (expose state side current-ice)
                                        (continue-ability
                                          state side
                                          {:optional {:prompt "Jack out?"
                                                      :yes-ability {:msg "jack out"
                                                                    :effect (effect (jack-out nil))}
                                                      :no-ability {:msg "continue the run"}}}
                                          card nil)))}]}

   "Surfer"
   (letfn [(surf [state cice]
             {:prompt (msg "Choose an ICE before or after " (:title cice))
              :choices {:req #(and (ice? %)
                                   (= (:zone %) (:zone cice))
                                   (= 1 (abs (- (ice-index state %)
                                                (ice-index state cice)))))}
              :effect (req (let [tgtndx (ice-index state target)
                                 cidx (ice-index state cice)]
                             (system-msg state :runner (str "uses Surfer to swap "
                                                            (card-str state cice)
                                                            " and "
                                                            (card-str state (nth run-ices tgtndx))))
                             (swap! state update-in (cons :corp (:zone cice))
                                    #(assoc % tgtndx cice))
                             (swap! state update-in (cons :corp (:zone cice))
                                    #(assoc % cidx target))
                             (swap! state update-in [:run] #(assoc % :position (inc tgtndx)))
                             (update-all-ice state side)
                             (trigger-event state side :approach-ice current-ice)))})]
     {:abilities [{:cost [:credit 2]
                   :msg "swap a piece of Barrier ICE"
                   :req (req (and (:run @state)
                                  (rezzed? current-ice)
                                  (has-subtype? current-ice "Barrier")))
                   :label "Swap the Barrier ICE currently being encountered with a piece of ICE directly before or after it"
                   :effect (effect (resolve-ability (surf state current-ice) card nil))}]})

   "Takobi"
   {:implementation "Adding power counter is manual"
    :abilities [{:label "Add 1 power counter"
                 :effect (effect (add-counter card :power 1)
                                 (system-msg "adds a power counter to Takobi"))}
                {:req (req (and (:run @state)
                                (rezzed? current-ice)
                                (>= (get-counters card :power) 2)))
                 :counter-cost [:power 2]
                 :label "Increase non-AI icebreaker strength by +3 until end of encounter"
                 :prompt "Choose an installed non-AI icebreaker"
                 :choices {:req #(and (has-subtype? % "Icebreaker")
                                      (not (has-subtype? % "AI"))
                                      (installed? %))}
                 :msg (msg "add +3 strength to " (:title target) " for remainder of encounter")
                 :effect (effect (pump target 3 :encounter))}]}

   "Tapwrm"
   (let [ability {:label "Gain [Credits] (start of turn)"
                  :msg (msg "gain " (quot (:credit corp) 5) " [Credits]")
                  :once :per-turn
                  :req (req (:runner-phase-12 @state))
                  :effect (effect (gain-credits (quot (:credit corp) 5)))}]
     {:req (req (some #{:hq :rd :archives} (:successful-run runner-reg)))
      :flags {:drip-economy true}
      :abilities [ability]
      :events {:runner-turn-begins ability
               :purge {:effect (effect (trash card {:cause :purge}))}}})

   "Tracker"
   (let [ability {:prompt "Choose a server for Tracker" :choices (req servers)
                  :msg (msg "target " target)
                  :req (req (not (:server-target card)))
                  :effect (effect (update! (assoc card :server-target target)))}]
     {:abilities [{:label "Make a run on targeted server" :cost [:click 1 :credit 2]
                   :req (req (some #(= (:server-target card) %) runnable-servers))
                   :msg (msg "make a run on " (:server-target card) ". Prevent the first subroutine that would resolve from resolving")
                   :effect (effect (make-run (:server-target card) nil card))}]
      :events {:runner-turn-begins ability
               :runner-turn-ends {:effect (effect (update! (dissoc card :server-target)))}}})

   "Trope"
   {:events {:runner-turn-begins {:effect (effect (add-counter card :power 1))}}
    :abilities [{:cost [:click 1]
                 :label "[Click], remove Trope from the game: Reshuffle cards from Heap back into Stack"
                 :effect (effect
                          (move card :rfg)
                          (resolve-ability
                           {:show-discard true
                            :choices {:max (min (get-counters card :power) (count (:discard runner)))
                                      :all true
                                      :req #(and (= (:side %) "Runner")
                                                 (in-discard? %))}
                            :msg (msg "shuffle " (join ", " (map :title targets))
                                      " into their Stack")
                            :effect (req (doseq [c targets] (move state side c :deck))
                                         (shuffle! state side :deck))}
                           card nil))}]}

   "Trypano"
   (let [trash-if-5 (req (when-let [h (get-card state (:host card))]
                           (if (and (>= (get-virus-counters state card) 5)
                                      (not (and (card-flag? h :untrashable-while-rezzed true)
                                                (rezzed? h))))
                             (do (system-msg state :runner (str "uses Trypano to trash " (card-str state h)))
                                 (unregister-events state side card)
                                 (trash state :runner eid h nil))
                             (effect-completed state side eid))))]
       {:hosting {:req #(and (ice? %) (can-host? %))}
        :effect trash-if-5
        :abilities [(set-autoresolve :auto-accept "add virus counter to Trypano")]
        :events {:runner-turn-begins
                 {:optional {:prompt (msg "Place a virus counter on Trypano?")
                             :autoresolve (get-autoresolve :auto-accept)
                             :yes-ability {:effect (req (system-msg state :runner "places a virus counter on Trypano")
                                                        (add-counter state side card :virus 1))}}}
                 :counter-added {:async true
                                 :effect trash-if-5}
                 :card-moved {:effect trash-if-5
                              :async true}
                 :runner-install {:effect trash-if-5
                                  :async true}}})

   "Upya"
   {:implementation "Power counters added automatically"
    :events {:successful-run {:silent (req true)
                              :req (req (= target :rd))
                              :effect (effect (add-counter card :power 1))}}
    :abilities [{:cost [:click 1]
                 :counter-cost [:power 3]
                 :once :per-turn
                 :msg "gain [Click][Click]"
                 :effect (effect (gain :click 2))}]}

   "Wari"
   (letfn [(prompt-for-subtype []
             {:prompt "Choose a subtype"
              :choices ["Barrier" "Code Gate" "Sentry"]
              :async true
              :effect (req (wait-for (trash state side card {:unpreventable true})
                                     (continue-ability state side
                                                       (expose-and-maybe-bounce target)
                                                       card nil)))})
           (expose-and-maybe-bounce [chosen-subtype]
             {:choices {:req #(and (ice? %) (not (rezzed? %)))}
              :async true
              :msg (str "name " chosen-subtype)
              :effect (req (wait-for (expose state side target)
                                     (do (if (and async-result
                                                  (has-subtype? target chosen-subtype))
                                           (do (move state :corp target :hand)
                                               (system-msg state :runner
                                                           (str "add " (:title target) " to HQ"))))
                                         (effect-completed state side eid))))})]
     {:events {:successful-run
              {:interactive (req true)
               :async true
               :req (req (and (= target :hq)
                              (first-successful-run-on-server? state :hq)
                              (some #(and (ice? %) (not (rezzed? %)))
                                    (all-installed state :corp))))
               :effect (effect (continue-ability
                                {:prompt "Use Wari?"
                                 :choices ["Yes" "No"]
                                 :async true
                                 :effect (req (if (= target "Yes")
                                                (continue-ability state side
                                                                  (prompt-for-subtype)
                                                                  card nil)
                                                (effect-completed state side eid)))}
                                card nil))}}})})<|MERGE_RESOLUTION|>--- conflicted
+++ resolved
@@ -137,10 +137,11 @@
     :leave-play (req (swap! state update-in [:corp :register] dissoc :cannot-score))}
 
    "Collective Consciousness"
-   {:events {:rez {:req (req (ice? target)) :msg "draw 1 card"
-<<<<<<< HEAD
-                   :effect (effect (draw :runner))}}}
-   
+   {:events {:rez {:req (req (ice? target))
+                   :msg "draw 1 card"
+                   :async true
+                   :effect (effect (draw :runner eid 1 nil))}}}
+
    "Consume"
    {:events {:runner-trash {:async true
                             :req (req (some #(card-is? % :side :corp) targets))
@@ -171,12 +172,7 @@
                              (when (pos? hivemind-virus)
                                    (str " (and " hivemind-virus " from Hivemind)")))))}
                 (set-autoresolve :auto-accept "adding virus counters")]}
-   
-=======
-                   :async true
-                   :effect (effect (draw :runner eid 1 nil))}}}
-
->>>>>>> b65d1c6d
+
    "Copycat"
    {:abilities [{:req (req (and (:run @state)
                                 (:rezzed current-ice)))
