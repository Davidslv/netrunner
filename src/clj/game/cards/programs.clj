(ns game.cards.programs
  (:require
   [game.core.access :refer [access-bonus max-access]]
   [game.core.board :refer [all-active all-active-installed all-installed all-installed-runner-type
                            card->server server->zone]]
   [game.core.card :refer [active? agenda? asset? card-index corp? facedown? faceup?
                           get-advancement-requirement get-card get-counters
                           get-nested-host get-title get-zone
                           hardware? has-subtype? has-any-subtype? in-hand? in-discard? ice? installed?
                           is-type? program? resource? rezzed? runner?]]
   [game.core.card-defs :refer [card-def]]
   [game.core.charge :refer [charge-ability]]
   [game.core.choose-one :refer [choose-one-helper]]
   [game.core.cost-fns :refer [install-cost rez-cost]]
   [game.core.costs :refer [total-available-credits]]
   [game.core.damage :refer [damage]]
   [game.core.def-helpers :refer [breach-access-bonus defcard offer-jack-out trash-on-empty get-x-fn rfg-on-empty]]
   [game.core.drawing :refer [draw]]
   [game.core.effects :refer [any-effects is-disabled-reg? register-lingering-effect unregister-effects-for-card update-disabled-cards]]
   [game.core.eid :refer [effect-completed make-eid]]
   [game.core.engine :refer [ability-as-handler checkpoint dissoc-req not-used-once? pay
                             print-msg register-events register-once
                             trigger-event trigger-event-simult unregister-events]]
   [game.core.events :refer [run-events first-event? first-installed-trash? run-events
                             first-successful-run-on-server? no-event? turn-events]]
   [game.core.expose :refer [expose]]
   [game.core.finding :refer [find-cid]]
   [game.core.flags :refer [can-host? can-trash? card-flag? lock-zone release-zone zone-locked?]]
   [game.core.gaining :refer [gain-clicks gain-credits lose-credits]]
   [game.core.hosting :refer [host]]
   [game.core.identities :refer [disable-card enable-card]]
   [game.core.ice :refer [add-sub all-subs-broken-by-card? all-subs-broken?
                          any-subs-broken-by-card? auto-icebreaker break-sub break-subs-event-context
                          break-subroutine! break-subroutines-msg breaker-strength-bonus dont-resolve-subroutine!
                          get-strength ice-strength pump pump-ice set-current-ice strength-pump
                          unbroken-subroutines-choice update-all-icebreakers update-breaker-strength]]
   [game.core.initializing :refer [ability-init card-init subroutines-init]]
   [game.core.installing :refer [install-locked? runner-can-install? runner-can-pay-and-install?
                                 runner-install]]
   [game.core.link :refer [get-link]]
   [game.core.mark :refer [identify-mark-ability mark-changed-event]]
   [game.core.memory :refer [available-mu expected-mu update-mu]]
   [game.core.moving :refer [flip-facedown mill move swap-cards swap-ice trash trash-cards]]
   [game.core.optional :refer [get-autoresolve set-autoresolve never?]]
   [game.core.payment :refer [build-cost-label can-pay? cost-target cost-value ->c value]]
   [game.core.prevention :refer [damage-name prevent-damage prevent-end-run prevent-up-to-n-damage prevent-trash-installed-by-type]]
   [game.core.prompts :refer [cancellable]]
   [game.core.props :refer [add-counter add-icon remove-icon]]
   [game.core.revealing :refer [reveal]]
   [game.core.rezzing :refer [derez get-rez-cost rez]]
   [game.core.runs :refer [active-encounter? bypass-ice continue end-run
                           get-current-encounter make-run successful-run-replace-breach
                           update-current-encounter]]
   [game.core.sabotage :refer [sabotage-ability]]
   [game.core.say :refer [system-msg]]
   [game.core.servers :refer [central->name is-central? is-remote? protecting-same-server?
                              remote->name target-server unknown->kw zone->name]]
   [game.core.shuffling :refer [shuffle!]]
   [game.core.tags :refer [gain-tags lose-tags]]
   [game.core.to-string :refer [card-str]]
   [game.core.threat :refer [threat threat-level]]
   [game.core.trace :refer [force-base]]
   [game.core.update :refer [update!]]
   [game.core.virus :refer [get-virus-counters]]
   [game.macros :refer [continue-ability effect msg req wait-for]]
   [game.utils :refer :all]
   [jinteki.utils :refer :all]))

(defn- power-counter-break
  "Only break ability uses power counters
  (Cerberus suite: Cerberus \"Lady\" H1, Cerberus \"Rex\" H2, Cerberus \"Cuj.0\" H3)"
  [ice-type]
  (auto-icebreaker {:data {:counter {:power 4}}
                    :abilities [(break-sub [(->c :power 1)] 2 ice-type)
                                (strength-pump 1 1)]}))

(defn- swap-with-in-hand
  "Swap with a deva program from the grip
  (Deva suite: Aghora, Sadyojata, Vamadeva)"
  [card-name break-req]
  (auto-icebreaker
    {:abilities [(break-sub 1 1 "All" break-req)
                 (strength-pump 1 1)
                 {:req (req (seq (filter #(has-subtype? % "Deva") (:hand runner))))
                  :label "Swap with a deva program from the grip"
                  :cost [(->c :credit 2)]
                  :prompt (str "Choose a deva program to swap with " card-name)
                  :choices {:card #(and (in-hand? %)
                                        (has-subtype? % "Deva"))}
                  :msg (msg "swap in " (:title target) " from the grip")
                  :effect (req (if-let [hostcard (:host card)]
                                 (let [hosted (host state side (get-card state hostcard) target)]
                                   (card-init state side hosted {:resolve-effect false
                                                                 :init-data true})
                                   (move state side card :hand))
                                 (let [[_ moved-target] (swap-cards state side card target)]
                                   (card-init state side moved-target {:resolve-effect false
                                                                       :init-data true}))))}]}))

(defn- install-from-heap
  "Install-from-heap ability for conspiracy breakers
  (Conspiracy suite: Black Orchestra, MKUltra, Paperclip)"
  [title ice-type abilities]
  {:abilities abilities
   :highlight-in-discard true
   :events [{:event :encounter-ice
             :async true
             :location :discard
             :req (req (and (in-discard? card)
                            (has-subtype? (:ice context) ice-type)
                            (runner-can-pay-and-install?
                              state :runner
                              (assoc eid :source card :source-type :runner-install)
                              card {:no-toast true})))
             :effect (effect
                       (continue-ability
                         {:req (req (and (not-any? #(and (= title (:title %))
                                                         (get-in % [:special :heap-breaker-dont-install]))
                                                   (all-active-installed state :runner))
                                         (not (get-in @state [:run :register (keyword (str "conspiracy-" title)) (:cid current-ice)]))))
                          :prompt (str "Install " title " from the heap?")
                          :choices (req ["Yes"
                                         "No"
                                         (when (pos? (count (filter #(= title (:title %)) (all-active-installed state :runner))))
                                           (str "Don't ask again while " title " is installed"))])
                          :async true
                          :effect (req
                                    (continue-ability
                                      state side
                                      (cond
                                        (= target "Yes") {:async true
                                                          :effect (effect (runner-install :runner (assoc eid :source card :source-type :runner-install) card {:msg-keys {:install-source card :display-origin true}}))}
                                        ;; Add a register to note that the player was already asked about installing,
                                        ;; to prevent multiple copies from prompting multiple times.
                                        (= target "No") {:effect (req (swap! state assoc-in [:run :register (keyword (str "conspiracy-" title)) (:cid current-ice)] true))}
                                        ;; mark that we never want to install this heap breaker while another copy is installed
                                        :else {:effect (req
                                                         (let [heap-breakers (filter #(= title (:title %)) (all-active-installed state :runner))]
                                                           (vec (map #(update! state side (assoc-in % [:special :heap-breaker-dont-install] :true)) heap-breakers))))})
                                      card targets))}
                         card targets))}]})

(defn- trojan
  ([cdef] (trojan nil cdef))
  ([{:keys [rezzed host-req] :as args} cdef]
   (assoc-in cdef [:hosting :req]
             (req (and (ice? target)
                       (can-host? state target)
                       (or (not rezzed) (rezzed? target))
                       (or (not host-req) (host-req state side eid card targets)))))))

(defn- pump-and-break
  "Paid ability for conspiracy breakers
  (Conspiracy suite: Black Orchestra, MKUltra, Paperclip)"
  [cost strength subtype]
  (merge
    (dissoc-req (break-sub cost strength subtype))
    {:label (str "add " strength " strength and "
                 " break up to "
                 (quantify strength (str subtype " subroutine")))
     :heap-breaker-pump strength ; strength gained
     :heap-breaker-break strength ; number of subs broken
     :cost cost
     :msg (msg "increase its strength from " (get-strength card)
               " to " (+ strength (get-strength card)))
     :async true
     :effect (effect (pump card strength)
                     (continue-ability (break-sub nil strength subtype {:repeatable false}) (get-card state card) nil))
     :pump strength}))

(def heap-breaker-auto-pump-and-break
  "Implements auto-pump-and-break for heap breakers. Updates an icebreaker's
  abilities with a pseudo-ability to trigger the auto-pump routine in core,
  IF we are encountering an ice with a subtype we can break."
  {:effect
   (req (let [abs (remove #(or (= (:dynamic %) :auto-pump)
                               (= (:dynamic %) :auto-pump-and-break))
                          (:abilities card))
              current-ice (when-not (get-in @state [:end-run :ended])
                            (get-card state current-ice))
              ;; match strength
              can-pump (fn [ability]
                         (when (:heap-breaker-pump ability)
                           ((:req ability (req true)) state side eid card nil)))
              pump-ability (some #(when (can-pump %) %) (:abilities (card-def card)))
              can-break (fn [ability]
                          (when (:break-req ability)
                            ((:break-req ability) state side eid card nil)))
              break-ability (some #(when (can-break %) %) (:abilities (card-def card)))
              pump-strength-at-once (when pump-ability
                                      (:heap-breaker-pump pump-ability))
              subs-broken-at-once (when pump-ability
                                    (:heap-breaker-break pump-ability))
              strength-diff (when (and current-ice
                                       (get-strength current-ice)
                                       (get-strength card))
                              (max 0 (- (get-strength current-ice)
                                        (get-strength card))))
              unbroken-subs (count (remove :broken (:subroutines current-ice)))
              no-unbreakable-subs (empty? (filter #(if (fn? (:breakable %)) ; filter for possibly unbreakable subs
                                                     (not= :unrestricted ((:breakable %) state side eid current-ice [card]))
                                                     (not (:breakable % true))) ; breakable is a bool
                                                  (:subroutines current-ice)))
              x-number (when (and strength-diff unbroken-subs)
                         (max strength-diff unbroken-subs))
              x-breaker (= :x pump-strength-at-once)
              pumps-needed (when (and strength-diff pump-strength-at-once)
                             (if x-breaker
                               1
                               (int (Math/ceil (/ strength-diff pump-strength-at-once)))))
              breaks-needed (when (and unbroken-subs subs-broken-at-once)
                              (if x-breaker
                                1
                                (int (Math/ceil (/ unbroken-subs subs-broken-at-once)))))
              ability-uses-needed (when (and pumps-needed breaks-needed)
                                    (if x-breaker
                                      1
                                      (+ pumps-needed
                                         breaks-needed
                                         (if (pos? pumps-needed) -1 0)))) ;already broken once with last pump
              total-cost (when (and pump-ability
                                    ability-uses-needed)
                           (if x-breaker
                             [(->c :credit x-number)]
                             (repeat ability-uses-needed (:cost pump-ability))))]
          (update! state side
                   (assoc card :abilities
                          (if (and (seq total-cost)
                                   (active-encounter? state)
                                   pump-ability
                                   break-ability)
                            (vec (concat abs
                                         (when (and pump-ability
                                                    break-ability
                                                    no-unbreakable-subs
                                                    (pos? unbroken-subs)
                                                    (can-pay? state side eid card total-cost))
                                           [{:dynamic :auto-pump-and-break
                                             :cost total-cost
                                             :cost-label (build-cost-label total-cost)
                                             :label (str "Match strength and fully break "
                                                         (:title current-ice))}])))
                            abs)))))})

(defn- mu-based-strength
  "Strength depends on available memory units
  (Greek/Philosopher suite: Adept, Sage, Savant)"
  [abilities]
  {:abilities abilities
   :static-abilities [(breaker-strength-bonus (req (available-mu state)))]})

(defn- break-multiple-types
  "Single ability to break multiple types of ice
  (Greek/Philosopher suite: Adept, Sage, Savant)"
  [first-qty first-type second-qty second-type]
  (break-sub 2
             (req
               (cond (has-subtype? current-ice first-type) first-qty
                     (has-subtype? current-ice second-type) second-qty
                     :else (throw (ex-info "What are we encountering?" current-ice))))
             (hash-set first-type second-type)
             {:label (str "break "
                          (quantify first-qty (str first-type " subroutine")) " or "
                          (quantify second-qty (str second-type " subroutine")))}))

(defn- give-ice-subtype
  "Make currently encountered ice gain chosen type until end of encounter
  (Wrestling suite: Laamb, Engolo)"
  [cost ice-type abilities]
  (auto-icebreaker
    {:abilities abilities
     :events [{:event :encounter-ice
               :req (req (and (not-used-once? state {:once :per-turn} card)
                              (not (has-subtype? (:ice context) ice-type))
                              (can-pay? state :runner eid card nil [(->c :credit 2)])))
               :async true
               :effect
               (effect
                 (continue-ability
                   {:optional
                    {:prompt (str "Pay " cost
                                  " [Credits] to make " (:title (:ice context))
                                  " gain " ice-type "?")
                     :yes-ability
                     {:cost [(->c :credit cost)]
                      :msg (msg "make " (:title current-ice) " gain " ice-type)
                      :effect (effect (register-once {:once :per-turn} card)
                                      (register-lingering-effect
                                        card
                                        (let [ice current-ice]
                                          {:type :gain-subtype
                                           :duration :end-of-encounter
                                           :req (req (same-card? ice target))
                                           :value ice-type})))}}}
                   card nil))}]}))

(defn- virus-breaker
  "Spends virus counters from any card to pump/break, gains virus counters for successful runs
  (Khumalo suite: Musaazi, Yusuf)"
  [ice-type]
  (auto-icebreaker
    {:events [{:event :successful-run
               :silent (req true)
               :async true
               :effect (effect (system-msg (str "places 1 virus counter on " (:title card)))
                               (add-counter eid card :virus 1 nil))}]
     :abilities [(break-sub [(->c :any-virus-counter 1)] 1 ice-type)
                 (strength-pump [(->c :any-virus-counter 1)] 1)]}))

(defn- central-only
  "Break ability cannot be used on remote servers
  (Central suite: Alias, Breach, Passport)"
  [break pump]
  (auto-icebreaker
    {:abilities [(break-sub (:break-cost break) (:break break) (:breaks break)
                            {:req (req (and (#{:hq :rd :archives} (target-server run))
                                            (<= (get-strength current-ice) (get-strength card))
                                            (has-subtype? current-ice (first (:breaks break)))))})
                 pump]}))

(defn- return-and-derez
  "Return to grip to derez current ice
  (Bird suite: Golden, Peregrine, Saker)"
  [break pump]
  (let [ice-type (first (:breaks break))]
    (auto-icebreaker
      {:abilities [break
                   pump
                   {:label (str "Derez " ice-type " being encountered")
                    :cost [(->c :credit 2) (->c :return-to-hand)]
                    :req (req (and (get-current-encounter state)
                                   (rezzed? current-ice)
                                   (has-subtype? current-ice ice-type)
                                   (all-subs-broken-by-card? current-ice card)))
                    :effect (effect (derez current-ice {:source-card card}))}]})))

(defn- trash-to-bypass
  "Trash to bypass current ice
  (Fraud suite: Abagnale, Demara, Lustig)"
  [break pump]
  (let [ice-type (first (:breaks break))]
    (auto-icebreaker
      {:abilities [break
                   pump
                   {:label (str "Bypass " ice-type " being encountered")
                    :cost [(->c :trash-can)]
                    :req (req (and (active-encounter? state)
                                   (has-subtype? current-ice ice-type)))
                    :msg (msg "bypass " (:title current-ice))
                    :effect (req (bypass-ice state)
                                 (continue state :runner nil))}]})))

(defn- cloud-icebreaker
  "Reduce MU cost to 0 with 2+ link
  (Cloud subtype: Creeper, ZU.13 Key Master, B&E, GlobalSec)"
  [cdef]
  (update cdef :static-abilities conj {:type :used-mu
                                       :req (req (<= 2 (get-link state)))
                                       :value (req (- (:memoryunits card)))}))

(defn- break-and-enter
  "No MU with 2+ link, strength based on installed Icebreakers, trash to break 3 subs
  (Breaking and Entering suite: Crowbar, Shiv, Spike)"
  [ice-type]
  (auto-icebreaker
    (cloud-icebreaker
      {:abilities [(break-sub [(->c :trash-can)] 3 ice-type)]
       :static-abilities [(breaker-strength-bonus (req (count (filter #(has-subtype? % "Icebreaker")
                                                                      (all-active-installed state :runner)))))]})))

(defn- global-sec-breaker
  "No MU with 2+ link, break any number of subs for 2, pump 2 for 3
  (GlobalSec suite: GS Strike M1, GS Shrike M2, GS Sherman M3)"
  [ice-type]
  (cloud-icebreaker (auto-icebreaker {:abilities [(break-sub 2 0 ice-type)
                                                  (strength-pump 2 3)]})))

;; Card definitions

(defcard "Abaasy"
  (auto-icebreaker {:abilities [(break-sub 1 1 "Code Gate")
                                (strength-pump 2 2)]
                    :events [{:event :subroutines-broken
                              :req (req (and (all-subs-broken-by-card? (:ice context) card)
                                             (first-event? state side :subroutines-broken #(all-subs-broken-by-card? (:ice (first %)) card))))
                              :async true
                              :effect (effect (continue-ability
                                                {:prompt "Choose 1 card in the grip to trash"
                                                 :waiting-prompt true
                                                 :async true
                                                 :choices {:card #(and (in-hand? %)
                                                                       (runner? %))}
                                                 :msg (msg "trash " (:title target) " to draw 1 card")
                                                 :effect (req (wait-for (trash state side target {:unpreventable true
                                                                                                  :cause-card card})
                                                                        (draw state :runner eid 1)))
                                                 :cancel-effect (effect (effect-completed eid))}
                                                card nil))}]}))

(defcard "Abagnale"
  (trash-to-bypass (break-sub 1 1 "Code Gate")
                   (strength-pump 2 2)))

(defcard "Adept"
  (mu-based-strength [(break-multiple-types
                        1 "Barrier"
                        1 "Sentry")]))

(defcard "Afterimage"
  (auto-icebreaker
    {:events [{:event :encounter-ice
               :interactive (req true)
               :optional
               {:req (req (and (has-subtype? (:ice context) "Sentry")
                               (can-pay? state :runner eid card nil [(->c :credit 2)])
                               (some #(has-subtype? % "Stealth")
                                     (all-active state :runner))))
                :once :per-turn
                :prompt (msg "Pay 2 [Credits] to bypass " (:title (:ice context)) "?")
                :yes-ability
                {:cost [(->c :credit 2 {:stealth :all-stealth})]
                 :msg (msg "bypass " (:title (:ice context)))
                 :effect (req (bypass-ice state))}}}]
     :abilities [(break-sub 1 2 "Sentry")
                 (strength-pump (->c :credit 1 {:stealth 1}) 2 :end-of-encounter)]}))

(defcard "Aghora"
  (swap-with-in-hand "Aghora"
                     {:req (req (and (<= 5 (value (first (get-rez-cost state side current-ice nil))))
                                     (<= (get-strength current-ice) (get-strength card))))}))

(defcard "Algernon"
  {:events
   [{:event :runner-turn-begins
     :optional
     {:prompt (msg "Pay 2 [Credits] to gain [Click]?")
      :req (req (can-pay? state :runner (assoc eid :source card :source-type :ability) card nil [(->c :credit 2)]))
      :player :runner
      :yes-ability {:cost [(->c :credit 2)]
                    :msg "gain [Click]"
                    :effect (req (gain-clicks state :runner 1)
                                 (update! state :runner (assoc-in (get-card state card) [:special :used-algernon] true)))}}}
    {:event :runner-turn-ends
     :async true
     :effect (req (if (get-in card [:special :used-algernon])
                    (do
                      (update! state :runner (dissoc-in card [:special :used-algernon]))
                      (if-not (:successful-run runner-reg)
                        (do
                          (system-msg state :runner "trashes Algernon because a successful run did not occur")
                          (trash state :runner eid card {:cause-card card}))
                        (effect-completed state side eid)))
                    (effect-completed state side eid)))}]})

(defcard "Alias"
  (central-only (break-sub 1 1 "Sentry")
                (strength-pump 2 3)))

(defcard "Alpha"
  (auto-icebreaker {:abilities [(break-sub
                                 1 1 "All"
                                 {:req (req (let [server-ice (:ices (card->server state current-ice))]
                                              (same-card? current-ice (last server-ice))))})
                                (strength-pump 1 1)]}))

(defcard "Amina"
  (auto-icebreaker {:abilities [(break-sub 2 3 "Code Gate")
                                (strength-pump 2 3)]
                    :events [{:event :end-of-encounter
                              :req (req (and (all-subs-broken-by-card? (:ice context) card)
                                             (first-event? state side :end-of-encounter
                                                           (fn [targets]
                                                             (let [context (first targets)]
                                                               (all-subs-broken-by-card? (:ice context) card))))))
                              :msg "make the Corp lose 1 [Credits]"
                              :async true
                              :effect (effect (lose-credits :corp eid 1))}]}))

(defcard "Analog Dreamers"
  (let [ability (successful-run-replace-breach
                 {:target-server :rd
                  :duration :end-of-run
                  :ability
                  {:prompt "Choose a card to shuffle into R&D"
                   :choices {:card #(and (not (ice? %))
                                         (not (faceup? %))
                                         (zero? (get-counters % :advancement)))}
                   :msg (msg "shuffle " (card-str state target) " into R&D")
                   :effect (effect (move :corp target :deck)
                                   (shuffle! :corp :deck))}})]
    {:abilities [{:action true
                  :cost [(->c :click 1)]
                  :msg "make a run on R&D"
                  :makes-run true
                  :async true
                  :effect (effect (register-events card [ability])
                                  (make-run eid :rd card))}]}))

(defcard "Ankusa"
  (auto-icebreaker {:abilities [(break-sub 2 1 "Barrier")
                                (strength-pump 1 1)]
                    :events [{:event :subroutines-broken
                              :req (req (and (has-subtype? (:ice context) "Barrier")
                                             (all-subs-broken-by-card? (:ice context) card)))
                              :msg (msg "add " (:title (:ice context))
                                        " to HQ after breaking all its subroutines")
                              :effect (req (move state :corp (:ice context) :hand nil)
                                           (continue state :runner nil))}]}))

(defcard "Atman"
  (auto-icebreaker
    {:on-install {:cost [(->c :x-credits)]
                  :msg (msg "place " (quantify (cost-value eid :x-credits) "power counter") " on itself")
                  :async true
                  :effect (effect (add-counter eid card :power (cost-value eid :x-credits) nil))}
     :abilities [(break-sub 1 1 "All" {:req (req (= (get-strength current-ice) (get-strength card)))})]
     :static-abilities [(breaker-strength-bonus (req (get-counters card :power)))]}))

(defcard "Au Revoir"
  {:events [{:event :jack-out
             :async true
             :effect (effect (gain-credits eid 1))
             :msg "gain 1 [Credits]"}]})

(defcard "Audrey v2"
  (auto-icebreaker
    {:abilities [(break-sub [(->c :virus 1)] 2)
                 (strength-pump [(->c :trash-from-hand 1)] 3)]
     :events [{:event :runner-trash
               :once-per-instance true
               :req (req (:accessed target))
               :async true
               :effect (effect (add-counter :runner eid card :virus 1 nil))
               :msg "place 1 virus counter on itself"}]}))

(defcard "Aumakua"
  (auto-icebreaker {:implementation "[Erratum] Whenever you finish breaching a server, if you did not steal or trash any accessed cards, place 1 virus counter on this program."
                    :abilities [(break-sub 1 1)
                                {:label "Place 1 virus counter"
                                 :msg "manually place 1 virus counter on itself"
                                 :async true
                                 :effect (effect (add-counter eid card :virus 1 nil))}]
                    :static-abilities [(breaker-strength-bonus (req (get-virus-counters state card)))]
                    :events [{:event :end-breach-server
                              :req (req (not (or (:did-steal target)
                                                 (:did-trash target))))
                              :async true
                              :effect (effect (add-counter eid card :virus 1 nil))}
                             {:event :expose
<<<<<<< HEAD
                              :effect (effect (add-counter card :virus (count (:cards context))))}]}))
=======
                              :async true
                              :effect (effect (add-counter eid card :virus 1 nil))}]}))
>>>>>>> 749a3c20

(defcard "Aurora"
  (auto-icebreaker {:abilities [(break-sub 2 1 "Barrier")
                                (strength-pump 2 3)]}))

(defcard "Baba Yaga"
  (let [gain-abis (req (let [new-abis (mapcat (comp ability-init card-def) (:hosted card))]
                         (update! state :runner (assoc card :abilities new-abis))))]
    {:static-abilities [{:type :can-host
                         :req (req (and (program? target)
                                        (has-subtype? target "Icebreaker")
                                        (not (has-subtype? target "AI"))))}]
     :hosted-gained gain-abis
     :hosted-lost gain-abis}))

(defcard "Bankroll"
  {:special {:auto-place-credit :always}
   :events [{:event :successful-run
             :optional
             {:player :runner
              :req (req (not (= "Jak Sinclair" (get-in run [:source-card :title]))))
              :waiting-prompt true
              :autoresolve (get-autoresolve :auto-place-credit)
              :prompt (msg "Place 1 credit on " (:title card) "?")
              :yes-ability {:async true
                            :effect (effect (add-counter eid card :credit 1 nil))}}}]
   :abilities [{:label "Take all hosted credits"
                :async true
                ;; Cannot trash unless there are counters (so game state changes)
                :req (req (pos? (get-counters card :credit)))
                :msg (msg "gain " (get-counters card :credit) " [Credits]")
                :cost [(->c :trash-can)]
                :effect (effect (gain-credits eid (get-counters card :credit)))}
               (set-autoresolve :auto-place-credit "Bankroll placing credits on itself")]})

(defcard "Banner"
  (auto-icebreaker {:abilities [{:label "Prevent barrier subroutines from ending the run this encounter"
                                 :cost [(->c :credit 2)]
                                 :req (req (and (get-current-encounter state)
                                                 (<= (get-strength current-ice) (get-strength card))
                                                 (has-subtype? current-ice "Barrier")))
                                 :msg (msg "prevent " (card-str state current-ice) " from ending the run this encounter")
                                 :effect (req
                                           (let [target-ice (:ice (get-current-encounter state))]
                                             (register-events
                                               state side card
                                               [{:event :end-run-interrupt
                                                 :duration :end-of-encounter
                                                 :async true
                                                 :silent (req true)
                                                 :req (req (= :subroutine (->> context :source-eid :source-type)))
                                                 :msg "prevent the run from ending"
                                                 :effect (req (prevent-end-run state side eid))}])))}]}))

(defcard "Battering Ram"
  (auto-icebreaker {:abilities [(break-sub 2 2 "Barrier")
                                (strength-pump 1 1 :end-of-run)]}))

(defcard "Begemot"
  (auto-icebreaker {:on-install {:async true
                                 :effect (effect (damage eid :brain 1 {:card card}))}
                    :abilities [(break-sub 1 0 "Barrier")]
                    :static-abilities [(breaker-strength-bonus (req (:brain-damage runner)))]}))

(defcard "Berserker"
  (auto-icebreaker {:events [{:event :encounter-ice
                              :req (req (has-subtype? (:ice context) "Barrier"))
                              :msg (msg "gain " (count (:subroutines (:ice context))) " strength")
                              :effect (effect (pump card (count (:subroutines (:ice context)))))}]
                    :abilities [(break-sub 2 2 "Barrier")]}))

(defcard "Bishop"
  {:implementation "[Erratum] Program: Caïssa - Trojan"
   :abilities [{:action true
                :cost [(->c :click 1)]
                :label "Host on another piece of ice"
                :async true
                :effect (req (let [b (get-card state card)
                                   hosted? (ice? (:host b))
                                   remote? (is-remote? (second (get-zone (:host b))))]
                               (continue-ability
                                 state side
                                 {:prompt (msg "Choose a piece of ice protecting "
                                               (if hosted? (if remote? "a central" "a remote") "any") " server")
                                  :choices {:card #(if hosted?
                                                     (and (if remote?
                                                            (is-central? (second (get-zone %)))
                                                            (is-remote? (second (get-zone %))))
                                                          (ice? %)
                                                          (can-host? %)
                                                          (= (last (get-zone %)) :ices)
                                                          (not-any? (fn [c] (has-subtype? c "Caïssa"))
                                                                    (:hosted %)))
                                                     (and (ice? %)
                                                          (can-host? %)
                                                          (= (last (get-zone %)) :ices)
                                                          (not-any? (fn [c] (has-subtype? c "Caïssa"))
                                                                    (:hosted %))))}
                                  :msg (msg "host itself on " (card-str state target))
                                  :effect (effect (host target card))}
                                 card nil)))}]
   :static-abilities [{:type :ice-strength
                       :req (req (and (= (:cid target)
                                         (:cid (:host card)))
                                      (:rezzed target)))
                       :value -2}]})

(defcard "Black Orchestra"
   (let [events (for [event [:run :approach-ice :encounter-ice :pass-ice :run-ends
                             :ice-strength-changed :ice-subtype-changed :breaker-strength-changed
                             :subroutines-changed]]
                  (assoc heap-breaker-auto-pump-and-break :event event))
         cdef (install-from-heap "Black Orchestra" "Code Gate"
                                 [(pump-and-break [(->c :credit 3)] 2 "Code Gate")])]
     (assoc cdef :events (apply conj events (:events cdef)))))

(defcard "BlacKat"
  (auto-icebreaker {:implementation "Stealth credit restriction not enforced"
                    :abilities [(break-sub 1 1 "Barrier")
                                (break-sub (->c :credit 1 {:stealth 1}) 3 "Barrier")
                                (strength-pump 2 1)
                                (strength-pump (->c :credit 2 {:stealth 1}) 2 :end-of-encounter)]}))

(defcard "Blackstone"
  (auto-icebreaker
    {:abilities
     [(break-sub 1 1 "Barrier")
      (strength-pump (->c :credit 3 {:stealth 1}) 4 :end-of-run)]}))

(defcard "Boi-tatá"
  (let [was-a-runner-card? (fn [target] (runner? (:card (first target))))
        discount-fn (req (when (not (no-event? state side :runner-trash was-a-runner-card?))
                           [(->c :credit -1)]))]
    (auto-icebreaker
      {:abilities [(break-sub 2 2 "Sentry" {:break-cost-bonus discount-fn})
                   (strength-pump 3 3 :end-of-encounter {:cost-bonus discount-fn})]})))

(defcard "Botulus"
  (auto-icebreaker
    (trojan
      {:implementation "[Erratum] Program: Virus - Trojan"
       :data {:counter {:virus 1}}
       :events [{:event :runner-turn-begins
                 :async true
                 :effect (effect (add-counter eid card :virus 1 nil))}]
       :abilities [(break-sub
                     [(->c :virus 1)] 1 "All"
                     {:req (req (same-card? current-ice (:host card)))})]})))

(defcard "Brahman"
  (auto-icebreaker {:abilities [(break-sub 1 2 "All")
                                (strength-pump 2 1)]
                    :events [{:event :end-of-encounter
                              :req (req (any-subs-broken-by-card? (:ice context) card))
                              :player :runner ; Needed for when the run is ended by the Corp
                              :prompt "Choose a non-virus program to add to the top of the stack"
                              :choices {:card #(and (installed? %)
                                                    (program? %)
                                                    (not (facedown? %))
                                                    (not (has-subtype? % "Virus")))}
                              :msg (msg "add " (:title target) " to the top of the stack")
                              :effect (effect (move (get-card state target) :deck {:front true}))}]}))

(defcard "Breach"
  (central-only (break-sub 2 3 "Barrier")
                (strength-pump 2 4)))

(defcard "Bug"
  {:req (req (some #{:hq} (:successful-run runner-reg)))
   :events [{:event :corp-draw
             :optional
             {:prompt "Pay credits to reveal drawn card?"
              :req (req (< 1 (total-available-credits state :runner eid card)))
              :yes-ability
              {:prompt "How many cards do you want to reveal for 2 [Credits] each?"
               :waiting-prompt true
               :choices {:number (req (min (:count context)
                                           (quot (total-available-credits state :runner eid card) 2)))}
               :async true
               :effect (req (let [cards (->> corp-currently-drawing
                                             (shuffle)
                                             (keep #(find-cid (:cid %) (:set-aside corp)))
                                             (take target))]
                              (wait-for
                                (pay state side (make-eid state eid) card [(->c :credit (* 2 target))])
                                (let [payment-str (:msg async-result)]
                                  (wait-for
                                    (reveal state side (make-eid state eid) cards)
                                    (system-msg state side (str payment-str
                                                                " to use " (:title card)
                                                                " to force the Corp to reveal they drew "
                                                                (enumerate-str (map :title cards))))
                                    (effect-completed state side eid))))))}}}]})

(defcard "Bukhgalter"
  (auto-icebreaker {:abilities [(break-sub 1 1 "Sentry")
                                (strength-pump 1 1)]
                    :events [{:event :subroutines-broken
                              :req (req (and (all-subs-broken-by-card? (:ice context) card)
                                             (first-event? state side :subroutines-broken #(all-subs-broken-by-card? (:ice (first %)) card))))
                              :msg "gain 2 [Credits]"
                              :async true
                              :effect (effect (gain-credits :runner eid 2))}]}))

(defcard "Buzzsaw"
  (auto-icebreaker {:abilities [(break-sub 1 2 "Code Gate")
                                (strength-pump 3 1)]}))

(defcard "Cache"
  {:abilities [{:cost [(->c :virus 1)]
                :async true
                :effect (effect (gain-credits eid 1))
                :keep-menu-open :while-virus-tokens-left
                :msg "gain 1 [Credits]"}]
   :data {:counter {:virus 3}}})

(defcard "Carmen"
   (auto-icebreaker {:install-cost-bonus (req (if (:successful-run runner-reg) -2 0))
                     :abilities [(break-sub 1 1 "Sentry")
                                 (strength-pump 2 3)]}))

(defcard "Cerberus \"Cuj.0\" H3"
  (power-counter-break "Sentry"))

(defcard "Cerberus \"Lady\" H1"
  (power-counter-break "Barrier"))

(defcard "Cerberus \"Rex\" H2"
  (power-counter-break "Code Gate"))

(defcard "Cezve"
  {:recurring 2
   :interactions {:pay-credits {:req (req (and (:run @state)
                                               (is-central? (:server run))))
                                :type :recurring}}})

(defcard "Chakana"
  {:static-abilities [{:type :advancement-requirement
                       :req (req (<= 3 (get-virus-counters state card)))
                       :value 1}]
   :events [{:event :successful-run
             :silent (req true)
             :req (req (= :rd (target-server context)))
             :async true
             :effect (effect (add-counter eid card :virus 1 nil))}]})

(defcard "Chameleon"
  (auto-icebreaker {:on-install {:prompt "Choose one"
                                 :choices ["Barrier" "Code Gate" "Sentry"]
                                 :msg (msg "choose " target)
                                 :effect (effect (update! (assoc card :subtype-target target)))}
                    :events [{:event :runner-turn-ends
                              :msg "add itself to Grip"
                              :interactive (req true)
                              :effect (effect (move card :hand))}]
                    :abilities [(break-sub 1 1 "All" {:req (req (if-let [subtype (:subtype-target card)]
                                                                  (has-subtype? current-ice subtype)
                                                                  true))})]}))

(defcard "Chisel"
  (trojan
    {:implementation "[Erratum] Program: Virus - Trojan"
     :static-abilities [{:type :ice-strength
                         :req (req (same-card? target (:host card)))
                         :value (req (- (get-virus-counters state card)))}]
     :events [{:event :encounter-ice
               :req (req (same-card? (:ice context) (:host card)))
               :async true
               :effect (req (if (pos? (ice-strength state side (:ice context)))
                              (do (system-msg state side (str "uses " (:title card) " to place 1 virus counter on itself"))
                                  (add-counter state side eid card :virus 1 nil))
                              (do (system-msg state side (str "uses " (:title card) " to trash " (card-str state (:ice context))))
                                  (trash state side eid (:ice context) {:cause-card card}))))}]}))

(defcard "Cat's Cradle"
  (auto-icebreaker
    {:static-abilities [{:type :rez-cost
                         :req (req (and (ice? target) (has-subtype? target "Code Gate")))
                         :value 1}]
     :abilities [(break-sub 1 1 "Code Gate")
                 (strength-pump 1 1)]}))

(defcard "Cleaver"
  (auto-icebreaker {:abilities [(break-sub 1 2 "Barrier")
                                (strength-pump 2 1)]}))

(defcard "Cloak"
  {:recurring 1
   :interactions {:pay-credits {:req (req (and (= :ability (:source-type eid))
                                               (has-subtype? target "Icebreaker")))
                                :type :recurring}}})

(defcard "Clot"
  {:on-install
   {:effect (req (let [agendas (->> (turn-events state :corp :corp-install)
                                    (map #(:card (first %)))
                                    (filter agenda?))]
                   (swap! state assoc-in [:corp :register :cannot-score] agendas)))}
   :events [{:event :purge
             :async true
             :msg "trash itself"
             :effect (req (swap! state update-in [:corp :register] dissoc :cannot-score)
                          (trash state :runner eid card {:cause :purge
                                                         :cause-card card}))}
            {:event :corp-install
             :req (req (agenda? (:card context)))
             :effect (req (swap! state update-in [:corp :register :cannot-score] #(cons (:card context) %)))}]
   :leave-play (req (swap! state update-in [:corp :register] dissoc :cannot-score))})

(defcard "Coalescence"
  {:abilities [{:cost [(->c :power 1)]
                :req (req (= (:active-player @state) :runner))
                :async true
                :keep-menu-open :while-power-tokens-left
                :effect (effect (gain-credits eid 2))
                :msg "gain 2 [Credits]"}]
   :data {:counter {:power 2}}})

(defcard "Collective Consciousness"
  {:events [{:event :rez
             :req (req (ice? (:card target)))
             :msg "draw 1 card"
             :async true
             :effect (effect (draw :runner eid 1))}]})

(defcard "Conduit"
  {:events [{:event :run-ends
             :optional
             {:req (req (and (:successful context)
                             (= :rd (target-server context))))
              :player :runner
              :waiting-prompt true
              :autoresolve (get-autoresolve :auto-place-counter)
              :prompt (msg "Place 1 virus counter on " (:title card) "?")
              :yes-ability {:msg "place 1 virus counter on itself"
                            :async true
                            :effect (effect (add-counter eid card :virus 1 nil))}
              :no-ability {:effect (effect (system-msg (str "declines to use " (:title card) " to place 1 virus counter on itself")))}}}
            {:event :successful-run
             :req (req (and (= :rd (target-server context))
                            this-card-run))
             :effect (effect (register-events
                              card [(breach-access-bonus :rd (max 0 (get-virus-counters state card)) {:duration :end-of-run})]))}]
   :abilities [{:action true
                :cost [(->c :click 1)]
                :msg "make a run on R&D"
                :makes-run true
                :async true
                :effect (req (make-run state side eid :rd card))}
               (set-autoresolve :auto-place-counter "Conduit placing virus counters on itself")]})

(defcard "Consume"
  {:special {:auto-place-counter :always}
   :events [{:event :runner-trash
             :once-per-instance true
             :async true
             :req (req (some #(corp? (:card %)) targets))
             :effect (req (let [amt-trashed (count (filter #(corp? (:card %)) targets))
                                sing-ab {:optional {:prompt (msg "Place 1 virus counter on " (:title card) "?")
                                                    :autoresolve (get-autoresolve :auto-place-counter)
                                                    :yes-ability {:effect (effect (add-counter :runner eid card :virus 1 nil))
                                                                  :async true
                                                                  :msg "place 1 virus counter on itself"}}}
                                mult-ab {:prompt (msg "Place virus counters on " (:title card) "?")
                                         :choices {:number (req amt-trashed)
                                                   :default (req amt-trashed)}
                                         :msg (msg "place " (quantify target "virus counter") " on itself")
                                         :async true
                                         :effect (effect (add-counter :runner eid card :virus target nil))}
                                ab (if (= 1 amt-trashed) sing-ab mult-ab)]
                            (continue-ability state side ab card targets)))}]
   :abilities [{:action true
                :req (req (pos? (get-virus-counters state card)))
                :cost [(->c :click 1)]
                :label "Gain 2 [Credits] for each hosted virus counter, then remove all virus counters"
                :async true
                :effect (req (wait-for (gain-credits state side (* 2 (get-virus-counters state card)))
                                       (update! state side (assoc-in card [:counter :virus] 0))
                                       (doseq [h (filter #(= "Hivemind" (:title %)) (all-active-installed state :runner))]
                                         (update! state side (assoc-in h [:counter :virus] 0)))
                                       (effect-completed state side eid)))
                :msg (msg (let [local-virus (get-counters card :virus)
                                global-virus (get-virus-counters state card)
                                hivemind-virus (- global-virus local-virus)]
                            (str "gain " (* 2 global-virus) " [Credits], removing " (quantify local-virus "virus counter") " from itself"
                                 (when (pos? hivemind-virus)
                                   (str " (and " hivemind-virus " from Hivemind)")))))}
               (set-autoresolve :auto-place-counter "Consume placing virus counters on itself")]})

(defcard "Copycat"
  {:abilities [{:async true
                :req (req (and run
                               (:rezzed current-ice)))
                :prompt (msg "Choose a rezzed copy of " (:title current-ice))
                :choices {:req (req (and (rezzed? target)
                                         (ice? target)
                                         (= (:title target) (:title current-ice))))}
                :msg "redirect the run"
                :effect (req (let [dest (second (get-zone target))
                                   tgtndx (card-index state target)]
                               (swap! state
                                      update :run
                                      assoc :position tgtndx :server [dest])
                               (set-current-ice state)
                               (trash state side eid card {:unpreventable true
                                                           :cause-card card})))}]})

(defcard "Cordyceps"
  {:data {:counter {:virus 2}}
   :events [{:event :successful-run
             :interactive (req true)
             :optional
             {:req (req (and (is-central? (target-server context))
                             (can-pay? state side eid card nil [(->c :virus 1)])
                             (not-empty run-ices)
                             (<= 2 (count (filter ice? (all-installed state :corp))))))
              :once :per-turn
              :prompt "Swap 2 pieces of ice?"
              :yes-ability
              {:prompt "Choose a piece of ice protecting this server"
               :choices {:req (req (and (installed? target)
                                        (ice? target)
                                        (= (target-server (:run @state)) (second (get-zone target)))))}
               :async true
               :effect (effect
                         (continue-ability
                           (let [first-ice target]
                             {:prompt "Choose a piece of ice to swap with"
                              :choices {:req (req (and (installed? target)
                                                       (ice? target)
                                                       (not= first-ice target)))}
                              :msg (msg "swap the positions of " (card-str state first-ice)
                                        " and " (card-str state target))
                              :async true
                              :effect (req (wait-for (pay state side (make-eid state eid) card [(->c :virus 1)])
                                                     (system-msg state side (:msg async-result))
                                                     (swap-ice state side first-ice target)
                                                     (effect-completed state side eid)))})
                           card nil))}}}]})

(defcard "Corroder"
  (auto-icebreaker {:abilities [(break-sub 1 1 "Barrier")
                                (strength-pump 1 1)]}))

(defcard "Cradle"
  (auto-icebreaker {:abilities [(break-sub 2 0 "Code Gate")]
                    :static-abilities [(breaker-strength-bonus (req (- (count (:hand runner)))))]}))

(defcard "Creeper"
  (cloud-icebreaker
    (auto-icebreaker {:abilities [(break-sub 2 1 "Sentry")
                                  (strength-pump 1 1)]})))

(defcard "Crescentus"
  {:abilities [{:req (req (and (get-current-encounter state)
                               (rezzed? current-ice)
                               (all-subs-broken? current-ice)))
                :label "derez an ice"
                :cost [(->c :trash-can)]
                :effect (effect (derez current-ice {:source-card card}))}]})

(defcard "Crowbar"
  (break-and-enter "Code Gate"))

(defcard "Crypsis"
  (auto-icebreaker {:abilities [(break-sub 1 1 "All")
                                (strength-pump 1 1)
                                {:action true
                                 :cost [(->c :click 1)]
                                 :keep-menu-open :while-clicks-left
                                 :msg "place 1 virus counter on itself"
                                 :async true
                                 :effect (effect (add-counter eid card :virus 1 nil))}]
                    :events [{:event :end-of-encounter
                              :req (req (any-subs-broken-by-card? (:ice context) card))
                              :msg (msg (if (can-pay? state side eid card nil [(->c :virus 1)])
                                          "remove 1 hosted virus counter"
                                          "trash itself"))
                              :async true
                              :effect (req (wait-for (pay state :runner (make-eid state eid) card [(->c :virus 1)])
                                                     (if-let [payment-str (:msg async-result)]
                                                       (do (system-msg state :runner payment-str)
                                                           (effect-completed state side eid))
                                                       (trash state side eid card {:cause-card card}))))}]}))

(defcard "Cupellation"
  {:events [;; Note - we don't actually have access events for inactive cards in archives
            ;; because of this, we need to perform this evil hack - nbkelly, jan '24
            {:event :end-breach-server
             :interactive (req true)
             :req (req (and (= (:from-server target) :archives)
                            (seq (filter #(and (:seen %) (not (agenda? %))) (:discard corp)))
                            (empty? (filter corp? (:hosted card)))))
             :prompt "1 [Credits]: Host a card from archives?"
             :choices (req (cancellable (filter #(and (:seen %) (not (agenda? %)))
                                                (:discard corp))
                                        :sorted))
             :cost [(->c :credit 1)]
             :msg (msg "host " (:title target) " on itself")
             :effect (req (host state side card (assoc target :seen true :installed false)))}
            {:event :breach-server
             :async true
             :optional {:req (req (and (= :hq target)
                                       (seq (filter corp? (:hosted card)))))
                        :prompt "1 [Credits]: Trash this program to access 2 additional cards from HQ?"
                        :yes-ability {:async true
                                      :effect (effect (access-bonus :hq 2)
                                                      (effect-completed eid))
                                      :cost [(->c :credit 1) (->c :trash-can)]
                                      :msg "access 2 additional cards from HQ"}}}]
   :interactions {:access-ability {:label "Host card"
                                   :trash? false
                                   :req (req (and (empty? (filter corp? (:hosted card)))
                                                  (not (agenda? target))))
                                   :cost [(->c :credit 1)]
                                   :msg (msg "host " (:title target) " on itself")
                                   :effect (req
                                             (host state side card (assoc target :seen true :installed false))
                                             (swap! state dissoc :access))}}})

(defcard "Curupira"
  (auto-icebreaker {:abilities [(break-sub 1 1 "Barrier")
                                (strength-pump 1 1)]
                    :interactive (req true)
                    :events [{:event :encounter-ice
                              :optional {:prompt (msg "Spend 3 power counters to bypass " (card-str state current-ice) "?")
                                         :waiting-prompt true
                                         :req (req (and
                                                     (has-subtype? (:ice context) "Barrier")
                                                     (<= 3 (get-counters (get-card state card) :power))))
                                         :yes-ability {:cost [(->c :power 3)]
                                                       :msg (msg "bypass " (card-str state current-ice))
                                                       :effect (req (bypass-ice state))}}}

                             {:event :subroutines-broken
                              :req (req (all-subs-broken-by-card? (:ice context) card))
                              :msg "place 1 power counter on itself"
                              :async true
                              :effect (effect (add-counter eid card :power 1 nil))}]}))

(defcard "Customized Secretary"
  (letfn [(custsec-host [cards]
            (if (empty? (filter program? cards))
              {:msg "shuffle the stack"
               :effect (effect (shuffle! :deck))}
              {:prompt "Choose a program to host"
               :choices (concat (filterv program? cards) ["Done"])
               :async true
               :effect (req (if (= target "Done")
                              (do (shuffle! state side :deck)
                                  (system-msg state side "shuffles the stack")
                                  (effect-completed state side eid))
                              (do (host state side (get-card state card) target)
                                  (system-msg state side (str "hosts " (:title target) " on Customized Secretary"))
                                  (continue-ability state side (custsec-host (remove-once #(= % target) cards))
                                                    card nil))))}))]
    {:on-install {:async true
                  :interactive (req (some #(card-flag? % :runner-install-draw true) (all-active state :runner)))
                  :msg (msg "reveal " (enumerate-str (map :title (take 5 (:deck runner)))) " from the top of the stack")
                  :waiting-prompt true
                  :effect (req (let [from (take 5 (:deck runner))]
                                 (wait-for (reveal state side from)
                                           (continue-ability state side (custsec-host from) card nil))))}
     :abilities [{:action true
                  :cost [(->c :click 1)]
                  :keep-menu-open :while-clicks-left
                  :label "Install a hosted program"
                  :prompt "Choose a program to install"
                  :choices (req (cancellable (filter #(can-pay? state side (assoc eid :source card :source-type :runner-install)
                                                                % nil [(->c :credit (install-cost state side %))])
                                                     (:hosted card))))
                  :async true
                  :effect (req
                            (runner-install state side (assoc eid :source card :source-type :runner-install) target {:msg-keys {:install-source card
                                                                                                                                :include-cost-from-eid eid}}))}]}))

(defcard "Cyber-Cypher"
  (auto-icebreaker
    {:on-install {:prompt "Choose a server"
                  :msg (msg "target " target)
                  :choices (req servers)
                  :effect (effect (update! (assoc card :card-target target)))}
     :leave-play (effect (update! (dissoc card :card-target)))
     :abilities [(break-sub 1 1 "Code Gate" {:req (req (if (:card-target card)
                                                         (#{(last (server->zone state (:card-target card)))} (target-server run))
                                                         true))})
                 (strength-pump 1 1 :end-of-encounter {:req (req (if (:card-target card)
                                                                   (#{(last (server->zone state (:card-target card)))} (target-server run))
                                                                   true))})]}))

(defcard "D4v1d"
  (auto-icebreaker
    (let [david-req (req (<= 5 (get-strength current-ice)))]
      {:data {:counter {:power 3}}
       :abilities [(break-sub [(->c :power 1)] 1 "All" {:req david-req})]})))

(defcard "Dagger"
  (auto-icebreaker
    {:abilities
     [(break-sub 1 1 "Sentry")
      (strength-pump (->c :credit 1 {:stealth 1}) 5 :end-of-encounter)]}))

(defcard "Dai V"
  (auto-icebreaker {:abilities [(break-sub [(->c :credit 2 {:stealth :all-stealth})] 0
                                           "All" {:all true})
                                (strength-pump 1 1)]}))

(defcard "Darwin"
  (auto-icebreaker {:flags {:runner-phase-12 (req true)}
                    :x-fn (req (get-virus-counters state card))
                    :abilities [(break-sub 2 1)
                                {:label "Place 1 virus counter (start of turn)"
                                 :once :per-turn
                                 :cost [(->c :credit 1)]
                                 :msg "place 1 virus counter on itself"
                                 :req (req (:runner-phase-12 @state))
                                 :async true
                                 :effect (effect (add-counter eid card :virus 1 nil))}]
                    :static-abilities [(breaker-strength-bonus (get-x-fn))]}))

(defcard "Datasucker"
  {:events [{:event :successful-run
             :silent (req true)
             :req (req (is-central? (target-server context)))
             :async true
             :effect (effect (add-counter eid card :virus 1 nil))}]
   :abilities [{:cost [(->c :virus 1)]
                :label "Give -1 strength to current piece of ice"
                :req (req (and (rezzed? current-ice)
                               (get-current-encounter state)))
                :keep-menu-open :while-virus-tokens-left
                :msg (msg "give -1 strength to " (:title current-ice))
                :effect (effect (pump-ice current-ice -1))}]})

(defcard "DaVinci"
  {:events [{:event :successful-run
             :silent (req true)
             :async true
             :effect (effect (add-counter eid card :power 1 nil))}]
   :abilities [{:req (req (some #(and (or (hardware? %)
                                          (program? %)
                                          (resource? %))
                                      (runner-can-install? state side % nil)
                                      (<= (install-cost state side %) (get-counters card :power)))
                                (:hand runner)))
                :label "install a card from the grip"
                :cost [(->c :trash-can)]
                :async true
                :effect (effect
                          (continue-ability
                            {:waiting-prompt true
                             :prompt "Choose a card to install"
                             :choices {:req (req (and (in-hand? target)
                                                      (or (hardware? target)
                                                          (program? target)
                                                          (resource? target))
                                                      (<= (install-cost state side target)
                                                          (get-counters (cost-target eid :trash-can) :power))))}
                             :async true
                             :effect (effect
                                       (runner-install (assoc eid :source card :source-type :runner-install)
                                                       target {:ignore-install-cost true
                                                               :msg-keys {:install-source card
                                                                          :include-cost-from-eid eid
                                                                          :display-origin true}}))}
                            card nil))}]})

(defcard "Deep Thought"
  {:events [{:event :successful-run
             :silent (req true)
             :async true
             :effect (effect (add-counter eid card :virus 1 nil))
             :req (req (= :rd (target-server context)))}
            {:event :runner-turn-begins
             :req (req (>= (get-virus-counters state card) 3))
             :msg "look at the top card of R&D"
             :async true
             :effect (effect (continue-ability
                               {:prompt (req (->> corp :deck first :title (str "The top card of R&D is ")))
                                :choices ["OK"]}
                               card nil))}]})

(defcard "Demara"
  (trash-to-bypass (break-sub 2 2 "Barrier")
                   (strength-pump 2 3)))

(defcard "Deus X"
  {:prevention [{:prevents :damage
                 :type :ability
                 :ability (assoc (prevent-up-to-n-damage :all :damage #{:net})
                                 :cost [(->c :trash-can)])}]
   :abilities [(break-sub [(->c :trash-can)] 0 "AP")]})

(defcard "Dhegdheer"
  {:implementation "Discount not considered by any engine functions when checking if a program is playable"
   :static-abilities [{:type :can-host
                       :req (req (program? target))
                       :no-mu true
                       :cost-bonus -1
                       :max-cards 1}]})

(defcard "Disrupter"
  {:events
   [{:event :initialize-trace
     :trash-icon true
     :optional
     {:player :runner
      :waiting-prompt true
      :prompt "Trash Disrupter to reduce the base trace strength to 0?"
      :yes-ability
      {:cost [(->c :trash-can)]
       :effect (req (force-base state 0))}}}]})

(defcard "Diwan"
  {:on-install {:prompt "Choose a server"
                :choices (req servers)
                :effect (effect (update! (assoc card :card-target target)))}
   :static-abilities [{:type :install-cost
                       :req (req (let [serv (:server (second targets))]
                                   (= serv (:card-target card))))
                       :value 1}]
   :events [{:event :purge
             :async true
             :msg "trash itself"
             :effect (req (trash state :runner eid card {:cause :purge
                                                         :cause-card card}))}]})

(defcard "Djinn"
  {:static-abilities [{:type :can-host
                       :req (req (and (<= (expected-mu state target) 3)
                                      (not (has-subtype? target "Icebreaker"))
                                      (program? target)))
                       :no-mu true
                       :max-mu 3}]
   :abilities [{:action true
                :label "Search the stack for a virus program and add it to the grip"
                :prompt "Choose a Virus"
                :msg (msg "add " (:title target) " from the stack to the grip")
                :choices (req (cancellable (filter #(and (program? %)
                                                         (has-subtype? % "Virus"))
                                                   (:deck runner)) :sorted))
                :cost [(->c :click 1) (->c :credit 1)]
                :keep-menu-open :while-clicks-left
                :effect (effect (trigger-event :searched-stack)
                                (shuffle! :deck)
                                (move target :hand))}]})

(defcard "Eater"
  (auto-icebreaker {:abilities [(break-sub 1 1 "All" {:additional-ability {:msg "access not more than 0 cards for the remainder of this run"
                                                                           :effect (req (max-access state 0))}
                                                      :label "break 1 subroutine and access 0 cards"})
                                (strength-pump 1 1)]}))

(defcard "Echelon"
  (auto-icebreaker {:static-abilities [(breaker-strength-bonus (req (count (filter #(and (program? %)
                                                                                         (has-subtype? % "Icebreaker"))
                                                                                   (all-active-installed state :runner)))))]
                    :abilities [(break-sub 1 1 "Sentry")
                                (strength-pump 3 2)]}))

(defcard "Egret"
  (trojan
    {:rezzed true}
    {:implementation "[Erratum] Program: Trojan"
     :on-install {:msg (msg "make " (card-str state (:host card))
                            " gain Barrier, Code Gate and Sentry subtypes")}
     :static-abilities [{:type :gain-subtype
                         :req (req (same-card? target (:host card)))
                         :value ["Barrier" "Code Gate" "Sentry"]}]}))

(defcard "Endless Hunger"
  {:implementation "ETR restriction not implemented"
   :abilities [(break-sub [(->c :trash-installed 1)] 1 "All" {:label "break 1 \"[Subroutine] End the run.\" subroutine"})]})

(defcard "Engolo"
  (give-ice-subtype 2 "Code Gate"
                    [(break-sub 1 1 "Code Gate")
                     (strength-pump 2 4)]))

(defcard "Equivocation"
  (let [force-draw (fn [title]
                     {:optional
                      {:prompt (str "Force the Corp to draw " title "?")
                       :yes-ability
                       {:async true
                        :effect (req (system-msg state :corp (str "is forced to draw " title))
                                     (draw state :corp eid 1))}}})
        rvl {:optional
             {:prompt "Reveal the top card of R&D?"
              :yes-ability
              {:async true
               :effect (req (let [topcard (-> corp :deck first :title)]
                              (wait-for
                                (reveal state side topcard)
                                (system-msg state :runner (str "reveals " topcard
                                                               " from the top of R&D"))
                                (continue-ability state side (force-draw topcard) card nil))))}}}]
    {:events [{:event :successful-run
               :req (req (= :rd (target-server context)))
               :async true
               :interactive (req true)
               :waiting-prompt true
               :effect (effect (continue-ability rvl card nil))}]}))

(defcard "Euler"
  (auto-icebreaker {:abilities [(break-sub 0 1 "Code Gate" {:req (req (= :this-turn (installed? card)))})
                                (break-sub 2 2 "Code Gate")
                                (strength-pump 1 1)]}))

(defcard "eXer"
  {:events [(breach-access-bonus :rd 1)
            {:event :purge
             :async true
             :msg "trash itself"
             :effect (req (trash state :runner eid card {:cause :purge
                                                         :cause-card card}))}]})

(defcard "Expert Schedule Analyzer"
  (let [ability (successful-run-replace-breach
                 {:target-server :hq
                  :duration :end-of-run
                  :ability
                  {:msg (msg "reveal " (enumerate-str (map :title (:hand corp))) " from HQ")
                   :async true
                   :effect (effect (reveal eid (:hand corp)))}})]
    {:abilities [{:action true
                  :cost [(->c :click 1)]
                  :msg "make a run on HQ"
                  :makes-run true
                  :async true
                  :effect (effect (register-events card [ability])
                                  (make-run eid :hq card))}]}))

(defcard "Faerie"
  (auto-icebreaker {:abilities [(break-sub 0 1 "Sentry")
                                (strength-pump 1 1)]
                    :events [{:event :end-of-encounter
                              :async true
                              :req (req (any-subs-broken-by-card? (:ice context) card))
                              :msg (msg "trash " (:title card))
                              :effect (effect (trash eid card {:cause :runner-ability
                                                               :cause-card card}))}]}))

(defcard "False Echo"
  {:events [{:event :pass-ice
             :optional
             {:req (req (not (rezzed? (:ice context))))
              :prompt (msg "Trash " (:title card) " to make the Corp rez the passed piece of ice or add it to HQ?")
              :yes-ability
              {:async true
               :msg "force the Corp to either rez the passed piece of ice or add it to HQ"
               :effect
               (req (wait-for
                      (trash state side card nil)
                      (continue-ability
                        state side
                        (let [ice (:ice context)]
                          {:async true
                           :prompt "Choose one"
                           :waiting-prompt true
                           :player :corp
                           :choices (req [(when (can-pay? state :runner eid card nil [(->c :credit (rez-cost state side ice))])
                                            (str "Rez " (get-title ice)))
                                          (str "Add " (get-title ice) " to HQ")])
                           :effect (req (if (= target (str "Rez " (get-title ice)))
                                          (rez state side eid ice)
                                          (do (system-msg state :corp "adds the passed piece of ice to HQ")
                                              (move state :corp ice :hand)
                                              (effect-completed state side eid))))})
                        card target)))}}}]})

(defcard "Faust"
  {:abilities [(break-sub [(->c :trash-from-hand 1)] 1)
               (strength-pump [(->c :trash-from-hand 1)] 2)]})

(defcard "Fawkes"
  {:abilities [(break-sub 1 1 "Sentry")
               {:label "+X strength for the remainder of the run (using at least 1 stealth [Credits])"
                :cost [(->c :x-credits 0 {:stealth 1})]
                :prompt "How many credits do you want to spend?"
                :effect (effect (pump card (cost-value eid :x-credits) :end-of-run))
                :msg (msg "increase strength by " (cost-value eid :x-credits)
                          " for the remainder of the run")}]})

(defcard "Femme Fatale"
  (auto-icebreaker
    {:on-install
     {:prompt "Choose a piece of ice to target for bypassing"
      :choices {:card ice?}
      :effect (req (let [ice target]
                     (add-icon state side card ice "FF" (faction-label card))
                     (system-msg state side
                                 (str "selects " (card-str state ice)
                                      " for " (:title card) "'s bypass ability"))
                     (register-events
                       state side card
                       [{:event :encounter-ice
                         :interactive (req true)
                         :optional
                         {:req (req (and (same-card? ice (:ice context))
                                         (can-pay? state :runner eid (:ice context) nil [(->c :credit (count (:subroutines (get-card state ice))))])))
                          :prompt (msg "Pay " (count (:subroutines (get-card state ice)))
                                       " [Credits] to bypass " (:title ice) "?")
                          :yes-ability {:async true
                                        :effect (req (wait-for
                                                       (pay state side (make-eid state eid) card [(->c :credit (count (:subroutines (get-card state ice))))])
                                                       (let [payment-str (:msg async-result)
                                                             msg-ab {:msg (str "bypass " (:title (:ice context)))}]
                                                         (print-msg state side msg-ab card nil payment-str))
                                                       (bypass-ice state)
                                                       (effect-completed state side eid)))}}}])))}
     :leave-play (effect (remove-icon card))
     :abilities [(break-sub 1 1 "Sentry")
                 (strength-pump 2 1)]}))

(defcard "Fermenter"
  {:data {:counter {:virus 1}}
   :events [{:event :runner-turn-begins
             :async true
             :effect (effect (add-counter eid card :virus 1 nil))}]
   :abilities [{:action true
                :req (req (pos? (get-virus-counters state card)))
                :cost [(->c :click 1) (->c :trash-can)]
                :label "Gain 2 [Credits] for each hosted virus counter"
                :msg (msg (str "gain " (* 2 (get-virus-counters state card)) " [Credits]"))
                :async true
                :effect (effect (gain-credits eid (* 2 (get-virus-counters state card))))}]})

(defcard "Flashbang"
  (auto-icebreaker {:abilities [{:label "Derez a Sentry being encountered"
                                 :cost [(->c :credit 6)]
                                 :req (req (and (get-current-encounter state)
                                                (has-subtype? current-ice "Sentry")))
                                 :effect (effect (derez current-ice {:source-card card}))}
                                (strength-pump 1 1)]}))

(defcard "Flux Capacitor"
  (trojan
    {:events [{:event :subroutines-broken
               :once :per-encounter
               :async true
               :req (req (and this-server (same-card? current-ice (:host card))))
               :effect (effect (continue-ability (charge-ability state side) card nil))}]}))

(defcard "Force of Nature"
  (auto-icebreaker {:abilities [(break-sub 2 2 "Code Gate")
                                (strength-pump 1 1)]}))

(defcard "Garrote"
  (auto-icebreaker {:abilities [(break-sub 1 1 "Sentry")
                                (strength-pump 1 1)]}))

(defcard "Gauss"
  (auto-icebreaker {:static-abilities [(breaker-strength-bonus (req (= :this-turn (installed? card))) 3)]
                    :abilities [(break-sub 1 1 "Barrier")
                                (strength-pump 2 2)]}))

(defcard "Gingerbread"
  (auto-icebreaker {:abilities [(break-sub 1 1 "Tracer")
                                (strength-pump 2 3)]}))

(defcard "God of War"
  (auto-icebreaker
    (let [abi {:label "Take 1 tag to place 2 virus counters (start of turn)"
               :once :per-turn
               :async true
<<<<<<< HEAD
               :effect (req (wait-for (gain-tags state :runner 1 {:unpreventable true})
                                      (add-counter state side card :virus 2)
                                      (system-msg state side
                                                  (str "takes 1 tag to place 2 virus counters on God of War"))
                                      (effect-completed state side eid)))}]
=======
               :effect (req (wait-for (gain-tags state :runner 1)
                                      (if (not (get-in @state [:tag :tag-prevent]))
                                        (do (system-msg state side
                                                        (str "takes 1 tag to place 2 virus counters on God of War"))
                                            (add-counter state side eid card :virus 2 nil))
                                        (effect-completed state side eid))))}]
>>>>>>> 749a3c20
      {:flags {:runner-phase-12 (req true)}
       :events [(choose-one-helper
                  {:event :runner-turn-begins
                   :interactive (req true)
                   :prompt "Take 1 tag: Place 2 virus counters on God of War"
                   :req (req (not-used-once? state {:once :per-turn} card))}
                  [{:option "Yes"
                    :ability abi}
                   {:option "No"}])]
       :abilities [(break-sub [(->c :virus 1)] 1)
                   (strength-pump 2 1)
                   abi]})))

(defcard "Golden"
  (return-and-derez (break-sub 2 2 "Sentry")
                    (strength-pump 2 4)))

(defcard "Gordian Blade"
  (auto-icebreaker {:abilities [(break-sub 1 1 "Code Gate")
                                (strength-pump 1 1 :end-of-run)]}))

(defcard "Gorman Drip v1"
  {:events [{:event :corp-credit-gain
             :req (req (= :corp-click-credit (:action context)))
             :async true
             :effect (effect (add-counter :runner eid card :virus 1 nil))}
            {:event :corp-click-draw
             :async true
             :effect (effect (add-counter :runner eid card :virus 1 nil))}]
   :abilities [{:action true
                :cost [(->c :click 1) (->c :trash-can)]
                :label "Gain credits"
                :async true
                :effect (effect (gain-credits eid (get-virus-counters state card)))
                :msg (msg "gain " (get-virus-counters state card) " [Credits]")}]})

(defcard "Grappling Hook"
  (let [break-subs (fn [state ice subroutines]
                     (doseq [sub subroutines]
                       (break-subroutine! state (get-card state ice) sub)))]
    {:abilities [{:label "break all but 1 subroutine"
                  :req (req (and (active-encounter? state)
                                 (< 1 (count (remove :broken (:subroutines current-ice))))))
                  :break 1 ;technically not correct, but will only be used by the engine to check for breaking abilities
                  :breaks "All"
                  :break-cost [(->c :trash-can)]
                  :cost [(->c :trash-can)]
                  :prompt "Choose the subroutine to NOT break"
                  :choices (req (unbroken-subroutines-choice current-ice))
                  :msg (msg (let [subroutines (:subroutines current-ice)
                                  target (->> subroutines
                                              (filter #(and (not (:broken %))
                                                            (= target (make-label (:sub-effect %)))))
                                              first)
                                  broken-subs (->> (:subroutines current-ice)
                                                   (remove #(= (:index %) (:index target))))]
                              (break-subroutines-msg current-ice broken-subs card)))
                  :async true
                  :effect (req (let [selected (:idx (first targets))
                                     subs-to-break (remove #(= (:index %) selected) (:subroutines current-ice))]
                                 (break-subs state current-ice subs-to-break)
                                 (let [ice (get-card state current-ice)
                                       on-break-subs (when ice (:on-break-subs (card-def ice)))
                                       event-args (when on-break-subs {:card-abilities (ability-as-handler ice on-break-subs)})]
                                   (wait-for (trigger-event-simult state side :subroutines-broken event-args (break-subs-event-context state ice subs-to-break card))
                                             (effect-completed state side eid)))))}]}))

(defcard "Gravedigger"
  (let [e {:req (req (and (installed? (:card target))
                          (corp? (:card target))))
           :msg (msg "place 1 virus counter on " (:title card))
           :async true
           :effect (effect (add-counter :runner eid card :virus 1 nil))}]
    {:events [(assoc e :event :runner-trash)
              (assoc e :event :corp-trash)]
     :abilities [{:action true
                  :async true
                  :cost [(->c :click 1) (->c :virus 1)]
                  :keep-menu-open :while-virus-tokens-left
                  :msg "force the Corp to trash the top card of R&D"
                  :effect (effect (mill :corp eid :corp 1))}]}))

(defcard "GS Sherman M3"
  (global-sec-breaker "Barrier"))

(defcard "GS Shrike M2"
  (global-sec-breaker "Sentry"))

(defcard "GS Striker M1"
  (global-sec-breaker "Code Gate"))

(defcard "Harbinger"
  {:on-trash
   {:req (req (not-any? #{:facedown :hand} (get-zone card)))
    :effect (req (if (zone-locked? state :runner :discard)
                   (let [locks (get-in @state [:runner :locked :discard])]
                     (doseq [lock locks]
                       (release-zone state side lock :runner :discard))
                     (flip-facedown state side card)
                     (doseq [lock locks]
                       (lock-zone state side lock :runner :discard)))
                   (flip-facedown state side card)))}})

(defcard "Heliamphora"
  {:events [{:event :breach-server
             :async true
             :interactive (req true)
             :req (req (and (= target :archives)
                            (not-empty (:discard corp))))
             :effect (req (swap! state update-in [:corp :discard] #(map (fn [c] (assoc c :seen true)) %))
                          (update! state side (assoc-in card [:special :host-available] true))
                          (continue-ability
                            state side
                            {:optional
                             {:prompt "Host a card on this program instead of accessing it?"
                              :yes-ability {:prompt "Choose a card in Archives"
                                            :choices (req (:discard corp))
                                            :msg (msg "host " (:title target) " on itself instead of accessing it")
                                            :effect (effect
                                                      (update! (assoc-in card [:special :host-available] false))
                                                      (host card target))}}}
                            card nil))}
            {:event :pre-access-card
             :req (req (and
                         (get-in card [:special :host-available])
                         (in-discard? target)
                         (or (agenda? target)
                             (not (:seen target))
                             (:poison target))))
             :async true
             ;; note that it's possible for cards to get added to archives mid-access (even by this card)
             ;; because of this, we can't just treat this like archives interface
             ;; and we need special rules to handle these cards (and we also might as well explicitly
             ;; handle archives poison, too)
             :effect (req (let [target-card target
                                is-facedown? (not (:seen target))
                                is-agenda? (agenda? target)
                                is-poison? (:poison target)]
                            (continue-ability
                              state side
                              (cond
                                is-facedown?
                                {:optional
                                 {:prompt "Host face-down card on this program instead of accessing it?"
                                  :yes-ability {:msg "host a facedown card on itself instead of accessing it"
                                                :effect (effect (update! (assoc-in card [:special :host-available] false))
                                                                (host card target-card))}}}
                                (or is-agenda? is-poison?)
                                {:optional
                                 {:prompt (msg "Host " (:title target-card) " on this program instead of accessing it?")
                                  :yes-ability {:msg (msg "host " (:title target-card) " on itself instead of accessing it")
                                                :effect (effect (update! (assoc-in card [:special :host-available] false))
                                                                (host card target-card))}}})
                              card nil)))}
            {:event :purge
             :msg "force the Corp to trash 2 cards from HQ at random, then trash itself"
             :async true
             :effect (req (wait-for
                            (trash-cards state :corp (make-eid state eid)
                                         (take 2 (shuffle (:hand corp))) {:cause-card card})
                            (trash state :runner eid card {:cause :purge :cause-card card})))}]})

(defcard "Hemorrhage"
  {:events [{:event :successful-run
             :silent (req true)
             :async true
             :effect (effect (add-counter eid card :virus 1 nil))}]
   :abilities [{:action true
                :cost [(->c :click 1) (->c :virus 2)]
                :keep-menu-open :while-2-virus-tokens-left
                :req (req (pos? (count (:hand corp))))
                :msg "force the Corp to trash 1 card from HQ"
                :async true
                :effect (req (continue-ability
                               state :corp
                               {:waiting-prompt true
                                :prompt "Choose a card to trash"
                                :choices (req (filter corp? (:hand corp)))
                                :async true
                                :effect (effect (trash eid target {:cause-card card
                                                                   :cause :forced-to-trash}))}
                               card nil))}]})

(defcard "Hivemind"
  {:data {:counter {:virus 1}}
   :abilities [{:req (req (pos? (get-counters card :virus)))
                :label "Move hosted virus counters"
                :prompt "Choose a Virus card to move hosted virus counters to"
                :choices {:card #(has-subtype? % "Virus")
                          :not-self true}
                :msg (msg "manually move a virus counter from itself to " (:title target))
                :async true
                :effect (req (wait-for (add-counter state :runner target :virus 1 {:suppress-checkpoint true})
                                       (add-counter state :runner eid card :virus -1 nil)))}]})

(defcard "Houdini"
  (auto-icebreaker
    {:abilities
     [(break-sub 1 1 "Code Gate")
      (strength-pump (->c :credit 2 {:stealth 1}) 4 :end-of-run)]}))

(defcard "Hush"
  (let [reset-card-to-printed-subs
        (fn [state side card]
          (let [card (get-card state card)
                subs (subroutines-init card (card-def card))
                new-card (assoc card :subroutines subs)]
            (update! state :corp new-card)
            (trigger-event state side :subroutines-changed (get-card state new-card))))
        subroutines-should-update {:silent (req true)
                                   :effect (req (trigger-event
                                                  state :corp
                                                  :subroutines-should-update))}]
    (trojan
      {:implementation "Experimentally implemented. If it doesn't work correctly, please file a bug report with the exact case and cards used, and we will investigate."
       :static-abilities [{:type :disable-card
                           :req (req (same-card? target (:host card)))
                           :value true}]
       :on-install {:effect (req (reset-card-to-printed-subs state side (:host card)))}
       ;; hoping and praying that it's impossible for this to cause a feedback loop
       :events [{:event :subroutines-changed
                 :req (req (and
                             (same-card? target (:host card))
                             (or (some :variable (:subroutines target))
                                 (some #(not (:printed %)) (:subroutines target)))))
                 :effect (req (reset-card-to-printed-subs state side target))}]
       :on-trash subroutines-should-update
       :move-zone (req (continue-ability state side subroutines-should-update card nil))
       :abilities [{:action true
                    :label "Host on a piece of ice"
                    :prompt "Choose a piece of ice"
                    :cost [(->c :click 1)]
                    :choices {:req (req (and (ice? target)
                                             (installed? target)
                                             (can-host? state target)))}
                    :msg (msg "host itself on " (card-str state target))
                    :async true
                    :effect (req (host state side target card)
                                 (update-disabled-cards state)
                                 (reset-card-to-printed-subs state side target)
                                 (continue-ability state side subroutines-should-update card nil))}]})))

(defcard "Hyperbaric"
  (auto-icebreaker {:data {:counter {:power 1}}
                    :abilities [(break-sub 1 1 "Code Gate")
                                {:cost [(->c :credit 2)]
                                 :msg "place 1 power counter"
                                 :async true
                                 :effect (effect (add-counter eid card :power 1 nil))}]
                    :static-abilities [(breaker-strength-bonus (req (get-counters card :power)))]}))

(defcard "Hyperdriver"
  {:flags {:runner-phase-12 (req true)}
   :abilities [{:label "Remove Hyperdriver from the game to gain [Click] [Click] [Click]"
                :req (req (:runner-phase-12 @state))
                :effect (effect (move card :rfg)
                                (gain-clicks 3))
                :msg "gain [Click][Click][Click]"}]})

(defcard "Ika"
  (auto-icebreaker {:implementation "[Erratum] Program: Icebreaker - Killer - Trojan"
                    :abilities [{:label "Host on a piece of ice"
                                 :prompt "Choose a piece of ice"
                                 :cost [(->c :credit 2)]
                                 :choices {:req (req (and (ice? target)
                                                          (installed? target)
                                                          (can-host? state target)))}
                                 :msg (msg "host itself on " (card-str state target))
                                 :effect (effect (host target card))}
                                (break-sub 1 2 "Sentry")
                                (strength-pump 2 3)]}))

(defcard "Imp"
  {:data {:counter {:virus 2}}
   :interactions {:access-ability {:label "Trash card"
                                   :trash? true
                                   :req (req (and (can-trash? state :runner target)
                                                  (not (in-discard? target))
                                                  (not (get-in @state [:per-turn (:cid card)]))))
                                   :cost [(->c :virus 1)]
                                   :msg (msg "trash " (:title target) " at no cost")
                                   :once :per-turn
                                   :async true
                                   :effect (effect (trash eid (assoc target :seen true)
                                                          {:accessed true
                                                           :cause-card card}))}}})

(defcard "Incubator"
  {:events [{:event :runner-turn-begins
             :async true
             :effect (effect (add-counter eid card :virus 1 nil))}]
   :abilities [{:action true
                :cost [(->c :click 1) (->c :trash-can)]
                :label "move hosted virus counters"
                :msg (msg "move " (get-counters card :virus) " virus counter to " (:title target))
                :choices {:card #(and (installed? %)
                                      (has-subtype? % "Virus"))}
                :async true
                :effect (effect (add-counter eid target :virus (get-counters card :virus) nil))}]})

(defcard "Inti"
  (auto-icebreaker {:abilities [(break-sub 1 1 "Barrier")
                                (strength-pump 2 1 :end-of-run)]}))

(defcard "Inversificator"
  (auto-icebreaker {:abilities [(break-sub 1 1 "Code Gate")
                                (strength-pump 1 1)]
                    :events [{:event :pass-ice
                              :interactive (req true)
                              :req (req (and (all-subs-broken-by-card? (:ice context) card)
                                             (first-event? state side :end-of-encounter
                                                           (fn [targets]
                                                             (let [context (first targets)]
                                                               (all-subs-broken-by-card? (:ice context) card))))))
                              :async true
                              :effect
                              (effect
                                (continue-ability
                                  (let [ice (:ice context)]
                                    {:optional
                                     {:prompt (str "Swap " (:title ice) " with another ice?")
                                      :yes-ability
                                      {:prompt "Choose another ice"
                                       :choices {:card #(and (installed? %)
                                                             (ice? %)
                                                             (not (same-card? % ice)))}
                                       :msg (msg "swap the positions of " (card-str state ice)
                                                 " and " (card-str state target))
                                       :effect (effect (swap-ice (get-card state ice) (get-card state target)))}}})
                                  card nil))}]}))

(defcard "Ixodidae"
  {:events [{:event :corp-credit-loss
             :msg "gain 1 [Credits]"
             :async true
             :effect (effect (gain-credits :runner eid 1))}
            {:event :purge
             :async true
             :msg "trash itself"
             :effect (req (trash state :runner eid card {:cause :purge :cause-card card}))}]})

(defcard "K2CP Turbine"
  {:static-abilities [{:type :breaker-strength
                       :req (req (and (has-subtype? target "Icebreaker")
                                      (not (has-subtype? target "AI"))))
                       :value 2}]
   :leave-play (effect (update-all-icebreakers))})

(defcard "Keyhole"
  (let [ability (successful-run-replace-breach
                 {:target-server :rd
                  :mandatory true
                  :duration :end-of-run
                  :ability
                  {:prompt "Choose a card to trash"
                   :not-distinct true
                   :msg (msg "trash " (:title target))
                   :choices (req (take 3 (:deck corp)))
                   :async true
                   :effect (effect (shuffle! :corp :deck)
                                   (trash eid (assoc target :seen true) {:cause-card card}))}})]
    {:abilities [{:action true
                  :cost [(->c :click 1)]
                  :msg "make a run on R&D"
                  :makes-run true
                  :async true
                  :effect (effect (register-events card [ability])
                                  (make-run eid :rd card))}]}))

;; TODO - this card is overly messy and can be cleaned up. NBKelly, 2024
(defcard "Knight"
  (let [knight-req (req (and (same-card? current-ice (get-nested-host card))
                             (<= (get-strength current-ice) (get-strength card))))]
    {:implementation "[Erratum] Program: Icebreaker - AI - Caïssa - Trojan"
     :abilities [{:action true
                  :label "Host on a piece of ice"
                  :async true
                  :effect (req (let [k (get-card state card)
                                     hosted (ice? (:host k))
                                     icepos (card-index state (get-card state (:host k)))]
                                 (continue-ability
                                   state side
                                   {:prompt (msg "Choose a piece of ice"
                                                 (when hosted " not before or after the current host ice"))
                                    :cost [(->c :click 1)]
                                    :choices {:req (req (if hosted
                                                          (and (or (when (= (get-zone target) (get-zone (:host k)))
                                                                     (not= 1 (abs (- (card-index state target) icepos))))
                                                                   (not= (get-zone target) (get-zone (:host k))))
                                                               (ice? target)
                                                            (can-host? state target)
                                                            (installed? target)
                                                            (not-any? (fn [c] (has-subtype? c "Caïssa")) (:hosted target)))
                                                          (and (ice? target)
                                                            (installed? target)
                                                            (can-host? state target)
                                                            (not-any? (fn [c] (has-subtype? c "Caïssa")) (:hosted target)))))}
                                    :msg (msg "host itself on " (card-str state target))
                                    :effect (effect (host target card))}
                                   card nil)))}
                 (break-sub 2 1 "All" {:req knight-req})]}))

(defcard "Kyuban"
  (trojan
    {:implementation "[Erratum] Program: Trojan"
     :events [{:event :pass-ice
               :interactive (req true)
               :req (req (same-card? (:ice context) (:host card)))
               :msg "gain 2 [Credits]"
               :async true
               :effect (effect (gain-credits :runner eid 2))}]}))

(defcard "Laamb"
  (give-ice-subtype 2 "Barrier"
                    [(break-sub 2 0 "Barrier")
                     (strength-pump 3 6)]))

(defcard "Lamprey"
  {:events [{:event :successful-run
             :req (req (= :hq (target-server context)))
             :msg "force the Corp to lose 1 [Credits]"
             :async true
             :effect (effect (lose-credits :corp eid 1))}
            {:event :purge
             :async true
             :msg "trash itself"
             :effect (req (trash state :runner eid card {:cause :purge
                                                         :cause-card card}))}]})

(defcard "Laser Pointer"
  {:events [{:event :encounter-ice
             :req (req (has-any-subtype? current-ice ["AP" "Observer" "Destroyer"]))
             :async true
             :effect (effect (continue-ability
                               {:optional
                                {:prompt (msg "Trash this program to bypass "
                                              (card-str state current-ice)
                                              "?")
                                 :waiting-prompt true
                                 :yes-ability
                                 {:msg (msg "bypass " (card-str state current-ice))
                                  :async true
                                  :effect (req
                                            (wait-for (trash state :runner (make-eid state eid) card
                                                             {:unpreventable :true
                                                              :cause-card card})
                                                      (bypass-ice state)
                                                      (effect-completed state side eid)))}}}
                               card nil))}]})

(defcard "Leech"
  {:events [{:event :successful-run
             :req (req (is-central? (target-server context)))
             :msg "place 1 virus counter on itself"
             :async true
             :effect (req (add-counter state side eid card :virus 1 nil))}]
   :abilities [{:cost [(->c :virus 1)]
                :label "Give -1 strength to current piece of ice"
                :req (req (active-encounter? state))
                :keep-menu-open :while-virus-tokens-left
                :msg (msg "give -1 strength to " (:title current-ice))
                :effect (effect (pump-ice current-ice -1))}]})

(defcard "Leprechaun"
  {:static-abilities [{:type :can-host
                       :req (req (program? target))
                       :no-mu true
                       :max-cards 2}]})

(defcard "Leviathan"
  (auto-icebreaker {:abilities [(break-sub 3 3 "Code Gate")
                                (strength-pump 3 5)]}))

(defcard "Living Mural"
  (auto-icebreaker
    (trojan
      {:on-install {:req (req (threat-level 4 state))
                    :msg "gain 3 strength for the remainder of the turn"
                    :effect (effect (pump card 3 :end-of-turn))}
       :abilities [(break-sub 1 1 "Sentry" {:req (req (protecting-same-server? current-ice (:host card)))})
                   (strength-pump 1 2)]})))

(defcard "LLDS Energy Regulator"
  (letfn [(valid-context? [context] (and (not= :ability-cost (:cause context))
                                         (not (:game-trash context))))]
    {:trash-icon true
     :prevention [(prevent-trash-installed-by-type "3 [Credits]: LLDS Energy Regulator"  #{"Hardware"}  [(->c :credit 3)]   valid-context?)
                  (prevent-trash-installed-by-type "[Trash]: LLDS Energy Regulator"      #{"Hardware"}  [(->c :trash-can 3)] valid-context?)]}))

(defcard "Lobisomem"
  (auto-icebreaker {:data {:counter {:power 1}}
                    :abilities [(break-sub 1 1 "Code Gate" {:auto-break-sort 1})
                                {:label "Break X Barrier subroutines"
                                 :cost [(->c :x-credits) (->c :power 1)]
                                 :break-cost [(->c :x-credits) (->c :power 1)]
                                 :auto-break-creds-per-sub 1
                                 :break 0 ;; technically not correct, but it's enough for the engine to pick up for auto-breaking
                                 :break-req (req (and (active-encounter? state)
                                                      (has-subtype? current-ice "Barrier")))
                                 :req (req (and
                                             (active-encounter? state)
                                             (<= (get-strength current-ice) (get-strength card))))
                                 :msg (msg "break " (quantify (cost-value eid :x-credits) "subroutine")
                                           " on " (card-str state current-ice))
                                 :async true
                                 :effect (effect
                                             (continue-ability
                                               (when (pos? (cost-value eid :x-credits))
                                                 (break-sub nil (cost-value eid :x-credits) "Barrier"))
                                               card nil))}
                                (strength-pump 1 2)]
                    :events [{:event :subroutines-broken
                              :req (req (and (all-subs-broken-by-card? (:ice context) card)
                                             (has-subtype? (:ice context) "Code Gate")))
                              :msg "place 1 power counter on itself"
                              :async true
                              :effect (effect (add-counter eid card :power 1 nil))}]}))

(defcard "Lustig"
  (trash-to-bypass (break-sub 1 1 "Sentry")
                   (strength-pump 3 5)))

(defcard "Magnum Opus"
  {:abilities [{:action true
                :cost [(->c :click 1)]
                :keep-menu-open :while-clicks-left
                :async true
                :effect (effect (gain-credits eid 2))
                :msg "gain 2 [Credits]"}]})

(defcard "Makler"
  (auto-icebreaker {:abilities [(break-sub 2 2 "Barrier")
                                (strength-pump 2 2)]
                    :events [{:event :pass-ice
                              :req (req (and (all-subs-broken-by-card? (:ice context) card)
                                             (first-event? state side :pass-ice
                                                           (fn [targets]
                                                             (let [context (first targets)]
                                                               (all-subs-broken-by-card? (:ice context) card))))))
                              :msg "gain 1 [Credits]"
                              :async true
                              :effect (effect (gain-credits :runner eid 1))}]}))

(defcard "Malandragem"
  {:data {:counter {:power 2}}
   :events [(rfg-on-empty :power)
            {:event :encounter-ice
             :interactive (req true)
             :ability-name "Malandragem (rfg)"
             :optional {:prompt "Remove this program from the game to bypass encountered ice?"
                        :req (req (threat-level 4 state))
                        :yes-ability {:cost [(->c :remove-from-game)]
                                      :msg (msg "bypass " (card-str state current-ice))
                                      :effect (req (bypass-ice state))}}}
            {:event :encounter-ice
             :interactive (req true)
             :ability-name "Malandragem (Power counter)"
             :optional {:prompt "Remove 1 power counter to bypass encountered ice?"
                        :once :per-turn
                        :req (req (and (>= 3 (ice-strength state side current-ice))
                                       (<= 1 (get-counters (get-card state card) :power))))
                        :yes-ability {:cost [(->c :power 1)]
                                      :msg (msg "bypass " (card-str state current-ice))
                                      :effect (req (bypass-ice state))}}}]})

(defcard "Mammon"
  (auto-icebreaker {:flags {:runner-phase-12 (req (pos? (:credit runner)))}
                    :abilities [{:label "Place X power counters"
                                 :prompt "How many credits do you want to spend?"
                                 :once :per-turn
                                 :cost [(->c :x-credits)]
                                 :req (req (:runner-phase-12 @state))
                                 :async true
                                 :effect (effect (add-counter eid card :power (cost-value eid :x-credits) nil))
                                 :msg (msg "place " (quantify (cost-value eid :x-credits) "power counter") " on itself")}
                                (break-sub [(->c :power 1)] 1)
                                (strength-pump 2 2)]
                    :events [{:event :runner-turn-ends
                              :effect (effect (update! (assoc-in card [:counter :power] 0)))}]}))

(defcard "Mantle"
  {:recurring 1
   :interactions {:pay-credits {:req (req (and (= :ability (:source-type eid))
                                               (or (hardware? target)
                                                   (program? target))))
                                :type :recurring}}})

(defcard "Marjanah"
  (auto-icebreaker {:abilities [(break-sub 2 1 "Barrier"
                                           {:label "Break 1 Barrier subroutine"
                                            :break-cost-bonus (req (when (:successful-run runner-reg) [(->c :credit -1)]))})
                                (strength-pump 1 1)]}))

(defcard "Mass-Driver"
  (auto-icebreaker {:abilities [(break-sub 2 1 "Code Gate")
                                (strength-pump 1 1)]
                    :events [{:event :subroutines-broken
                              :req (req (all-subs-broken-by-card? (:ice context) card))
                              :msg "prevent the first 3 subroutines from resolving on the next encountered ice"
                              :effect
                              (effect
                                (register-events
                                  card
                                  (let [broken-ice (:ice context)]
                                    [{:event :encounter-ice
                                      :duration :end-of-run
                                      :unregister-once-resolved true
                                      :effect (req (doseq [sub (take 3 (:subroutines (:ice context)))]
                                                     (dont-resolve-subroutine! state (get-card state (:ice context)) sub)))}])))}]}))

(defcard "Matryoshka"
  (let [break-abi {:label "Break X subroutines"
                   :cost [(->c :x-credits)(->c :turn-hosted-matryoshka-facedown 1)]
                   :break-cost [(->c :x-credits)(->c :turn-hosted-matryoshka-facedown 1)]
                   :async true
                   :auto-break-creds-per-sub 1
                   :break 0 ;; technically not correct, but it's enough for the engine to pick up for auto-breaking
                   :break-req (req (active-encounter? state))
                   :req (req (and
                               (active-encounter? state)
                               (<= (get-strength current-ice) (get-strength card))))
                   :msg (msg "break " (quantify (cost-value eid :x-credits) "subroutine")
                             " on " (card-str state current-ice))
                   :effect (effect
                             (continue-ability
                               (when (pos? (cost-value eid :x-credits))
                                 (break-sub nil (cost-value eid :x-credits) "All" {:repeatable false}))
                               card nil))}
        host-abi {:action true
                  :label "Host 1 copy of Matryoshka"
                  :prompt (msg "Choose 1 copy of " (:title card) " in the grip")
                  :keep-menu-open :while-clicks-left
                  :cost [(->c :click 1)]
                  :choices {:card #(and (in-hand? %)
                                        (= (:title %) "Matryoshka"))}
                  :msg (msg "host " (:title target) " on itself")
                  :effect (req (host state :runner card target))}]
    (auto-icebreaker
      {:abilities [host-abi
                   break-abi
                   (strength-pump 1 1)]
       :events [{:event :runner-turn-begins
                 :req (req (some #(facedown? %) (:hosted (get-card state card))))
                 :msg "turn all cards hosted on itself face-up"
                 :effect (req (let [targets (filter #(facedown? %) (:hosted (get-card state card)))]
                                (doseq [oc targets]
                                  ;; we can't use flip-faceup as that wires up events
                                  (let [newcard (assoc oc :facedown nil)]
                                    (update! state side newcard)))))}]})))

(defcard "Maven"
  (auto-icebreaker {:abilities [(break-sub 2 1)]
                    :static-abilities [(breaker-strength-bonus (req (count (filter program? (all-active-installed state :runner)))))]}))

(defcard "Mayfly"
  (auto-icebreaker
    {:abilities [(break-sub
                   1 1 "All"
                   {:additional-ability
                    {:msg "will trash itself when this run ends"
                     :effect (req
                               (register-events
                                 state :runner (get-card state card)
                                 [{:event :run-ends
                                   :duration :end-of-run
                                   :unregister-once-resolved true
                                   :async true
                                   :effect (effect (trash eid card {:cause :runner-ability
                                                                    :cause-card card}))}]))}})
                 (strength-pump 1 1)]}))

(defcard "Medium"
  {:events [{:event :successful-run
             :req (req (= :rd (target-server context)))
             :async true
             :effect (effect (add-counter eid card :virus 1 nil))}
            {:event :breach-server
             :async true
             :req (req (= target :rd))
             :effect (effect (continue-ability
                               {:req (req (< 1 (get-virus-counters state card)))
                                :prompt "How many additional cards from R&D do you want to access?"
                                :choices {:number (req (dec (get-virus-counters state card)))
                                          :default (req (dec (get-virus-counters state card)))}
                                :msg (msg "access " (quantify target "additional card") " from R&D")
                                :effect (effect (access-bonus :rd (max 0 target)))}
                               card nil))}]})

(defcard "Mimic"
  (auto-icebreaker {:abilities [(break-sub 1 1 "Sentry")]}))

(defcard "Misdirection"
  {:abilities [{:action true
                :cost [(->c :click 2) (->c :x-credits)]
                :label "remove X tags"
                :async true
                :msg (msg "remove " (quantify (cost-value eid :x-credits) "tag"))
                :effect (effect (lose-tags :runner eid (cost-value eid :x-credits)))}]})

(defcard "MKUltra"
  (let [events (for [event [:run :approach-ice :encounter-ice :pass-ice :run-ends
                            :ice-strength-changed :ice-subtype-changed :breaker-strength-changed
                            :subroutines-changed]]
                 (assoc heap-breaker-auto-pump-and-break :event event))
        cdef (install-from-heap "MKUltra" "Sentry"
                                [(pump-and-break [(->c :credit 3)] 2 "Sentry")])]
    (assoc cdef :events (apply conj events (:events cdef)))))

(defcard "Mongoose"
  (auto-icebreaker {:events [{:event :subroutines-broken
                              :silent (req true)
                              :req (req (and (any-subs-broken-by-card? (:ice context) card)
                                             run))
                              :effect (req (let [broken-ice (:ice context)]
                                             (register-lingering-effect
                                               state side
                                               card
                                               {:type :prevent-paid-ability
                                                :duration :end-of-run
                                                :req (req (let [[break-card break-ability] targets]
                                                            (and (not (same-card? current-ice broken-ice))
                                                                 (same-card? break-card card))))
                                                :value (req true)})))}]
                    :abilities [(break-sub 1 2 "Sentry")
                                (strength-pump 2 2)]}))

(defcard "Monkeywrench"
  (trojan
    {:static-abilities [{:type :ice-strength
                         :req (req (and (ice? target)
                                        (= (get-zone (:host card)) (get-zone target))))
                         :value (req (if (same-card? target (:host card)) -2 -1))}]}))

(defcard "Morning Star"
  (auto-icebreaker {:abilities [(break-sub 1 0 "Barrier")]}))

(defcard "Multithreader"
  {:recurring 2
   :interactions {:pay-credits {:req (req (and (= :ability (:source-type eid))
                                               (program? target)))
                                :type :recurring}}})

(defcard "Musaazi"
  (virus-breaker "Sentry"))

(defcard "Muse"
  (letfn [(trojan-auto-hosts?
            ;; NOTE - this function will theoretically need to be maintained if more cards like this are ever printed - nbkelly, jan '24
            [card]
            (not (or (has-subtype? card "Caïssa")
                     (= (:title card) "Ika"))))
          (muse-abi [where]
            {:prompt "Choose a non-daemon program"
             :choices (req (concat
                             (->> (where runner)
                                  (filter
                                    #(and (program? %)
                                          (not (has-subtype? % "Daemon"))
                                          (can-pay? state side
                                                    (assoc eid :source card :source-type :runner-install)
                                                    % nil [(->c :credit (install-cost state side %))])))
                                  (sort-by :title)
                                  (seq))
                             ["Done"]))
             :async true
             :effect (req (when (= :deck where)
                            (trigger-event state side :searched-stack)
                            (system-msg state side (str "uses " (:title card) " to shuffle the stack"))
                            (shuffle! state side :deck))
                          (let [msg-keys {:install-source card
                                          :display-origin true}]
                            (if (not= target "Done")
                              ;; does the card need to be installed on muse?
                              (if-not (has-subtype? target "Trojan")
                                (runner-install state side (assoc eid :source card :source-type :runner-install) target {:host-card (get-card state card) :msg-keys msg-keys})
                                ;;otherwise, pick a target card to host the trojan on
                                (if (trojan-auto-hosts? target)
                                  ;; if the trojan does it for free, so be it
                                  (runner-install state side (assoc eid :source card :source-type :runner-install) target {:msg-keys msg-keys})
                                  ;; do it the hard way
                                  (let [target-card target]
                                    (continue-ability
                                      state side
                                      {:prompt (msg "Choose a piece of ice to host " (:title target-card))
                                       :choices {:card #(and (installed? %)
                                                             (ice? %))}
                                       :async true
                                       :effect (req (runner-install state side (assoc eid :source card :source-type :runner-install) target-card {:host-card (get-card state target) :msg-keys msg-keys}))}
                                      card nil))))
                              ;; declined to install
                              (effect-completed state side eid))))})]
    {:on-install {:async true
                  :interactive (req true)
                  :prompt "Choose where to install from"
                  :choices (req ["Grip" "Stack"
                                 (when-not (zone-locked? state :runner :discard) "Heap")])
                  :msg (msg "search the " target " for a non-daemon program to install")
                  :effect (effect (continue-ability
                                    (muse-abi (if (= "Stack" target) :deck
                                                  (if (= "Grip" target) :hand :discard)))
                                    card nil))}}))

(defcard "Na'Not'K"
  (auto-icebreaker {:static-abilities [(breaker-strength-bonus (req (count run-ices)))]
                    :abilities [(break-sub 1 1 "Sentry")
                                (strength-pump 3 2)]}))

(defcard "Nanuq"
  (let [self-rfg {:msg "remove itself from the game"
                  :once :per-turn ;; prevents self triggering
                  :interactive (req true)
                  :effect (effect (move card :rfg))}]
    (auto-icebreaker
      {:abilities [(break-sub 2 2 "All")
                   (strength-pump 1 1)]
       :move-zone-replacement (req (let [old (:card context)
                                         target-zone (:zone context)]
                                     (when (and (:installed old)
                                                ;; if it's shuffled in, we're not allowed to move it
                                                ;; cursed ruling, the card should have been an
                                                ;; interrupt.
                                                (not (:shuffled context))
                                                (not (is-disabled-reg? state old))
                                                (not (:facedown old))
                                                (not= [:rfg] target-zone))
                                       [:rfg])))
       :events [(assoc self-rfg :event :agenda-scored)
                (assoc self-rfg :event :agenda-stolen)]})))

(defcard "Nerve Agent"
  {:events [{:event :successful-run
             :req (req (= :hq (target-server context)))
             :async true
             :effect (effect (add-counter eid card :virus 1 nil))}
            {:event :breach-server
             :async true
             :req (req (= target :hq))
             :effect (effect (continue-ability
                               {:req (req (< 1 (get-virus-counters state card)))
                                :prompt "How many additional cards from HQ do you want to access?"
                                :choices {:number (req (dec (get-virus-counters state card)))
                                          :default (req (dec (get-virus-counters state card)))}
                                :msg (msg "access " (quantify target "additional card") " from HQ")
                                :effect (effect (access-bonus :hq (max 0 target)))}
                               card nil))}]})

(defcard "Net Shield"
  {:prevention [{:prevents :damage
                 :type :ability
                 :max-uses 1
                 :ability {:async true
                           :cost [(->c :credit 1)]
                           :msg "prevent 1 net damage"
                           :req (req (and (= :net (:type context))
                                          (not (:unpreventable context))
                                          (first-event? state side :pre-damage-flag #(= :net (:type (first %))))
                                          (pos? (:remaining context))))
                           :effect (req (prevent-damage state side eid :damage 1))}}]})

(defcard "Nfr"
  (auto-icebreaker {:abilities [(break-sub 1 1 "Barrier")]
                    :static-abilities [(breaker-strength-bonus (req (get-counters card :power)))]
                    :events [{:event :end-of-encounter
                              :req (req (all-subs-broken-by-card? (:ice context) card))
                              :msg "place 1 power counter on itself"
                              :async true
                              :effect (effect (add-counter eid card :power 1 nil))}]}))

(defcard "Nga"
  {:data {:counter {:power 3}}
   :events [(trash-on-empty :power)
            {:event :successful-run
            :interactive (get-autoresolve :auto-fire (complement never?))
            :silent (get-autoresolve :auto-fire never?)
            :optional
            {:req (req (and (first-event? state side :successful-run)
                            (pos? (get-counters card :power))))
             :player :runner
             :autoresolve (get-autoresolve :auto-fire)
             :waiting-prompt true
             :prompt "Remove 1 hosted power counter?"
             :yes-ability
             {:msg "remove 1 hosted power counter to sabotage 1"
              :async true
              :cost [(->c :power 1)]
              :effect (effect (continue-ability
                                (sabotage-ability 1)
                                card nil))}
             :no-ability {:effect (effect (system-msg (str "declines to use " (:title card))))}}}]
   :abilities [(set-autoresolve :auto-fire "Nga")]})

(defcard "Ninja"
  (auto-icebreaker {:abilities [(break-sub 1 1 "Sentry")
                                (strength-pump 3 5)]}))

(defcard "Num"
  (auto-icebreaker {:abilities [(break-sub 2 1 "Sentry")]}))

(defcard "Nyashia"
  {:data {:counter {:power 3}}
   :events [{:event :breach-server
             :optional
             {:req (req (and (pos? (get-counters card :power))
                             (= target :rd)))
              :waiting-prompt true
              :prompt "Spend 1 hosted power counter to access 1 additional card?"
              :autoresolve (get-autoresolve :auto-fire)
              :yes-ability {:msg "access 1 additional card from R&D"
                            :async true
                            :effect (effect (access-bonus :rd 1)
                                            (add-counter eid card :power -1 nil))}}}]
   :abilities [(set-autoresolve :auto-fire "Nyashia")]})

(defcard "Odore"
  (auto-icebreaker {:abilities [(break-sub 2 0 "Sentry")
                                (break-sub 0 1 "Sentry"
                                           {:label "Break 1 Sentry subroutine (Virtual restriction)"
                                            :req (req (<= 3 (count (filter #(has-subtype? % "Virtual")
                                                                           (all-active-installed state :runner)))))})
                                (strength-pump 3 3)]}))

(defcard "Omega"
  (auto-icebreaker {:abilities [(break-sub
                                 1 1 "All"
                                 {:req (req (let [server-ice (:ices (card->server state current-ice))]
                                                                  (same-card? current-ice (first server-ice))))})
                                (strength-pump 1 1)]}))

(defcard "Orca"
  (auto-icebreaker {:abilities [(break-sub 2 0 "Sentry")
                                (strength-pump 2 3)]
                    :events [{:event :subroutines-broken
                              :req (req (and (all-subs-broken-by-card? (:ice context) card)
                                             (first-event? state side :subroutines-broken #(all-subs-broken-by-card? (:ice (first %)) card))))
                              :async true
                              :effect (effect (continue-ability (charge-ability state side) card nil))}]}))

(defcard "Origami"
  {:static-abilities [{:type :hand-size
                       :req (req (= :runner side))
                       :value (req (count (filter #(= (:title %) "Origami")
                                                  (all-active-installed state :runner))))}]})

(defcard "Overmind"
  (auto-icebreaker
    {:on-install {:async true
                  :effect (effect (add-counter eid card :power (available-mu state) nil))}
     :abilities [(break-sub [(->c :power 1)] 1)
                 (strength-pump 1 1)]}))

(defcard "Paintbrush"
  {:abilities [{:action true
                :cost [(->c :click 1)]
                :label "give ice a subtype"
                :choices {:card #(and (installed? %)
                                      (ice? %)
                                      (rezzed? %))}
                :async true
                :effect (effect
                          (continue-ability
                            (let [ice target]
                              {:prompt "Choose one"
                               :choices ["Sentry" "Code Gate" "Barrier"]
                               :msg (msg "spend [Click] and make " (card-str state ice)
                                         " gain " target
                                         " until the end of the next run this turn")
                               :effect (effect (register-lingering-effect
                                                 card
                                                 {:type :gain-subtype
                                                  :duration :end-of-next-run
                                                  :req (req (same-card? ice target))
                                                  :value target}))})
                            card nil))}]})

(defcard "Panchatantra"
  {:events [{:event :encounter-ice
             :optional
             {:prompt "Give encountered piece ice a subtype?"
              :req (req (not (get-in @state [:per-turn (:cid card)])))
              :yes-ability
              {:prompt "Choose an ice subtype"
               :choices (req (->> (server-cards)
                                  (reduce (fn [acc card]
                                            (if (ice? card)
                                              (apply conj acc (:subtypes card))
                                              acc))
                                          #{})
                                  (#(disj % "Barrier" "Code Gate" "Sentry"))
                                  sort))
               :msg (msg "make " (card-str state current-ice) " gain " target)
               :effect (effect (register-once {:once :per-turn} card)
                               (register-lingering-effect
                                 card
                                 (let [ice current-ice]
                                   {:type :gain-subtype
                                    :duration :end-of-run
                                    :req (req (same-card? ice target))
                                    :value target})))}}}]})

(defcard "Paperclip"
  (let [events (for [event [:run :approach-ice :encounter-ice :pass-ice :run-ends
                            :ice-strength-changed :ice-subtype-changed :breaker-strength-changed
                            :subroutines-changed]]
                 (assoc heap-breaker-auto-pump-and-break :event event))
        cdef (install-from-heap "Paperclip" "Barrier" [])
        abilities [{:label "+X strength, break X subroutines"
                    :cost [(->c :x-credits)]
                    :heap-breaker-pump :x ; strength gained
                    :heap-breaker-break :x ; number of subs broken
                    :break-req (req (and (active-encounter? state)
                                         (has-subtype? current-ice "Barrier")))
                    :async true
                    :effect (effect (pump card (cost-value eid :x-credits))
                                    (continue-ability
                                      (break-sub nil (cost-value eid :x-credits) "Barrier" {:repeatable false})
                                      (get-card state card) nil))
                    :msg (msg "increase its strength from " (get-strength card)
                              " to " (+ (cost-value eid :x-credits) (get-strength card)))}]]
    (assoc cdef
           :events (apply conj events (:events cdef))
           :abilities abilities)))

(defcard "Parasite"
  (trojan
    {:rezzed true}
    {:implementation "[Erratum] Program: Virus - Trojan"
     :on-install
     {:effect (req (when-let [h (:host card)]
                     (update! state side (assoc-in card [:special :installing] true))
                     (when-let [card (get-card state card)]
                       (update! state side (update-in card [:special] dissoc :installing)))))}
     :static-abilities [{:type :ice-strength
                         :req (req (same-card? target (:host card)))
                         :value (req (- (get-virus-counters state card)))}]
     :events [{:event :runner-turn-begins
               :async true
               :effect (req (add-counter state side eid card :virus 1 nil))}
              {:event :ice-strength-changed
               :req (req (and (same-card? (:card context) (:host card))
                              (not (card-flag? (:host card) :untrashable-while-rezzed true))
                              (<= (get-strength (:card context)) 0)))
               :async true
               :effect (req (unregister-events state side card)
                            (when (get-in card [:special :installing])
                              (update! state side (update-in card [:special] dissoc :installing))
                              (trigger-event state :runner :runner-install card))
                            (trash state :runner eid (:card context) {:unpreventable true :cause-card card}))
               :msg (msg "trash " (:title (:card context)))}]}))

(defcard "Paricia"
  {:recurring 2
   :interactions {:pay-credits {:req (req (and (= :runner-trash-corp-cards (:source-type eid))
                                               (asset? target)))
                                :type :recurring}}})

(defcard "Passport"
  (central-only (break-sub 1 1 "Code Gate")
                (strength-pump 2 2)))

(defcard "Pawn"
  (letfn [(next-ice-inwards
            [state ice]
            (when (pos? (:index ice))
              (nth (get-in @state (vec (concat [:corp] (:zone ice)))) (dec (:index ice)))))
          (can-move-inwards?
            [state {:keys [host] :as card}]
            (and host (pos? (:index host))
                 (can-host? state (next-ice-inwards state host))))]
    {:implementation "[Erratum] Program: Caïssa - Trojan"
     :events [{:event :successful-run
               :interactive (req true)
               :async true
               :req (req (ice? (:host card)))
               :effect (req (if (can-move-inwards? state card)
                              (continue-ability
                                state side
                                {:msg (msg "host itself on " (card-str state target))
                                 :effect (req (host state side target card))}
                                card [(next-ice-inwards state (:host card))])
                              (continue-ability
                                state side
                                {:prompt "Choose another Caïssa to install"
                                 :show-discard true
                                 :choices {:req (req (and (has-subtype? target "Caïssa")
                                                          (or (in-hand? target)
                                                              (and (not (zone-locked? state :runner :discard))
                                                                   (in-discard? target)))))}
                                 :msg (msg "trash itself and install " (:title target) ", ignoring all costs")
                                 :async true
                                 :effect (req (wait-for
                                                (trash state side card {:cause-card card})
                                                (runner-install state side eid target {:ignore-all-cost true
                                                                                       :msg-keys {:display-origin true
                                                                                                  :install-source card}})))
                                 :cancel-effect (req (system-msg state side (str "uses Pawn to trash itself"))
                                                     (trash state side eid card {:cause-card card
                                                                                 :unpreventable true}))}
                                card nil)))}]
   :abilities [{:action true
                :label "Host on the outermost piece of ice of a central server"
                :cost [(->c :click 1)]
                :prompt "Choose the outermost piece of ice of a central server"
                :choices {:req (req (and (ice? target)
                                         (can-host? state target)
                                         (= (last (get-zone target)) :ices)
                                         (= target (last (get-in @state (vec (concat [:corp] (:zone target))))))
                                         (is-central? (second (get-zone target)))))}
                :msg (msg "host itself on " (card-str state target))
                :effect (effect (host target card))}]}))

(defcard "Peacock"
  (auto-icebreaker {:abilities [(break-sub 2 1 "Code Gate")
                                (strength-pump 2 3)]}))

(defcard "Pelangi"
  {:data {:counter {:virus 2}}
   :abilities [{:once :per-turn
                :req (req (active-encounter? state))
                :cost [(->c :virus 1)]
                :label "Make ice gain a subtype"
                :prompt "Choose an ice subtype"
                :choices (req (->> (server-cards)
                                   (reduce (fn [acc card]
                                             (if (ice? card)
                                               (into acc (:subtypes card))
                                               acc))
                                           #{})
                                   sort))
                :msg (msg "make " (card-str state current-ice)
                          " gain " target
                          " until end of the encounter")
                :effect (effect (register-lingering-effect
                                  card
                                  (let [ice current-ice]
                                    {:type :gain-subtype
                                     :duration :end-of-encounter
                                     :req (req (same-card? target ice))
                                     :value target})))}]})

(defcard "Penrose"
  (auto-icebreaker {:abilities [(break-sub 1 1 "Barrier" {:req (req (= :this-turn (installed? card)))})
                                (break-sub 1 1 "Code Gate")
                                (strength-pump (->c :credit 1 {:stealth 1}) 3 :end-of-encounter)]}))

(defcard "Peregrine"
  (return-and-derez (break-sub 1 1 "Code Gate")
                    (strength-pump 3 3)))

(defcard "Persephone"
  (auto-icebreaker {:abilities [(break-sub 2 1 "Sentry")
                                (strength-pump 1 1)]
                    :events [{:event :pass-ice
                              :req (req (and (has-subtype? (:ice context) "Sentry")
                                             (rezzed? (:ice context))
                                             (pos? (count (:deck runner)))))
                              :async true
                              :effect
                              (effect
                                (continue-ability
                                  (let [fired-subs (count (filter :fired (:subroutines (:ice context))))]
                                    {:optional
                                     {:prompt (str "Trash the top card of the stack to trash " (quantify fired-subs "card") " from R&D?")
                                      :yes-ability
                                      {:async true
                                       :msg (msg (str "trash " (:title (first (:deck runner)))
                                                      " from the stack and"
                                                      " trash " (quantify fired-subs "card") " from R&D"))
                                       :effect (req (wait-for (mill state :runner :runner 1)
                                                              (mill state :runner eid :corp fired-subs)))}}})
                                  card nil))}]}))

(defcard "Pheromones"
  {:x-fn (req (get-counters card :virus))
   :recurring (get-x-fn)
   :events [{:event :successful-run
             :silent (req true)
             :req (req (= :hq (target-server context)))
             :async true
             :effect (effect (add-counter eid card :virus 1 nil))}]
   :interactions {:pay-credits {:req (req (= :hq (get-in @state [:run :server 0])))
                                :type :recurring}}})

(defcard "Physarum Entangler"
  (trojan
    {:events [{:event :purge
               :async true
               :msg "trash itself"
               :effect (req (trash state :runner eid card {:cause :purge
                                                           :cause-card card}))}
              {:event :encounter-ice
               :optional {:prompt (msg "Pay " (count (:subroutines (get-card state current-ice)))
                                       " [Credits] to bypass encountered ice?")
                          :req (req (and (not (has-subtype? current-ice "Barrier"))
                                         (same-card? current-ice (:host card))
                                         (can-pay? state :runner eid (:ice context) nil [(->c :credit (count (:subroutines (get-card state current-ice))))])))
                          :yes-ability {:async true
                                        :effect (req (wait-for
                                                       (pay state side (make-eid state eid) card [(->c :credit (count (:subroutines (get-card state current-ice))))])
                                                       (let [payment-str (:msg async-result)
                                                             msg-ab {:msg (str "bypass " (card-str state (:ice context)))}]
                                                         (print-msg state side msg-ab card nil payment-str))
                                                       (bypass-ice state)
                                                       (effect-completed state side eid)))}}}]}))

(defcard "Pichação"
  ;; TODO - there's not really a way to tell if an event happened during a run?
  ;; this can be cleaned up a little later
  (trojan
    {:events [{:event :pass-ice
               :optional {:interactive (req true)
                          :prompt "Gain [Click]?"
                          :waiting-prompt true
                          :req (req (same-card? (:ice context) (:host card)))

                          :yes-ability
                          {:msg "gain [Click]"
                           :async true
                           :effect (req
                                     (gain-clicks state :runner 1)
                                     (if (< 1 (count (turn-events state side :runner-click-gain)))
                                       (continue-ability
                                         state side
                                         {:optional
                                          {:prompt (str "Is " (:title card) " added to the grip?")
                                           :waiting-prompt true
                                           :yes-ability {:msg "appease the rules"
                                                         :cost [(->c :return-to-hand)]}}}
                                         card nil)
                                       (effect-completed state side eid)))}
                          :no-ability {:effect (effect (system-msg (str "declines to use " (:title card))))}}}]}))

(defcard "Pipeline"
  (auto-icebreaker {:abilities [(break-sub 1 1 "Sentry")
                                (strength-pump 2 1 :end-of-run)]}))

(defcard "Plague"
  {:on-install {:prompt "Choose a server"
                :choices (req servers)
                :msg (msg "target " target)
                :req (req (not (:card-target card)))
                :effect (effect (update! (assoc card :card-target target)))}
   :events [{:event :successful-run
             :req (req (= (zone->name (:server context))
                          (:card-target (get-card state card))))
             :msg "place 2 virus counters on itself"
             :async true
             :effect (effect (add-counter :runner eid card :virus 2 nil))}]})

(defcard "Pressure Spike"
  (letfn [(once [card]
            {:once :per-run
             :once-key (str (:cid card) "-threat-pump")})]
    (auto-icebreaker
      {:abilities [(break-sub 1 1 "Barrier")
                   (strength-pump 2 3 :end-of-encounter {:auto-pump-sort 1})
                   ;; note - this will get prioritized any time it is cheaper
                   (let [base (strength-pump
                                2 9 :end-of-encounter
                                {:auto-pump-ignore true
                                 :req (req (and (threat-level 4 state)
                                                (not-used-once? state (once card) card)))})]
                     (assoc base :effect (req (register-once state side (once card) card)
                                              ((:effect base) state side eid card targets))))]})))

(defcard "Progenitor"
  {:static-abilities [{:type :can-host
                       :req (req (and (program? target) (has-subtype? target "Virus")))
                       :no-mu true
                       :max-cards 1}
                      {:type :prevent-purge-virus-counters
                       :req (req (pos? (get-counters (first (:hosted card)) :virus)))
                       :value (req {:card (first (:hosted card))
                                    :quantity 1})}]})

(defcard "Propeller"
  (auto-icebreaker {:data {:counter {:power 4}}
                    :abilities [(break-sub 1 1 "Barrier")
                                (strength-pump [(->c :power 1)] 2)]}))

(defcard "Puffer"
  (auto-icebreaker {:abilities [(break-sub 1 1 "Sentry")
                                (strength-pump 2 1)
                                {:action true
                                 :cost [(->c :click 1)]
                                 :msg "place 1 power counter"
                                 :label "Place 1 power counter"
                                 :async true
                                 :effect (req (add-counter state side eid card :power 1 nil))}
                                {:action true
                                 :cost [(->c :click 1)]
                                 :msg "remove 1 power counter"
                                 :label "Remove 1 power counter"
                                 :async true
                                 :effect (req (add-counter state side eid card :power -1 nil))}]
                    :static-abilities [(breaker-strength-bonus (req (get-counters card :power)))
                                       {:type :used-mu
                                        :duration :while-active
                                        :value (req (get-counters card :power))}]}))

(defcard "Reaver"
  {:events [{:event :runner-trash
             :async true
             :interactive (req true)
             :once-per-instance true
             :req (req (and (some #(installed? (:card %)) targets)
                            (first-event? state side :runner-trash
                              (fn [targets] (some #(installed? (:card %)) targets)))))
             :msg "draw 1 card"
             :effect (effect (draw :runner eid 1))}]})

(defcard "Refractor"
  (auto-icebreaker
    {:abilities
     [(break-sub 1 1 "Code Gate")
      (strength-pump (->c :credit 1 {:stealth 1}) 3 :end-of-encounter)]}))

(defcard "Revolver"
  (auto-icebreaker
   {:data {:counter {:power 6}}
    :abilities [(break-sub [(->c :power 1)] 1 "Sentry" {:auto-break-sort 1})
                (break-sub [(->c :trash-can)] 1 "Sentry")
                (strength-pump 2 3)]}))

(defcard "Rezeki"
  {:events [{:event :runner-turn-begins
             :msg "gain 1 [Credits]"
             :async true
             :effect (effect (gain-credits eid 1))}]})

(defcard "RNG Key"
  {:events [{:event :pre-access-card
             :req (req (get-in card [:special :rng-guess]))
             :async true
             :msg (msg "reveal " (:title target) " from " (zone->name (get-zone target)))
             :effect (req (wait-for
                            (reveal state side target)
                            (continue-ability
                              state side
                              (let [guess (get-in card [:special :rng-guess])]
                                (when (#{(:cost target) (get-advancement-requirement target)} guess)
                                  {:prompt "Choose one"
                                   :waiting-prompt true
                                   :choices ["Gain 3 [Credits]" "Draw 2 cards"]
                                   :async true
                                   :msg (msg (decapitalize target))
                                   :effect (req (if (= target "Draw 2 cards")
                                                  (draw state :runner eid 2)
                                                  (gain-credits state :runner eid 3)))}))
                              card nil)))}
            {:event :post-access-card
             :effect (effect (update! (assoc-in card [:special :rng-guess] nil)))}
            (let [highest-cost
                  (fn [state card]
                    (or (get-in card [:special :rng-highest])
                        (let [cost (->> (server-cards)
                                        (filter :cost)
                                        (map :cost)
                                        sort
                                        last)]
                          (update! state :runner (assoc-in card [:special :rng-highest] cost))
                          cost)))]
              {:event :successful-run
               :optional
               {:req (req (and (#{:hq :rd} (target-server context))
                               (first-event? state :runner :successful-run
                                             (fn [targets]
                                               (let [context (first targets)]
                                                 (#{:hq :rd} (target-server context)))))))
                :prompt "Name a number?"
                :autoresolve (get-autoresolve :auto-fire)
                :yes-ability {:prompt "Guess a number"
                              :choices {:number (req (highest-cost state card))}
                              :msg (msg "guess " target)
                              :effect (effect (update! (assoc-in card [:special :rng-guess] target)))}}})]
   :abilities [(set-autoresolve :auto-fire "RNG Key")]})

(defcard "Rook"
  {:implementation "[Erratum] Program: Caïssa - Trojan"
   :abilities [{:action true
                :cost [(->c :click 1)]
                :label "Host on another ice"
                :async true
                :effect (req (let [r (get-card state card)
                                   hosted? (ice? (:host r))
                                   icepos (card-index state (get-card state (:host r)))]
                               (continue-ability
                                 state side
                                 {:prompt (if hosted?
                                            (msg "Choose a piece of ice protecting this server or at position "
                                                 icepos " of a different server")
                                            (msg "Choose a piece of ice protecting any server"))
                                  :choices {:req (req (if hosted?
                                                        (and (or (= (get-zone target) (get-zone (:host r)))
                                                                 (= (card-index state target) icepos))
                                                             (= (last (get-zone target)) :ices)
                                                             (ice? target)
                                                             (can-host? state target)
                                                             (not-any? (fn [c] (has-subtype? c "Caïssa")) (:hosted target)))
                                                        (and (ice? target)
                                                             (can-host? state target)
                                                             (= (last (get-zone target)) :ices)
                                                             (not-any? (fn [c] (has-subtype? c "Caïssa")) (:hosted target)))))}
                                  :msg (msg "host itself on " (card-str state target))
                                  :effect (effect (host target card))}
                                 card nil)))}]
   :static-abilities [{:type :rez-cost
                       :req (req (and (ice? target)
                                      (= (get-zone (:host card)) (get-zone target))))
                       :value 2}]})

(defcard "Saci"
  (trojan
    {:events [{:event :rez
               :req (req (same-card? (:card context) (:host card)))
               :msg "gain 3 [Credits]"
               :async true
               :effect (effect (gain-credits :runner eid 3))}
              {:event :derez
               :req (req (same-card? (:card context) (:host card)))
               ;; NOTE
               ;;   current guidance from rules is that saci doesn't get
               ;;   a payout on magnet rez, but does get one when magnet is
               ;;   derezzed.
               ;; - Apr 13 '24, nbkelly
               :msg "gain 3 [Credits]"
               :async true
               :effect (effect (gain-credits :runner eid 3))}]}))

(defcard "Sadyojata"
  (swap-with-in-hand "Sadyojata"
                     {:req (req (and (<= 3 (count (:subtypes current-ice)))
                                     (<= (get-strength current-ice) (get-strength card))))}))

(defcard "Sage"
  (mu-based-strength [(break-multiple-types
                        1 "Barrier"
                        1 "Code Gate")]))

(defcard "Sahasrara"
  {:recurring 2
   :interactions {:pay-credits {:req (req (and (= :runner-install (:source-type eid))
                                               (program? target)))
                                :type :recurring}}})

(defcard "Saker"
  (return-and-derez (break-sub 1 1 "Barrier")
                    (strength-pump 2 2)))

(defcard "Savant"
  (mu-based-strength [(break-multiple-types
                        2 "Code Gate"
                        1 "Sentry")]))

(defcard "Savoir-faire"
  {:abilities [{:cost [(->c :credit 2)]
                :label "Install a program"
                :once :per-turn
                :req (req (not (install-locked? state side)))
                :prompt "Choose a program to install"
                :choices {:card #(and (program? %)
                                      (in-hand? %))}
                :async true
                :effect (effect (runner-install (assoc eid :source card :source-type :runner-install) target {:msg-keys {:install-source card
                                                                                                                         :display-origin true
                                                                                                                         :include-cost-from-eid eid}}))}]})

(defcard "Scheherazade"
  {:static-abilities [{:type :can-host
                       :req (req (program? target))}]
   :events [{:event :runner-install
             :req (req (same-card? card (:host (:card context))))
             :msg (msg "gain 1 [Credits]")
             :async true
             :effect (req (gain-credits state side eid 1))}]})

(defcard "Self-modifying Code"
  {:abilities [{:req (req (not (install-locked? state side)))
                :label "Install a program from the stack"
                :cost [(->c :trash-can) (->c :credit 2)]
                :async true
                :effect (effect
                          (continue-ability
                            {:prompt "Choose a program to install"
                             :choices (req (concat
                                             (->> (:deck runner)
                                                  (filter
                                                    #(and (program? %)
                                                          (can-pay? state side
                                                                    (assoc eid :source card :source-type :runner-install)
                                                                    % nil [(->c :credit (install-cost state side %))])))
                                                  (sort-by :title)
                                                  (seq))
                                             ["Done"]))
                             :async true
                             :waiting-prompt true
                             :effect (req (trigger-event state side :searched-stack)
                                          (shuffle! state side :deck)
                                          (if (= target "Done")
                                            (do (system-msg state side (str (:latest-payment-str eid) " to shuffle the Stack"))
                                                (effect-completed state side eid))
                                            (wait-for (runner-install state side (assoc (make-eid state eid) :source card :source-type :runner-install) target {:msg-keys {:install-source card
                                                                                                                                                                           :display-origin true
                                                                                                                                                                           :include-cost-from-eid eid}})
                                                      (when-not async-result (system-msg state side (str (:latest-payment-str eid) " to shuffle the Stack")))
                                                      (effect-completed state side eid))))}
                            card nil))}]})

(defcard "Sharpshooter"
  (auto-icebreaker {:abilities [(break-sub [(->c :trash-can)] 0 "Destroyer")
                                (strength-pump 1 2)]}))

(defcard "Shibboleth"
  (auto-icebreaker {:x-fn (req (if (threat-level 4 state) -2 0))
                    :abilities [(break-sub 1 1 "Code Gate")
                                (strength-pump 2 2)]
                    :static-abilities [(breaker-strength-bonus (get-x-fn))]}))

(defcard "Shiv"
  (break-and-enter "Sentry"))

(defcard "Slap Vandal"
  (trojan
    {:abilities [(break-sub 1 1 "All" {:req (req (same-card? current-ice (:host card)))
                                       :repeatable false})]}))

(defcard "Sneakdoor Beta"
  {:abilities [{:action true
                :cost [(->c :click 1)]
                :msg "make a run on Archives"
                :makes-run true
                :async true
                :effect (effect (register-events
                                  card
                                  [{:event :pre-successful-run
                                    :duration :end-of-run
                                    :unregister-once-resolved true
                                    :interactive (req true)
                                    :msg "change the attacked server to HQ"
                                    :req (req (= :archives (-> run :server first)))
                                    :effect (req (swap! state assoc-in [:run :server] [:hq]))}])
                                (make-run eid :archives (get-card state card)))}]})

(defcard "Sneakdoor Prime A"
  {:abilities [{:action true
                :cost [(->c :click 2)]
                :prompt "Choose a server"
                :choices (req (cancellable
                                (->> runnable-servers
                                     (map unknown->kw)
                                     (filter is-remote?)
                                     (map remote->name))))
                :msg "make a run on a remote server"
                :makes-run true
                :async true
                :effect (req (let [initial-server target]
                                  (register-events state side card
                                    [{:event :pre-successful-run
                                      :duration :end-of-run
                                      :unregister-once-resolved true
                                      :req (req (= (unknown->kw initial-server) (-> run :server first)))
                                      :prompt "Choose a server"
                                      :choices (req ["Archives" "R&D" "HQ"])
                                      :msg (msg "change the attacked server to " target)
                                      :effect (req (swap! state assoc-in [:run :server] [(unknown->kw target)]))}])
                                  (make-run state side eid initial-server card)))}]})

(defcard "Sneakdoor Prime B"
  {:abilities [{:action true
                :cost [(->c :click 2)]
                :prompt "Choose a server"
                :choices (req (cancellable
                                (->> runnable-servers
                                     (map unknown->kw)
                                     (filter is-central?)
                                     (map central->name))))
                :msg "make a run on central server"
                :makes-run true
                :async true
                :effect (req (let [initial-server target]
                               (register-events state side card
                                 [{:event :pre-successful-run
                                   :duration :end-of-run
                                   :unregister-once-resolved true
                                   :req (req (= (unknown->kw initial-server) (-> run :server first)))
                                   :prompt "Choose a server"
                                   :choices (req (cancellable remotes))
                                   :msg (msg "change the attacked server to " target)
                                   :effect (req (swap! state assoc-in [:run :server] [(unknown->kw target)]))}])
                               (make-run state side eid initial-server card)))}]})

(defcard "Snitch"
  {:events [{:event :approach-ice
             :optional
             {:req (req (not (rezzed? (:ice context))))
              :prompt "Expose approached piece of ice?"
              :yes-ability
              {:async true
               :effect (req (wait-for
                              (expose state side [(:ice context)] {:card card})
                              (continue-ability state side (offer-jack-out) card nil)))}}}]})

(defcard "Snowball"
  (auto-icebreaker {:abilities [(break-sub 1 1 "Barrier"
                                           {:additional-ability {:msg "gain +1 strength for the remainder of the run"
                                                                 :effect (effect (pump card 1 :end-of-run))}})
                                (strength-pump 1 1)]}))

(defcard "Spike"
  (break-and-enter "Barrier"))

(defcard "Stargate"
  (let [ability (successful-run-replace-breach
                 {:target-server :rd
                  :mandatory true
                  :duration :end-of-run
                  :ability
                  {:async true
                   :msg (msg "reveal " (->> (:deck corp)
                                            (take 3)
                                            (map :title)
                                            (enumerate-str))
                             " from the top of R&D")
                   :effect (req (wait-for
                                 (reveal state side (take 3 (:deck corp)))
                                 (continue-ability
                                  state side
                                  {:async true
                                   :prompt "Choose a card to trash"
                                   :not-distinct true
                                   :choices (req (take 3 (:deck corp)))
                                   :msg (msg (let [card-titles (map :title (take 3 (:deck corp)))
                                                   target-position (first (positions #{target} (take 3 (:deck corp))))
                                                   position (case target-position
                                                              0 "top "
                                                              1 "middle "
                                                              2 "bottom "
                                                              "this-should-not-happen ")]
                                               (if (= 1 (count (filter #{(:title target)} card-titles)))
                                                 (str "trash " (:title target))
                                                 (str "trash " position (:title target)))))
                                   :effect (effect (trash :runner eid (assoc target :seen true) {:cause-card card}))}
                                  card nil)))}})]
    {:abilities [{:action true
                  :cost [(->c :click 1)]
                  :once :per-turn
                  :msg "make a run on R&D"
                  :makes-run true
                  :async true
                  :effect (effect (register-events card [ability])
                                  (make-run eid :rd card))}]}))

(defcard "Study Guide"
  (auto-icebreaker {:abilities [(break-sub 1 1 "Code Gate")
                                {:cost [(->c :credit 2)]
                                 :msg "place 1 power counter"
                                 :async true
                                 :effect (effect (add-counter eid card :power 1 nil))}]
                    :static-abilities [(breaker-strength-bonus (req (get-counters card :power)))]}))

(defcard "Sūnya"
  (auto-icebreaker {:abilities [(break-sub 2 1 "Sentry")]
                    :static-abilities [(breaker-strength-bonus (req (get-counters card :power)))]
                    :events [{:event :end-of-encounter
                              :req (req (all-subs-broken-by-card? (:ice context) card))
                              :msg "place 1 power counter on itself"
                              :async true
                              :effect (effect (add-counter eid card :power 1 nil))}]}))

(defcard "Surfer"
  (letfn [(surf [state cice]
            {:prompt (msg "Choose a piece of ice before or after " (:title cice))
             :choices {:card #(and (ice? %)
                                   (= (get-zone %) (get-zone cice))
                                   (= 1 (abs (- (card-index state %)
                                                (card-index state cice)))))}
             :msg (msg "swap " (card-str state cice)
                       " and " (card-str state target))
             :effect (req (let [tgtndx (card-index state target)]
                            (when run (swap! state assoc-in [:run :position] (inc tgtndx)))
                            (swap-ice state side cice target)))})]
    {:abilities [{:cost [(->c :credit 2)]
                  :msg "swap a piece of Barrier ice"
                  :req (req (and (get-current-encounter state)
                                 (rezzed? current-ice)
                                 (has-subtype? current-ice "Barrier")))
                  :label "Swap the piece of Barrier ice currently being encountered with a piece of ice directly before or after it"
                  :async true
                  :effect (effect (continue-ability (surf state current-ice) card nil))}]}))

(defcard "Surveillance Network Key"
  {:implementation "Only implemented for click to draw"
   :events [{:event :corp-click-draw
             :msg (msg "reveal that they drew " (:title (:card context)))}]})

(defcard "Switchblade"
  (auto-icebreaker {:abilities [(break-sub (->c :credit 1 {:stealth 1}) 0 "Sentry")
                                (strength-pump (->c :credit 1 {:stealth 1}) 7 :end-of-encounter)]}))

(defcard "Takobi"
  {:events [{:event :subroutines-broken
             :optional {:req (req (:all-subs-broken target))
                        :prompt (msg "Place 1 power counter on " (:title card) "?")
                        :autoresolve (get-autoresolve :auto-place-counter)
                        :yes-ability
                        {:msg "place 1 power counter on itself"
                         :async true
                         :effect (effect (add-counter eid card :power 1 nil))}}}]
   :abilities [{:req (req (get-current-encounter state))
                :cost [(->c :power 2)]
                :label "Give non-AI icebreaker +3 strength"
                :prompt "Choose an installed non-AI icebreaker"
                :choices {:card #(and (has-subtype? % "Icebreaker")
                                      (not (has-subtype? % "AI"))
                                      (installed? %))}
                :keep-menu-open :while-power-tokens-left
                :msg (msg "give +3 strength to " (:title target))
                :effect (effect (pump target 3))}
               (set-autoresolve :auto-place-counter "Takobi placing power counters on itself")]})

(defcard "Tapwrm"
  (let [ability {:label "Gain [Credits] (start of turn)"
                 :msg (msg "gain " (quot (:credit corp) 5) " [Credits]")
                 :once :per-turn
                 :req (req (:runner-phase-12 @state))
                 :async true
                 :effect (effect (gain-credits eid (quot (:credit corp) 5)))}]
    {:req (req (some #{:hq :rd :archives} (:successful-run runner-reg)))
     :flags {:drip-economy true}
     :abilities [ability]
     :events [(assoc ability :event :runner-turn-begins)
              {:event :purge
               :async true
               :msg "trash itself"
               :effect (req (trash state :runner eid card {:cause :purge :cause-card card}))}]}))

(defcard "Torch"
  (auto-icebreaker {:abilities [(break-sub 1 1 "Code Gate")
                                (strength-pump 1 1)]}))

(defcard "Tracker"
  (let [ability {:prompt "Choose a server"
                 :choices (req servers)
                 :msg (msg "target " target)
                 :req (req (not (:card-target card)))
                 :effect (effect (update! (assoc card :card-target target)))}
        prevent-sub {:event :pre-resolve-subroutine
                     :duration :end-of-run
                     :unregister-once-resolved true
                     :req (req true)
                     :effect (req (update-current-encounter state :prevent-subroutine true))
                     :msg (msg (str "prevent a subroutine (" (:label target) ") from resolving"))}]
    {:abilities [{:action true
                  :label "Make a run on targeted server"
                  :cost [(->c :click 1) (->c :credit 2)]
                  :req (req (some #(= (:card-target card) %) runnable-servers))
                  :msg (msg "make a run on " (:card-target card) ". Prevent the first subroutine that would resolve from resolving")
                  :async true
                  :effect (effect (register-events card [prevent-sub])
                                  (make-run eid (:card-target card) card))}]
     :events [(assoc ability :event :runner-turn-begins)
              {:event :runner-turn-ends
               :effect (effect (update! (dissoc card :card-target)))}]}))

(defcard "Tranquilizer"
  (let [action (req (wait-for
                      (add-counter state side card :virus 1 nil)
                      (when (and (rezzed? (get-card state (:host card)))
                                 (<= 3 (get-virus-counters state (get-card state card))))
                        (derez state side (get-card state (:host card)) {:source-card card}))
                      (effect-completed state side eid)))]
    (trojan
      {:implementation "[Erratum] Program: Virus - Trojan"
       :on-install {:interactive (req true)
                    :async true
                    :effect action}
       :events [{:event :runner-turn-begins
                 :async true
                 :effect action}]})))

(defcard "Tremolo"
  (letfn [(credit-discount [s] (->> (all-installed-runner-type s :hardware)
                                    (filter #(has-subtype? % "Cybernetic"))
                                    count
                                    -))]
    (auto-icebreaker {:abilities [(break-sub 3 2 "Barrier"
                                             {:label "Break up to 2 Barrier subroutine"
                                              :break-cost-bonus (req [(->c :credit (max -3 (credit-discount state)))])})
                                  (strength-pump 2 2)]})))

(defcard "Trope"
  {:events [{:event :runner-turn-begins
             :async true
             :effect (effect (add-counter eid card :power 1 nil))}]
   :abilities [{:action true
                :req (req (not (zone-locked? state :runner :discard)))
                :label "shuffle cards from heap into stack"
                :async true
                :effect
                (effect
                  (continue-ability
                    {:cost [(->c :click 1) (->c :remove-from-game)]
                     :label "Reshuffle cards from heap into stack"
                     :show-discard true
                     :choices {:max (min (get-counters card :power) (count (:discard runner)))
                               :all true
                               :card #(and (runner? %)
                                           (in-discard? %))}
                     :msg (msg "shuffle " (enumerate-str (map :title targets))
                               " into the stack")
                     :effect (req (doseq [c targets] (move state side c :deck))
                                  (shuffle! state side :deck))}
                    card nil))}]})

(defcard "Trypano"
  (let [trash-if-5 (req (let [h (get-card state (:host card))]
                          (if (and h
                                   (>= (get-virus-counters state card) 5)
                                   (not (and (card-flag? h :untrashable-while-rezzed true)
                                             (rezzed? h))))
                            (do (system-msg state :runner (str "uses " (:title card) " to trash " (card-str state h)))
                                (unregister-events state side card)
                                (trash state :runner eid h {:cause-card card}))
                            (effect-completed state side eid))))]
    (trojan
      {:implementation "[Erratum] Program: Virus - Trojan"
       :on-install {:async true
                    :effect trash-if-5}
       :abilities [(set-autoresolve :auto-place-counter "Trypano placing virus counters on itself")]
       :events [{:event :runner-turn-begins
                 :optional
                 {:prompt (msg "Place 1 virus counter on " (:title card) "?")
                  :autoresolve (get-autoresolve :auto-place-counter)
                  :yes-ability {:msg "place 1 virus counter on itself"
                                :async true
                                :effect (req (add-counter state side eid card :virus 1 nil))}}}
                {:event :counter-added
                 :async true
                 :effect trash-if-5}
                {:event :card-moved
                 :async true
                 :effect trash-if-5}
                {:event :runner-install
                 :async true
                 :effect trash-if-5}]})))

(defcard "Tunnel Vision"
  (auto-icebreaker {:events [mark-changed-event
                             (assoc identify-mark-ability :event :runner-turn-begins)]
                    :abilities [(break-sub 2 2 "All" {:req (req (= (:mark @state) (first (:server run))))})
                                (strength-pump 2 2)]}))

(defcard "Tycoon"
  (auto-icebreaker {:abilities [(break-sub 1 2 "Barrier")
                                (strength-pump 2 3)]
                    :events [{:event :end-of-encounter
                              :req (req (any-subs-broken-by-card? (:ice context) card))
                              :msg "give the Corp 2 [Credits]"
                              :async true
                              :effect (effect (gain-credits :corp eid 2))}]}))

(defcard "Umbrella"
  (let [corp-draw {:optional {:prompt "Draw 1 card?"
                              :player :corp
                              :waiting-prompt true
                              :yes-ability {:async true
                                            :display-side :corp
                                            :msg "draw 1 card"
                                            :effect (req (draw state :corp eid 1))}
                              :no-ability {:display-side :corp
                                           :msg "decline to draw 1 card"}}}
        runner-draw {:label "Each player draws 1 card (manual)"
                     :optional {:prompt "Draw 1 card?"
                                :waiting-prompt true
                                :player :runner
                                :yes-ability {:async true
                                              :msg "draw 1 card"
                                              :effect (req (wait-for (draw state :runner 1)
                                                                     (continue-ability
                                                                       state side
                                                                       corp-draw
                                                                       card nil)))}
                                :no-ability {:async true
                                             :msg "decline to draw 1 card"
                                             :effect (req (continue-ability
                                                            state side
                                                            corp-draw
                                                            card nil))}}}]
    (auto-icebreaker {:implementation "Draw doesn't work when mixing breakers"
                      :abilities [(break-sub 2 3 "Code Gate"
                                             {:req (req
                                                     (some #(and (has-subtype? % "Trojan") (program? %)) (:hosted current-ice)))})
                                  runner-draw]
                      :events [{:event :subroutines-broken
                                :req (req (every? #(or (= (:breaker %) nil) (= (:breaker %) (:cid card))) (:subroutines (:ice context))))
                                :async true
                                :effect (req (continue-ability state side runner-draw card nil))}]})))

(defcard "Unity"
  (auto-icebreaker {:abilities [(break-sub 1 1 "Code Gate")
                                (strength-pump 1 0 :end-of-encounter
                                               {:label "Add 1 strength for each installed icebreaker"
                                                :pump-bonus (req (count (filter #(and (program? %)
                                                                                      (has-subtype? % "Icebreaker"))
                                                                                (all-active-installed state :runner))))})]}))

(defcard "Upya"
  {:implementation "Power counters added automatically"
   :events [{:event :successful-run
             :silent (req true)
             :req (req (= :rd (target-server context)))
             :async true
             :effect (effect (add-counter eid card :power 1 nil))}]
   :abilities [{:action true
                :cost [(->c :click 1) (->c :power 3)]
                :once :per-turn
                :msg "gain [Click][Click]"
                :effect (effect (gain-clicks 2))}]})

(defcard "Utae"
  (let [break-req (:break-req (break-sub 1 1 "Code Gate"))]
    (auto-icebreaker {:abilities [{:label "Break X Code Gate subroutines"
                                   :cost [(->c :x-credits)]
                                   :break-cost [(->c :x-credits)]
                                   :async true
                                   :once :per-run
                                   :req (req (and (break-req state side eid card targets)
                                                  (<= (get-strength current-ice) (get-strength card))))
                                   :auto-break-creds-per-sub 1
                                   :auto-break-sort 2
                                   :break 0 ;; technically not correct, but it's enough for the engine to pick up for auto-breaking
                                   :break-req (req (and (active-encounter? state)
                                                        (not-used-once? state {:once :per-run} card)
                                                        (has-subtype? current-ice "Code Gate")))
                                   :msg (msg "break " (quantify (cost-value eid :x-credits) "subroutine")
                                             " on " (card-str state current-ice))
                                   :effect (effect
                                             (continue-ability
                                               (when (pos? (cost-value eid :x-credits))
                                                 (break-sub nil (cost-value eid :x-credits) "Code Gate"))
                                               card nil))}
                                  (break-sub 1 1 "Code Gate" {:label "Break 1 Code Gate subroutine (Virtual restriction)"
                                                              ;; this should be prioritized when available
                                                              :auto-break-sort 1
                                                              :req (req (<= 3 (count (filter #(has-subtype? % "Virtual")
                                                                                             (all-active-installed state :runner)))))})
                                  (strength-pump 1 1)]})))

(defcard "Vamadeva"
  (swap-with-in-hand "Vamadeva"
                     {:req (req (and (= 1 (count (:subroutines current-ice)))
                                     (<= (get-strength current-ice) (get-strength card))))}))

(defcard "Wari"
  (letfn [(prompt-for-subtype []
            {:prompt "Choose one"
             :choices ["Barrier" "Code Gate" "Sentry"]
             :async true
             :effect (req (wait-for (trash state side card {:unpreventable true
                                                            :cause-card card})
                                    (continue-ability state side
                                                      (expose-and-maybe-bounce target)
                                                      card nil)))})
          (expose-and-maybe-bounce [chosen-subtype]
            {:choices {:card #(and (ice? %)
                                   (not (rezzed? %)))}
             :async true
             :msg (str "name " chosen-subtype)
             :effect (req (wait-for (expose state side [target] {:card card})
                                    (when (and async-result (has-subtype? target chosen-subtype))
                                      (do (move state :corp target :hand)
                                          (system-msg state :runner
                                                      (str "add " (:title target) " to HQ"))))
                                    (effect-completed state side eid)))})]
    {:events [{:event :successful-run
               :interactive (req true)
               :optional
               {:req (req (and (= :hq (target-server context))
                               (first-successful-run-on-server? state :hq)
                               (some #(and (ice? %)
                                           (not (rezzed? %)))
                                     (all-installed state :corp))))
                :prompt "Trash Wari to expose a piece of ice?"
                :yes-ability (prompt-for-subtype)}}]}))

(defcard "World Tree"
  (let [search-and-install
        (fn [trashed-card]
          {:prompt (msg "Choose a " (:type trashed-card) " to install")
           :req (req (not (install-locked? state side)))
           :msg (msg (if (= target "Done")
                       "shuffle the stack"
                       (str "install " (:title target) " from the stack, paying 3 [Credits] less")))
           :choices (req (concat
                           (->> (:deck runner)
                                (filter
                                  #(and (is-type? % (:type trashed-card))
                                        (can-pay? state side
                                                  (assoc eid :source card :source-type :runner-install)
                                                  % nil [(->c :credit (install-cost state side % {:cost-bonus -3}))])))
                                (sort-by :title)
                                (seq))
                           ["Done"]))
           :async true
           :effect (req (trigger-event state side :searched-stack)
                        (shuffle! state side :deck)
                        (if (= target "Done")
                          (effect-completed state side eid)
                          (runner-install state side (assoc eid :source card :source-type :runner-install) target {:cost-bonus -3})))})]
    {:events [{:event :successful-run
               :interactive (req true)
               :req (req (and (first-event? state :runner :successful-run)
                              (>= (count (all-installed state :runner)) 2)))
               :async true
               :choices {:not-self true
                         :req (req (and (runner? target)
                                        (installed? target)))}
               :msg (msg "trash " (:title target))
               :cancel-effect (effect (system-msg (str "declines to use " (:title card)))
                                      (effect-completed eid))
               :effect
               (req (let [facedown-target (facedown? target)]
                      (wait-for (trash state side target {:unpreventable true :cause-card card})
                                (if facedown-target
                                  (effect-completed state side eid)
                                  (continue-ability state side (search-and-install target) card nil)))))}]}))

(defcard "Wyrm"
  (auto-icebreaker {:abilities [(break-sub 3 1 "All" {:label "break 1 subroutine on a piece of ice with 0 or less strength"
                                                      :req (req (not (pos? (get-strength current-ice))))})
                                {:cost [(->c :credit 1)]
                                 :label "Give -1 strength to current piece of ice"
                                 :req (req (and (active-encounter? state)
                                                (<= (get-strength current-ice) (get-strength card))))
                                 :msg (msg "give -1 strength to " (:title current-ice))
                                 :effect (effect (pump-ice current-ice -1))}
                                (strength-pump 1 1)]}))

(defcard "Yog.0"
  (auto-icebreaker {:abilities [(break-sub 0 1 "Code Gate")]}))

(defcard "Yusuf"
  (virus-breaker "Barrier"))

(defcard "ZU.13 Key Master"
  (cloud-icebreaker
    (auto-icebreaker {:abilities [(break-sub 1 1 "Code Gate")
                                  (strength-pump 1 1)]})))<|MERGE_RESOLUTION|>--- conflicted
+++ resolved
@@ -547,12 +547,8 @@
                               :async true
                               :effect (effect (add-counter eid card :virus 1 nil))}
                              {:event :expose
-<<<<<<< HEAD
-                              :effect (effect (add-counter card :virus (count (:cards context))))}]}))
-=======
                               :async true
-                              :effect (effect (add-counter eid card :virus 1 nil))}]}))
->>>>>>> 749a3c20
+                              :effect (effect (add-counter eid card :virus (count (:cards context)) nil))}]}))
 
 (defcard "Aurora"
   (auto-icebreaker {:abilities [(break-sub 2 1 "Barrier")
@@ -1519,20 +1515,9 @@
     (let [abi {:label "Take 1 tag to place 2 virus counters (start of turn)"
                :once :per-turn
                :async true
-<<<<<<< HEAD
                :effect (req (wait-for (gain-tags state :runner 1 {:unpreventable true})
-                                      (add-counter state side card :virus 2)
-                                      (system-msg state side
-                                                  (str "takes 1 tag to place 2 virus counters on God of War"))
-                                      (effect-completed state side eid)))}]
-=======
-               :effect (req (wait-for (gain-tags state :runner 1)
-                                      (if (not (get-in @state [:tag :tag-prevent]))
-                                        (do (system-msg state side
-                                                        (str "takes 1 tag to place 2 virus counters on God of War"))
-                                            (add-counter state side eid card :virus 2 nil))
-                                        (effect-completed state side eid))))}]
->>>>>>> 749a3c20
+                                      (system-msg state side (str "takes 1 tag to place 2 virus counters on God of War"))
+                                      (add-counter state side eid card :virus 2 nil)))}]
       {:flags {:runner-phase-12 (req true)}
        :events [(choose-one-helper
                   {:event :runner-turn-begins
