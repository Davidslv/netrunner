--- conflicted
+++ resolved
@@ -1829,11 +1829,7 @@
              :async true
              :effect (effect (continue-ability
                                {:optional
-<<<<<<< HEAD
                                 {:prompt (msg "Trash this program to bypass "
-=======
-                                {:prompt (msg "Trash " (:title card) " to bypass "
->>>>>>> 2d7d27fa
                                               (card-str state current-ice)
                                               "?")
                                  :waiting-prompt true
@@ -2472,12 +2468,8 @@
                                      (continue-ability
                                        state side
                                        {:optional
-<<<<<<< HEAD
-                                        {:prompt (str "Is " (:title card) " added to the Grip?")
-=======
                                         {:prompt (str "Is " (:title card) " added to the grip?")
                                          :waiting-prompt true
->>>>>>> 2d7d27fa
                                          :yes-ability {:msg "appease the rules"
                                                        :cost [:return-to-hand]}}}
                                        card nil)
