(ns game.cards.icebreakers
  (:require [game.core :refer :all]
            [game.utils :refer :all]
            [game.macros :refer [effect req msg when-completed final-effect continue-ability]]
            [clojure.string :refer [split-lines split join lower-case includes? starts-with?]]
            [clojure.stacktrace :refer [print-stack-trace]]
            [jinteki.utils :refer [str->int]]
            [jinteki.cards :refer [all-cards]]))

(def breaker-auto-pump
  "Updates an icebreaker's abilities with a pseudo-ability to trigger the
  auto-pump routine in core, IF we are encountering a rezzed ice with a subtype
  we can break."
  {:effect
   (req (let [abs (filter #(not= (:dynamic %) :auto-pump) (:abilities card))
              pumpabi (some #(when (:pump %) %) abs)
              pumpcst (when pumpabi (second (drop-while #(and (not= % :credit)
                                                              (not= % "credit"))
                                                        (:cost pumpabi))))
              current-ice (when-not (get-in @state [:run :ending]) (get-card state current-ice))
              strdif (when (and (or (:current-strength current-ice)
                                    (:strength current-ice))
                                (or (:current-strength card)
                                    (:strength card)))
                       (max 0 (- (or (:current-strength current-ice)
                                     (:strength current-ice))
                                 (or (:current-strength card)
                                     (:strength card)))))
              pumpnum (when (and strdif
                                 (:pump pumpabi))
                        (int (Math/ceil (/ strdif (:pump pumpabi)))))]
          (update! state side
                   (assoc card :abilities
                          (if (and pumpcst
                                   pumpnum
                                   (rezzed? current-ice)
                                   (or (some #(has-subtype? current-ice %) (:breaks card))
                                       (= (first (:breaks card)) "All"))
                                   (pos? pumpnum))
                            (vec (cons {:dynamic :auto-pump
                                        :cost [:credit (* pumpcst pumpnum)]
                                        :label (str "Match strength of " (:title current-ice))}
                                       abs))
                            abs)))))})

;; Takes a vector of ice subtypes that can be broken (or ["All"] for
;; AI breakers) and a card definition, and returns a new card definition that
;; hooks up breaker-auto-pump to the necessary events.
;; IMPORTANT: Events on cdef take precedence, and should call
;; (:effect breaker-auto-pump) themselves.
(defn auto-icebreaker [breaks cdef]
  (assoc cdef :data (merge {:breaks breaks} (:data cdef))
              :events (merge {:run breaker-auto-pump
                              :pass-ice breaker-auto-pump
                              :run-ends breaker-auto-pump
                              :ice-strength-changed breaker-auto-pump
                              :ice-subtype-changed breaker-auto-pump
                              :breaker-strength-changed breaker-auto-pump
                              :approach-ice breaker-auto-pump }
                             (:events cdef))))

(defn- wrestling-breaker
  "Laamb and Engolo. Makes currently encountered ice gain chosen type until end of encounter."
  [cost ice-type]
  {:once :per-turn
   :cost [:credit cost]
   :label (str "Make currently encountered ice gain " ice-type)
   :msg (msg "make " (:title current-ice) " gain " ice-type)
   :req (req (and current-ice (rezzed? current-ice)
                  (not (has-subtype? current-ice ice-type))))
   :effect (req (let [ice current-ice
                      stargets (:subtype-target ice)
                      stypes (:subtype ice)
                      remove-subtype {:effect (effect
                                                (update! (assoc ice :subtype-target stargets :subtype stypes))
                                                (unregister-events card)
                                                (register-events (:events (card-def card)) card))}]
                  (update! state side (assoc ice
                                             :subtype-target (combine-subtypes true stargets ice-type)
                                             :subtype (combine-subtypes true stypes ice-type)))
                  (update-ice-strength state side (get-card state ice))
                  (register-events state side {:pass-ice remove-subtype
                                               :run-ends remove-subtype} card)))})

(defn cloud-icebreaker [cdef]
  (assoc cdef :effect (req (let [link (get-in @state [:runner :link] 0)]
                             (when (>= link 2)
                               (free-mu state (:memoryunits card))))
                           (add-watch state (keyword (str "cloud" (:cid card)))
                                      (fn [k ref old new]
                                        (let [old-link (get-in old [:runner :link] 0)
                                              new-link (get-in new [:runner :link] 0)
                                              cloud-turned-on (and (< old-link 2)
                                                                   (>= new-link 2))
                                              cloud-turned-off (and (>= old-link 2)
                                                                    (< new-link 2))]
                                          (cond
                                            cloud-turned-on
                                            (free-mu state (:memoryunits card))

                                            cloud-turned-off
                                            (use-mu state (:memoryunits card)))))))
              :leave-play (req (remove-watch state (keyword (str "cloud" (:cid card))))
                               (let [link (get-in @state [:runner :link] 0)]
                                 (when (>= link 2)
                                   ;; To counteract the normal freeing of MU on program `:leave-play`
                                   (use-mu state (:memoryunits card)))))))

(defn- strength-pump
  "Creates a strength pump ability.
  Cost can be a credit amount or a list of costs e.g. [:credit 2]."
  ([cost strength] (strength-pump cost strength :encounter))
  ([cost strength duration]
   {:msg (str "add " strength " strength" (cond
                                            (= duration :all-run)
                                            " for the remainder of the run"
                                            (= duration :all-turn)
                                            " for the remainder of the turn"))
    :cost [:credit cost]
    :effect (effect (pump card strength duration))
    :pump strength}))

(defn- break-sub
  "Creates a break subroutine ability.
  If n = 0 then any number of subs are broken."
  ([cost n] (break-sub cost n nil))
  ([cost n subtype] (break-sub cost n subtype nil))
  ([cost n subtype effect]
   {:msg (str "break "
              (when (> n 1) "up to ")
              (if (pos? n) n "any number of")
              (when subtype (str " " subtype))
              (pluralize " subroutine" n))
    :cost [:credit cost]
    :effect effect}))

;;; Breaker sets
(defn- cerberus
  "Breaker from the dog set"
  [type]
  (auto-icebreaker [type]
                   {:data {:counter {:power 4}}
                    :abilities [{:counter-cost [:power 1]
                                 :msg (str "break up to 2 " (lower-case type) " subroutines")}
                                (strength-pump 1 1)]}))

(defn- break-and-enter
  "Breakers from the Break and Entry set"
  [type]
  (cloud-icebreaker {:abilities [{:label (str "[Trash]: Break up to 3 " (lower-case type) "subroutines")
                                  :msg (str "break up to 3 " (lower-case type) " subroutines")
                                  :effect (effect (trash card {:cause :ability-cost}))}]
                      :events (let [cloud {:silent (req true)
                                           :req (req (has-subtype? target "Icebreaker"))
                                           :effect (effect (update-breaker-strength card))}]
                                {:runner-install cloud :trash cloud :card-moved cloud})
                      :strength-bonus (req (count (filter #(has-subtype? % "Icebreaker")
                                                          (all-active-installed state :runner))))}))

(defn- global-sec-breaker
  "GlobalSec breakers for Sunny"
  [type]
  (cloud-icebreaker (auto-icebreaker [type] {:abilities [(break-sub 2 0 (lower-case type))
                                                         (strength-pump 2 3)]})))

(defn- deva
  "Deva breakers"
  [name]
  (auto-icebreaker ["All"]
                   {:abilities [(break-sub 1 1 "ICE")
                                (strength-pump 1 1)
                                {:req (req (seq (filter #(has-subtype? % "Deva") (:hand runner))))
                                 :label "Swap with a deva program from your Grip" :cost [:credit 2]
                                 :prompt (str "Select a deva program in your Grip to swap with " name)
                                 :choices {:req #(and in-hand? (has-subtype? % "Deva"))}
                                 :msg (msg "swap in " (:title target) " from their Grip")
                                 :effect (req (if-let [hostcard (:host card)]
                                                (let [hosted (host state side (get-card state hostcard) target)]
                                                  (card-init state side hosted {:resolve-effect false
                                                                                :init-data true}))
                                                (let [devavec (get-in @state [:runner :rig :program])
                                                      devaindex (first (keep-indexed #(when (= (:cid %2) (:cid card)) %1) devavec))
                                                      newdeva (assoc target :zone (:zone card) :installed true)
                                                      newvec (apply conj (subvec devavec 0 devaindex) newdeva (subvec devavec devaindex))]
                                                  (lose state :runner :memory (:memoryunits card))
                                                  (swap! state assoc-in [:runner :rig :program] newvec)
                                                  (swap! state update-in [:runner :hand] (fn [coll] (remove-once #(= (:cid %) (:cid target)) coll)))
                                                  (card-init state side newdeva {:resolve-effect false
                                                                                 :init-data true})))
                                              (move state side card :hand))}]}))

(defn- conspiracy
  "Install-from-heap breakers"
  [title type abilities]
  (let [install-prompt {:req (req (and (= (:zone card) [:discard])
                                       (rezzed? current-ice)
                                       (has-subtype? current-ice type)
                                       (not (install-locked? state side))))
                        :delayed-completion true
                        :effect (effect (continue-ability
                                          {:optional {:req (req (and (not-any? #(= title (:title %)) (all-active-installed state :runner))
                                                                     (not (get-in @state [:run :register :conspiracy (:cid current-ice)]))))
                                                      :player :runner
                                                      :prompt (str "Install " title "?")
                                                      :yes-ability {:effect (effect (unregister-events card)
                                                                                    (runner-install :runner card))}
                                                      :no-ability {:effect (req  ;; Add a register to note that the player was already asked about installing,
                                                                                ;; to prevent multiple copies from prompting multiple times.
                                                                                (swap! state assoc-in [:run :register :conspiracy (:cid current-ice)] true))}}}
                                          card targets))}
        heap-event (req (when (= (:zone card) [:discard])
                          (unregister-events state side card)
                          (register-events state side
                                           {:rez install-prompt
                                            :approach-ice install-prompt
                                            :run install-prompt}
                                           (assoc card :zone [:discard]))))]
    {:move-zone heap-event
     :events {:rez nil
              :approach-ice nil
              :run nil}
     :abilities abilities}))

(defn- central-breaker
  "'Cannot be used on a remote server' breakers"
  [type break pump]
  (let [central-req (req (or (not (:central-breaker card)) (#{:hq :rd :archives} (first (:server run)))))]
    (auto-icebreaker [type]
                     {:abilities [(assoc break :req central-req)
                                  (assoc pump :req central-req)]
                      :effect (effect (update! (assoc card :central-breaker true)))})))

(defn- ancient-greek-breaker
  "Adept, Sage and Savant. Strength depends on available memory units."
  [name abilities]
  {:abilities abilities
   :effect (req (add-watch state (keyword (str name (:cid card)))
                           (fn [k ref old new]
                             (when (not= (available-mu (atom old))
                                         (available-mu (atom new)))
                               (update-breaker-strength ref side card))))
                (update-breaker-strength state side card))
   :leave-play (req (remove-watch state (keyword (str name (:cid card)))))
   :strength-bonus (req (available-mu state))})

(defn- khumalo-breaker
  "Spends virus counters from any card to pump/break, gains virus counters for successful runs."
  [type]
  {:events    {:successful-run {:silent (req true)
                                :effect (effect (system-msg "adds 1 virus counter to " (:title card))
                                                (add-counter card :virus 1))}}
   :abilities [{:label   "Add strength"
                :prompt  "Choose a card with virus counters"
                :choices {:req #(pos? (get-in % [:counter :virus] 0))}
                :effect  (req (let [selected-virus target
                                    self           card
                                    counters       (get-in selected-virus [:counter :virus] 0)]
                                (resolve-ability state
                                                 side
                                                 {:prompt  "Spend how many counters?"
                                                  :choices {:number  (req counters)
                                                            :default (req 1)}
                                                  :effect  (req (let [cost target]
                                                                  (resolve-ability
                                                                   state
                                                                   side
                                                                   {:counter-cost [:virus cost]
                                                                    :effect       (effect (pump (get-card state self) cost)
                                                                                          (system-msg (str "spends " cost (pluralize " counter" cost) " from " (:title selected-virus)
                                                                                                           " to add " cost " strength to " (:title self))))}
                                                                   selected-virus
                                                                   nil)))}
                                                 self
                                                 nil)))}
               {:label   "Break " type " subroutine(s)"
                :prompt  "Choose a card with virus counters"
                :choices {:req #(pos? (get-in % [:counter :virus] 0))}
                :effect  (req (let [selected-virus target
                                    self           card
                                    counters       (get-in selected-virus [:counter :virus] 0)]
                                (resolve-ability state
                                                 side
                                                 {:prompt  "Spend how many counters?"
                                                  :choices {:number  (req counters)
                                                            :default (req 1)}
                                                  :effect  (req (let [cost target]
                                                                  (resolve-ability
                                                                   state
                                                                   side
                                                                   {:counter-cost [:virus cost]
                                                                    :effect       (effect (system-msg (str "spends " cost (pluralize " counter" cost) " from " (:title selected-virus)
                                                                                                           " to break " cost " " type (pluralize " subroutine" cost) " with " (:title self))))}
                                                                   selected-virus
                                                                   nil)))}
                                                 self
                                                 nil)))}]})

;;; Icebreaker definitions
(def card-definitions
  {"Abagnale"
   (auto-icebreaker ["Code Gate"]
                    {:abilities [(break-sub 1 1 "Code Gate")
                                 (strength-pump 2 2)
                                 {:label "Bypass Code Gate being encountered"
                                  :req (req (has-subtype? current-ice "Code Gate"))
                                  :msg (msg "trash it and bypass " (:title current-ice))
                                  :effect (effect (trash card {:cause :ability-cost}))}]})

   "Adept"
   (ancient-greek-breaker "adept" [{:cost [:credit 2]
                                    :req (req (or (has-subtype? current-ice "Barrier")
                                                  (has-subtype? current-ice "Sentry")))
                                    :msg "break 1 Sentry or Barrier subroutine"}])

   "Aghora"
   (deva "Aghora")

   "Alpha"
   (auto-icebreaker ["All"]
                    {:abilities [{:cost [:credit 1]
                                  :req (req (= (:position run) (count run-ices)))
                                  :msg "break 1 subroutine on the outermost ICE protecting this server"}
                                 (strength-pump 1 1)]})

   "Alias"
   (central-breaker "Sentry"
                    (break-sub 1 1 "Sentry")
                    (strength-pump 2 3))

   "Amina"
   (auto-icebreaker ["Code Gate"]
                    {:abilities [(break-sub 2 3 "Code Gate")
                                 (strength-pump 2 3)
                                 {:label "Corp loses 1 [Credits]"
                                  :req (req (and (has-subtype? current-ice "Code Gate")
                                                 (rezzed? current-ice)))
                                  :msg (msg "make the Corp lose 1 [Credits]")
                                  :effect (effect (lose :corp :credit 1))}]})

   "Ankusa"
   (auto-icebreaker ["Barrier"]
                    {:abilities [(break-sub 2 1 "Barrier")
                                 (strength-pump 1 1)
                                 {:label "Add Barrier to HQ"
                                  :req (req (and (has-subtype? current-ice "Barrier")
                                                 (rezzed? current-ice)))
                                  :msg (msg "add " (:title current-ice) " to HQ after breaking all its subroutines")
                                  :effect (req (let [c current-ice]
                                                 (move state :corp c :hand nil)
                                                 (continue state side nil)))}]})

   "Atman"
   {:prompt "How many power counters?"
    :choices :credit
    :msg (msg "add " target " power counters")
    :effect (effect (add-counter card :power target))
    :abilities [(break-sub 1 1)]
    :strength-bonus (req (get-counters card :power))
    :events {:counter-added {:req (req (= :cid target) (:cid card))
                             :effect (effect (update-breaker-strength card))}}}

   "Aumakua"
   {:implementation "Add counters manually for access outside of a run or cards that replace access like Ash"
    ; We would need a :once :per-access key to make this work for Gang Sign etc.
    :abilities [(break-sub 1 1)
                {:label "Add a virus counter"
                 :effect (effect (system-msg "manually adds a virus counter to Aumakua")
                                 (add-counter card :virus 1))}]
    :strength-bonus (req (get-virus-counters state side card))
    :events {:run-ends {:req (req (and (not (or (get-in @state [:run :did-trash])
                                                (get-in @state [:run :did-steal])))
                                       (get-in @state [:run :did-access])))
                        :effect (effect (add-counter card :virus 1))}
             :expose {:effect (effect (add-counter card :virus 1))}
             :counter-added {:req (req (= :cid target) (:cid card))
                             :effect (effect (update-breaker-strength card))}}}

   "Aurora"
   (auto-icebreaker ["Barrier"]
                    {:abilities [(break-sub 2 1 "Barrier")
                                 (strength-pump 2 3)]})

   "Baba Yaga"
   (let [host-click {:cost [:click 1]
                     :label "Install a non-AI icebreaker on Baba Yaga"
                     :prompt "Choose a non-AI icebreaker in your Grip to install on Baba Yaga"
                     :choices {:req #(and (has-subtype? % "Icebreaker")
                                          (not (has-subtype? % "AI"))
                                          (in-hand? %))}
                     :effect (effect (runner-install target {:host-card card}))}
         host-free {:label "Host an installed non-AI icebreaker on Baba Yaga"
                    :prompt "Choose an installed non-AI icebreaker to host on Baba Yaga"
                    :choices {:req #(and (has-subtype? % "Icebreaker")
                                         (not (has-subtype? % "AI"))
                                         (installed? %))}
                    :effect (req (when (host state side card target)
                                   (gain :memory (:memoryunits target))))}
         gain-abis (req (let [new-abis (mapcat (fn [c] (map-indexed #(assoc %2 :dynamic :copy, :source (:title c)
                                                                               :index %1, :label (make-label %2))
                                                                    (filter #(not= :manual-state (:ability-type %))
                                                                            (:abilities (card-def c)))))
                                               (:hosted card))]
                          (update! state :runner (assoc card :abilities (concat new-abis [host-click host-free])))))]
   {:abilities [host-click host-free]
    :hosted-gained gain-abis
    :hosted-lost gain-abis})

   "Battering Ram"
   (auto-icebreaker ["Barrier"]
                    {:abilities [(break-sub 2 2 "Barrier")
                                 (strength-pump 1 1 :all-run)]})

   "Berserker"
   {:abilities [(break-sub 2 2 "Barrier")]
    :implementation "Number of subroutines on encountered ICE has to be entered by runner when Corp chooses 'No More Action'"
    :events {:encounter-ice {:req (req (and (= (:cid target) (:cid current-ice))
                                            (has-subtype? target "Barrier")
                                            (rezzed? target)))
                             :delayed-completion true
                             :effect (effect (continue-ability :runner
                                               {:prompt "How many subroutines are on the encountered Barrier?"
                                                :choices {:number (req 10)}
                                                :delayed-completion true
                                                :effect (effect (system-msg (str "pumps Berserker by " target " on encounter with the current ICE"))
                                                                (pump card target))} card nil))}}}

   "BlacKat"
   {:implementation "Stealth credit restriction not enforced"
    :abilities [(break-sub 1 1 "Barrier")
                {:cost [:credit 1]
                 :msg "break up to 3 Barrier subroutines (using a stealth [Credits])"}
                (strength-pump 2 1)
                {:cost [:credit 2]
                 :msg "add 2 strength (using at least 1 stealth [Credits])"
                 :effect (effect (pump card 2)) :pump 2}]}

   "Black Orchestra"
   (conspiracy "Black Orchestra" "Code Gate"
               [{:cost [:credit 3]
                 :effect (effect (pump card 2)) :pump 2
                 :msg "add 2 strength and break up to 2 subroutines"}])

   "Blackstone"
   {:abilities [(break-sub 1 1 "Barrier")
                {:cost [:credit 3]
                 :msg "add 4 strength (using at least 1 stealth [Credits])"
                 :effect (effect (pump card 4 :all-run)) :pump 4}]}

   "Brahman"
   (auto-icebreaker ["All"]
                    {:implementation "Adding non-virus program to top of Stack is manual"
                     :abilities [(break-sub 1 2 "ICE")
                                 (strength-pump 2 1)]})

   "Breach"
   (central-breaker "Barrier"
                    (break-sub 2 3 "Barrier")
                    (strength-pump 2 4))

   "Cerberus \"Cuj.0\" H3"
   (cerberus "Sentry")

   "Cerberus \"Rex\" H2"
   (cerberus "Code Gate")

   "Cerberus \"Lady\" H1"
   (cerberus "Barrier")

   "Chameleon"
   {:prompt "Choose one subtype"
    :choices ["Barrier" "Code Gate" "Sentry"]
    :msg (msg "choose " target)
    :effect (effect (update! (assoc card :subtype-target target)))
    :events {:runner-turn-ends {:msg "add itself to Grip" :effect (effect (move card :hand))}}
    :abilities [{:cost [:credit 1] :msg (msg "break 1 " (:subtype-target card) " subroutine")}]}

   "Corroder"
   (auto-icebreaker ["Barrier"]
                    {:abilities [(break-sub 1 1 "Barrier")
                                 (strength-pump 1 1)]})

   "Creeper"
   (cloud-icebreaker
     (auto-icebreaker ["Sentry"]
                      {:abilities [(break-sub 2 1 "Sentry")
                                   (strength-pump 1 1)]}))

   "Crowbar"
   (break-and-enter "Code Gate")

   "Crypsis"
   (auto-icebreaker ["All"]
                    {:abilities [(break-sub 1 1 "ICE" (effect (update! (assoc card :crypsis-broke true))))
                                 (strength-pump 1 1)
                                 {:cost [:click 1]
                                  :msg "place 1 virus counter"
                                  :effect (effect (add-counter card :virus 1))}]
                     :events (let [encounter-ends-effect
                                   {:req (req (:crypsis-broke card))
                                    :effect (req ((:effect breaker-auto-pump) state side eid card targets)
                                                 (if (pos? (get-counters card :virus))
                                                   (add-counter state side card :virus -1)
                                                   (trash state side card {:cause :self-trash}))
                                                 (update! state side (dissoc (get-card state card) :crypsis-broke)))}]
                               {:pass-ice encounter-ends-effect
                                :run-ends encounter-ends-effect})
                     :move-zone (req (when (= [:discard] (:zone card))
                                       (update! state side (dissoc card :crypsis-broke))))})

   "Cyber-Cypher"
   (auto-icebreaker ["Code Gate"]
                    {:prompt "Choose a server where this copy of Cyber-Cypher can be used:"
                     :msg (msg "target " target)
                     :choices (req servers)
                     :effect (effect (update! (assoc card :server-target target)))
                     :leave-play (effect (update! (dissoc card :server-target)))
                     :abilities [(break-sub 1 1 "Code Gate")
                                 (strength-pump 1 1)]})

   "Dagger"
   (auto-icebreaker ["Sentry"]
                    {:implementation "Stealth credit restriction not enforced"
                     :abilities [(break-sub 1 1 "Sentry")
                                 (strength-pump 1 5)]})

   "Dai V"
   (auto-icebreaker ["All"]
                    {:implementation "Stealth credit restriction not enforced"
                     :abilities [{:cost [:credit 2]
                                  :msg "break all ICE subroutines (using stealth [Credits])"}
                                 (strength-pump 1 1)]})

   "Darwin"
   {:flags {:runner-phase-12 (req true)}
    :events {:purge {:effect (effect (update-breaker-strength card))}}
    :abilities [(break-sub 2 1 "ICE")
                {:label "Place 1 virus counter (start of turn)"
                 :once :per-turn
                 :cost [:credit 1]
                 :msg "place 1 virus counter"
                 :req (req (:runner-phase-12 @state))
                 :effect (effect (add-counter card :virus 1)
                                 (update-breaker-strength card))}]
    :strength-bonus (req (or (get-virus-counters state side card) 0))}

   "Demara"
   (auto-icebreaker ["Barrier"]
                    {:abilities [(break-sub 2 2 "Barrier")
                                 (strength-pump 2 3)
                                 {:label "Bypass Barrier being encountered"
                                  :req (req (has-subtype? current-ice "Barrier"))
                                  :msg (msg "trash it and bypass " (:title current-ice))
                                  :effect (effect (trash card {:cause :ability-cost}))}]})

   "Deus X"
   {:interactions {:prevent [{:type #{:net}
                              :req (req true)}]}
    :abilities [{:msg "break any number of AP subroutines"
                 :effect (effect (trash card {:cause :ability-cost}))}
                {:msg "prevent any amount of net damage"
                 :effect (effect (trash card {:cause :ability-cost})
                                 (damage-prevent :net Integer/MAX_VALUE))}]}

   "Eater"
   (auto-icebreaker ["All"]
                    {:abilities [{:cost [:credit 1]
                                  :msg "break ICE subroutine and access 0 cards this run"
                                  :effect (effect (max-access 0))}
                                 (strength-pump 1 1)]})

   "Endless Hunger"
   {:abilities [{:label "Trash 1 installed card to break 1 \"End the run.\" subroutine"
                 :prompt "Select a card to trash for Endless Hunger"
                 :choices {:req #(and (= (:side %) "Runner") (:installed %))}
                 :msg (msg "trash " (:title target)
                           " and break 1 \"[Subroutine] End the run.\" subroutine")
                 :effect (effect (trash target {:unpreventable true}))}]}
   "Engolo"
   (auto-icebreaker
     ["Code Gate"]
     {:abilities [(break-sub 1 1 "Code Gate")
                  (strength-pump 2 4)
                  (wrestling-breaker 2 "Code Gate")]})

   "Faerie"
   (auto-icebreaker ["Sentry"]
                    {:abilities [(break-sub 0 1 "Sentry" (effect (update! (assoc card :faerie-used true))))
                                 (strength-pump 1 1)]
                     :events {:pass-ice {:req (req (:faerie-used card))
                                         :effect (effect (trash (dissoc card :faerie-used)))}}})

   "Faust"
   {:abilities [{:label "Trash 1 card from Grip to break 1 subroutine"
                 :prompt "Select a card from your grip to trash for Faust"
                 :choices {:req in-hand?}
                 :msg (msg "trash " (:title target) " and break 1 subroutine")
                 :effect (effect (trash target {:unpreventable true}))}
                {:label "Trash 1 card from Grip to add 2 strength"
                 :prompt "Select a card from your grip to trash for Faust"
                 :choices {:req in-hand?}
                 :msg (msg "trash " (:title target) " and add 2 strength")
                 :effect (effect (trash target {:unpreventable true})
                                 (pump card 2))}]}

   "Fawkes"
   {:implementation "Stealth credit restriction not enforced"
    :abilities [(break-sub 1 1 "Sentry")
                {:label (str "X [Credits]: +X strength for the remainder of the run (using at least 1 stealth [Credits])")
                 :choices :credit
                 :prompt "How many credits?"
                 :effect (effect (pump card target :all-run))
                 :msg (msg "increase strength by " target " for the remainder of the run")}]}

   "Femme Fatale"
   (auto-icebreaker ["Sentry"]
                    {:prompt "Select a piece of ICE to target for bypassing"
                     :choices {:req ice?}
                     :leave-play (req (remove-icon state side card))
                     :effect (req (let [ice target
                                        serv (zone->name (second (:zone ice)))]
                                    (add-icon state side card ice "F" "blue")
                                    (system-msg state side
                                                (str "selects " (card-str state ice)
                                                     " for Femme Fatale's bypass ability"))))
                     :abilities [(break-sub 1 1 "Sentry")
                                 (strength-pump 2 1)]})

   "Flashbang"
   (auto-icebreaker ["Sentry"]
                    {:abilities [(strength-pump 1 1)
                                 {:label "Derez a Sentry being encountered"
                                  :cost [:credit 6]
                                  :req (req (and (rezzed? current-ice) (has-subtype? current-ice "Sentry")))
                                  :msg (msg "derez " (:title current-ice))
                                  :effect (effect (derez current-ice))}]})

   "Force of Nature"
   (auto-icebreaker ["Code Gate"]
                    {:abilities [(break-sub 2 2 "Code Gate")
                                 (strength-pump 1 1)]})

   "Garrote"
   (auto-icebreaker ["Sentry"]
                    {:abilities [(break-sub 1 1 "Sentry")
                                 (strength-pump 1 1)]})

   "God of War"
   (auto-icebreaker ["All"]
                    {:flags {:runner-phase-12 (req true)}
                     :abilities [(strength-pump 2 1)
                                 {:counter-cost [:virus 1]
                                  :msg "break 1 subroutine"}
                                 {:label "Take 1 tag to place 2 virus counters (start of turn)"
                                  :once :per-turn
                                  :effect (req (when-completed (tag-runner state :runner 1)
                                                               (if (not (get-in @state [:tag :tag-prevent]))
                                                                 (do (add-counter state side card :virus 2)
                                                                     (system-msg state side
                                                                                 (str "takes 1 tag to place 2 virus counters on God of War"))
                                                                     (effect-completed state side eid))
                                                                 (effect-completed state side eid))))}]})

   "Golden"
   (auto-icebreaker ["Sentry"]
                    {:abilities [(break-sub 2 2 "Sentry")
                                 (strength-pump 2 4)
                                 {:label "Derez a Sentry and return Golden to your Grip"
                                  :cost [:credit 2]
                                  :req (req (and (rezzed? current-ice) (has-subtype? current-ice "Sentry")))
                                  :msg (msg "derez " (:title current-ice) " and return Golden to their Grip")
                                  :effect (effect (derez current-ice)
                                                  (move card :hand))}]})

   "Gordian Blade"
   (auto-icebreaker ["Code Gate"]
                    {:abilities [(break-sub 1 1 "Code Gate")
                                 (strength-pump 1 1 :all-run)]})

   "Gingerbread"
   (auto-icebreaker ["Tracer"]
                    {:abilities [(break-sub 1 1 "Tracer")
                                 (strength-pump 2 3)]})

   "GS Sherman M3"
   (global-sec-breaker "Barrier")

   "GS Shrike M2"
   (global-sec-breaker "Sentry")

   "GS Striker M1"
   (global-sec-breaker "Code Gate")

   "Houdini"
   {:abilities [(break-sub 1 1 "Code Gate")
                {:cost [:credit 2]
                 :msg "add 4 strength (using at least 1 stealth [Credits])"
                 :effect (effect (pump card 4 :all-run)) :pump 4}]}

   "Inti"
   (auto-icebreaker ["Barrier"]
                    {:abilities [(break-sub 1 1 "Barrier")
                                 (strength-pump 2 1 :all-run)]})

   "Inversificator"
   (auto-icebreaker ["Code Gate"]
                    {:implementation "No restriction on which pieces of ICE are chosen"
                     :abilities [{:label "Swap the Code Gate you just passed with another ICE"
                                  :once :per-turn
                                  :req (req (:run @state))
                                  :prompt "Select the Code Gate you just passed and another piece of ICE to swap positions"
                                  :choices {:req #(and (installed? %) (ice? %)) :max 2}
                                  :msg (msg "swap the positions of " (card-str state (first targets)) " and " (card-str state (second targets)))
                                  :effect (req (when (= (count targets) 2)
                                                 (swap-ice state side (first targets) (second targets))))}
                                 (break-sub 1 1 "Code Gate")
                                 (strength-pump 1 1)]})

   "Knight"
   {:abilities [{:label "Host Knight on a piece of ICE"
                 :effect (req (let [k (get-card state card)
                                    hosted (ice? (:host k))
                                    icepos (ice-index state (get-card state (:host k)))]
                                (resolve-ability state side
                                 {:prompt (msg "Host Knight on a piece of ICE" (when hosted " not before or after the current host ICE"))
                                  :cost [:click 1]
                                  :choices {:req #(if hosted
                                                    (and (or (when (= (:zone %) (:zone (:host k)))
                                                               (not= 1 (abs (- (ice-index state %) icepos))))
                                                             (not= (:zone %) (:zone (:host k))))
                                                         (ice? %)
                                                         (can-host? %)
                                                         (installed? %)
                                                         (not (some (fn [c] (has? c :subtype "Caïssa")) (:hosted %))))
                                                    (and (ice? %)
                                                         (installed? %)
                                                         (can-host? %)
                                                         (not (some (fn [c] (has? c :subtype "Caïssa")) (:hosted %)))))}
                                  :msg (msg "host it on " (card-str state target))
                                  :effect (effect (host target card))} card nil)))}
                {:cost [:credit 2]
                 :req (req (ice? (get-nested-host card)))
                 :msg "break 1 subroutine on the host ICE"}]}

   "Laamb"
   (auto-icebreaker
     ["Barrier"]
     {:abilities [(break-sub 2 0 "Barrier")
                  (strength-pump 3 6)
                  (wrestling-breaker 2 "Barrier")]})

   "Leviathan"
   (auto-icebreaker ["Code Gate"]
                    {:abilities [(break-sub 3 3 "Code Gate")
                                 (strength-pump 3 5)]})

   "Lustig"
   (auto-icebreaker ["Sentry"]
                    {:abilities [(break-sub 1 1 "Sentry")
                                 (strength-pump 3 5)
                                 {:label "Bypass Sentry being encountered"
                                  :req (req (has-subtype? current-ice "Sentry"))
                                  :msg (msg "trash it and bypass " (:title current-ice))
                                  :effect (effect (trash card {:cause :ability-cost}))}]})

   "Mammon"
   (auto-icebreaker ["All"]
                    {:flags {:runner-phase-12 (req (pos? (:credit runner)))}
                     :abilities [{:label "X [Credits]: Place X power counters"
                                  :prompt "How many power counters to place on Mammon?" :once :per-turn
                                  :choices {:number (req (:credit runner))}
                                  :req (req (:runner-phase-12 @state))
                                  :effect (effect (lose :credit target)
                                                  (add-counter card :power target))
                                  :msg (msg "place " target " power counters on it")}
                                 {:counter-cost [:power 1]
                                  :label "Hosted power counter: Break ICE subroutine"
                                  :msg "break 1 ICE subroutine"}
                                 (strength-pump 2 2)]
                     :events {:runner-turn-ends {:effect (effect (update! (assoc-in card [:counter :power] 0)))}}})

   "Mass-Driver"
   (auto-icebreaker ["Code Gate"]
                    {:implementation "Prevention of subroutine resolution on next ICE is manual"
                     :abilities [(break-sub 2 1 "Code Gate")
                                 (strength-pump 1 1)]})

   "Maven"
   {:abilities [(break-sub 2 1 "ICE")]
    :events (let [maven {:silent (req true)
                         :req (req (is-type? target "Program"))
                         :effect (effect (update-breaker-strength card))}]
              {:runner-install maven :trash maven :card-moved maven})
    :strength-bonus (req (count (filter #(is-type? % "Program") (all-active-installed state :runner))))}

   "Morning Star"
   {:abilities [(break-sub 1 0 "Barrier")]}

   "Mimic"
   {:abilities [(break-sub 1 1 "Sentry")]}

   "Mongoose"
   (auto-icebreaker ["Sentry"]
                    {:implementation "Usage restriction is not implemented"
                     :abilities [(break-sub 1 2 "Sentry")
                                 (strength-pump 2 2)]})

   "MKUltra"
   (conspiracy "MKUltra" "Sentry"
               [{:cost [:credit 3]
                 :effect (effect (pump card 2)) :pump 2
                 :msg "add 2 strength and break up to 2 subroutines"}])

   "Musaazi"
   (khumalo-breaker "sentry")

   "NaNotK"
   (auto-icebreaker ["Sentry"]
                    {:effect (req (add-watch state (keyword (str "nanotk" (:cid card)))
                                              (fn [k ref old new]
                                                (let [server (first (get-in @state [:run :server]))]
                                                  (when (or
                                                          ; run initiated or ended
                                                          (not= (get-in old [:run])
                                                                (get-in new [:run]))
                                                          ; server configuration changed (redirected or newly installed ICE)
                                                          (not= (get-in old [:corp :servers server :ices])
                                                                (get-in new [:corp :servers server :ices])))
                                                    (update-breaker-strength ref side card))))))
                     :strength-bonus (req (if-let [numice (count run-ices)] numice 0))
                     :leave-play (req (remove-watch state (keyword (str "nanotk" (:cid card)))))
                     :abilities [(break-sub 1 1 "Sentry")
                                 (strength-pump 3 2)]})

   "Nfr"
   {:implementation "Adding power counter is manual"
    :abilities [{:label "Place 1 power counter on Nfr"
                 :msg "place 1 power counter on it"
                 :ability-type :manual-state
                 :effect (effect (add-counter card :power 1)
                                 (update-breaker-strength card))}
                (break-sub 1 1 "Barrier")]
    :strength-bonus (req (get-counters card :power))}

   "Ninja"
   (auto-icebreaker ["Sentry"]
                    {:abilities [(break-sub 1 1 "Sentry")
                                 (strength-pump 3 5)]})

   "Omega"
   (auto-icebreaker ["All"]
                    {:abilities [{:cost [:credit 1] :req (req (= 1 (:position run)))
                                  :msg "break 1 subroutine on the innermost ICE protecting this server"}
                                 (strength-pump 1 1)]})

   "Overmind"
   (auto-icebreaker ["All"]
                    {:effect (effect (add-counter card :power (available-mu state)))
                     :abilities [{:counter-cost [:power 1]
                                  :msg "break 1 subroutine"}
                                 (strength-pump 1 1)]})
   "Paperclip"
   (conspiracy "Paperclip" "Barrier"
               [{:label (str "X [Credits]: +X strength, break X subroutines")
                 :choices {:number (req (:credit runner))
                           :default (req (if (:current-strength current-ice)
                                           (max (- (:current-strength current-ice)
                                                   (:current-strength card))
                                                1)
                                           1))}
                 :prompt "How many credits?"
                 :effect (effect (lose :credit target)
                                 (pump card target))
                 :msg (msg "spend " target " [Credits], increase strength by " target ", and break "
                           (quantify target "Barrier subroutine"))}])

   "Passport"
   (central-breaker "Code Gate"
                    (break-sub 1 1 "Code Gate")
                    (strength-pump 2 2))

   "Peacock"
   (auto-icebreaker ["Code Gate"]
                    {:abilities [(break-sub 2 1 "Code Gate")
                                 (strength-pump 2 3)]})

   "Peregrine"
   (auto-icebreaker ["Code Gate"]
                    {:abilities [(break-sub 1 1 "Code Gate")
                                 (strength-pump 3 3)
                                 {:label "Derez a Code Gate and return Peregrine to your Grip"
                                  :cost [:credit 2]
                                  :req (req (and (rezzed? current-ice) (has-subtype? current-ice "Code Gate")))
                                  :msg (msg "derez " (:title current-ice) " and return Peregrine to their Grip")
                                  :effect (effect (derez current-ice)
                                                  (move card :hand))}]})

   "Persephone"
   (auto-icebreaker ["Sentry"]
                    {:implementation "Requires runner to input the number of subroutines allowed to resolve"
                     :abilities [(break-sub 2 1 "Sentry")
                                 (strength-pump 1 1)]
                     :events {:pass-ice {:req (req (and (has-subtype? target "Sentry") (rezzed? target)) (pos? (count (:deck runner))))
                                         :optional {:prompt (msg "Use Persephone's ability??")
                                                    :yes-ability {:prompt "How many subroutines resolved on the passed ICE?"
                                                                  :delayed-completion true
                                                                  :choices {:number (req 10)}
                                                                  :msg (msg (if (pos? target)
                                                                              (str "trash " (:title (first (:deck runner))) " from their Stack and trash " target " cards from R&D")
                                                                              (str "trash " (:title (first (:deck runner))) " from their Stack and nothing from R&D")))
                                                                  :effect (effect (mill :runner)
                                                                                  (mill :runner :corp target))}}}}})

   "Pipeline"
   (auto-icebreaker ["Sentry"]
                    {:abilities [(break-sub 1 1 "Sentry")
                                 (strength-pump 2 1 :all-run)]})

   "Puffer"
   (auto-icebreaker ["Sentry"]
                    {:implementation "Memory use must be manually tracked by the Runner"
                     :abilities [(break-sub 1 1 "Sentry")
                                 (strength-pump 2 1)
                                 {:cost [:click 1] :msg "place one power counter"
                                  :label "Place 1 power counter"
                                  :effect (effect (add-counter card :power 1)
                                                  (update-breaker-strength card))}
                                 {:cost [:click 1] :msg "remove one power counter"
                                  :label "Remove 1 power counter"
                                  :effect (effect (add-counter card :power -1)
                                                  (update-breaker-strength card))}]
                     :strength-bonus (req (get-counters card :power))})

   "Refractor"
   (auto-icebreaker ["Code Gate"]
                    {:implementation "Stealth credit restriction not enforced"
                     :abilities [(break-sub 1 1 "Code Gate")
                                 (strength-pump 1 3)]})
   "Sadyojata"
   (deva "Sadyojata")

   "Sage"
   (ancient-greek-breaker "sage" [{:cost [:credit 2] :req (req (or (has-subtype? current-ice "Barrier")
                                                                   (has-subtype? current-ice "Code Gate")))
                                   :msg "break 1 Code Gate or Barrier subroutine"}])

   "Saker"
   (auto-icebreaker ["Barrier"]
                    {:abilities [(break-sub 1 1 "Barrier")
                                 (strength-pump 2 2)
                                 {:label "Derez a Barrier and return Saker to your Grip"
                                  :cost [:credit 2]
                                  :req (req (and (rezzed? current-ice) (has-subtype? current-ice "Barrier")))
                                  :msg (msg "derez " (:title current-ice) " and return Saker to their Grip")
                                  :effect (effect (derez current-ice)
                                                  (move card :hand))}]})

   "Savant"
   (ancient-greek-breaker "savant" [{:cost [:credit 2] :req (req (has-subtype? current-ice "Sentry"))
                                     :msg "break 1 Sentry subroutine"}
                                    {:cost [:credit 2] :req (req (has-subtype? current-ice "Code Gate"))
                                     :msg "break 2 Code Gate subroutines"}])

   "Snowball"
   (auto-icebreaker ["Barrier"]
                    {:abilities [{:cost [:credit 1] :msg "break 1 Barrier subroutine"
                                  :effect (effect (pump card 1 :all-run))}
                                 (strength-pump 1 1)]})

   "Sharpshooter"
   (auto-icebreaker ["Destroyer"]
                    {:abilities [{:label "[Trash]: Break any number of Destroyer subroutines"
                                  :msg "break any number of Destroyer subroutines"
                                  :effect (effect (trash card {:cause :ability-cost}))}
                                 (strength-pump 1 2)]})

   "Shiv"
   (break-and-enter "Sentry")

   "Spike"
   (break-and-enter "Barrier")

   "Study Guide"
   {:abilities [(break-sub 1 1 "Code Gate")
                {:cost [:credit 2] :msg "place 1 power counter"
                 :effect (effect (add-counter card :power 1)
                                 (update-breaker-strength card))}]
    :strength-bonus (req (get-counters card :power))}

   "Sūnya"
   {:implementation "Adding power counter is manual"
    :abilities [{:label "Place 1 power counter on Sūnya"
                 :ability-type :manual-state
                 :effect (effect (add-counter card :power 1)
                                 (system-msg (str "places 1 power counter on Sūnya"))
                                 (update-breaker-strength card))}
                (break-sub 2 1 "Sentry")]
    :strength-bonus (req (get-counters card :power))}

   "Switchblade"
   (auto-icebreaker ["Sentry"]
                    {:implementation "Stealth credit restriction not enforced"
                     :abilities [(break-sub 1 0 "Sentry")
                                 (strength-pump 1 7)]})

   "Torch"
   (auto-icebreaker ["Code Gate"]
                    {:abilities [(break-sub 1 1 "Code Gate")
                                 (strength-pump 1 1)]})

   "Vamadeva"
   (deva "Vamadeva")

   "Wyrm"
   (auto-icebreaker ["All"]
                    {:abilities [{:cost [:credit 3]
                                  :msg "break 1 subroutine on ICE with 0 or less strength"}
                                 {:cost [:credit 1]
                                  :label "Give -1 strength to current ICE"
                                  :req (req (rezzed? current-ice))
                                  :msg (msg "give -1 strength to " (:title current-ice))
                                  :effect (req (update! state side (update-in card [:wyrm-count] (fnil #(+ % 1) 0)))
                                               (update-ice-strength state side current-ice))}
                                 (strength-pump 1 1)]
                     :events (let [auto-pump (fn [state side eid card targets]
                                               ((:effect breaker-auto-pump) state side eid card targets))
                                   wy {:effect (effect (update! (dissoc card :wyrm-count))
                                                       (auto-pump eid (get-card state card) targets))}]
                               {:pre-ice-strength {:req (req (and (= (:cid target) (:cid current-ice))
                                                                  (:wyrm-count card)))
                                                   :effect (req (let [c (:wyrm-count (get-card state card))]
                                                                  (ice-strength-bonus state side (- c) target)
                                                                  (auto-pump state side eid card targets)))}
                                :pass-ice wy
                                :run-ends wy})})

   "Yusuf"
<<<<<<< HEAD
   {:events {:successful-run {:silent (req true)
                              :effect (effect (system-msg "adds 1 virus counter to Yusuf")
                                              (add-counter card :virus 1))}}
    :abilities [{:label "Add strength"
                 :prompt "Choose a card with virus counters"
                 :choices {:req #(pos? (get-counters % :virus))}
                 :effect (req (let [selected-virus target
                                    yusuf card
                                    counters (get-counters selected-virus :virus)]
                                (resolve-ability state side
                                                 {:prompt "Spend how many counters?"
                                                  :choices {:number (req counters)
                                                            :default (req 1)}
                                                  :effect (req (let [cost target]
                                                                 (resolve-ability
                                                                   state side
                                                                   {:counter-cost [:virus cost]
                                                                    :effect (effect (pump (get-card state yusuf) cost)
                                                                                    (system-msg (str "spends " cost (pluralize " counter" cost) " from " (:title selected-virus)
                                                                                                     " to add " cost " strength to Yusuf")))}
                                                                   selected-virus nil)))}
                                                 yusuf nil)))}
                {:label "Break barrier subroutine(s)"
                 :prompt "Choose a card with virus counters"
                 :choices {:req #(pos? (get-counters % :virus))}
                 :effect (req (let [selected-virus target
                                    yusuf card
                                    counters (get-counters selected-virus :virus)]
                                (resolve-ability state side
                                                 {:prompt "Spend how many counters?"
                                                  :choices {:number (req counters)
                                                            :default (req 1)}
                                                  :effect (req (let [cost target]
                                                                 (resolve-ability
                                                                   state side
                                                                   {:counter-cost [:virus cost]
                                                                    :effect (effect (system-msg (str "spends " cost (pluralize " counter" cost) " from " (:title selected-virus)
                                                                                                     " to break " cost (pluralize " barrier subroutine" cost) " with Yusuf")))}
                                                                   selected-virus nil)))}
                                                 yusuf nil)))}]}
=======
   (khumalo-breaker "barrier")
>>>>>>> bfbecb9c

   "Yog.0"
   {:abilities [(break-sub 0 1 "Code Gate")]}

   "ZU.13 Key Master"
   (cloud-icebreaker
     (auto-icebreaker ["Code Gate"]
                      {:abilities [(break-sub 1 1 "Code Gate")
                                   (strength-pump 1 1)]}))})<|MERGE_RESOLUTION|>--- conflicted
+++ resolved
@@ -66,15 +66,18 @@
    :cost [:credit cost]
    :label (str "Make currently encountered ice gain " ice-type)
    :msg (msg "make " (:title current-ice) " gain " ice-type)
-   :req (req (and current-ice (rezzed? current-ice)
+   :req (req (and current-ice
+                  (rezzed? current-ice)
                   (not (has-subtype? current-ice ice-type))))
    :effect (req (let [ice current-ice
                       stargets (:subtype-target ice)
                       stypes (:subtype ice)
-                      remove-subtype {:effect (effect
-                                                (update! (assoc ice :subtype-target stargets :subtype stypes))
-                                                (unregister-events card)
-                                                (register-events (:events (card-def card)) card))}]
+                      remove-subtype {:effect
+                                      (effect (update! (assoc ice
+                                                              :subtype-target stargets
+                                                              :subtype stypes))
+                                              (unregister-events card)
+                                              (register-events (:events (card-def card)) card))}]
                   (update! state side (assoc ice
                                              :subtype-target (combine-subtypes true stargets ice-type)
                                              :subtype (combine-subtypes true stypes ice-type)))
@@ -137,18 +140,18 @@
 ;;; Breaker sets
 (defn- cerberus
   "Breaker from the dog set"
-  [type]
-  (auto-icebreaker [type]
+  [ice-type]
+  (auto-icebreaker [ice-type]
                    {:data {:counter {:power 4}}
                     :abilities [{:counter-cost [:power 1]
-                                 :msg (str "break up to 2 " (lower-case type) " subroutines")}
+                                 :msg (str "break up to 2 " (lower-case ice-type) " subroutines")}
                                 (strength-pump 1 1)]}))
 
 (defn- break-and-enter
   "Breakers from the Break and Entry set"
-  [type]
-  (cloud-icebreaker {:abilities [{:label (str "[Trash]: Break up to 3 " (lower-case type) "subroutines")
-                                  :msg (str "break up to 3 " (lower-case type) " subroutines")
+  [ice-type]
+  (cloud-icebreaker {:abilities [{:label (str "[Trash]: Break up to 3 " (lower-case ice-type) "subroutines")
+                                  :msg (str "break up to 3 " (lower-case ice-type) " subroutines")
                                   :effect (effect (trash card {:cause :ability-cost}))}]
                       :events (let [cloud {:silent (req true)
                                            :req (req (has-subtype? target "Icebreaker"))
@@ -159,19 +162,20 @@
 
 (defn- global-sec-breaker
   "GlobalSec breakers for Sunny"
-  [type]
-  (cloud-icebreaker (auto-icebreaker [type] {:abilities [(break-sub 2 0 (lower-case type))
+  [ice-type]
+  (cloud-icebreaker (auto-icebreaker [ice-type] {:abilities [(break-sub 2 0 (lower-case ice-type))
                                                          (strength-pump 2 3)]})))
 
 (defn- deva
   "Deva breakers"
-  [name]
+  [card-name]
   (auto-icebreaker ["All"]
                    {:abilities [(break-sub 1 1 "ICE")
                                 (strength-pump 1 1)
                                 {:req (req (seq (filter #(has-subtype? % "Deva") (:hand runner))))
-                                 :label "Swap with a deva program from your Grip" :cost [:credit 2]
-                                 :prompt (str "Select a deva program in your Grip to swap with " name)
+                                 :label "Swap with a deva program from your Grip"
+                                 :cost [:credit 2]
+                                 :prompt (str "Select a deva program in your Grip to swap with " card-name)
                                  :choices {:req #(and in-hand? (has-subtype? % "Deva"))}
                                  :msg (msg "swap in " (:title target) " from their Grip")
                                  :effect (req (if-let [hostcard (:host card)]
@@ -191,10 +195,10 @@
 
 (defn- conspiracy
   "Install-from-heap breakers"
-  [title type abilities]
+  [title ice-type abilities]
   (let [install-prompt {:req (req (and (= (:zone card) [:discard])
                                        (rezzed? current-ice)
-                                       (has-subtype? current-ice type)
+                                       (has-subtype? current-ice ice-type)
                                        (not (install-locked? state side))))
                         :delayed-completion true
                         :effect (effect (continue-ability
@@ -204,9 +208,9 @@
                                                       :prompt (str "Install " title "?")
                                                       :yes-ability {:effect (effect (unregister-events card)
                                                                                     (runner-install :runner card))}
-                                                      :no-ability {:effect (req  ;; Add a register to note that the player was already asked about installing,
-                                                                                ;; to prevent multiple copies from prompting multiple times.
-                                                                                (swap! state assoc-in [:run :register :conspiracy (:cid current-ice)] true))}}}
+                                                      ;; Add a register to note that the player was already asked about installing,
+                                                      ;; to prevent multiple copies from prompting multiple times.
+                                                      :no-ability {:effect (req (swap! state assoc-in [:run :register :conspiracy (:cid current-ice)] true))}}}
                                           card targets))}
         heap-event (req (when (= (:zone card) [:discard])
                           (unregister-events state side card)
@@ -223,77 +227,75 @@
 
 (defn- central-breaker
   "'Cannot be used on a remote server' breakers"
-  [type break pump]
+  [ice-type break pump]
   (let [central-req (req (or (not (:central-breaker card)) (#{:hq :rd :archives} (first (:server run)))))]
-    (auto-icebreaker [type]
+    (auto-icebreaker [ice-type]
                      {:abilities [(assoc break :req central-req)
                                   (assoc pump :req central-req)]
                       :effect (effect (update! (assoc card :central-breaker true)))})))
 
 (defn- ancient-greek-breaker
   "Adept, Sage and Savant. Strength depends on available memory units."
-  [name abilities]
+  [card-name abilities]
   {:abilities abilities
-   :effect (req (add-watch state (keyword (str name (:cid card)))
+   :effect (req (add-watch state (keyword (str card-name (:cid card)))
                            (fn [k ref old new]
                              (when (not= (available-mu (atom old))
                                          (available-mu (atom new)))
                                (update-breaker-strength ref side card))))
                 (update-breaker-strength state side card))
-   :leave-play (req (remove-watch state (keyword (str name (:cid card)))))
+   :leave-play (req (remove-watch state (keyword (str card-name (:cid card)))))
    :strength-bonus (req (available-mu state))})
 
 (defn- khumalo-breaker
   "Spends virus counters from any card to pump/break, gains virus counters for successful runs."
-  [type]
-  {:events    {:successful-run {:silent (req true)
-                                :effect (effect (system-msg "adds 1 virus counter to " (:title card))
-                                                (add-counter card :virus 1))}}
-   :abilities [{:label   "Add strength"
-                :prompt  "Choose a card with virus counters"
-                :choices {:req #(pos? (get-in % [:counter :virus] 0))}
-                :effect  (req (let [selected-virus target
-                                    self           card
-                                    counters       (get-in selected-virus [:counter :virus] 0)]
-                                (resolve-ability state
-                                                 side
-                                                 {:prompt  "Spend how many counters?"
-                                                  :choices {:number  (req counters)
-                                                            :default (req 1)}
-                                                  :effect  (req (let [cost target]
-                                                                  (resolve-ability
-                                                                   state
-                                                                   side
-                                                                   {:counter-cost [:virus cost]
-                                                                    :effect       (effect (pump (get-card state self) cost)
-                                                                                          (system-msg (str "spends " cost (pluralize " counter" cost) " from " (:title selected-virus)
-                                                                                                           " to add " cost " strength to " (:title self))))}
-                                                                   selected-virus
-                                                                   nil)))}
-                                                 self
-                                                 nil)))}
-               {:label   "Break " type " subroutine(s)"
-                :prompt  "Choose a card with virus counters"
-                :choices {:req #(pos? (get-in % [:counter :virus] 0))}
-                :effect  (req (let [selected-virus target
-                                    self           card
-                                    counters       (get-in selected-virus [:counter :virus] 0)]
-                                (resolve-ability state
-                                                 side
-                                                 {:prompt  "Spend how many counters?"
-                                                  :choices {:number  (req counters)
-                                                            :default (req 1)}
-                                                  :effect  (req (let [cost target]
-                                                                  (resolve-ability
-                                                                   state
-                                                                   side
-                                                                   {:counter-cost [:virus cost]
-                                                                    :effect       (effect (system-msg (str "spends " cost (pluralize " counter" cost) " from " (:title selected-virus)
-                                                                                                           " to break " cost " " type (pluralize " subroutine" cost) " with " (:title self))))}
-                                                                   selected-virus
-                                                                   nil)))}
-                                                 self
-                                                 nil)))}]})
+  [ice-type]
+  {:events {:successful-run {:silent (req true)
+                             :effect (effect (system-msg "adds 1 virus counter to " (:title card))
+                                             (add-counter card :virus 1))}}
+   :abilities [{:label "Add strength"
+                :prompt "Choose a card with virus counters"
+                :choices {:req #(pos? (get-counters % :virus))}
+                :effect (req (let [selected-virus target
+                                   self card
+                                   counters (get-counters selected-virus :virus)]
+                               (resolve-ability
+                                 state side
+                                 {:prompt "Spend how many counters?"
+                                  :choices {:number (req counters)
+                                            :default (req 1)}
+                                  :effect (req (let [cost target]
+                                                 (resolve-ability
+                                                   state side
+                                                   {:counter-cost [:virus cost]
+                                                    :effect (effect (pump (get-card state self) cost)
+                                                                    (system-msg (str "spends " cost (pluralize " counter" cost)
+                                                                                     " from " (:title selected-virus)
+                                                                                     " to add " cost " strength to " (:title self))))}
+                                                   selected-virus nil)))}
+                                 self nil)))}
+               {:label "Break " ice-type " subroutine(s)"
+                :prompt "Choose a card with virus counters"
+                :choices {:req #(pos? (get-counters % :virus))}
+                :effect (req (let [selected-virus target
+                                   self card
+                                   counters (get-counters selected-virus :virus)]
+                               (resolve-ability
+                                 state side
+                                 {:prompt "Spend how many counters?"
+                                  :choices {:number (req counters)
+                                            :default (req 1)}
+                                  :effect (req (let [cost target]
+                                                 (resolve-ability
+                                                   state side
+                                                   {:counter-cost [:virus cost]
+                                                    :effect (effect (system-msg (str "spends " cost (pluralize " counter" cost)
+                                                                                     " from " (:title selected-virus)
+                                                                                     " to break " cost
+                                                                                     " " ice-type (pluralize " subroutine" cost)
+                                                                                     " with " (:title self))))}
+                                                   selected-virus nil)))}
+                                 self nil)))}]})
 
 ;;; Icebreaker definitions
 (def card-definitions
@@ -1034,50 +1036,7 @@
                                 :run-ends wy})})
 
    "Yusuf"
-<<<<<<< HEAD
-   {:events {:successful-run {:silent (req true)
-                              :effect (effect (system-msg "adds 1 virus counter to Yusuf")
-                                              (add-counter card :virus 1))}}
-    :abilities [{:label "Add strength"
-                 :prompt "Choose a card with virus counters"
-                 :choices {:req #(pos? (get-counters % :virus))}
-                 :effect (req (let [selected-virus target
-                                    yusuf card
-                                    counters (get-counters selected-virus :virus)]
-                                (resolve-ability state side
-                                                 {:prompt "Spend how many counters?"
-                                                  :choices {:number (req counters)
-                                                            :default (req 1)}
-                                                  :effect (req (let [cost target]
-                                                                 (resolve-ability
-                                                                   state side
-                                                                   {:counter-cost [:virus cost]
-                                                                    :effect (effect (pump (get-card state yusuf) cost)
-                                                                                    (system-msg (str "spends " cost (pluralize " counter" cost) " from " (:title selected-virus)
-                                                                                                     " to add " cost " strength to Yusuf")))}
-                                                                   selected-virus nil)))}
-                                                 yusuf nil)))}
-                {:label "Break barrier subroutine(s)"
-                 :prompt "Choose a card with virus counters"
-                 :choices {:req #(pos? (get-counters % :virus))}
-                 :effect (req (let [selected-virus target
-                                    yusuf card
-                                    counters (get-counters selected-virus :virus)]
-                                (resolve-ability state side
-                                                 {:prompt "Spend how many counters?"
-                                                  :choices {:number (req counters)
-                                                            :default (req 1)}
-                                                  :effect (req (let [cost target]
-                                                                 (resolve-ability
-                                                                   state side
-                                                                   {:counter-cost [:virus cost]
-                                                                    :effect (effect (system-msg (str "spends " cost (pluralize " counter" cost) " from " (:title selected-virus)
-                                                                                                     " to break " cost (pluralize " barrier subroutine" cost) " with Yusuf")))}
-                                                                   selected-virus nil)))}
-                                                 yusuf nil)))}]}
-=======
    (khumalo-breaker "barrier")
->>>>>>> bfbecb9c
 
    "Yog.0"
    {:abilities [(break-sub 0 1 "Code Gate")]}
