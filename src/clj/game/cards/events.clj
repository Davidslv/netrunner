(in-ns 'game.core)

(defn- run-event
  ([] (run-event nil))
  ([run-ability] (run-event nil run-ability))
  ([cdef run-ability] (run-event cdef run-ability nil))
  ([cdef run-ability pre-run-effect]
   (run-event cdef run-ability pre-run-effect nil))
  ([cdef run-ability pre-run-effect post-run-effect]
   (merge {:prompt "Choose a server"
           :choices (req runnable-servers)
           :effect (effect ((or pre-run-effect (effect)) eid card targets)
                           (run target run-ability card)
                           ((or post-run-effect (effect)) eid card targets))}
          cdef)))

(def cards-events
  {"Account Siphon"
   {:req (req hq-runnable)
    :effect (effect (run :hq {:req (req (= target :hq))
                              :replace-access
                              {:msg (msg "force the Corp to lose " (min 5 (:credit corp))
                                         " [Credits], gain " (* 2 (min 5 (:credit corp)))
                                         " [Credits] and take 2 tags")
                               :delayed-completion true
                               :effect (req (when-completed (tag-runner state :runner 2)
                                                            (do (gain state :runner :credit (* 2 (min 5 (:credit corp))))
                                                                (lose state :corp :credit (min 5 (:credit corp)))
                                                                (effect-completed state side eid))))}} card))}

   "Amped Up"
   {:msg "gain [Click][Click][Click] and suffer 1 brain damage"
    :effect (effect (gain :click 3) (damage eid :brain 1 {:unpreventable true :card card}))}

   "Another Day, Another Paycheck"
   {:events {:agenda-stolen
             {:trace {:base 0
                      :unsuccessful {:effect (effect (gain :runner :credit
                                                           (+ (:agenda-point runner) (:agenda-point corp))))
                                     :msg (msg (str "gain " (+ (:agenda-point runner) (:agenda-point corp)) " [Credits]"))}}}}}

   "Apocalypse"
   {:req (req (and (some #{:hq} (:successful-run runner-reg))
                   (some #{:rd} (:successful-run runner-reg))
                   (some #{:archives} (:successful-run runner-reg))))
                           ;; trash cards from right to left
                           ;; otherwise, auto-killing servers would move the cards to the next server
                           ;; so they could no longer be trashed in the same loop
    :msg "trash all installed Corp cards and turn all installed Runner cards facedown"
    :effect (req (let [ai (all-installed state :corp)
                       onhost (filter #(= '(:onhost) (:zone %)) ai)
                       allcorp (->> ai
                                    (remove #(= '(:onhost) (:zone %)))
                                    (sort-by #(vec (:zone %)))
                                    (reverse))]
                   ; Trash hosted cards first so they don't get trashed twice
                   (doseq [c onhost]
                     (trash state side c))
                   (doseq [c allcorp]
                     (trash state side (get-card state c))))

                 ;; do hosted cards first so they don't get trashed twice
                 (let [installedcards (all-active-installed state :runner)
                       ishosted (fn [c] (or (= ["onhost"] (get c :zone)) (= '(:onhost) (get c :zone))))
                       hostedcards (filter ishosted installedcards)
                       nonhostedcards (remove ishosted installedcards)]
                   (doseq [oc hostedcards :let [c (get-card state oc)]]
                     (move state side c [:rig :facedown])
                     (if (:memoryunits c)
                       (gain state :runner :memory (:memoryunits c))))
                   (doseq [oc nonhostedcards :let [c (get-card state oc)]]
                     (move state side c [:rig :facedown])
                     (if (:memoryunits c)
                       (gain state :runner :memory (:memoryunits c))))))}

   "Blackmail"
   (run-event
    {:req (req has-bad-pub)
     :msg "prevent ICE from being rezzed during this run"}
    nil
    (effect (register-run-flag!
              card
              :can-rez
              (fn [state side card]
                (if (ice? card)
                  ((constantly false)
                    (toast state :corp "Cannot rez ICE on this run due to Blackmail"))
                  true)))))

   "Bribery"
   {:prompt "How many credits?"
    :choices :credit
    :msg (msg "increase the rez cost of the first unrezzed ICE approached by " target " [Credits]")
    :effect (effect (resolve-ability (run-event) card nil))}

   "Brute-Force-Hack"
   {:implementation "Runner must calculate the right number of credits including other game effects for the planned target ICE"
    :prompt "How many [Credits]?" :choices :credit
    :effect (effect (system-msg (str "spends " target " [Credit] on Brute-Force-Hack"))
                    (resolve-ability {:choices {:req #(and (ice? %)
                                                           (rezzed? %)
                                                           (<= (:cost %) target))}
                                      :effect (effect (derez target))
                                      :msg (msg "derez " (:title target))} card nil))}

   "Build Script"
   {:msg "gain 1 [Credits] and draw 2 cards"
    :effect (effect (gain :credit 1) (draw 2))}

   "By Any Means"
   {:effect (effect (register-events (:events (card-def card))
                                     (assoc card :zone '(:discard))))
    :events {:runner-turn-ends {:effect (effect (unregister-events card))}
             :pre-access-card {:req (req (not= [:discard] (:zone target)))
                               :delayed-completion true
                               :msg (msg "trash " (:title target) " at no cost and suffer 1 meat damage")
                               :effect (req (when-completed (trash state side (assoc target :seen true) nil)
                                                            (do (swap! state assoc-in [:runner :register :trashed-card] true)
                                                                (damage state :runner eid :meat 1 {:unboostable true}))))}}}

   "Calling in Favors"
   {:msg (msg "gain " (count (filter #(and (has-subtype? % "Connection") (is-type? % "Resource"))
                                     (all-active-installed state :runner))) " [Credits]")
    :effect (effect (gain :credit (count (filter #(and (has-subtype? % "Connection") (is-type? % "Resource"))
                                                 (all-active-installed state :runner)))))}

   "Career Fair"
   {:prompt "Select a resource to install from your Grip"
    :choices {:req #(and (is-type? % "Resource")
                         (in-hand? %))}
    :effect (effect (install-cost-bonus [:credit -3]) (runner-install target))}

   "Careful Planning"
   {:prompt  "Choose a card in or protecting a remote server"
    :choices {:req #(is-remote? (second (:zone %)))}
    :end-turn {:effect (effect (remove-icon card target))}
    :effect (effect (add-icon card target "CP" "red")
                    (system-msg (str "prevents the rezzing of " (card-str state target)
                                     " for the rest of this turn via Careful Planning"))
                    (register-turn-flag! card :can-rez
                                         (fn [state side card]
                                           (if (= (:cid card) (:cid target))
                                             ((constantly false)
                                               (toast state :corp "Cannot rez the rest of this turn due to Careful Planning"))
                                             true))))}

   "CBI Raid"
   (letfn [(cbi-final [chosen original]
             {:prompt (str "The top cards of R&D will be " (clojure.string/join  ", " (map :title chosen)) ".")
              :choices ["Done" "Start over"]
              :delayed-completion true
              :effect (req (if (= target "Done")
                             (do (doseq [c (reverse chosen)] (move state :corp c :deck {:front true}))
                                 (clear-wait-prompt state :runner)
                                 (effect-completed state side eid card))
                             (continue-ability state side (cbi-choice original '() (count original) original)
                                               card nil)))})
           (cbi-choice [remaining chosen n original]
             {:prompt "Choose a card to move next onto R&D"
              :choices remaining
              :delayed-completion true
              :effect (req (let [chosen (cons target chosen)]
                             (if (< (count chosen) n)
                               (continue-ability state side (cbi-choice (remove-once #(not= target %) remaining)
                                                                        chosen n original) card nil)
                               (continue-ability state side (cbi-final chosen original) card nil))))})]
     {:req (req hq-runnable)
            :delayed-completion true
            :effect (effect (run :hq {:replace-access
                                {:msg "force the Corp to add all cards in HQ to the top of R&D"
                                 :delayed-completion true
                                 :effect (req (show-wait-prompt state :runner "Corp to add all cards in HQ to the top of R&D")
                                              (let [from (:hand corp)]
                                                (if (pos? (count from))
                                                  (continue-ability state :corp (cbi-choice from '() (count from) from) card nil)
                                                  (do (clear-wait-prompt state :runner)
                                                      (effect-completed state side eid card)))))}} card))})

   "Code Siphon"
   {:req (req rd-runnable)
    :effect (effect (run :rd
                         {:replace-access
                          {:delayed-completion true
                           :prompt "Choose a program to install"
                           :msg (msg "install " (:title target) " and take 1 tag")
                           :choices (req (filter #(is-type? % "Program") (:deck runner)))
                           :effect (effect (trigger-event :searched-stack nil)
                                           (shuffle! :deck)
                                           (install-cost-bonus [:credit (* -3 (count (get-in corp [:servers :rd :ices])))])
                                           (runner-install target)
                                           (tag-runner eid 1) )}} card))}

   "Cold Read"
   (let [end-effect {:prompt "Choose a program that was used during the run to trash "
                     :choices {:req #(card-is? % :type "Program")}
                     :msg (msg "trash " (:title target))
                     :effect (effect (trash target {:unpreventable true}))}]
     {:delayed-completion true
      :prompt "Choose a server"
      :recurring 4
      :choices (req runnable-servers)
      :effect (req (let [c (move state side (assoc card :zone '(:discard)) :play-area {:force true})]
                     (card-init state side c {:resolve-effect false})
                     (game.core/run state side (make-eid state) target
                                    {:end-run {:delayed-completion true
                                               :effect (effect (trash c)
                                                               (continue-ability end-effect card nil))}}
                                    c)))})

  "Corporate \"Grant\""
  {:events {:runner-install {:silent (req true) ;; there are no current interactions where we'd want Grant to not be last, and this fixes a bug with Hayley
                             :req (req (first-event? state side :runner-install))
                             :msg "force the Corp to lose 1 [Credit]"
                             :effect (effect (lose :corp :credit 1))}}}

   "Corporate Scandal"
   {:msg "give the Corp 1 additional bad publicity"
    :implementation "No enforcement that this Bad Pub cannot be removed"
    :effect (req (swap! state update-in [:corp :has-bad-pub] inc))
    :leave-play (req (swap! state update-in [:corp :has-bad-pub] dec))}

   "Credit Crash"
   {:prompt "Choose a server" :choices (req runnable-servers)
    :effect (effect (run target nil card)
                    (register-events (:events (card-def card))
                                     (assoc card :zone '(:discard))))
    :events {:pre-access-card
             {:once :per-run
              :delayed-completion true
              :req (req (not= (:type target) "Agenda"))
              :effect (req (let [c target
                                 cost (:cost c)
                                 title (:title c)]
                             (if (can-pay? state :corp nil :credit cost)
                               (do (show-wait-prompt state :runner "Corp to decide whether or not to prevent the trash")
                                   (continue-ability state :corp
                                     {:optional
                                      {:delayed-completion true
                                       :prompt (msg "Spend " cost " [Credits] to prevent the trash of " title "?")
                                       :player :corp
                                       :yes-ability {:effect (req (lose state :corp :credit cost)
                                                                  (system-msg state :corp (str "spends " cost " [Credits] to prevent "
                                                                                               title " from being trashed at no cost"))
                                                                  (clear-wait-prompt state :runner))}
                                       :no-ability {:msg (msg "trash " title " at no cost")
                                                    :effect (effect (clear-wait-prompt :runner)
                                                                    (resolve-trash-no-cost c))}}}
                                    card nil))
                               (do (resolve-trash-no-cost state side c)
                                   (system-msg state side (str "uses Credit Crash to trash " title " at no cost"))
                                   (effect-completed state side eid)))))}
             :run-ends {:effect (effect (unregister-events card))}}}

   "Credit Kiting"
   {:req (req (some #{:hq :rd :archives} (:successful-run runner-reg)))
    :prompt "Select a card to install from your Grip"
    :choices {:req #(and (or (is-type? % "Hardware")
                             (is-type? % "Program")
                             (is-type? % "Resource"))
                         (in-hand? %))}
    :effect (effect (install-cost-bonus [:credit -8])
                    (runner-install target)
                    (tag-runner 1))}

   "Cyber Threat"
   {:prompt "Choose a server"
    :choices (req runnable-servers)
    :delayed-completion true
    :effect (req (let [serv target]
                   (continue-ability
                     state :corp
                     {:optional
                      {:prompt (msg "Rez a piece of ICE protecting " serv "?")
                       :yes-ability {:prompt (msg "Select a piece of ICE protecting " serv " to rez")
                                     :player :corp
                                     :choices {:req #(and (not (:rezzed %))
                                                          (= (last (:zone %)) :ices))}
                                     :effect (req (rez state :corp target nil))}
                       :no-ability {:effect (effect (game.core/run eid serv nil card))
                                    :msg (msg "make a run on " serv " during which no ICE can be rezzed")}}}
                    card nil)))}

   "Data Breach"
   {:req (req rd-runnable)
    :delayed-completion true
    :effect (req (let [db-eid (make-eid state)
                       events (:events (card-def card))]
                   (register-events state side
                                    (assoc-in events [:successful-run-ends :eid] db-eid)
                                    (assoc card :zone '(:discard)))
                   (when-completed (game.core/run state side db-eid :rd nil card)
                                   (let [card (get-card state (assoc card :zone '(:discard)))]
                                     (unregister-events state side card)
                                     (when (:run-again card)
                                       (game.core/run state side db-eid :rd nil card))
                                     (update! state side (dissoc card :run-again))))))
    :events {:successful-run-ends
             {:optional {:req (req (= [:rd] (:server target)))
                                              :prompt "Make another run on R&D?"
                                              :yes-ability {:effect (effect (clear-wait-prompt :corp)
                                                                            (update! (assoc card :run-again true)))}}}}}

   "Day Job"
   {:additional-cost [:click 3]
    :msg "gain 10 [Credits]" :effect (effect (gain :credit 10))}

   "Déjà Vu"
   {:prompt "Choose a card to add to Grip" :choices (req (cancellable (:discard runner) :sorted))
    :msg (msg "add " (:title target) " to their Grip")
    :effect (req (move state side target :hand)
                 (when (has-subtype? target "Virus")
                   (resolve-ability state side
                                    {:prompt "Choose a virus to add to Grip"
                                     :msg (msg "add " (:title target) " to their Grip")
                                     :choices (req (cancellable
                                                     (filter #(has-subtype? % "Virus") (:discard runner)) :sorted))
                                     :effect (effect (move target :hand))} card nil)))}

   "Deep Data Mining"
   {:req (req rd-runnable)
    :effect (effect (run :rd nil card)
                    (register-events (:events (card-def card)) (assoc card :zone '(:discard))))
    :events {:successful-run {:silent (req true)
                              :effect (effect (access-bonus (max 0 (min 4 (:memory runner))))) }
             :run-ends {:effect (effect (unregister-events card))}}}

   "Demolition Run"
   {:req (req (or rd-runnable hq-runnable))
    :prompt "Choose a server"
    :choices ["HQ" "R&D"]
    :abilities [{:msg (msg "trash " (:title (:card (first (get-in @state [side :prompt])))) " at no cost")
                 :effect (effect (trash-no-cost))}]
    :effect (effect (run target nil card)
                    (prompt! card (str "Click Demolition Run in the Temporary Zone to trash a card being accessed at no cost") ["OK"] {})
                    (resolve-ability
                      {:effect (req (let [c (move state side (last (:discard runner)) :play-area)]
                                      (card-init state side c {:resolve-effect false})
                                      (register-events state side
                                                       {:run-ends {:effect (effect (trash c))}} c)))}
                     card nil))
    :events {:run-ends nil}}

   "Deuces Wild"
   (let [all [{:effect (effect (gain :credit 3))
               :msg "gain 3 [Credits]"}
              {:effect (effect (draw 2))
               :msg "draw 2 cards"}
              {:effect (effect (lose :tag 1))
               :msg "remove 1 tag"}
              {:prompt "Select 1 piece of ice to expose"
               :msg "expose 1 ice and make a run"
               :choices {:req #(and (installed? %) (ice? %))}
               :delayed-completion true
               :effect (req (when-completed (expose state side target)
                                            (continue-ability
                                              state side
                                              {:prompt "Choose a server"
                                               :choices (req runnable-servers)
                                               :delayed-completion true
                                               :effect (effect (game.core/run eid target))}
                                              card nil)))}]
         choice (fn choice [abis]
                  {:prompt "Choose an ability to resolve"
                   :choices (map #(capitalize (:msg %)) abis)
                   :delayed-completion true
                   :effect (req (let [chosen (some #(when (= target (capitalize (:msg %))) %) abis)]
                                  (when-completed
                                    (resolve-ability state side chosen card nil)
                                    (if (= (count abis) 4)
                                      (continue-ability state side (choice (remove-once #(not= % chosen) abis)) card nil)
                                      (effect-completed state side eid)))))})]
     {:delayed-completion true
      :effect (effect (continue-ability (choice all) card nil))})

   "Dianas Hunt"
   {:implementation "One program per encounter not enforced"
    :prompt "Choose a server"
    :msg "make a run and install a program on encounter with each ICE"
    :choices (req runnable-servers)
    :delayed-completion true
    :abilities [{:label "Install a program using Diana's Hunt?"
                 :delayed-completion true
                 :effect (effect (resolve-ability
                                   {:prompt "Choose a program in your Grip to install"
                                    :choices {:req #(and (is-type? % "Program")
                                                         (runner-can-install? state side % false)
                                                         (in-hand? %))}
                                    :msg (msg "install " (:title target))
                                    :effect (req (runner-install state side target {:no-cost true})
                                                 (swap! state update :diana #(conj % target)))}
                                   card nil))}]
    :effect (effect (run target nil card)
                    (prompt! card (str "Click Diana's Hunt in the Temporary Zone to install a Program") ["OK"] {})
                    (resolve-ability
                      {:effect (req (let [c (move state side (last (:discard runner)) :play-area)]
                                      (card-init state side c {:resolve-effect false})
                                      (register-events state side
                                                       {:run-ends {:effect (req (let [hunt (:diana @state)]
                                                                                  (doseq [c hunt]
                                                                                    (when-let [installed (find-cid (:cid c) (all-installed state side))]
                                                                                      (system-msg state side (str "trashes " (:title c) " at the end of the run from Diana's Hunt"))
                                                                                      (trash state side installed {:unpreventable true})))
                                                                                  (swap! state dissoc :diana)
                                                                                  (unregister-events state side card)
                                                                                  (trash state side c)))}} c)))}
                      card nil))
    :events {:run-ends nil}}

   "Diesel"
   {:msg "draw 3 cards" :effect (effect (draw 3))}

   "Dirty Laundry"
   (run-event
    {:end-run {:req (req (:successful run))
               :msg "gain 5 [Credits]"
               :effect (effect (gain :runner :credit 5))}})

   "Diversion of Funds"
   {:req (req hq-runnable)
    :effect (effect (run :hq
                         {:req (req (= target :hq))
                          :replace-access
                          (let [five-or-all (fn [corp] (min 5 (:credit corp)))]
                            {:delayed-completion true
                             :msg (msg "force the Corp to lose " (five-or-all corp)
                                       " [Credits], and gain " (five-or-all corp))
                             :effect (effect (lose :corp :credit (five-or-all corp))
                                             (gain :runner :credit (five-or-all corp)))})}
                      card))}

   "Drive By"
   {:choices {:req #(let [topmost (get-nested-host %)]
                     (and (is-remote? (second (:zone topmost)))
                          (= (last (:zone topmost)) :content)
                          (not (:rezzed %))))}
    :delayed-completion true
    :effect (req (when-completed (expose state side target) ;; would be nice if this could return a value on completion
                                 (if async-result ;; expose was successful
                                   (if (#{"Asset" "Upgrade"} (:type target))
                                     (do (system-msg state :runner (str "uses Drive By to trash " (:title target)))
                                         (trash state side (assoc target :seen true))
                                         (effect-completed state side eid))
                                     (effect-completed state side eid))
                                   (effect-completed state side eid))))}

   "Early Bird"
   (run-event
    {:msg (msg "make a run on " target " and gain [Click]")}
    nil
    (effect (gain :click 1)))

   "Easy Mark"
   {:msg "gain 3 [Credits]" :effect (effect (gain :credit 3))}

   "Emergency Shutdown"
   {:req (req (some #{:hq} (:successful-run runner-reg)))
    :msg (msg "derez " (:title target))
    :choices {:req #(and (ice? %)
                         (rezzed? %))}
    :effect (effect (derez target))}

   "Emergent Creativity"
   (letfn [(ec [trash-cost to-trash]
             {:delayed-completion true
             :prompt "Choose a hardware or program to install"
             :msg (msg "trash " (if (empty? to-trash) "no cards" (join ", " (map :title to-trash)))
                       " and install " (:title target) " lowering the cost by " trash-cost)
             :choices (req (cancellable (filter #(or (is-type? % "Program")
                                                     (is-type? % "Hardware"))
                                                (:deck runner)) :sorted))
             :effect (req (trigger-event state side :searched-stack nil)
                          (shuffle! state side :deck)
                          (doseq [c to-trash]
                            (trash state side c {:unpreventable true}))
                          (install-cost-bonus state side [:credit (- trash-cost)])
                          (runner-install state side target)
                          (effect-completed state side eid card))})]
   {:prompt "Choose Hardware and Programs to trash from your Grip"
    :choices {:req #(and (or (is-type? % "Hardware")
                             (is-type? % "Program"))
                         (in-hand? %))
              :max (req (count (:hand runner)))}
    :cancel-effect (effect (resolve-ability (ec 0 []) card nil))
    :effect (req (let [trash-cost (apply + (map :cost targets))
                       to-trash targets]
                   (resolve-ability state side (ec trash-cost to-trash) card nil)))})

   "Employee Strike"
   {:msg "disable the Corp's identity"
    :disable-id true
    :effect (effect (disable-identity :corp))
    :leave-play (effect (enable-identity :corp))}

   "Encore"
   {:req (req (and (some #{:hq} (:successful-run runner-reg))
                   (some #{:rd} (:successful-run runner-reg))
                   (some #{:archives} (:successful-run runner-reg))))
    :effect (req (swap! state update-in [:runner :extra-turns] (fnil inc 0))
                 (move state side (first (:play-area runner)) :rfg))
    :msg "take an additional turn after this one"}

   "En Passant"
   {:req (req (:successful-run runner-reg))
    :effect (req (let [runtgt (first (flatten (turn-events state side :run)))
                       serv (zone->name runtgt)]
                   (resolve-ability state side
                     {:prompt (msg "Choose an unrezzed piece of ICE protecting " serv " that you passed on your last run")
                      :choices {:req #(and (ice? %)
                                           (not (rezzed? %)))}
                      :msg (msg "trash " (card-str state target))
                      :effect (effect (trash target))}
                    card nil)))}

   "Escher"
   (letfn [(es [] {:prompt "Select two pieces of ICE to swap positions"
                   :choices {:req #(and (installed? %) (ice? %)) :max 2}
                   :effect (req (if (= (count targets) 2)
                                  (do (swap-ice state side (first targets) (second targets))
                                      (resolve-ability state side (es) card nil))
                                  (system-msg state side "has finished rearranging ICE")))})]
     {:req (req hq-runnable)
            :effect (effect (run :hq {:replace-access
                                {:msg "rearrange installed ICE"
                                 :effect (effect (resolve-ability (es) card nil))}} card))})

   "Eureka!"
   {:effect (req (let [topcard (first (:deck runner))
                       caninst (or (is-type? topcard "Hardware")
                                   (is-type? topcard "Program")
                                   (is-type? topcard "Resource"))]
                   (if caninst
                     (resolve-ability
                       state side
                       {:optional {:prompt (msg "Install " (:title topcard) "?")
                                   :yes-ability {:effect (effect (install-cost-bonus [:credit -10])
                                                                 (runner-install topcard))}
                                   :no-ability {:effect (effect (trash topcard {:unpreventable true})
                                                                (system-msg (str "reveals and trashes "
                                                                                 (:title topcard))))}}} card nil)
                     (do (trash state side topcard {:unpreventable true})
                         (system-msg state side (str "reveals and trashes " (:title topcard)))))))}

   "Exclusive Party"
   {:msg (msg "draw 1 card and gain "
              (count (filter #(= (:title %) "Exclusive Party") (:discard runner)))
              " [Credits]")
    :effect (effect (draw) (gain :credit (count (filter #(= (:title %) "Exclusive Party") (:discard runner)))))}

   "Executive Wiretaps"
   {:msg (msg "reveal cards in HQ: " (join ", " (map :title (:hand corp))))}

   "Exploit"
   {:req (req (and (some #{:hq} (:successful-run runner-reg))
                   (some #{:rd} (:successful-run runner-reg))
                   (some #{:archives} (:successful-run runner-reg))))
    :prompt "Choose up to 3 pieces of ICE to derez"
    :choices {:max 3 :req #(and (rezzed? %) (ice? %))}
    :msg (msg "derez " (join ", " (map :title targets)))
    :effect (req (doseq [c targets]
                   (derez state side c)))}

   "Exploratory Romp"
   (run-event
     {:replace-access {:prompt "Advancements to remove from a card in or protecting this server?"
                       :choices ["0", "1", "2", "3"]
                       :delayed-completion true
                       :effect (req (let [c (str->int target)]
                                      (show-wait-prompt state :corp "Runner to remove advancements")
                                      (continue-ability state side
                                        {:choices {:req #(and (contains? % :advance-counter)
                                                              (= (first (:server run)) (second (:zone %))))}
                                         :msg (msg "remove " (quantify c "advancement token")
                                                   " from " (card-str state target))
                                         :effect (req (add-prop state :corp target :advance-counter (- c))
                                                      (clear-wait-prompt state :corp)
                                                      (effect-completed state side eid))}
                                        card nil)))}})

   "Express Delivery"
   {:prompt "Choose a card to add to your Grip" :choices (req (take 4 (:deck runner)))
    :msg "look at the top 4 cards of their Stack and add 1 of them to their Grip"
    :effect (effect (move target :hand) (shuffle! :deck))}

   "Falsified Credentials"
   {:prompt "Choose a type"
    :choices ["Agenda" "Asset" "Upgrade"]
    :delayed-completion true
    :effect (effect
             (continue-ability
              (let [chosen-type target]
                {:choices {:req #(let [topmost (get-nested-host %)]
                                   (and (is-remote? (second (:zone topmost)))
                                        (= (last (:zone topmost)) :content)
                                        (not (rezzed? %))))}
                 :delayed-completion true
                 :effect (req             ;taken from Drive By - maybe refactor
                          (when-completed (expose state side target)
                            (if (and async-result ;; expose was successful
                                     (= chosen-type (:type target)))
                              (continue-ability
                                  state :runner
                                  {:effect (effect (gain :credit 5))
                                   :msg "gain 5 [Credits] "}
                                  card nil)
                              (effect-completed state side eid))))})
              card nil))}


   "Fear the Masses"
   {:req (req hq-runnable)
    :effect (effect (run :hq {:req (req (= target :hq))
                              :replace-access
                              {:delayed-completion true
                               :mandatory true
                               :msg "force the Corp to trash the top card of R&D"
                               :effect (req (mill state :corp)
                                            (let [n (count (filter #(= (:title card) (:title %)) (:hand runner)))]
                                              (if (> n 0)
                                                (continue-ability state side
                                                  {:prompt "Reveal how many copies of Fear the Masses?"
                                                   :choices {:number (req n)}
                                                   :effect (req (when (> target 0)
                                                                  (mill state :corp target)
                                                                  (system-msg state side
                                                                              (str "reveals " target " copies of Fear the Masses,"
                                                                                   " forcing the Corp to trash " target " cards"
                                                                                   " from the top of R&D"))))}
                                                 card nil)
                                                (effect-completed state side eid card))))}} card))}

   "Feint"
   {:req (req hq-runnable)
    :implementation "Bypass is manual"
    :effect (effect (run :hq nil card) (register-events (:events (card-def card))
                                                        (assoc card :zone '(:discard))))
    :events {:successful-run {:msg "access 0 cards"
                              :effect (effect (max-access 0))}
             :run-ends {:effect (effect (unregister-events card))}}}

   "Fisk Investment Seminar"
   {:msg "make each player draw 3 cards"
    :effect (effect (draw 3) (draw :corp 3))}

   "Forged Activation Orders"
   {:choices {:req #(and (ice? %)
                         (not (rezzed? %)))}
    :effect (req (let [ice target
                       serv (zone->name (second (:zone ice)))
                       icepos (ice-index state ice)]
                   (resolve-ability
                     state :corp
                     {:prompt (msg "Rez " (:title ice) " at position " icepos
                                   " of " serv " or trash it?") :choices ["Rez" "Trash"]
                      :effect (effect (resolve-ability
                                        (if (and (= target "Rez") (<= (rez-cost state :corp ice) (:credit corp)))
                                          {:msg (msg "force the rez of " (:title ice))
                                           :effect (effect (rez :corp ice))}
                                          {:msg (msg "trash the ICE at position " icepos " of " serv)
                                           :effect (effect (trash :corp ice))})
                                        card nil))}
                     card nil)))}

   "Forked"
   {:implementation "Ice trash is manual"
    :prompt "Choose a server"
    :choices (req runnable-servers)
    :effect (effect (run target nil card))}

   "Frame Job"
   {:prompt "Choose an agenda to forfeit"
    :choices (req (:scored runner))
    :effect (effect (forfeit target)
                    (gain-bad-publicity :corp 1))
    :msg (msg "forfeit " (:title target) " and give the Corp 1 bad publicity")}

   "Frantic Coding"
   {:delayed-completion true
    :events {:runner-shuffle-deck nil}
    :effect
    (req (let [topten (take 10 (:deck runner))]
           (prompt! state :runner card (str "The top 10 cards of the Stack are "
                                            (join ", " (map :title topten))) ["OK"] {})
           (continue-ability
             state side
             {:prompt "Install a program?"
              :choices (conj (vec (sort-by :title (filter #(and (is-type? % "Program")
                                                                (can-pay? state side nil
                                                                          (modified-install-cost state side % [:credit -5])))
                                                          topten))) "No install")
              :delayed-completion true
              :effect (req (if (not= target "No install")
                             (do (register-events state side
                                                  {:runner-shuffle-deck
                                                   {:effect (effect (update! (assoc card :shuffle-occurred true)))}}
                                                  (assoc card :zone '(:discard)))
                                 (install-cost-bonus state side [:credit -5])
                                 (let [to-trash (remove #(= (:cid %) (:cid target)) topten)]
                                   (when-completed (runner-install state side target nil)
                                                   (let [card (get-card state (assoc card :zone '(:discard)))]
                                                     (if (not (:shuffle-occurred card))
                                                       (do (system-msg state side (str "trashes " (join ", " (map :title to-trash))))
                                                           (doseq [c to-trash] (trash state side c {:unpreventable true}))
                                                           (effect-completed state side eid))
                                                       (do (system-msg state side "does not have to trash cards because the stack was shuffled")
                                                           (effect-completed state side eid)))))))
                             (do (doseq [c topten] (trash state side c {:unpreventable true}))
                                 (system-msg state side (str "trashes " (join ", " (map :title topten)))))))} card nil)))}

   "\"Freedom Through Equality\""
   {:events {:agenda-stolen {:msg "add it to their score area as an agenda worth 1 agenda point"
                             :effect (effect (as-agenda :runner card 1))}}}

   "Freelance Coding Contract"
   {:choices {:max 5
              :req #(and (is-type? % "Program")
                         (in-hand? %))}
    :msg (msg "trash " (join ", " (map :title targets)) " and gain "
              (* 2 (count targets)) " [Credits]")
    :effect (req (doseq [c targets]
                   (trash state side c {:unpreventable true}))
                 (gain state side :credit (* 2 (count targets))))}

   "Game Day"
   {:msg (msg "draw " (- (hand-size state :runner) (count (:hand runner))) " cards")
    :effect (effect (draw (- (hand-size state :runner) (count (:hand runner)))))}

   "Government Investigations"
   {:flags {:psi-prevent-spend (req 2)}}

   "Hacktivist Meeting"
   {:implementation "Does not prevent rez if HQ is empty"
    :events {:rez {:req (req (and (not (ice? target)) (< 0 (count (:hand corp)))))
                   ;; FIXME the above condition is just a bandaid, proper fix would be preventing the rez altogether
                   :msg "force the Corp to trash 1 card from HQ at random"
                   :effect (effect (trash (first (shuffle (:hand corp)))))}}}

   "High-Stakes Job"
   (run-event
    {:choices (req (let [unrezzed-ice #(seq (filter (complement rezzed?) (:ices (second %))))
                         bad-zones (keys (filter (complement unrezzed-ice) (get-in @state [:corp :servers])))]
                     (zones->sorted-names (remove (set bad-zones) (get-runnable-zones @state)))))}
    {:end-run {:req (req (:successful run))
               :msg "gain 12 [Credits]"
               :effect (effect (gain :runner :credit 12))}})

   "Hostage"
   {:prompt "Choose a Connection"
    :choices (req (cancellable (filter #(has-subtype? % "Connection") (:deck runner)) :sorted))
    :msg (msg "add " (:title target) " to their Grip and shuffle their Stack")
    :effect (req (let [connection target]
                   (trigger-event state side :searched-stack nil)
                   (resolve-ability
                     state side
                     {:prompt (str "Install " (:title connection) "?")
                      :choices ["Yes" "No"]
                      :effect (req (let [d target]
                                     (resolve-ability state side
                                       {:effect (req (shuffle! state side :deck)
                                                     (if (= "Yes" d)
                                                       (runner-install state side connection)
                                                       (move state side connection :hand)))} card nil)))}
                     card nil)))}

   "Ive Had Worse"
   {:effect (effect (draw 3))
    :trash-effect {:when-inactive true
                   :req (req (#{:meat :net} target))
                   :effect (effect (draw :runner 3)) :msg "draw 3 cards"}}

   "Immolation Script"
   {:req (req archives-runnable)
    :effect (effect (run :archives nil card)
                    (register-events (:events (card-def card)) (assoc card :zone '(:discard))))
    :events {:pre-access
             {:delayed-completion true
              :req (req (and (= target :archives)
                             ;; don't prompt unless there's at least 1 rezzed ICE matching one in Archives
                             (not-empty (clojure.set/intersection
                                          (into #{} (map :title (filter #(ice? %) (:discard corp))))
                                          (into #{} (map :title (filter #(rezzed? %) (all-installed state :corp))))))))
              :effect (req (continue-ability state side
                             {:delayed-completion true
                              :prompt "Choose a piece of ICE in Archives"
                              :choices (req (filter ice? (:discard corp)))
                              :effect (req (let [icename (:title target)]
                                             (continue-ability state side
                                               {:delayed-completion true
                                                :prompt (msg "Select a rezzed copy of " icename " to trash")
                                                :choices {:req #(and (ice? %)
                                                                     (rezzed? %)
                                                                     (= (:title %) icename))}
                                                :msg (msg "trash " (card-str state target))
                                                :effect (req (trash state :corp target)
                                                             (unregister-events state side card)
                                                             (effect-completed state side eid))} card nil)))}
                            card nil))}}}

   "Independent Thinking"
   (letfn [(cards-to-draw [targets]
             (* (count targets)
                (if (some #(and (not (facedown? %)) (has-subtype? % "Directive")) targets) 2 1)))]
     {:delayed-completion true
      :prompt "Choose up to 5 installed cards to trash with Independent Thinking"
      :choices {:max 5
                :req #(and (installed? %)
                           (= (:side %) "Runner"))}
      :effect (req (when-completed (trash-cards state side targets nil)
                                   (draw state :runner (cards-to-draw targets))))
      :msg (msg "trash " (join ", " (map :title targets)) " and draw " (quantify (cards-to-draw targets) "card"))})

   "Indexing"
   {:req (req rd-runnable)
    :delayed-completion true
    :effect (effect (run :rd
                         {:req (req (= target :rd))
                          :replace-access
                          {:msg "rearrange the top 5 cards of R&D"
                           :delayed-completion true
                           :effect (req (show-wait-prompt state :corp "Runner to rearrange the top cards of R&D")
                                        (let [from (take 5 (:deck corp))]
                                          (if (pos? (count from))
                                            (continue-ability state side (reorder-choice :corp :corp from '()
                                                                                         (count from) from) card nil)
                                            (do (clear-wait-prompt state :corp)
                                                (effect-completed state side eid card)))))}} card))}

   "Infiltration"
   {:prompt "Gain 2 [Credits] or expose a card?" :choices ["Gain 2 [Credits]" "Expose a card"]
    :effect (effect (continue-ability (if (= target "Expose a card")
                                        {:choices {:req installed?}
                                         :delayed-completion true
                                         :effect (effect (expose eid target))}
                                         {:msg "gain 2 [Credits]" :effect (effect (gain :credit 2))})
                                      card nil))}

   "Information Sifting"
   (letfn [(access-pile [cards pile pile-size]
             {:prompt "Choose a card to access. You must access all cards."
              :choices [(str "Card from pile " pile)]
              :delayed-completion true
              :effect (req (when-completed
                             (handle-access state side [(first cards)])
                             (if (< 1 (count cards))
                               (continue-ability state side (access-pile (next cards) pile pile-size) card nil)
                               (do (swap! state assoc-in [:run :cards-accessed] pile-size)
                                   (effect-completed state side eid card)))))})
           (which-pile [p1 p2]
             {:prompt "Choose a pile to access"
              :choices [(str "Pile 1 (" (count p1) " cards)") (str "Pile 2 (" (count p2) " cards)")]
              :delayed-completion true
              :effect (req (let [choice (if (.startsWith target "Pile 1") 1 2)]
                             (clear-wait-prompt state :corp)
                             (system-msg state side (str "chooses to access " target))
                             (continue-ability state side
                                (access-pile (if (= 1 choice) p1 p2) choice (count (if (= 1 choice) p1 p2)))
                                card nil)))})]
     (let [access-effect
           {:delayed-completion true
            :mandatory true
            :effect (req (if (< 1 (count (:hand corp)))
                           (do (show-wait-prompt state :runner "Corp to create two piles")
                               (continue-ability
                                 state :corp
                                 {:delayed-completion true
                                  :prompt (msg "Select up to " (dec (count (:hand corp))) " cards for the first pile")
                                  :choices {:req #(and (in-hand? %) (card-is? % :side :corp))
                                            :max (req (dec (count (:hand corp))))}
                                  :effect (effect (clear-wait-prompt :runner)
                                                  (show-wait-prompt :corp "Runner to select a pile")
                                                  (continue-ability
                                                    :runner
                                                    (which-pile (shuffle targets)
                                                                (shuffle (vec (clojure.set/difference
                                                                                (set (:hand corp)) (set targets)))))
                                                    card nil))
                                  } card nil))
                           (effect-completed state side eid card)))}]
       {:req (req hq-runnable)
        :effect (effect (run :hq {:req (req (= target :hq))
                                  :replace-access access-effect}
                             card))}))

   "Inject"
   {:effect (req (doseq [c (take 4 (get-in @state [:runner :deck]))]
                   (if (is-type? c "Program")
                     (do (trash state side c {:unpreventable true})
                         (gain state side :credit 1)
                         (system-msg state side (str "trashes " (:title c) " and gains 1 [Credits]")))
                     (do (move state side c :hand)
                         (system-msg state side (str "adds " (:title c) " to Grip"))))))}

   "Injection Attack"
   (run-event
    {:delayed-completion true}
    nil
    nil
    (effect (continue-ability
             {:prompt "Select an icebreaker"
              :choices {:req #(and (installed? %) (has-subtype? % "Icebreaker"))}
              :effect (effect (pump target 2 :all-run))}
             card nil)))

   "Inside Job"
   {:implementation "Bypass is manual"
    :prompt "Choose a server"
    :choices (req runnable-servers)
    :effect (effect (run target nil card))}

   "Interdiction"
   (let [ab (effect (register-turn-flag!
                     card :can-rez
                     (fn [state side card]
                       (if (and (= (:active-player @state) :runner) (not (ice? card)))
                         ((constantly false)
                          (toast state :corp "Cannot rez non-ICE on the Runner's turn due to Interdiction"))
                         true))))]
     {:msg "prevent the Corp from rezzing non-ICE cards on the Runner's turn"
      :effect ab
      :events {:runner-turn-begins {:effect ab}}
      :leave-play (req (clear-all-flags-for-card! state side card))})

   "Itinerant Protesters"
   {:msg "reduce the Corp's maximum hand size by 1 for each bad publicity"
    :effect (req (lose state :corp :hand-size-modification (:bad-publicity corp))
                 (add-watch state :itin
                   (fn [k ref old new]
                     (let [bpnew (get-in new [:corp :bad-publicity])
                           bpold (get-in old [:corp :bad-publicity])]
                       (when (> bpnew bpold)
                         (lose state :corp :hand-size-modification (- bpnew bpold)))
                       (when (< bpnew bpold)
                         (gain state :corp :hand-size-modification (- bpold bpnew)))))))
    :leave-play (req (remove-watch state :itin)
                     (gain state :corp :hand-size-modification (:bad-publicity corp)))}

   "Knifed"
   {:implementation "Ice trash is manual"
    :prompt "Choose a server"
    :choices (req runnable-servers)
    :effect (effect (run target nil card))}

   "Kraken"
   {:req (req (:stole-agenda runner-reg)) :prompt "Choose a server" :choices (req servers)
    :msg (msg "force the Corp to trash an ICE protecting " target)
    :effect (req (let [serv (next (server->zone state target))
                       servname target]
                   (resolve-ability
                     state :corp
                     {:prompt (msg "Select a piece of ICE in " target " to trash")
                      :choices {:req #(and (= (last (:zone %)) :ices)
                                           (= serv (rest (butlast (:zone %)))))}
                      :effect (req (trash state :corp target)
                                   (system-msg state side (str "trashes "
                                    (card-str state target))))}
                    card nil)))}

   "Lawyer Up"
   {:msg "remove 2 tags and draw 3 cards"
    :effect (effect (draw 3) (lose :tag 2))}

   "Lean and Mean"
   {:prompt "Choose a server"
    :choices (req runnable-servers)
    :delayed-completion true
    :msg (msg "make a run on " target (when (< (count (filter #(is-type? % "Program") (all-active-installed state :runner))) 4)
                                        ", adding +2 strength to all icebreakers"))
    :effect (req (when (< (count (filter #(is-type? % "Program") (all-active-installed state :runner))) 4)
                   (doseq [c (filter #(has-subtype? % "Icebreaker") (all-active-installed state :runner))]
                     (pump state side c 2 :all-run)))
                 (game.core/run state side (make-eid state) target nil card))}

   "Leave No Trace"
   (letfn [(get-rezzed-cids [ice]
             (map :cid (filter #(and (rezzed? %) (is-type? % "ICE")) ice)))]
     {:prompt "Choose a server"
      :msg "make a run and derez any ICE that are rezzed during this run"
      :choices (req runnable-servers)
      :delayed-completion true
      :effect (req
                (let [old-ice-cids (get-rezzed-cids (all-installed state :corp))]
                  (swap! state assoc :lnt old-ice-cids)
                  (register-events state side (:events (card-def card)) (assoc card :zone '(:discard)))
                  (game.core/run state side (make-eid state) target nil card)))
      :events {:run-ends {:effect (req (let [new (set (get-rezzed-cids (all-installed state :corp)))
                                             old (set (:lnt @state))
                                             diff-cid (seq (clojure.set/difference new old))
                                             diff (map #(find-cid % (all-installed state :corp)) diff-cid)]
                                         (doseq [ice diff]
                                           (derez state side ice))
                                         (when-not (empty? diff)
                                           (system-msg state side (str "derezzes " (join ", " (map :title diff)) " via Leave No Trace")))
                                         (swap! state dissoc :lnt)
                                         (unregister-events state side card)))}}})

   "Legwork"
   {:req (req hq-runnable)
    :effect (effect (run :hq nil card) (register-events (:events (card-def card))
                                                        (assoc card :zone '(:discard))))
    :events {:successful-run {:silent (req true)
                              :effect (effect (access-bonus 2))}
             :run-ends {:effect (effect (unregister-events card))}}}

   "Leverage"
   {:req (req (some #{:hq} (:successful-run runner-reg)))
    :player :corp
    :prompt "Take 2 bad publicity?"
    :choices ["Yes" "No"]
    :effect (req (if (= target "Yes")
                   (do (gain-bad-publicity state :corp 2)
                       (system-msg state :corp "takes 2 bad publicity"))
                   (do (register-events state side
                                        {:pre-damage {:effect (effect (damage-prevent :net Integer/MAX_VALUE)
                                                                      (damage-prevent :meat Integer/MAX_VALUE)
                                                                      (damage-prevent :brain Integer/MAX_VALUE))}
                                         :runner-turn-begins {:effect (effect (unregister-events card))}}
                                        (assoc card :zone '(:discard)))
                       (system-msg state :runner "is immune to damage until the beginning of the Runner's next turn"))))
    ; This :events is a hack so that the unregister-events above will fire.
    :events {:runner-turn-begins nil :pre-damage nil}}

   "Levy AR Lab Access"
   {:msg "shuffle their Grip and Heap into their Stack and draw 5 cards"
    :effect (effect (shuffle-into-deck :hand :discard) (draw 5)
                    (move (first (:play-area runner)) :rfg))}

   "Lucky Find"
   {:msg "gain 9 [Credits]"
    :effect (effect (gain :credit 9))}

   "Mad Dash"
   {:prompt "Choose a server"
    :choices (req runnable-servers)
    :delayed-completion true
    :effect (effect (run target nil card)
                    (register-events (:events (card-def card)) (assoc card :zone '(:discard))))
    :events {:agenda-stolen {:silent (req true)
                             :effect (effect (update! (assoc card :steal true)))}
             :run-ends {:effect (req (if (:steal card)
                                       (do (as-agenda state :runner (get-card state card) 1)
                                           (system-msg state :runner
                                                       (str "adds Mad Dash to their score area as an agenda worth 1 agenda point")))
                                       (do (system-msg state :runner
                                                       (str "suffers 1 meat damage from Mad Dash"))
                                                       (damage state side eid :meat 1 {:card card})))
                                     (unregister-events state side card))}}}

   "Making an Entrance"
   (letfn [(entrance-trash [cards]
             {:prompt "Choose a card to trash"
              :choices (cons "None" cards)
              :delayed-completion true
              :msg (req (when (not= target "None") (str "trash " (:title target))))
              :effect (req (if (= target "None")
                             (if (not-empty cards)
                               (continue-ability state side (reorder-choice :runner :corp cards '()
                                                                            (count cards) cards) card nil)
                               (do (clear-wait-prompt state :corp)
                                   (effect-completed state side eid card)))
                             (do (trash state side target {:unpreventable true})
                                 (continue-ability state side (entrance-trash (remove-once #(not= % target) cards))
                                                   card nil))))})]
     {:msg "look at and trash or rearrange the top 6 cards of their Stack"
      :delayed-completion true
      :effect (req (show-wait-prompt state :corp "Runner to rearrange the top cards of their stack")
                   (let [from (take 6 (:deck runner))]
                     (continue-ability state side (entrance-trash from) card nil)))})

   "Marathon"
   (run-event
     {:choices (req (filter #(can-run-server? state %) remotes))}
     {:end-run {:effect (req (prevent-run-on-server state card (:server run))
                             (when (:successful run)
                               (system-msg state :runner "gains 1 [Click] and adds Marathon to their grip")
                               (gain state :runner :click 1)
                               (move state :runner (last (:discard runner)) :hand)))}})


   "Mars for Martians"
   {:msg (msg "draw " (count (filter #(and (has-subtype? % "Clan") (is-type? % "Resource"))
                                     (all-active-installed state :runner)))
              " cards and gain " (:tag runner) " [Credits]")
    :effect (effect (draw (count (filter #(and (has-subtype? % "Clan") (is-type? % "Resource"))
                                         (all-active-installed state :runner))))
                    (gain :credit (:tag runner)))}

   "Mass Install"
   (let [mhelper (fn mi [n] {:prompt "Select a program to install"
                             :choices {:req #(and (is-type? % "Program")
                                                  (in-hand? %))}
                             :effect (req (runner-install state side target)
                                            (when (< n 3)
                                              (resolve-ability state side (mi (inc n)) card nil)))})]
     {:effect (effect (resolve-ability (mhelper 1) card nil))})

   "Mining Accident"
   (letfn [(mining [] {:player :corp
                       :delayed-completion true
                       :prompt "Pay 5 [Credits] or take 1 Bad Publicity?"
                       :choices ["Pay 5 [Credits]" "Take 1 Bad Publicity"]
                       :effect (req (cond

                                      (and (= target "Pay 5 [Credits]") (can-pay? state :corp nil :credit 5))
                                      (do (lose state :corp :credit 5)
                                          (system-msg state side "pays 5 [Credits] from Mining Accident")
                                          (clear-wait-prompt state :runner)
                                          (effect-completed state side eid))

                                      (= target "Pay 5 [Credits]")
                                      (do (can-pay? state :corp "Mining Accident" :credit 5)
                                          (continue-ability state side (mining) card nil))

                                      (= target "Take 1 Bad Publicity")
<<<<<<< HEAD
                                      (do (gain-bad-publicity state :corp 1)
                                          (system-msg state side "takes 1 Bad Publicity from Mining Accident")
=======
                                      (do (gain state :corp :bad-publicity 1)
                                          (system-msg state side "takes 1 bad publicity from Mining Accident")
>>>>>>> 065e25ca
                                          (clear-wait-prompt state :runner)
                                          (effect-completed state side eid))))})]
   {:req (req (some #{:hq :rd :archives} (:successful-run runner-reg)))
    :delayed-completion true
    :effect (req (move state side (first (:play-area runner)) :rfg)
                 (show-wait-prompt state :runner "Corp to choose to pay or take bad publicity")
                 (continue-ability state side (mining) card nil))
    :msg "make the Corp pay 5 [Credits] or take 1 bad publicity"})

   "Möbius"
   {:req (req rd-runnable)
    :delayed-completion true
    :effect (req (let [mob-eid (make-eid state)
                       events (:events (card-def card))]
                   (register-events state side
                                    (assoc-in events [:successful-run-ends :eid] mob-eid)
                                    (assoc card :zone '(:discard)))
                   (when-completed (game.core/run state side mob-eid :rd nil card)
                                   (let [card (get-card state (assoc card :zone '(:discard)))]
                                     (unregister-events state side card)
                                     (when (:run-again card)
                                       (game.core/run state side mob-eid :rd nil card)
                                       (register-events state side {:successful-run
                                                                   {:req (req (= target :rd))
                                                                    :msg "gain 4 [Credits]"
                                                                     :effect (effect (gain :credit 4)
                                                                                     (unregister-events card))}}

                                                        (assoc card :zone '(:discard))))
                                     (update! state side (dissoc card :run-again))))))
    :events {:successful-run nil
             :successful-run-ends {
                                   :interactive (req true)
                                   :optional {:req (req (= [:rd] (:server target)))
                                              :prompt "Make another run on R&D?"
                                              :yes-ability {:effect (effect (clear-wait-prompt :corp)
                                                                            (update! (assoc card :run-again true)))}}}}}

   "Modded"
   {:prompt "Select a program or piece of hardware to install from your Grip"
    :choices {:req #(and (or (is-type? % "Hardware")
                             (is-type? % "Program"))
                         (in-hand? %))}
    :effect (effect (install-cost-bonus [:credit -3]) (runner-install target))}

   "Net Celebrity"
   {:recurring 1}

   "Networking"
   {:msg "remove 1 tag"
    :effect (effect (lose :tag 1))
    :optional {:prompt "Pay 1 [Credits] to add Networking to Grip?"
               :yes-ability {:cost [:credit 1]
                             :msg "add it to their Grip"
                             :effect (effect (move (last (:discard runner)) :hand))}}}

   "Notoriety"
   {:req (req (and (some #{:hq} (:successful-run runner-reg))
                   (some #{:rd} (:successful-run runner-reg))
                   (some #{:archives} (:successful-run runner-reg))))
    :effect (effect (as-agenda :runner (first (:play-area runner)) 1))
    :msg "add it to their score area as an agenda worth 1 agenda point"}

   "On the Lam"
   {:req (req (some #(is-type? % "Resource") (all-active-installed state :runner)))
    :prompt "Choose a resource to host On the Lam"
    :choices {:req #(and (is-type? % "Resource")
                         (installed? %))}
    :effect (effect (host target (assoc card :zone [:discard]))
                    (system-msg (str "hosts On the Lam on " (:title target))))
    :prevent {:tag [:all] :damage [:meat :net :brain]}
    :abilities [{:label "[Trash]: Avoid 3 tags"
                 :msg "avoid up to 3 tags"
                 :effect (effect (tag-prevent 3) (trash card {:cause :ability-cost}))}
                {:label "[Trash]: Prevent up to 3 damage"
                 :msg "prevent up to 3 damage"
                 :effect (effect (damage-prevent :net 3)
                                 (damage-prevent :meat 3)
                                 (damage-prevent :brain 3)
                                 (trash card {:cause :ability-cost}))}]}

   "Out of the Ashes"
   (let [ashes-run {:prompt "Choose a server"
                    :choices (req runnable-servers)
                    :delayed-completion true
                    :effect (effect (run eid target nil card))}
         ashes-recur (fn ashes-recur [n]
                       {:prompt "Remove Out of the Ashes from the game to make a run?"
                        :choices ["Yes" "No"]
                        :effect (req (if (= target "Yes")
                                       (let [card (some #(when (= "Out of the Ashes" (:title %)) %) (:discard runner))]
                                         (system-msg state side "removes Out of the Ashes from the game to make a run")
                                         (move state side card :rfg)
                                         (unregister-events state side card)
                                         (when-completed (resolve-ability state side ashes-run card nil)
                                                         (if (< 1 n)
                                                           (continue-ability state side (ashes-recur (dec n)) card nil)
                                                           (effect-completed state side eid card))))))})
         ashes-flag {:runner-phase-12 {:priority -1
                                       :once :per-turn
                                       :once-key :out-of-ashes
                                       :effect (effect (continue-ability
                                                         (ashes-recur (count (filter #(= "Out of the Ashes" (:title %))
                                                                                     (:discard runner))))
                                                         card nil))}}]
   (run-event
    {:move-zone (req (if (= [:discard] (:zone card))
                       (register-events state side ashes-flag (assoc card :zone [:discard]))
                       (unregister-events state side card)))
     :events {:runner-phase-12 nil}}
    nil))

   "Paper Tripping"
   {:msg "remove all tags" :effect (effect (lose :tag :all))}

   "Peace in Our Time"
   {:req (req (not (:scored-agenda corp-reg)))
    :msg "gain 10 [Credits]. The Corp gains 5 [Credits]"
    :effect (req (gain state :runner :credit 10)
                 (gain state :corp :credit 5)
                 (apply prevent-run-on-server
                        state card (get-zones @state))
                 (register-events state side
                   {:runner-turn-ends {:effect (req (apply enable-run-on-server state card (get-zones @state)))}}
                  (assoc card :zone '(:discard))))
    :events {:runner-turn-ends nil}}

   "Planned Assault"
   {:msg (msg "play " (:title target))
    :choices (req (cancellable (filter #(and (has-subtype? % "Run")
                                             (<= (:cost %) (:credit runner))) (:deck runner)) :sorted))
    :prompt "Choose a Run event" :effect (effect (trigger-event :searched-stack nil)
                                                 (shuffle! :deck)
                                                 (play-instant target {:no-additional-cost true}))}

   "Political Graffiti"
   (let [update-agenda-points (fn [state side target amount]
                               (set-prop state side (get-card state target) :agendapoints (+ amount (:agendapoints (get-card state target))))
                               (gain-agenda-point state side amount))]
     {:req (req archives-runnable)
      :events {:purge {:effect (effect (trash card))}}
      :trash-effect {:effect (req (let [current-side (get-scoring-owner state {:cid (:agenda-cid card)})]
                                    (update-agenda-points state current-side (find-cid (:agenda-cid card) (get-in @state [current-side :scored])) 1)))}
      :effect (effect (run :archives
                        {:req (req (= target :archives))
                         :replace-access
                         {:prompt "Select an agenda to host Political Graffiti"
                          :choices {:req #(in-corp-scored? state side %)}
                          :msg (msg "host Political Graffiti on " (:title target) " as a hosted condition counter")
                          :effect (req (host state :runner (get-card state target)
                                         ; keep host cid in :agenda-cid because `trash` will clear :host
                                         (assoc card :zone [:discard] :installed true :agenda-cid (:cid (get-card state target))))
                                       (update-agenda-points state :corp target -1))}} card))})

   "Populist Rally"
   {:req (req (seq (filter #(has-subtype? % "Seedy") (all-active-installed state :runner))))
    :msg "give the Corp 1 fewer [Click] to spend on their next turn"
    :effect (effect (lose :corp :click-per-turn 1)
                    (register-events (:events (card-def card))
                                     (assoc card :zone '(:discard))))
    :events {:corp-turn-ends {:effect (effect (gain :corp :click-per-turn 1)
                                              (unregister-events card))}}}

   "Power Nap"
   {:effect (effect (gain :credit (+ 2 (count (filter #(has-subtype? % "Double")
                                                      (:discard runner))))))
    :msg (msg "gain " (+ 2 (count (filter #(has-subtype? % "Double") (:discard runner)))) " [Credits]")}

   "Power to the People"
   {:effect (effect (register-events {:pre-steal-cost
                                      {:once :per-turn :effect (effect (gain :credit 7))
                                                       :msg "gain 7 [Credits]"}
                                      :runner-turn-ends
                                      {:effect (effect (unregister-events card))}}
                    (assoc card :zone '(:discard))))
    :events {:pre-steal-cost nil :runner-turn-ends nil}}

   "Prey"
   (run-event)

   "Process Automation"
   {:msg "gain 2 [Credits] and draw 1 card"
    :effect (effect (gain :credit 2) (draw 1))}

   "Push Your Luck"
   {:effect (effect (show-wait-prompt :runner "Corp to guess Odd or Even")
                    (resolve-ability
                      {:player :corp :prompt "Guess whether the Runner will spend an Odd or Even number of credits with Push Your Luck"
                       :choices ["Even" "Odd"]
                       :msg "force the Corp to make a guess"
                       :effect (req (let [guess target]
                                      (clear-wait-prompt state :runner)
                                      (resolve-ability
                                        state :runner
                                        {:choices :credit :prompt "How many credits?"
                                         :msg (msg "spend " target " [Credits]. The Corp guessed " guess)
                                         :effect (req (when (or (and (= guess "Even") (odd? target))
                                                                (and (= guess "Odd") (even? target)))
                                                        (system-msg state :runner (str "gains " (* 2 target) " [Credits]"))
                                                        (gain state :runner :credit (* 2 target))))} card nil)))}
                      card nil))}

   "Pushing the Envelope"
   (letfn [(hsize [s] (count (get-in s [:runner :hand])))]
   {:msg (msg (if (<= (hsize @state) 2)
           "make a run, and adds +2 strength to installed icebreakers"
           "make a run"))
    :prompt "Choose a server"
    :choices (req runnable-servers)
    :delayed-completion true
    :effect (req (when (<= (hsize @state) 2)
                   (let [breakers (filter #(has-subtype? % "Icebreaker") (all-active-installed state :runner))]
                     (doseq [t breakers] (pump state side t 2 :all-run))))
                 (game.core/run state side (make-eid state) target))})

   "Quality Time"
   {:msg "draw 5 cards" :effect (effect (draw 5))}

   "Queens Gambit"
   {:choices ["0", "1", "2", "3"] :prompt "How many advancement tokens?"
    :effect (req (let [c (str->int target)]
                   (resolve-ability
                     state side
                     {:choices {:req #(and (is-remote? (second (:zone %)))
                                           (= (last (:zone %)) :content)
                                           (not (:rezzed %)))}
                      :msg (msg "add " c " advancement tokens on a card and gain " (* 2 c) " [Credits]")
                      :effect (effect (gain :credit (* 2 c))
                                      (add-prop :corp target :advance-counter c {:placed true})
                                      (register-turn-flag! card :can-access
                                                           ;; prevent access of advanced card
                                                           (fn [_ _ card] (not (same-card? target card)))))}
                     card nil)))}

   "Quest Completed"
   {:req (req (and (some #{:hq} (:successful-run runner-reg))
                   (some #{:rd} (:successful-run runner-reg))
                   (some #{:archives} (:successful-run runner-reg))))
    :choices {:req installed?} :msg (msg "access " (:title target))
    :effect (effect (handle-access targets))}

   "Rebirth"
   {:msg "change identities"
    :prompt "Choose an identity to become"
    :choices (req (let [is-swappable (fn [c] (and (= "Identity" (:type c))
                                             (= (-> @state :runner :identity :faction) (:faction c))
                                             (not (.startsWith (:code c) "00")) ; only draft identities have this
                                             (not (= (:title c) (-> @state :runner :identity :title)))))
                        swappable-ids (filter is-swappable (vals @all-cards))]
                    (cancellable swappable-ids :sorted)))

     :effect (req
               ;; Handle Ayla - Part 1
               (when (-> @state :runner :identity :code (= "13012"))
                 (doseq [c (-> @state :runner :identity :hosted)]
                   (move state side c :temp-nvram)))

               (move state side (last (:discard runner)) :rfg)
               (disable-identity state side)

               ;; Manually reduce the runner's link by old link
               (lose state :runner :link (get-in @state [:runner :identity :baselink]))

               ;; Move the selected ID to [:runner :identity] and set the zone
               (swap! state update-in [side :identity]
                  (fn [x] (assoc (server-card (:title target) (get-in @state [:runner :user]))
                            :zone [:identity])))

               ;; enable-identity does not do everything that init-identity does
               (init-identity state side (get-in @state [:runner :identity]))
               (system-msg state side "NOTE: passive abilities (Kate, Gabe, etc) will incorrectly fire
                if their once per turn condition was met this turn before Rebirth was played.
                Please adjust your game state manually for the rest of this turn if necessary")

               ;; Handle Ayla - Part 2
               (when-not (empty? (-> @state :runner :temp-nvram))
                 (doseq [c (-> @state :runner :temp-nvram)]
                   (host state side (get-in @state [:runner :identity]) c {:facedown true}))))}

   "Recon"
   (run-event)

   "Reshape"
   {:prompt "Select two non-rezzed ICE to swap positions"
    :choices {:req #(and (installed? %) (not (rezzed? %)) (ice? %)) :max 2}
    :msg (msg "swap the positions of " (card-str state (first targets)) " and " (card-str state (second targets)))
    :effect (req (when (= (count targets) 2)
                   (swap-ice state side (first targets) (second targets))))}

   "Retrieval Run"
   {:req (req archives-runnable)
    :effect (effect (run :archives
                      {:req (req (= target :archives))
                       :replace-access
                       {:prompt "Choose a program to install"
                        :msg (msg "install " (:title target))
                        :choices (req (filter #(is-type? % "Program") (:discard runner)))
                        :effect (effect (runner-install target {:no-cost true}))}} card))}

   "Rigged Results"
   (letfn [(choose-ice []
             {:prompt "Select a piece of ICE to bypass"
              :choices {:req #(ice? %)}
              :msg (msg "bypass " (card-str state target))
              :effect (final-effect (run (second (:zone target))))})
           (corp-choice [spent]
             {:prompt "Guess how many credits were spent"
              :choices ["0" "1" "2"]
              :delayed-completion true
              :effect (req (system-msg state :runner (str "spends " spent "[Credit]. "
                                       (-> corp :user :username) " guesses " target "[Credit]"))
                           (clear-wait-prompt state :runner)
                           (lose state :runner :credit spent)
                           (if (not= (str spent) target)
                             (continue-ability state :runner (choose-ice) card nil)
                             (effect-completed state side eid)))})
           (runner-choice [cr]
             {:prompt "Spend how many credits?"
              :choices (take cr ["0" "1" "2"])
              :delayed-completion true
              :effect (effect (show-wait-prompt :runner "Corp to guess")
                              (clear-wait-prompt :corp)
                              (continue-ability :corp (corp-choice (str->int target)) card nil))})]
   {:effect (effect (show-wait-prompt :corp "Runner to spend credits")
                    (continue-ability (runner-choice (inc (min 2 (:credit runner)))) card nil))})

   "Rip Deal"
   {:req (req hq-runnable)
    :effect (effect (run :hq {:req (req (= target :hq))
                              :replace-access
                                   {:delayed-completion true
                                    :effect (req (let [n (min (-> @state :corp :hand count) (access-count state side :hq-access))
                                                       heap (-> @state :runner :discard count (- 1))]
                                                   (move state side (find-cid (:cid card) (:discard runner)) :rfg)
                                                   (if (pos? heap)
                                                     (resolve-ability state side
                                                                      {:show-discard true
                                                                       :prompt (str "Choose " (min n heap) " card(s) to move from the Heap to your Grip")
                                                                       :delayed-completion true
                                                                       :msg (msg "take " (join ", " (map :title targets)) " from their Heap to their Grip")
                                                                       :choices {:max (min n heap)
                                                                                 :all true
                                                                                 :req #(and (= (:side %) "Runner")
                                                                                            (in-discard? %))}
                                                                       :effect (req (doseq [c targets] (move state side c :hand))
                                                                                    (do-access state side eid (:server run) {:hq-root-only true}))} card nil)
                                                     (resolve-ability state side
                                                                      {:delayed-completion true
                                                                       :msg (msg "take no cards from their Heap to their Grip")
                                                                       :effect (req (do-access state side eid (:server run) {:hq-root-only true}))} card nil))))}} card))}

   "Rumor Mill"
   (letfn [(eligible? [card] (and (:uniqueness card)
                                  (or (card-is? card :type "Asset")
                                      (card-is? card :type "Upgrade"))
                                  (not (has-subtype? card "Region"))))
           (rumor [state] (filter eligible? (concat (all-installed state :corp)
                                  (get-in @state [:corp :hand])
                                  (get-in @state [:corp :deck])
                                  (get-in @state [:corp :discard]))))]
   {:leave-play (req (doseq [c (rumor state)]
                       (enable-card state :corp c)))
    :effect (req (doseq [c (rumor state)]
                   (disable-card state :corp c)))
    :events {:corp-install {:req (req (eligible? target))
                            :effect (effect (disable-card :corp target))}}})

   "Run Amok"
   {:implementation "Ice trash is manual"
    :prompt "Choose a server" :choices (req runnable-servers)
    :effect (effect (run target {:end-run {:msg " trash 1 piece of ICE that was rezzed during the run"}} card))}

   "Running Interference"
   (run-event
    {:events {:pre-rez nil
              :run-ends nil}}
    nil
    nil
    (effect (register-events {:pre-rez {:req (req (ice? target))
                                        :effect (effect (rez-cost-bonus (:cost target)))}
                              :run-ends {:effect (effect (unregister-events card))}}
                             (assoc card :zone '(:discard)))))

   "Satellite Uplink"
   {:choices {:max 2 :req installed?}
    :delayed-completion true
    :effect (req (let [[card1 card2] targets]
                   (when-completed (expose state side card1)
                                   (expose state side eid card2))))}

   "Scavenge"
   {:prompt "Select an installed program to trash"
    :choices {:req #(and (is-type? % "Program")
                         (installed? %))}
    :effect (req (let [trashed target tcost (- (:cost trashed)) st state si side]
                   (trash state side trashed)
                   (resolve-ability
                     state side
                     {:prompt "Select a program to install from your Grip or Heap"
                      :show-discard true
                      :choices {:req #(and (is-type? % "Program")
                                           (#{[:hand] [:discard]} (:zone %))
                                           (can-pay? st si nil (modified-install-cost st si % [:credit tcost])))}
                      :effect (effect (install-cost-bonus [:credit (- (:cost trashed))])
                                      (runner-install target))
                      :msg (msg "trash " (:title trashed) " and install " (:title target))} card nil)))}

   "Scrubbed"
   {:events (let [sc {:effect (req (update! state side (dissoc card :scrubbed-target)))}]
                 {:encounter-ice {:once :per-turn
                                  :effect (effect (update! (assoc card :scrubbed-target target))
                                                  (update-ice-strength current-ice))}
                  :pre-ice-strength {:req (req (= (:cid target) (get-in card [:scrubbed-target :cid])))
                                     :effect (effect (ice-strength-bonus -2 target))}
                  :run-ends sc})}

   "Showing Off"
   {:req (req rd-runnable)
    :effect (effect (run :rd
                      {:replace-access
                       {:msg "access cards from the bottom of R&D"
                        :delayed-completion true
                        :effect (req (when-completed (resolve-ability state side
                                                       {:effect (effect (register-events (:events (card-def card))
                                                                                         (assoc card :zone '(:discard))))}
                                                      card nil)
                                                     (do-access state side eid (:server run))))}} card))
    :events {:pre-access {:silent (req true)
                          :effect (req (swap! state assoc-in [:corp :deck]
                                              (rseq (into [] (get-in @state [:corp :deck])))))}
             :run-ends {:effect (req (swap! state assoc-in [:corp :deck]
                                            (rseq (into [] (get-in @state [:corp :deck]))))
                                     (unregister-events state side card))}}}

   "Singularity"
   (run-event
    {:choices (req (filter #(can-run-server? state %) remotes))}
    {:req (req (is-remote? target))
     :replace-access {:mandatory true
                      :msg "trash all cards in the server at no cost"
                      :effect (req (doseq [c (get-in (:servers corp) (conj (:server run) :content))]
                                     (trash state side c)))}})

   "Social Engineering"
   {:prompt "Select an unrezzed piece of ICE"
    :choices {:req #(and (= (last (:zone %)) :ices) (not (rezzed? %)) (ice? %))}
    :effect (req (let [ice target
                       serv (zone->name (second (:zone ice)))]
              (resolve-ability
                 state :runner
                 {:msg (msg "select the piece of ICE at position " (ice-index state ice) " of " serv)
                  :effect (effect (register-events {:pre-rez-cost
                                                    {:req (req (= target ice))
                                                     :effect (req (let [cost (rez-cost state side (get-card state target))]
                                                                    (gain state :runner :credit cost)))
                                                     :msg (msg "gain " (rez-cost state side (get-card state target)) " [Credits]")}}
                                  (assoc card :zone '(:discard))))}
               card nil)))
    :events {:pre-rez-cost nil}
    :end-turn {:effect (effect (unregister-events card))}}

   "Spear Phishing"
   {:implementation "Bypass is manual"
    :prompt "Choose a server"
    :choices (req runnable-servers)
    :effect (effect (run target nil card))}

   "Special Order"
   {:prompt "Choose an Icebreaker"
    :effect (effect (trigger-event :searched-stack nil)
                    (shuffle! :deck)
                    (system-msg (str "adds " (:title target) " to their Grip and shuffles their Stack"))
                    (move target :hand))
    :choices (req (cancellable (filter #(has-subtype? % "Icebreaker") (:deck runner)) :sorted))}

   "Spooned"
   {:implementation "Ice trash is manual"
    :prompt "Choose a server"
    :choices (req runnable-servers)
    :effect (effect (run target nil card))}

   "Spot the Prey"
   {:prompt "Select 1 non-ICE card to expose"
    :msg "expose 1 card and make a run"
    :choices {:req #(and (installed? %) (not (ice? %)) (= (:side %) "Corp"))}
    :delayed-completion true
    :effect (req (when-completed (expose state side target)
                                 (continue-ability
                                   state side
                                   {:prompt "Choose a server"
                                    :choices (req runnable-servers)
                                    :delayed-completion true
                                    :effect (effect (game.core/run eid target))}
                                   card nil)))}

   "Stimhack"
   (run-event
    nil
    {:end-run {:msg "take 1 brain damage"
               :effect (effect (damage eid :brain 1 {:unpreventable true :card card}))}}
    (effect (gain-run-credits 9)))

   "Sure Gamble"
   {:msg "gain 9 [Credits]" :effect (effect (gain :credit 9))}

   "Surge"
   {:msg (msg "place 2 virus tokens on " (:title target))
    :choices {:req #(and (has-subtype? % "Virus") (:added-virus-counter %))}
    :effect (req (add-counter state :runner target :virus 2))}

   "SYN Attack"
   {:effect (req (if (< (count (:hand corp)) 2)
                   (draw state :corp 4)
                   (do (show-wait-prompt state :runner "Corp to choose an option for SYN Attack")
                       (resolve-ability state :corp
                         {:prompt "Discard 2 cards or draw 4 cards?"
                          :choices ["Discard 2" "Draw 4"]
                          :effect (req (if (= target "Draw 4")
                                         (do (draw state :corp 4)
                                             (system-msg state :corp (str "draws 4 cards from SYN Attack"))
                                             (clear-wait-prompt state :runner))
                                         (resolve-ability state :corp
                                           {:prompt "Choose 2 cards to discard"
                                            :choices {:max 2 :req #(and (in-hand? %) (= (:side %) "Corp"))}
                                            :effect (effect (trash-cards :corp targets)
                                                            (system-msg :corp (str "discards 2 cards from SYN Attack"))
                                                            (clear-wait-prompt :runner))}
                                          card nil)))}
                        card nil))))}

   "System Outage"
   {:events {:corp-draw {:req (req (not (first-event? state side :corp-draw)))
                         :msg "force the Corp to lose 1 [Credits]"
                         :effect (effect (lose :corp :credit 1))}}}

   "System Seizure"
   (let [ss {:effect (req (swap! state assoc-in [:per-turn (:cid card)] true))}]
     {:effect (effect (register-events (:events (card-def card)) (assoc card :zone '(:discard))))
      :events {:pump-breaker {:silent (req true)
                              :req (req (not (get-in @state [:per-turn (:cid card)])))
                              :effect (effect (update! (update-in (second targets) [:pump :all-run] (fnil #(+ % (first targets)) 0)))
                                              (update-breaker-strength (second targets)))}
               :pass-ice ss :run-ends ss}
      :move-zone (req (when (= [:discard] (:zone card))
                        (unregister-events state side card)))})

   "Test Run"
   {:prompt "Install a program from your Stack or Heap?"
    :choices (cancellable ["Stack" "Heap"])
    :msg (msg "install a program from their " target)
    :effect (effect (resolve-ability
                      {:prompt "Choose a program to install"
                       :choices (req (cancellable
                                       (filter #(is-type? % "Program")
                                               ((if (= target "Heap") :discard :deck) runner))))
                       :effect (effect (trigger-event :searched-stack nil)
                                       (shuffle! :deck)
                                       (runner-install (assoc-in target [:special :test-run] true) {:no-cost true}))
                       :end-turn
                       {:req (req (get-in (find-cid (:cid target) (all-installed state :runner)) [:special :test-run]))
                        :msg (msg "move " (:title target) " to the top of their Stack")
                        :effect (req (move state side (find-cid (:cid target) (all-installed state :runner))
                                           :deck {:front true}))}}
                      card targets))}

   "The Makers Eye"
   {:req (req rd-runnable)
    :effect (effect (run :rd nil card)
                    (register-events (:events (card-def card)) (assoc card :zone '(:discard))))
    :events {:successful-run {:silent (req true)
                              :req (req (= target :rd))
                              :effect (effect (access-bonus 2))}
             :run-ends {:effect (effect (unregister-events card))}}}

   "The Noble Path"
   {:effect (req (doseq [c (:hand runner)]
                   (trash state side c))
                 (register-events state side
                                  {:pre-damage {:effect (effect (damage-prevent :net Integer/MAX_VALUE)
                                                                (damage-prevent :meat Integer/MAX_VALUE)
                                                                (damage-prevent :brain Integer/MAX_VALUE))}
                                   :run-ends {:effect (effect (unregister-events card))}}
                                  (assoc card :zone '(:discard)))
                 (resolve-ability state side
                   {:prompt "Choose a server"
                    :choices (req runnable-servers)
                    :msg (msg "trash their Grip and make a run on " target ", preventing all damage")
                    :effect (req (let [runtgt [(last (server->zone state target))]
                                       ices (get-in @state (concat [:corp :servers] runtgt [:ices]))]
                                   (swap! state assoc :per-run nil
                                                      :run {:server runtgt :position (count ices)
                                                            :access-bonus 0 :run-effect nil})
                                   (gain-run-credits state :runner (:bad-publicity corp))
                                   (swap! state update-in [:runner :register :made-run] #(conj % (first runtgt)))
                                   (trigger-event state :runner :run runtgt)))} card nil))
    :events {:pre-damage nil :run-ends nil}}

   "The Price of Freedom"
   {:additional-cost [:connection 1]
    :msg "prevent the Corp from advancing cards during their next turn"
    :effect (effect (register-events (:events (card-def card)) (assoc card :zone '(:rfg)))
                    (move (first (:play-area runner)) :rfg))
    :events {:corp-turn-begins
             {:effect (effect (register-turn-flag! card :can-advance
                                (fn [state side card]
                                  ((constantly false)
                                   (toast state :corp "Cannot advance cards this turn due to The Price of Freedom." "warning"))))
                              (unregister-events card))}}}

   "Three Steps Ahead"
   {:end-turn {:effect (effect (gain :credit (* 2 (count (:successful-run runner-reg)))))
               :msg (msg "gain " (* 2 (count (:successful-run runner-reg))) " [Credits]")}}

   "Tinkering"
   {:prompt "Select a piece of ICE"
    :choices {:req #(and (= (last (:zone %)) :ices) (ice? %))}
    :effect (req (let [ice target
                       serv (zone->name (second (:zone ice)))
                       stypes (:subtype ice)]
              (resolve-ability
                 state :runner
                 {:msg (msg "make " (card-str state ice) " gain Sentry, Code Gate, and Barrier until the end of the turn")
                  :effect (effect (update! (assoc ice :subtype (combine-subtypes true (:subtype ice) "Sentry" "Code Gate" "Barrier")))
                                  (update-ice-strength (get-card state ice))
                                  (add-icon card (get-card state ice) "T" "green")
                                  (register-events {:runner-turn-ends
                                                    {:effect (effect (remove-icon card (get-card state ice))
                                                                     (update! (assoc (get-card state ice) :subtype stypes)))}}
                                  (assoc card :zone '(:discard))))}
               card nil)))
    :events {:runner-turn-ends nil}}

   "Trade-In"
   {:additional-cost [:hardware 1]
    :effect (effect (register-events (:events (card-def card)) (assoc card :zone '(:discard))))
    :events {:runner-trash {:effect (effect (gain :credit (quot (:cost target) 2))
                                            (system-msg (str "trashes " (:title target) " and gains " (quot (:cost target) 2) " [Credits]"))
                                            (continue-ability {:prompt "Choose a Hardware to add to your Grip from your Stack"
                                                               :choices (req (filter #(is-type? % "Hardware")
                                                                                     (:deck runner)))
                                                               :msg (msg "add " (:title target) " to their Grip")
                                                               :effect (effect (trigger-event :searched-stack nil)
                                                                               (shuffle! :deck)
                                                                               (move target :hand)
                                                                               (unregister-events card))} card nil))}}}

   "Traffic Jam"
   {:effect (effect (update-all-advancement-costs))
    :leave-play (effect (update-all-advancement-costs))
    :events {:pre-advancement-cost
             {:effect (req (advancement-cost-bonus
                             state side (count (filter #(= (:title %) (:title target)) (:scored corp)))))}}}

   "Uninstall"
   {:choices {:req #(and (installed? %)
                         (not (facedown? %))
                         (#{"Program" "Hardware"} (:type %)))}
    :msg (msg "move " (:title target) " to their Grip")
    :effect (effect (move target :hand))}

   "Unscheduled Maintenance"
   {:events {:corp-install {:req (req (ice? target))
                            :effect (effect (register-turn-flag!
                                              card :can-install-ice
                                              (fn [state side card]
                                                (if (ice? card)
                                                  ((constantly false)
                                                   (toast state :corp "Cannot install ICE the rest of this turn due to Unscheduled Maintenance"))
                                                  true))))}}
    :leave-play (effect (clear-turn-flag! card :can-install-ice))}

   "Vamp"
   {:req (req hq-runnable)
    :effect (effect (run :hq {:req (req (= target :hq))
                              :replace-access
                              {:delayed-completion true
                               :prompt "How many [Credits]?" :choices :credit
                               :msg (msg "take 1 tag and make the Corp lose " target " [Credits]")
                               :effect (effect (lose :corp :credit target)
                                               (tag-runner eid 1))}} card))}

   "Wanton Destruction"
   {:req (req hq-runnable)
    :effect (effect (run :hq {:req (req (= target :hq))
                              :replace-access
                              {:msg (msg "force the Corp to discard " target " cards from HQ at random")
                               :prompt "How many [Click] do you want to spend?"
                               :choices (req (map str (range 1 (inc (:click runner)))))
                               :effect (req (let [n (str->int target)]
                                              (when (pay state :runner card :click n)
                                                (trash-cards state :corp (take n (shuffle (:hand corp)))))))}} card))}

   "White Hat"
   (letfn [(finish-choice [choices]
             (let [choices (filter #(not= "None" %) choices)]
               (when (not-empty choices)
                {:effect (req (doseq [c choices] (move state :corp c :deck))
                              (shuffle! state :corp :deck))
                 :msg (str "shuffle " (join ", " (map :title choices)) " into R&D")})))
           (choose-cards [hand chosen]
             {:prompt "Choose a card in HQ to shuffle into R&D"
              :player :runner
              :choices (conj (vec (clojure.set/difference hand chosen))
                             "None")
              :delayed-completion true
              :effect (req (if (and (empty? chosen) (not= "None" target))
                             (continue-ability state side (choose-cards hand (conj chosen target)) card nil)
                             (continue-ability state side (finish-choice (conj chosen target)) card nil)))})]
   {:req (req (some #{:hq :rd :archives} (:successful-run runner-reg)))
    :trace {:base 3
            :unsuccessful {:delayed-completion true
                           :msg "reveal all cards in HQ"
                           :effect (effect (continue-ability :runner (choose-cards (set (:hand corp)) #{}) card nil))}}})

   "Windfall"
   {:effect (effect (shuffle! :deck)
                    (resolve-ability
                      {:effect (req (let [topcard (first (:deck runner))
                                          cost (:cost topcard)]
                                      (trash state side topcard)
                                      (when-not (is-type? topcard "Event")
                                        (gain state side :credit cost))
                                      (system-msg state side
                                                  (str "shuffles their Stack and trashes " (:title topcard)
                                                       (when-not (is-type? topcard "Event")
                                                         (str " to gain " cost " [Credits]"))))))}
                     card nil))}})<|MERGE_RESOLUTION|>--- conflicted
+++ resolved
@@ -1110,13 +1110,8 @@
                                           (continue-ability state side (mining) card nil))
 
                                       (= target "Take 1 Bad Publicity")
-<<<<<<< HEAD
                                       (do (gain-bad-publicity state :corp 1)
-                                          (system-msg state side "takes 1 Bad Publicity from Mining Accident")
-=======
-                                      (do (gain state :corp :bad-publicity 1)
                                           (system-msg state side "takes 1 bad publicity from Mining Accident")
->>>>>>> 065e25ca
                                           (clear-wait-prompt state :runner)
                                           (effect-completed state side eid))))})]
    {:req (req (some #{:hq :rd :archives} (:successful-run runner-reg)))
