(ns game.cards.events
  (:require [game.core :refer :all]
            [game.utils :refer :all]
            [jinteki.utils :refer :all]
            [clojure.string :as string]))

(defn- cutlery
  [subtype]
  {:async true
   :makes-run true
   :prompt "Choose a server:"
   :choices (req runnable-servers)
   :effect (effect (make-run eid target nil card))
   :events [{:event :subroutines-broken
             :async true
             :req (req (and (has-subtype? target subtype)
                            (every? :broken (:subroutines target))
                            (let [pred #(and (has-subtype? (first %) subtype)
                                             (every? :broken (:subroutines (first %))))]
                              (first-event? state side :subroutines-broken pred))))
             :msg (msg "trash " (card-str state target))
             :effect (effect (trash eid target nil))}]})

;; Card definitions

(defcard "Account Siphon"
  {:req (req hq-runnable)
   :makes-run true
   :async true
   :effect (effect (make-run
                     eid :hq
                     {:req (req (= target :hq))
                      :replace-access
                      {:msg (msg "force the Corp to lose " (min 5 (:credit corp))
                                 " [Credits], gain " (* 2 (min 5 (:credit corp)))
                                 " [Credits] and take 2 tags")
                       :async true
                       :effect (req (wait-for (gain-tags state :runner 2)
                                              (wait-for (gain-credits state :runner (* 2 (min 5 (:credit corp))))
                                                        (lose-credits state :corp eid (min 5 (:credit corp))))))}}
                     card))})

(defcard "Always Have a Backup Plan"
  {:prompt "Choose a server"
   :choices (req runnable-servers)
   :async true
   :makes-run true
   :msg (msg "make a run on " target)
   :effect (req (wait-for (make-run state side target nil card)
                          (let [card (get-card state card)]
                            (if (get-in card [:special :run-again])
                              (make-run state side eid target nil card {:ignore-costs true})
                              (effect-completed state side eid)))))
   :events [{:event :run-ends
             :req (req (:unsuccessful target))
             :optional {:req (req (not (get-in card [:special :run-again])))
                        :player :runner
                        :prompt "Make another run on the same server?"
                        :yes-ability
                        {:effect (req (let [last-run (get-in @state [:runner :register :last-run])
                                            run-ice (get-in @state (concat [:corp :servers] (:server last-run) [:ices]))
                                            pos (:position last-run)
                                            ice (when (and pos
                                                           (pos? pos)
                                                           (<= pos (count run-ice)))
                                                  (get-card state (nth run-ice (dec pos))))]
                                        (update! state side (update card :special
                                                                    assoc
                                                                    :run-again true
                                                                    :run-again-ice ice))))}}}
            {:event :encounter-ice
             :once :per-run
             :req (req (and (get-in card [:special :run-again])
                            (same-card? target (get-in card [:special :run-again-ice]))))
             :msg (msg "bypass " (:title target))
             :effect (req (bypass-ice state))}]})

(defcard "Amped Up"
  {:msg "gain [Click][Click][Click] and suffer 1 brain damage"
   :effect (effect (gain :click 3)
                   (damage eid :brain 1 {:unpreventable true :card card}))})

(defcard "Another Day, Another Paycheck"
  {:events [{:event :agenda-stolen
             :trace {:base 0
                     :unsuccessful
                     {:async true
                      :effect (effect (gain-credits :runner eid (+ (:agenda-point runner) (:agenda-point corp))))
                      :msg (msg (str "gain " (+ (:agenda-point runner) (:agenda-point corp)) " [Credits]"))}}}]})

(defcard "Apocalypse"
  (let [corp-trash {:async true
                    :effect (req (let [ai (all-installed state :corp)
                                       onhost (filter #(= '(:onhost) (:zone %)) ai)
                                       unhosted (->> ai
                                                     (remove #(= '(:onhost) (:zone %)))
                                                     (sort-by #(vec (:zone %)))
                                                     (reverse))
                                       allcorp (concat onhost unhosted)]
                                   (trash-cards state :runner eid allcorp)))}
        runner-facedown {:effect (req (let [installedcards (all-active-installed state :runner)
                                            ishosted (fn [c] (or (= ["onhost"] (get c :zone)) (= '(:onhost) (get c :zone))))
                                            hostedcards (filter ishosted installedcards)
                                            nonhostedcards (remove ishosted installedcards)]
                                        (doseq [oc hostedcards
                                                :let [c (get-card state oc)]
                                                :when (not (:condition c))]
                                          (flip-facedown state side c))
                                        (doseq [oc nonhostedcards
                                                :let [c (get-card state oc)]]
                                          (flip-facedown state side c))))}]
    {:req (req (and (some #{:hq} (:successful-run runner-reg))
                    (some #{:rd} (:successful-run runner-reg))
                    (some #{:archives} (:successful-run runner-reg))))
     :async true
     ;; trash cards from right to left
     ;; otherwise, auto-killing servers would move the cards to the next server
     ;; so they could no longer be trashed in the same loop
     :msg "trash all installed Corp cards and turn all installed Runner cards facedown"
     :effect (req (wait-for
                    (resolve-ability state side corp-trash card nil)
                    (continue-ability state side runner-facedown card nil)))}))

(defcard "Because I Can"
  {:async true
   :makes-run true
   :prompt "Choose a server"
   :choices (req (filter #(can-run-server? state %) remotes))
   :effect (effect (make-run
                     eid target
                     {:req (req (is-remote? target))
                      :replace-access
                      {:msg "shuffle all cards in the server into R&D"
                       :effect (req (doseq [c (:content run-server)]
                                      (move state :corp c :deck))
                                    (shuffle! state :corp :deck))}}
                     card))})

(defcard "Black Hat"
  {:trace {:base 4
           :unsuccessful
           {:effect (effect (register-events
                              card [{:event :pre-access
                                     :duration :end-of-turn
                                     :req (req (#{:hq :rd} target))
                                     :effect (effect (access-bonus target 2))}]))}}})

(defcard "Blueberry!™ Diesel"
  {:async true
   :prompt "Move a card to the bottom of the stack?"
   :not-distinct true
   :choices (req (conj (vec (take 2 (:deck runner))) "No"))
   :effect (req (when-not (string? target)
                  (move state side target :deck))
                (system-msg state side
                            (str "looks at the top 2 cards of the stack"
                                 (when-not (string? target)
                                   " and adds one to the bottom of the stack")))
                (system-msg state side "uses Blueberry!™ Diesel to draw 2 cards")
                (draw state :runner eid 2 nil))})

(defcard "Blackmail"
  {:async true
   :makes-run true
   :req (req (has-bad-pub? state))
   :prompt "Choose a server"
   :choices (req runnable-servers)
   :msg "prevent ICE from being rezzed during this run"
   :effect (effect (register-run-flag!
                     card
                     :can-rez
                     (fn [state side card]
                       (if (ice? card)
                         ((constantly false)
                          (toast state :corp "Cannot rez ICE on this run due to Blackmail"))
                         true)))
                   (make-run eid target nil card))})

(defcard "Bravado"
  ; Bravado only counts distinct pieces of ice that were passed.
  ; That means if a piece of ice was reinstalled and then repassed, it needs to be counted twice.
  ; This is handled by tracking :card-moved and counting them in :special :bravado-moved.
  (letfn [(iced-servers [state side eid card]
            (filter #(-> (get-in @state (cons :corp (server->zone state %))) :ices count pos?)
                    (zones->sorted-names (get-runnable-zones state side eid card nil))))]
    {:async true
     :makes-run true
     :req (req (pos? (count (iced-servers state side eid card))))
     :prompt "Choose an iced server"
     :choices (req (iced-servers state side eid card))
     :effect (effect (register-events
                       card
                       [{:event :pass-ice
                         :duration :end-of-run
                         :effect (effect (update! (update-in (get-card state card) [:special :bravado-passed] conj (:cid target))))}])
               (make-run eid target nil (get-card state card)))
     :events [{:event :run-ends
               :silent (req true)
               :msg (msg "gain "
                      (+ 6 (count (distinct (get-in card [:special :bravado-passed])))
                         (get-in card [:special :bravado-moved] 0))
                      " [Credits]")
               :async true
               :effect (effect (gain-credits :runner eid (+ 6 (count (distinct (get-in card [:special :bravado-passed])))
                                                            (get-in card [:special :bravado-moved] 0))))}
              {:event :card-moved
               :silent (req true)
               :req (req (in-coll? (get-in card [:special :bravado-passed] []) (:cid target)))
               :effect (effect (update! (update-in card [:special :bravado-moved] (fnil inc 0)))
                         (update! (update-in (get-card state card) [:special :bravado-passed]
                                             (fn [cids] (remove #(= % (:cid target)) cids)))))}]}))

(defcard "Bribery"
  {:async true
   :makes-run true
   :prompt "How many credits?"
   :choices :credit
   :msg (msg "increase the rez cost of the first unrezzed ICE approached by " target " [Credits]")
   :effect (effect
             (continue-ability
               (let [bribery-x target]
                 {:prompt "Choose a server"
                  :choices (req runnable-servers)
                  :async true
                  :effect (effect
                            (register-events
                              card
                              [{:event :approach-ice
                                :duration :end-of-run
                                :unregister-once-resolved true
                                :once :per-run
                                :effect (effect
                                          (register-floating-effect
                                            card
                                            (let [approached-ice target]
                                              {:type :rez-additional-cost
                                               :duration :end-of-run
                                               :unregister-once-resolved true
                                               :req (req (same-card? approached-ice target))
                                               :value [:credit bribery-x]})))}])
                            (make-run eid target nil card))})
               card nil))})

(defcard "Brute-Force-Hack"
  {:req (req (some #(and (ice? %)
                         (rezzed? %)
                         (can-pay? state side eid card nil
                                   [:credit (rez-cost state side %)]))
                   (all-installed state :corp)))
   :effect
   (req (let [affordable-ice
              (seq (filter
                     identity
                     (for [ice (all-installed state :corp)
                           :when (and (ice? ice)
                                      (rezzed? ice))
                           :let [cost (rez-cost state side ice)]]
                       (when (can-pay? state side eid card nil [:credit cost])
                         [(:cid ice) cost]))))]
          (continue-ability
            state side
            {:prompt "How many [Credits]?"
             :choices :credit
             :msg (msg "spends " target " [Credit] on Brute-Force-Hack")
             :effect (effect (continue-ability
                               {:choices {:card #(and (rezzed? %)
                                                      (some (fn [c] (and (= (first c)
                                                                            (:cid %))
                                                                         (<= (second c) target)))
                                                            affordable-ice))}
                                :msg (msg "derez " (card-str state target))
                                :effect (effect (derez target))}
                               card nil))}
            card nil)))})

(defcard "Build Script"
  {:msg "gain 1 [Credits] and draw 2 cards"
   :async true
   :effect (req (wait-for (gain-credits state side 1)
                          (draw state side eid 2 nil)))})

(defcard "By Any Means"
  {:events [{:event :access
             :duration :end-of-turn
             :req (req (not (in-discard? target)))
             :interactive (req true)
             :async true
             :msg (msg "trash " (:title target) " at no cost and suffer 1 meat damage")
             :effect (req (wait-for (trash state side (assoc target :seen true) nil)
                                    (swap! state assoc-in [:runner :register :trashed-card] true)
                                    (damage state :runner eid :meat 1 {:unboostable true})))}]})

(defcard "Calling in Favors"
  {:msg (msg "gain " (count (filter #(and (has-subtype? % "Connection") (resource? %))
                                    (all-active-installed state :runner))) " [Credits]")
   :async true
   :effect (effect (gain-credits eid (count (filter #(and (has-subtype? % "Connection")
                                                          (resource? %))
                                                    (all-active-installed state :runner)))))})

(defcard "Career Fair"
  {:prompt "Select a resource to install from your Grip"
   :req (req (some #(and (resource? %)
                         (can-pay? state side (assoc eid :source card :source-type :runner-install) % nil
                                   [:credit (install-cost state side % {:cost-bonus -3})]))
                   (:hand runner)))
   :choices {:req (req (and (resource? target)
                            (in-hand? target)
                            (can-pay? state side (assoc eid :source card :source-type :runner-install) target nil
                                      [:credit (install-cost state side target {:cost-bonus -3})])))}
   :async true
   :effect (effect (runner-install (assoc eid :source card :source-type :runner-install) target {:cost-bonus -3}))})

(defcard "Careful Planning"
  {:prompt "Choose a card in or protecting a remote server"
   :choices {:card #(is-remote? (second (get-zone %)))}
   :effect (effect (add-icon card target "CP" "red")
                   (system-msg (str "prevents the rezzing of " (card-str state target)
                                    " for the rest of this turn via Careful Planning"))
                   (register-events
                     card
                     [{:event :runner-turn-ends
                       :duration :end-of-turn
                       :effect (effect (remove-icon card target))}])
                   (register-turn-flag! card :can-rez
                                        (fn [state side card]
                                          (if (same-card? card target)
                                            ((constantly false)
                                             (toast state :corp "Cannot rez the rest of this turn due to Careful Planning"))
                                            true))))})

(defcard "CBI Raid"
  (letfn [(cbi-final [chosen original]
            {:prompt (str "The top cards of R&D will be " (string/join  ", " (map :title chosen)) ".")
             :choices ["Done" "Start over"]
             :async true
             :effect (req (if (= target "Done")
                            (do (doseq [c (reverse chosen)]
                                  (move state :corp c :deck {:front true}))
                                (clear-wait-prompt state :runner)
                                (effect-completed state side eid))
                            (continue-ability state side (cbi-choice original '() (count original) original)
                                              card nil)))})
          (cbi-choice [remaining chosen n original]
            {:prompt "Choose a card to move next onto R&D"
             :choices remaining
             :async true
             :effect (req (let [chosen (cons target chosen)]
                            (if (< (count chosen) n)
                              (continue-ability state side (cbi-choice (remove-once #(= target %) remaining)
                                                                       chosen n original) card nil)
                              (continue-ability state side (cbi-final chosen original) card nil))))})]
    {:req (req hq-runnable)
     :async true
     :makes-run true
     :effect (effect (make-run
                       eid :hq
                       {:replace-access
                        {:msg "force the Corp to add all cards in HQ to the top of R&D"
                         :async true
                         :mandatory true
                         :effect (req (show-wait-prompt state :runner "Corp to add all cards in HQ to the top of R&D")
                                      (let [from (:hand corp)]
                                        (if (pos? (count from))
                                          (continue-ability state :corp (cbi-choice from '() (count from) from) card nil)
                                          (do (clear-wait-prompt state :runner)
                                              (effect-completed state side eid)))))}}
                       card))}))

(defcard "Code Siphon"
  {:req (req rd-runnable)
   :async true
   :makes-run true
   :effect (effect
             (make-run
               eid :rd
               {:replace-access
                (let [rd-ice (fn [state] (* -3 (count (get-in @state [:corp :servers :rd :ices]))))]
                  {:async true
                   :prompt "Choose a program to install"
                   :msg (msg "install " (:title target) " and take 1 tag")
                   :choices (req (filter #(and (program? %)
                                               (runner-can-install? state side % false)
                                               (can-pay? state side (assoc eid :source card :source-type :runner-install) % nil
                                                         [:credit (install-cost state side % {:cost-bonus (rd-ice state)})]))
                                         (:deck runner)))
                   :effect (req (trigger-event state side :searched-stack nil)
                                (shuffle! state side :deck)
                                (wait-for (runner-install state side target {:cost-bonus (rd-ice state)})
                                          (gain-tags state side eid 1)))})}
               card))})

(defcard "Cold Read"
  {:implementation "Used programs restriction not enforced"
   :async true
   :prompt "Choose a server"
   :data {:counter {:credit 4}}
   :makes-run true
   :choices (req runnable-servers)
   :effect (effect (make-run eid target nil card))
   :interactions {:pay-credits {:type :credit}}
   :events [{:event :run-ends
             :player :runner
             :prompt "Choose a program that was used during the run"
             :choices {:card #(and (program? %)
                                   (installed? %))}
             :msg (msg "trash " (:title target))
             :async true
             :effect (effect (trash eid target {:unpreventable true}))}]})

(defcard "Compile"
  (letfn [(compile-fn [where]
            {:prompt "Choose a program to install"
             :choices (req (cancellable (filter program? (get runner where))))
             :async true
             :effect (req (when (= :deck where)
                            (trigger-event state side :searched-stack nil)
                            (shuffle! state side :deck))
                          (runner-install state side (assoc eid :source card :source-type :runner-install)
                                          (assoc-in target [:special :compile-installed] true)
                                          {:ignore-all-cost true}))})]
    {:prompt "Choose a server"
     :msg "make a run and install a program on encounter with the first piece of ICE"
     :choices (req runnable-servers)
     :async true
     :makes-run true
     :effect (effect (make-run eid target nil card))
     :events [{:event :encounter-ice
               :once :per-run
               :optional
               {:prompt "Install a program?"
                :yes-ability
                {:async true
                 :prompt "Install from where?"
                 :choices (req (if (not (zone-locked? state :runner :discard)) ["Stack" "Heap"] ["Stack"] ))
                 :msg (msg "install a program from their " target)
                 :effect (effect (continue-ability
                                   (compile-fn (if (= "Stack" target) :deck :discard))
                                   card nil))}}}
              {:event :run-ends
               :effect (req (let [compile-installed (first (filterv #(get-in % [:special :compile-installed])
                                                                    (all-active-installed state :runner)))]
                              (when (some? compile-installed)
                                (system-msg state :runner (str "moved " (:title compile-installed)
                                                               " to the bottom of the Stack"))
                                (move state :runner compile-installed :deck))))}]}))

(defcard "Contaminate"
  {:msg (msg "place 3 virus tokens on " (:title target))
   :choices {:req (req (and (installed? target)
                            (runner? target)
                            (zero? (get-virus-counters state target))))}
   :async true
   :effect (effect (add-counter :runner eid target :virus 3 nil))})

(defcard "Corporate \"Grant\""
  {:events [{:event :runner-install
             ;; there are no current interactions where we'd want Grant to not be last, and this fixes a bug with Hayley
             :silent (req true)
             :req (req (first-event? state side :runner-install))
             :msg "force the Corp to lose 1 [Credit]"
             :async true
             :effect (effect (lose-credits :corp eid 1))}]})

(defcard "Corporate Scandal"
  {:msg "give the Corp 1 additional bad publicity"
   :implementation "No enforcement that this Bad Pub cannot be removed"
   :effect (req (swap! state update-in [:corp :bad-publicity :additional] inc))
   :leave-play (req (swap! state update-in [:corp :bad-publicity :additional] dec))})

(defcard "Credit Crash"
  {:async true
   :makes-run true
   :prompt "Choose a server"
   :choices (req runnable-servers)
   :effect (effect (make-run eid target nil card))
   :events [{:event :pre-access-card
             :once :per-run
             :async true
             :req (req (not (agenda? target)))
             :effect (req (let [c target
                                cost (or (and (or (asset? c)
                                                  (upgrade? c)
                                                  (ice? c))
                                              (rez-cost state side c))
                                         (and (operation? c)
                                              (play-cost state side c)))
                                title (:title c)]
                            (if (can-pay? state :corp eid card nil [:credit cost])
                              (do (show-wait-prompt state :runner "Corp to decide whether or not to prevent the trash")
                                  (continue-ability
                                    state :corp
                                    {:optional
                                     {:prompt (msg "Spend " cost " [Credits] to prevent the trash of " title "?")
                                      :player :corp
                                      :yes-ability {:async true
                                                    :effect (req (system-msg state :corp (str "spends " cost " [Credits] to prevent "
                                                                                              title " from being trashed at no cost"))
                                                                 (clear-wait-prompt state :runner)
                                                                 (lose-credits state :corp eid cost))}
                                      :no-ability {:msg (msg "trash " title " at no cost")
                                                   :async true
                                                   :effect (effect (clear-wait-prompt :runner)
                                                                   (trash eid (assoc c :seen true) nil))}}}
                                    card nil))
                              (do (system-msg state side (str "uses Credit Crash to trash " title " at no cost"))
                                  (trash state side eid (assoc c :seen true) nil)))))}]})

(defcard "Credit Kiting"
  {:req (req (some #{:hq :rd :archives} (:successful-run runner-reg)))
   :prompt "Select a card to install from your Grip"
   :choices {:req (req (and (not (event? target))
                            (in-hand? target)
                            (can-pay? state side (assoc eid :source card :source-type :runner-install) target nil
                                      [:credit (install-cost state side target {:cost-bonus -8})])))}
   :async true
   :effect (req (let [new-eid (make-eid state {:source card :source-type :runner-install})]
                  (wait-for (runner-install state :runner new-eid target {:cost-bonus -8})
                            (gain-tags state :runner eid 1))))})

(defcard "Cyber Threat"
  {:prompt "Choose a server"
   :choices (req runnable-servers)
   :async true
   :makes-run true
   :effect (req (let [serv target]
                  (continue-ability
                    state :corp
                    (if (seq (filter #(and (installed? %)
                                           (not (rezzed? %))
                                           (ice? %)
                                           (can-pay? state side eid card nil
                                                     [:credit (rez-cost state side %)]))
                                     (all-installed state :corp)))
                      {:optional
                       {:prompt (msg "Rez a piece of ICE protecting " serv "?")
                        :yes-ability {:async true
                                      :prompt (msg "Select a piece of ICE protecting " serv " to rez")
                                      :player :corp
                                      :choices {:card #(and (installed? %)
                                                            (not (rezzed? %))
                                                            (ice? %)
                                                            (can-pay? state side eid card nil
                                                                      [:credit (rez-cost state side %)]))}
                                      :effect (effect (rez :corp eid target nil))
                                      :cancel-effect
                                      (effect (register-run-flag!
                                                card
                                                :can-rez
                                                (fn [state side card]
                                                  (if (ice? card)
                                                    ((constantly false)
                                                     (toast state :corp "Cannot rez ICE on this run due to Cyber Threat"))
                                                    true)))
                                              (make-run eid serv nil card))}
                        :no-ability {:async true
                                     :effect (effect (register-run-flag!
                                                       card
                                                       :can-rez
                                                       (fn [state side card]
                                                         (if (ice? card)
                                                           ((constantly false)
                                                            (toast state :corp "Cannot rez ICE on this run due to Cyber Threat"))
                                                           true)))
                                                     (make-run eid serv nil card))
                                     :msg (msg "make a run on " serv " during which no ICE can be rezzed")}}}
                      {:async true
                       :effect (effect (register-run-flag!
                                         card
                                         :can-rez
                                         (fn [state side card]
                                           (if (ice? card)
                                             ((constantly false)
                                              (toast state :corp "Cannot rez ICE on this run due to Cyber Threat"))
                                             true)))
                                       (make-run eid serv nil card))
                       :msg (msg "make a run on " serv " during which no ICE can be rezzed")})
                    card nil)))})

(defcard "Data Breach"
  {:async true
   :makes-run true
   :req (req rd-runnable)
   :effect (req (wait-for (make-run state side :rd nil card)
                          (let [card (get-card state card)]
                            (if (:run-again card)
                              (make-run state side eid :rd nil card)
                              (effect-completed state side eid)))))
   :events [{:event :run-ends
             :optional {:req (req (and (:successful target)
                                       (not (:run-again card))
                                       (= [:rd] (:server target))))
                        :prompt "Make another run on R&D?"
                        :yes-ability {:effect (effect (clear-wait-prompt :corp)
                                                      (update! (assoc card :run-again true)))}}}]})

(defcard "Day Job"
  {:additional-cost [:click 3]
   :msg "gain 10 [Credits]"
   :async true
   :effect (effect (gain-credits eid 10))})

(defcard "Deep Data Mining"
  {:async true
   :makes-run true
   :req (req rd-runnable)
   :effect (effect (make-run eid :rd nil card))
   :events [{:event :successful-run
             :req (req (and (= (first (:server target)) :rd)
                            this-card-run))
             :silent (req true)
             :effect (effect (access-bonus :rd (max 0 (min 4 (available-mu state)))))}]})

(defcard "Déjà Vu"
<<<<<<< HEAD
  {:prompt "Choose a card to add to Grip"
=======
  {:req (req (not (zone-locked? state :runner :discard)))
   :prompt "Choose a card to add to Grip"
>>>>>>> 143d4f83
   :choices (req (cancellable (:discard runner) :sorted))
   :msg (msg "add " (:title target) " to their Grip")
   :async true
   :effect (effect (move target :hand)
                   (continue-ability
                     (when (has-subtype? target "Virus")
                       {:prompt "Choose a virus to add to Grip"
                        :msg (msg "add " (:title target) " to their Grip")
                        :choices (req (cancellable (filter #(has-subtype? % "Virus") (:discard runner)) :sorted))
                        :effect (effect (move target :hand))})
                     card nil))})

(defcard "Demolition Run"
  {:req (req (or rd-runnable hq-runnable))
   :prompt "Choose a server"
   :choices ["HQ" "R&D"]
   :makes-run true
   :async true
   :effect (effect (make-run eid target nil card nil))
   :interactions {:access-ability
                  {:label "Trash card"
                   :msg (msg "trash " (:title target) " at no cost")
                   :async true
                   :effect (effect (trash eid (assoc target :seen true) nil))}}})

(defcard "Deuces Wild"
  (let [all [{:effect (effect (gain-credits eid 3))
              :async true
              :msg "gain 3 [Credits]"}
             {:async true
              :effect (effect (draw eid 2 nil))
              :msg "draw 2 cards"}
             {:async true
              :effect (effect (lose-tags eid 1))
              :msg "remove 1 tag"}
             {:prompt "Select 1 piece of ice to expose"
              :msg "expose 1 ice and make a run"
              :choices {:card #(and (installed? %)
                                    (ice? %))}
              :async true
              :effect (req (wait-for (expose state side target)
                                     (continue-ability
                                       state side
                                       {:prompt "Choose a server"
                                        :choices (req runnable-servers)
                                        :async true
                                        :effect (effect (make-run eid target))}
                                       card nil)))
              :cancel-effect (effect (continue-ability
                                       {:prompt "Choose a server"
                                        :choices (req runnable-servers)
                                        :async true
                                        :effect (effect (make-run eid target))}
                                       card nil))}]
        choice (fn choice [abis]
                 {:prompt "Choose an ability to resolve"
                  :choices (map #(capitalize (:msg %)) abis)
                  :async true
                  :effect (req (let [chosen (some #(when (= target (capitalize (:msg %))) %) abis)]
                                 (wait-for
                                   (resolve-ability state side chosen card nil)
                                   (if (= (count abis) 4)
                                     (continue-ability state side (choice (remove-once #(= % chosen) abis)) card nil)
                                     (effect-completed state side eid)))))})]
    {:async true
     :effect (effect (continue-ability (choice all) card nil))}))

(defcard "Diana's Hunt"
  {:prompt "Choose a server"
   :msg "make a run"
   :choices (req runnable-servers)
   :async true
   :makes-run true
   :effect (effect (make-run eid target nil card))
   :events [{:event :encounter-ice
             :optional
             {:req (req (seq (filter program? (:hand runner))))
              :prompt "Install a program from your grip?"
              :yes-ability
              {:prompt "Choose a program in your grip to install"
               :async true
               :choices {:card #(and (in-hand? %)
                                     (program? %))}
               :msg (msg "install " (:title target) ", ignoring all costs")
               :effect (effect (runner-install eid (assoc-in target [:special :diana-installed] true) {:ignore-all-cost true}))}}}
            {:event :run-ends
             :async true
             :effect (req (let [installed-cards (filter #(get-in % [:special :diana-installed]) (all-active-installed state :runner))]
                            (if (seq installed-cards)
                              (do
                                (system-msg state :runner (str "trashes " (count installed-cards)
                                                               " cards (" (string/join ", " (map :title installed-cards))
                                                                          ") at the end of the run from Diana's Hunt"))
                                (trash-cards state :runner eid installed-cards {:unpreventable true}))
                              (effect-completed state side eid))))}]})

(defcard "Diesel"
  {:msg "draw 3 cards"
   :async true
   :effect (effect (draw eid 3 nil))})

(defcard "Direct Access"
  {:async true
   :makes-run true
   :effect (req (doseq [s [:corp :runner]]
                  (disable-identity state s))
                (continue-ability
                  state side
                  {:prompt "Choose a server"
                   :choices (req runnable-servers)
                   :async true
                   :effect (effect (make-run eid target nil card))}
                  card nil))
   :events [{:event :run-ends
             :unregister-once-resolved true
             :async true
             :effect (req (doseq [s [:corp :runner]]
                            (enable-identity state s))
                          (continue-ability
                            state :runner
                            {:optional
                             {:prompt "Shuffle Direct Access into the Stack?"
                              :yes-ability
                              {:msg (msg "shuffles Direct Access into the Stack")
                               :effect (effect (move (get-card state card) :deck)
                                               (shuffle! :deck))}}}
                            card nil))}]})

(defcard "Dirty Laundry"
  {:async true
   :makes-run true
   :prompt "Choose a server"
   :choices (req runnable-servers)
   :effect (effect (make-run eid target nil card))
   :events [{:event :run-ends
             :req (req (and (:successful target)
                            this-card-run))
             :msg "gain 5 [Credits]"
             :async true
             :effect (effect (gain-credits :runner eid 5))}]})

(defcard "Diversion of Funds"
  {:req (req hq-runnable)
   :async true
   :makes-run true
   :effect (effect (make-run
                     eid :hq
                     {:req (req (= target :hq))
                      :replace-access
                      (let [five-or-all (fn [corp] (min 5 (:credit corp)))]
                        {:msg (msg "force the Corp to lose " (five-or-all corp)
                                   "[Credits], and gain " (five-or-all corp) "[Credits]")
                         :async true
                         :effect (req (wait-for (gain-credits state :runner (five-or-all corp))
                                                (lose-credits state :corp eid (five-or-all corp))))})}
                     card))})

(defcard "Divide and Conquer"
  {:req (req archives-runnable)
   :makes-run true
   :async true
   :effect (effect (make-run eid :archives nil card))
   :events [{:event :end-access-phase
             :async true
             :req (req (= :archives (:from-server target)))
             :effect (req (wait-for (do-access state side [:hq] {:no-root true})
                                    (do-access state side eid [:rd] {:no-root true})))}]})

(defcard "Drive By"
  {:choices {:card #(let [topmost (get-nested-host %)]
                      (and (is-remote? (second (get-zone topmost)))
                           (= (last (get-zone topmost)) :content)
                           (not (:rezzed %))))}
   :async true
   :effect (req (wait-for (expose state side target)
                          (if-let [target async-result]
                            (if (or (asset? target)
                                    (upgrade? target))
                              (do (system-msg state :runner (str "uses Drive By to trash " (:title target)))
                                  (trash state :runner eid (assoc target :seen true) nil))
                              (effect-completed state side eid))
                            (effect-completed state side eid))))})

(defcard "Early Bird"
  {:async true
   :makes-run true
   :prompt "Choose a server"
   :choices (req runnable-servers)
   :msg (msg "make a run on " target " and gain [Click]")
   :effect (effect (gain :click 1)
                   (make-run eid target nil card))})

(defcard "Easy Mark"
  {:msg "gain 3 [Credits]"
   :async true
   :effect (effect (gain-credits eid 3))})

(defcard "Embezzle"
  {:async true
   :makes-run true
   :req (req hq-runnable)
   :effect
   (effect
     (make-run eid :hq
               {:req (req (= target :hq))
                :replace-access
                {:mandatory true
                 :prompt "Choose a card type"
                 :choices ["Asset" "Upgrade" "Operation" "ICE"]
                 :msg (msg "reveal 2 cards from HQ and trash all "
                           target (when (not (= "ICE" target)) "s"))
                 :async true
                 :effect (req (let [cards-to-reveal (take 2 (shuffle (:hand corp)))
                                    cards-to-trash (filter #(is-type? % target) cards-to-reveal)
                                    credits (* 4 (count cards-to-trash))]
                                (system-msg state side
                                            (str "uses Embezzle to reveal "
                                                 (string/join " and " (map :title cards-to-reveal))
                                                 " from HQ"))
                                (wait-for
                                  (reveal state side cards-to-reveal)
                                  (if (pos? credits)
                                    (do (system-msg
                                          state side
                                          (str " uses Embezzle to trash "
                                               (string/join " and " (map :title cards-to-trash))
                                               " from HQ and gain "
                                               credits " [Credits]"))
                                        (wait-for (trash-cards state :runner (map #(assoc % :seen true) cards-to-trash))
                                                  (gain-credits state :runner eid credits)))
                                    (effect-completed state side eid)))))}}
               card))})

(defcard "Emergency Shutdown"
  {:req (req (some #{:hq} (:successful-run runner-reg)))
   :msg (msg "derez " (:title target))
   :choices {:card #(and (ice? %)
                         (rezzed? %))}
   :effect (effect (derez target))})

(defcard "Emergent Creativity"
  (letfn [(ec [trash-cost to-trash]
            {:async true
             :prompt "Choose a hardware or program to install"
             :msg (msg "trash " (if (empty? to-trash) "no cards" (string/join ", " (map :title to-trash)))
                       " and install " (:title target)
                       " lowering the cost by " trash-cost)
             :choices (req (cancellable (filter #(and (or (program? %)
                                                          (hardware? %))
                                                      (can-pay? state side (assoc eid :source card :source-type :runner-install) % nil
                                                                [:credit (install-cost state side % {:cost-bonus (- trash-cost)})]))
                                                (:deck runner)) :sorted))
             :effect (req (trigger-event state side :searched-stack nil)
                          (shuffle! state side :deck)
                          (runner-install state side (assoc eid :source card :source-type :runner-install)
                                          target {:cost-bonus (- trash-cost)}))})]
    {:prompt "Choose Hardware and Programs to trash from your Grip"
     :choices {:card #(and (or (hardware? %)
                               (program? %))
                        (in-hand? %))
               :max (req (count (:hand runner)))}
     :cancel-effect (effect (continue-ability (ec 0 []) card nil))
     :async true
     :effect (req (let [trash-cost (reduce + (keep :cost targets))
                        to-trash targets]
                    (wait-for (trash-cards state side to-trash {:unpreventable true})
                              (continue-ability state side (ec trash-cost to-trash) card nil))))}))

(defcard "Employee Strike"
  {:msg "disable the Corp's identity"
   :disable-id true
   :effect (effect (disable-identity :corp))
   :leave-play (effect (enable-identity :corp))})

(defcard "En Passant"
  {:async true
   :req (req (and (:successful-run runner-reg)
                  (->> (:events (:last-run runner-reg))
                       (filter #(= :pass-ice (first %)))
                       (map second)
                       (keep #(get-card state (first %)))
                       (filter (complement rezzed?))
                       seq)))
   :prompt "Choose an unrezzed piece of ICE that you passed on your last run"
   :choices {:req (req (some #(same-card? target %)
                             (->> (:events (:last-run runner-reg))
                                  (filter #(= :pass-ice (first %)))
                                  (map second)
                                  (keep #(get-card state (first %)))
                                  (filter (complement rezzed?)))))}
   :msg (msg "trash " (card-str state target))
   :effect (effect (trash eid target nil))})

(defcard "Encore"
  {:req (req (and (some #{:hq} (:successful-run runner-reg))
                  (some #{:rd} (:successful-run runner-reg))
                  (some #{:archives} (:successful-run runner-reg))))
   :rfg-instead-of-trashing true
   :msg "take an additional turn after this one"
   :effect (req (swap! state update-in [:runner :extra-turns] (fnil inc 0)))})

(defcard "Escher"
  (letfn [(es [] {:async true
                  :prompt "Select two pieces of ICE to swap positions"
                  :choices {:card #(and (installed? %)
                                        (ice? %))
                            :max 2}
                  :effect (req (if (= (count targets) 2)
                                 (do (swap-ice state side (first targets) (second targets))
                                     (continue-ability state side (es) card nil))
                                 (do (system-msg state side "has finished rearranging ICE")
                                     (effect-completed state side eid))))})]
    {:async true
     :makes-run true
     :req (req hq-runnable)
     :effect (effect (make-run eid :hq
                               {:replace-access
                                {:mandatory true
                                 :async true
                                 :msg "rearrange installed ICE"
                                 :effect (effect (continue-ability (es) card nil))}}
                               card))}))

(defcard "Eureka!"
  {:async true
   :effect (req (let [topcard (first (:deck runner))
                      caninst (and (or (hardware? topcard)
                                       (program? topcard)
                                       (resource? topcard))
                                   (can-pay? state side (assoc eid :source card :source-type :runner-install) topcard nil
                                             [:credit (install-cost state side topcard {:cost-bonus -10})]))]
                  (if caninst
                    (continue-ability
                      state side
                      {:optional
                       {:prompt (msg "Install " (:title topcard) "?")
                        :yes-ability {:async true
                                      :effect (effect (runner-install eid topcard {:cost-bonus -10}))}
                        :no-ability {:async true
                                     :effect (req (wait-for
                                                    (reveal state side topcard)
                                                    (system-msg (str "reveals and trashes "
                                                                     (:title topcard)))
                                                    (trash eid topcard {:unpreventable true})))}}}
                      card nil)
                    (wait-for (reveal state side topcard)
                              (system-msg state side (str "reveals and trashes " (:title topcard)))
                              (trash state side eid topcard {:unpreventable true})))))})

(defcard "Exclusive Party"
  {:msg (msg "draw 1 card and gain "
             (count (filter #(= (:title %) "Exclusive Party") (:discard runner)))
             " [Credits]")
   :async true
   :effect (req (wait-for (draw state side 1 nil)
                          (gain-credits state side eid (count (filter #(= (:title %) "Exclusive Party") (:discard runner))))))})

(defcard "Executive Wiretaps"
  {:msg (msg "reveal cards in HQ: " (string/join ", " (sort (map :title (:hand corp)))))
   :async true
   :effect (effect (reveal eid (:hand corp)))})

(defcard "Exploit"
  {:req (req (and (some #{:hq} (:successful-run runner-reg))
                  (some #{:rd} (:successful-run runner-reg))
                  (some #{:archives} (:successful-run runner-reg))))
   :prompt "Choose up to 3 pieces of ICE to derez"
   :choices {:max 3
             :card #(and (rezzed? %)
                         (ice? %))}
   :msg (msg "derez " (string/join ", " (map :title targets)))
   :effect (req (doseq [c targets]
                  (derez state side c)))})

(defcard "Exploratory Romp"
  {:async true
   :makes-run true
   :prompt "Choose a server"
   :choices (req runnable-servers)
   :effect (effect (make-run
                     eid target
                     {:replace-access
                      {:prompt "Advancements to remove from a card in or protecting this server?"
                       :choices ["0" "1" "2" "3"]
                       :async true
                       :mandatory true
                       :effect (req (let [c (str->int target)]
                                      (show-wait-prompt state :corp "Runner to remove advancements")
                                      (continue-ability
                                        state side
                                        {:choices {:card #(and (contains? % :advance-counter)
                                                               (= (first (:server run)) (second (get-zone %))))}
                                         :msg (msg "remove " (quantify c "advancement token")
                                                   " from " (card-str state target))
                                         :effect (req (let [to-remove (min c (get-counters target :advancement))]
                                                        (add-prop state :corp target :advance-counter (- to-remove))
                                                        (clear-wait-prompt state :corp)
                                                        (effect-completed state side eid)))}
                                        card nil)))}}
                     card))})

(defcard "Express Delivery"
  {:prompt "Choose a card to add to your Grip" :choices (req (take 4 (:deck runner)))
   :msg "look at the top 4 cards of their Stack and add 1 of them to their Grip"
   :effect (effect (move target :hand) (shuffle! :deck))})

(defcard "Falsified Credentials"
  {:prompt "Choose a type"
   :choices ["Agenda" "Asset" "Upgrade"]
   :msg (msg "guess " target)
   :async true
   :effect (effect
             (continue-ability
               (let [chosen-type target]
                 {:choices {:card #(let [topmost (get-nested-host %)]
                                     (and (is-remote? (second (get-zone topmost)))
                                          (= (last (get-zone topmost)) :content)
                                          (not (rezzed? %))))}
                  :async true
                  :effect (req (wait-for (expose state side target)
                                         (continue-ability
                                           state :runner
                                           (if (and async-result ;; expose was successful
                                                    (= chosen-type (:type target)))
                                             {:async true
                                              :effect (effect (gain-credits eid 5))
                                              :msg "gain 5 [Credits]"})
                                           card nil)))})
               card nil))})

(defcard "Fear the Masses"
  {:async true
   :makes-run true
   :req (req hq-runnable)
   :effect (effect
             (make-run
               eid :hq
               {:req (req (= target :hq))
                :replace-access
                {:async true
                 :mandatory true
                 :msg "force the Corp to trash the top card of R&D"
                 :effect (req (wait-for (mill state :corp :corp 1)
                                        (continue-ability
                                          state side
                                          (let [n (count (filter #(same-card? :title card %) (:hand runner)))]
                                            {:async true
                                             :prompt "Reveal how many copies of Fear the Masses?"
                                             :choices {:card #(and (in-hand? %)
                                                                   (same-card? :title card %))
                                                       :max n}
                                             :msg (msg "reveal " (count targets) " copies of Fear the Masses,"
                                                       " forcing the Corp to trash " (count targets)
                                                       " additional cards from the top of R&D")
                                             :effect (req (wait-for
                                                            (reveal state :runner targets)
                                                            (mill state :corp eid :corp (count targets))))})
                                          card nil)))}}
               card))})

(defcard "Feint"
  {:async true
   :makes-run true
   :req (req hq-runnable)
   :effect (effect (make-run eid :hq nil card))
   :events [{:event :encounter-ice
             :req (req (< (get-in card [:special :bypass-count] 0) 2))
             :msg (msg "bypass " (:title target))
             :effect (req (bypass-ice state)
                          (update! state side (update-in card [:special :bypass-count] (fnil inc 0))))}
            {:event :successful-run
             :effect (effect (prevent-access))}]})

(defcard "Fisk Investment Seminar"
  {:msg "make each player draw 3 cards"
   :async true
   :effect (req (wait-for (draw state :runner 3 nil)
                          (draw state :corp eid 3 nil)))})

(defcard "Forged Activation Orders"
  {:choices {:card #(and (ice? %)
                         (not (rezzed? %)))}
   :async true
   :effect (req (let [ice target
                      serv (zone->name (second (get-zone ice)))
                      icepos (card-index state ice)]
                  (continue-ability
                    state :corp
                    {:prompt (str "Rez " (:title ice) " at position " icepos
                                  " of " serv " or trash it?")
                     :choices ["Rez" "Trash"]
                     :async true
                     :effect (effect (continue-ability
                                       (if (and (= target "Rez")
                                                (<= (rez-cost state :corp ice)
                                                    (:credit corp)))
                                         {:msg (msg "force the rez of " (:title ice))
                                          :async true
                                          :effect (effect (rez :corp eid ice nil))}
                                         {:msg (msg "trash the ICE at position " icepos " of " serv)
                                          :async true
                                          :effect (effect (trash :corp eid ice nil))})
                                       card nil))}
                    card nil)))})

(defcard "Forked"
  (cutlery "Sentry"))

(defcard "Frame Job"
  {:prompt "Choose an agenda to forfeit"
   :choices (req (:scored runner))
   :effect (effect (forfeit target)
                   (gain-bad-publicity :corp 1))
   :msg (msg "forfeit " (:title target) " and give the Corp 1 bad publicity")})

(defcard "Frantic Coding"
  {:async true
   :effect
   (effect
     (continue-ability
       (let [top-ten (take 10 (:deck runner))]
         {:prompt (str "The top 10 cards of the stack are " (string/join ", " (map :title top-ten)) ".")
          :choices ["OK"]
          :async true
          :effect
          (effect
            (continue-ability
              {:prompt "Install a program?"
               :choices (concat
                          (->> top-ten
                               (filter #(and (program? %)
                                             (can-pay? state side (assoc eid :source card :source-type :runner-install) % nil
                                                       [:credit (install-cost state side % {:cost-bonus -5})])))
                               (sort-by :title)
                               (into []))
                          ["No install"])
               :async true
               :effect (req (if (not= target "No install")
                              (let [number-of-shuffles (count (turn-events state :runner :runner-shuffle-deck))
                                    to-trash (remove #(same-card? % target) top-ten)]
                                (wait-for (runner-install state side (make-eid state {:source card :source-type :runner-install})
                                                          target {:cost-bonus -5})
                                          (if (= number-of-shuffles (count (turn-events state :runner :runner-shuffle-deck)))
                                            (do (system-msg state side (str "trashes " (string/join ", " (map :title to-trash))))
                                                (trash-cards state side eid to-trash {:unpreventable true}))
                                            (do (system-msg state side "does not have to trash cards because the stack was shuffled")
                                                (effect-completed state side eid)))))
                              (do (system-msg state side (str "trashes " (string/join ", " (map :title top-ten))))
                                  (trash-cards state side eid top-ten {:unpreventable true}))))}
              card nil))})
       card nil))})

(defcard "\"Freedom Through Equality\""
  {:events [{:event :agenda-stolen
             :msg "add it to their score area as an agenda worth 1 agenda point"
             :async true
             :effect (req (as-agenda state :runner eid card 1))}]})

(defcard "Freelance Coding Contract"
  {:choices {:max 5
             :card #(and (program? %)
                         (in-hand? %))}
   :msg (msg "trash " (string/join ", " (map :title targets)) " and gain "
             (* 2 (count targets)) " [Credits]")
   :async true
   :effect (req (wait-for (trash-cards state side targets {:unpreventable true})
                          (gain-credits state side eid (* 2 (count targets)))))})

(defcard "Game Day"
  {:msg (msg "draw " (- (hand-size state :runner) (count (:hand runner))) " cards")
   :async true
   :effect (effect (draw eid (- (hand-size state :runner) (count (:hand runner))) nil))})

(defcard "Glut Cipher"
  (let [corp-choose {:show-discard true
                     :async true
                     :player :corp
                     :prompt "Select 5 cards from Archives to add to HQ"
                     :choices {:max 5
                               :all true
                               :card #(and (corp? %)
                                           (in-discard? %))}
                     :msg (msg "move "
                               (let [seen (filter :seen targets)
                                     m (count  (remove :seen targets))]
                                 (str (string/join ", " (map :title seen))
                                      (when (pos? m)
                                        (str (when-not (empty? seen) " and ")
                                             (quantify m "unseen card")))
                                      " into HQ, then trash 5 cards")))
                     :effect (req (doseq [c targets]
                                    (move state side c :hand))
                                  (trash-cards state :corp eid (take 5 (shuffle (:hand (:corp @state))))))}
        access-effect {:mandatory true
                       :async true
                       :req (req (<= 5 (count (:discard corp))))
                       :effect (req (show-wait-prompt
                                      state :runner
                                      "Corp to choose which cards to pick up from Archives")
                                    (wait-for (resolve-ability state side corp-choose card nil)
                                              (clear-wait-prompt state :runner)
                                              (effect-completed state side eid)))}]
    {:req (req archives-runnable)
     :async true
     :makes-run true
     :effect (effect (make-run eid :archives
                               {:req (req (= target :archives))
                                :replace-access access-effect}
                               card))}))

(defcard "Government Investigations"
  {:flags {:prevent-secretly-spend (req 2)}})

(defcard "Guinea Pig"
  {:msg "trash all cards in the grip and gain 10 [Credits]"
   :async true
   :effect (req (wait-for (trash-cards state side (:hand runner) {:unpreventable true})
                          (gain-credits state :runner eid 10)))})

(defcard "Hacktivist Meeting"
  {:constant-effects [{:type :rez-additional-cost
                       :req (req (not (ice? target)))
                       :value [:randomly-trash-from-hand 1]}]})

(defcard "Harmony AR Therapy"
  (letfn [(choose-end [to-shuffle]
            (let [to-shuffle (sort to-shuffle)]
              {:msg (msg "shuffle " (count to-shuffle)" cards back into the stack: " (string/join ", " to-shuffle))
               :effect (req (doseq [c-title to-shuffle]
                              (let [c (some #(when (= (:title %) c-title) %) (:discard runner))]
                                (move state side c :deck)))
                            (shuffle! state side :deck)
                            (clear-wait-prompt state :corp))}))
          (choose-next [to-shuffle target remaining]
            (let [remaining (if (= "Done" target)
                              remaining
                              (remove #(= % target) remaining))
                  to-shuffle (if (= "Done" target)
                               to-shuffle
                               (if target
                                 (concat to-shuffle [target])
                                 []))
                  remaining-choices (- 5 (count to-shuffle))
                  finished? (or (= "Done" target)
                                (= 0 remaining-choices)
                                (empty? remaining))]
              {:prompt (msg (if finished?
                              (str "Shuffling: " (string/join ", " to-shuffle))
                              (str "Choose up to " remaining-choices
                                   (when (not-empty to-shuffle)
                                     " more")
                                   " cards."
                                   (when (not-empty to-shuffle)
                                     (str "[br]Shuffling: " (string/join ", " to-shuffle))))))
               :async true
               :choices (req (if finished?
                               ["OK" "Start over"]
                               (concat remaining (when (not-empty to-shuffle) ["Done"]))))
               :effect (req (if finished?
                              (if (= "OK" target)
                                (continue-ability state side (choose-end to-shuffle) card nil)
                                (continue-ability state side (choose-next '() nil (distinct (map :title (:discard runner)))) card nil))
                              (continue-ability state side (choose-next to-shuffle target remaining) card nil)))}))]
    {:async true
     :rfg-instead-of-trashing true
     :effect (req (if (and (not (zone-locked? state :runner :discard))
                           (pos? (count (:discard runner))))
                    (do (show-wait-prompt state :corp (str "Runner to resolve " (:title card)))
                        (continue-ability state side (choose-next '() nil (sort (distinct (map :title (:discard runner))))) card nil))
                    (do (system-msg state :runner (str "uses " (:title card) " to shuffle their Stack"))
                        (shuffle! state :runner :deck)
                        (effect-completed state side eid))))}))

(defcard "High-Stakes Job"
  {:async true
   :makes-run true
   :prompt "Choose a server"
   :choices (req (let [unrezzed-ice #(seq (filter (complement rezzed?) (:ices (second %))))
                       bad-zones (keys (filter (complement unrezzed-ice) (get-in @state [:corp :servers])))]
                   (zones->sorted-names (remove (set bad-zones) (get-runnable-zones state side eid card nil)))))
   :effect (effect (make-run eid target nil card))
   :events [{:event :run-ends
             :req (req (and (:successful target)
                            this-card-run))
             :msg "gain 12 [Credits]"
             :async true
             :effect (effect (gain-credits :runner eid 12))}]})

(defcard "Hostage"
  {:prompt "Choose a Connection"
   :choices (req (cancellable (filter #(has-subtype? % "Connection") (:deck runner)) :sorted))
   :msg (msg "add " (:title target) " to their Grip and shuffle their Stack")
   :async true
   :effect (effect (trigger-event :searched-stack nil)
                   (continue-ability
                     (let [connection target]
                       (if (can-pay? state side (assoc eid :source card :source-type :runner-install) connection nil
                                     [:credit (install-cost state side connection)])
                         {:optional {:prompt (str "Install " (:title connection) "?")
                                     :yes-ability {:async true
                                                   :effect (effect (runner-install (assoc eid :source card :source-type :runner-install) connection nil)
                                                                   (shuffle! :deck))}
                                     :no-ability {:effect (effect (move connection :hand)
                                                                  (shuffle! :deck))}}}
                         {:effect (effect (move connection :hand)
                                          (shuffle! :deck))}))
                     card nil))})

(defcard "Hot Pursuit"
  {:async true
   :makes-run true
   :req (req hq-runnable)
   :effect (effect (make-run eid :hq nil card))
   :events [{:event :successful-run
             :async true
             :msg "gain 9 [Credits] and take 1 tag"
             :req (req this-card-run)
             :effect (req (wait-for (gain-tags state :runner 1)
                                    (gain-credits state :runner eid 9)))}]})

(defcard "Isolation"
  {:additional-cost [:resource 1]
   :msg "gain 7 [Credits]"
   :async true
   :effect (effect (gain-credits eid 7))})

(defcard "I've Had Worse"
  {:async true
   :effect (effect (draw eid 3 nil))
   :trash-effect {:when-inactive true
                  :async true
                  :req (req (#{:meat :net} (:cause (last targets))))
                  :msg "draw 3 cards"
                  :effect (effect (draw :runner eid 3 nil))}})

(defcard "Immolation Script"
  {:async true
   :makes-run true
   :req (req archives-runnable)
   :effect (effect (make-run eid :archives nil card))
   :events [{:event :pre-access
             :async true
             :req (req (and (= target :archives)
                            ;; don't prompt unless there's at least 1 rezzed ICE matching one in Archives
                            (not-empty (clojure.set/intersection
                                         (into #{} (map :title (filter ice? (:discard corp))))
                                         (into #{} (map :title (filter rezzed? (all-installed state :corp))))))))
             :prompt "Choose a piece of ICE in Archives"
             :choices (req (filter ice? (:discard corp)))
             :effect (effect (continue-ability
                               (let [ice target]
                                 {:async true
                                  :prompt (msg "Select a rezzed copy of " (:title ice) " to trash")
                                  :choices {:card #(and (ice? %)
                                                        (rezzed? %)
                                                        (same-card? :title % ice))}
                                  :msg (msg "trash " (card-str state target))
                                  :effect (effect (trash eid target nil))})
                               card nil))}]})

(defcard "In the Groove"
  {:events [{:event :runner-install
             :duration :end-of-turn
             :req (req (<= 1 (:cost target)))
             :interactive (req (has-subtype? target "Cybernetic"))
             :async true
             :prompt "What to get from In the Groove?"
             :choices ["Draw 1 card" "Gain 1 [Credits]"]
             :msg (msg (string/lower-case target))
             :effect (req (if (= target "Draw 1 card")
                            (draw state side eid 1 nil)
                            (gain-credits state side eid 1)))}]})

(defcard "Independent Thinking"
  (letfn [(cards-to-draw [targets]
            (* (count targets)
               (if (some #(and (not (facedown? %)) (has-subtype? % "Directive")) targets) 2 1)))]
    {:async true
     :prompt "Choose up to 5 installed cards to trash"
     :choices {:max 5
               :card #(and (installed? %)
                           (runner? %))}
     :effect (req (wait-for (trash-cards state side targets nil)
                            (draw state :runner eid (cards-to-draw targets) nil)))
     :msg (msg "trash " (string/join ", " (map :title targets))
               " and draw " (quantify (cards-to-draw targets) "card"))}))

(defcard "Indexing"
  {:req (req rd-runnable)
   :async true
   :makes-run true
   :effect (effect (make-run
                     eid :rd
                     {:req (req (= target :rd))
                      :replace-access
                      {:msg "rearrange the top 5 cards of R&D"
                       :async true
                       :effect (req (show-wait-prompt state :corp "Runner to rearrange the top cards of R&D")
                                    (let [from (take 5 (:deck corp))]
                                      (if (pos? (count from))
                                        (continue-ability state side (reorder-choice :corp :corp from '()
                                                                                     (count from) from) card nil)
                                        (do (clear-wait-prompt state :corp)
                                            (effect-completed state side eid)))))}}
                     card))})

(defcard "Infiltration"
  {:prompt "Gain 2 [Credits] or expose a card?"
   :choices ["Gain 2 [Credits]" "Expose a card"]
   :effect (effect (continue-ability
                     (if (= target "Expose a card")
                       {:choices {:card #(and (installed? %)
                                              (not (rezzed? %)))}
                        :async true
                        :effect (effect (expose eid target))}
                       {:msg "gain 2 [Credits]"
                        :async true
                        :effect (effect (gain-credits eid 2))})
                     card nil))})

(defcard "Information Sifting"
  (letfn [(access-pile [cards pile pile-size]
            {:prompt "Choose a card to access. You must access all cards."
             :choices [(str "Card from pile " pile)]
             :async true
             :req (req (if (:max-access run)
                         (< (total-cards-accessed run) (:max-access run))
                         true))
             :effect (req (wait-for
                            (access-card state side (first cards))
                            (if (< 1 (count cards))
                              (continue-ability state side (access-pile (rest cards) pile pile-size) card nil)
                              (effect-completed state side eid))))})
          (which-pile [p1 p2]
            {:prompt "Choose a pile to access"
             :choices [(str "Pile 1 (" (quantify (count p1) "card") ")")
                       (str "Pile 2 (" (quantify (count p2) "card") ")")]
             :async true
             :effect (req (let [choice (if (string/starts-with? target "Pile 1") 1 2)]
                            (clear-wait-prompt state :corp)
                            (system-msg state side (str "chooses to access " target))
                            (continue-ability
                              state side
                              (access-pile (if (= 1 choice) p1 p2) choice (count (if (= 1 choice) p1 p2)))
                              card nil)))})]
    (let [access-effect
          {:async true
           :mandatory true
           :effect (req (if (<= 1 (count (:hand corp)))
                          (do (show-wait-prompt state :runner "Corp to create two piles")
                              (continue-ability
                                state :corp
                                {:async true
                                 :prompt (msg "Select up to " (dec (count (:hand corp))) " cards for the first pile")
                                 :choices {:card #(and (in-hand? %)
                                                       (corp? %))
                                           :max (req (dec (count (:hand corp))))}
                                 :effect (effect (clear-wait-prompt :runner)
                                                 (show-wait-prompt :corp "Runner to select a pile")
                                                 (continue-ability
                                                   :runner
                                                   (which-pile (shuffle targets)
                                                               (shuffle (vec (clojure.set/difference
                                                                               (set (:hand corp)) (set targets)))))
                                                   card nil))}
                                card nil))
                          (effect-completed state side eid)))}]
      {:async true
       :makes-run true
       :req (req hq-runnable)
       :effect (effect (make-run eid :hq
                                 {:req (req (= target :hq))
                                  :replace-access access-effect}
                                 card))})))

(defcard "Inject"
  {:async true
   :effect (req (let [cards (take 4 (:deck runner))
                      programs (filter program? cards)
                      others (remove program? cards)]
                  (wait-for
                    (reveal state side cards)
                    (if (seq programs)
                      (wait-for (trash-cards state side programs {:unpreventable true})
                                (system-msg state side (str "trashes "
                                                            (string/join ", " (map :title programs))
                                                            " and gains "
                                                            (count programs) " [Credits]"))
                                (wait-for (gain-credits state side (count programs))
                                          (doseq [c others]
                                            (move state side c :hand)
                                            (system-msg state side (str "adds " (:title c) " to the grip")))
                                          (effect-completed state side eid)))
                      (do (doseq [c others]
                            (move state side c :hand)
                            (system-msg state side (str "adds " (:title c) " to the grip")))
                          (effect-completed state side eid))))))})

(defcard "Injection Attack"
  {:async true
   :makes-run true
   :prompt "Choose a server"
   :choices (req runnable-servers)
   :effect (effect (continue-ability
                     (let [server target]
                       {:async true
                        :prompt "Select an icebreaker"
                        :choices {:card #(and (installed? %)
                                              (has-subtype? % "Icebreaker"))}
                        :effect (effect (pump target 2 :end-of-run)
                                        (make-run eid server nil card))})
                     card nil))})

(defcard "Inside Job"
  {:async true
   :makes-run true
   :prompt "Choose a server"
   :choices (req runnable-servers)
   :effect (effect (make-run eid target nil card))
   :events [{:event :encounter-ice
             :req (req (first-run-event? state side :encounter-ice))
             :once :per-run
             :msg (msg "bypass " (:title target))
             :effect (req (bypass-ice state))}]})

(defcard "Insight"
  {:async true
   :effect (req
             (let [from (take 4 (:deck corp))]
               (if (pos? (count from))
                 (do (show-wait-prompt state :runner (str "Corp to rearrange the top " (count from) " cards of R&D"))
                     (wait-for (resolve-ability state :corp (reorder-choice :corp from) card targets)
                               (clear-wait-prompt state :runner)
                               (let [top-4 (take 4 (get-in @state [:corp :deck]))]
                                 (wait-for
                                   (reveal state side top-4)
                                   (system-msg state :runner (str " reveals (top:) "
                                                                  (string/join ", " (map :title top-4))
                                                                  " from the top of R&D"))
                                   (effect-completed state side eid)))))
                 (effect-completed state side eid))))})

(defcard "Interdiction"
  (let [ab (effect (register-turn-flag!
                     card :can-rez
                     (fn [state side card]
                       (if (and (= (:active-player @state) :runner) (not (ice? card)))
                         ((constantly false)
                          (toast state :corp "Cannot rez non-ICE on the Runner's turn due to Interdiction"))
                         true))))]
    {:msg "prevent the Corp from rezzing non-ICE cards on the Runner's turn"
     :effect ab
     :events [{:event :runner-turn-begins
               :effect ab}]
     :leave-play (req (clear-all-flags-for-card! state side card))}))

(defcard "Itinerant Protesters"
  {:msg "reduce the Corp's maximum hand size by 1 for each bad publicity"
   :constant-effects [{:type :hand-size
                       :req (req (= :corp side))
                       :value (req (- (count-bad-pub state)))}]})

(defcard "Khusyuk"
  (let [access-revealed (fn [revealed]
                          {:async true
                           :prompt "Which of the revealed cards would you like to access (first card is on top)?"
                           :not-distinct true
                           :choices revealed
                           :req (req (not= (:max-access run) 0))
                           :effect (effect (access-card eid target))})
        select-install-cost (fn [state]
                              (let [current-values
                                    (->> (all-active-installed state :runner)
                                         (keep :cost)
                                         (remove zero?)
                                         frequencies
                                         (merge {1 0})
                                         (into (sorted-map)))]
                                {:async true
                                 :prompt "Select an install cost from among your installed cards."
                                 ;; We don't want to generate 99 prompt buttons, so only add 99 at the end
                                 :choices (mapv str (for [x (->> current-values keys last inc (range 1) (#(concat % [99])))]
                                                      (str x " [Credit]: "
                                                           (quantify (get current-values x 0) "card"))))
                                 :effect (effect (complete-with-result
                                                   eid [(str->int (first (string/split target #" ")))
                                                        (min 6 (str->int (nth (string/split target #" ") 2)))]))}))]
    {:async true
     :makes-run true
     :req (req rd-runnable)
     :effect (effect
               (make-run
                 eid :rd
                 {:req (req (= target :rd))
                  :replace-access
                  {:async true
                   :mandatory true
                   :effect (req (wait-for
                                  (resolve-ability state side (select-install-cost state) card nil)
                                  (let [revealed (seq (take (second async-result) (:deck corp)))]
                                    (system-msg state :runner (str "uses Khusyuk to choose an install cost of "
                                                                   (first async-result)
                                                                   " [Credit] and reveals "
                                                                   (if revealed
                                                                     (str "(top:) " (string/join ", " (map :title revealed))
                                                                          " from the top of R&D")
                                                                     "no cards")))
                                    (wait-for
                                      (resolve-ability
                                        state side
                                        (when revealed
                                          {:async true
                                           :effect (effect (reveal eid revealed))})
                                        card nil)
                                      (wait-for
                                        (resolve-ability state side (when (and revealed (not (get-only-card-to-access state)))
                                                                      (access-revealed revealed))
                                                         card nil)
                                        (shuffle! state :corp :deck)
                                        (system-msg state :runner "shuffles R&D")
                                        (effect-completed state side eid))))))}}
                 card))}))

(defcard "Knifed"
  (cutlery "Barrier"))

(defcard "Kraken"
  {:async true
   :req (req (:stole-agenda runner-reg))
   :prompt "Choose a server"
   :choices (req servers)
   :msg (msg "force the Corp to trash an ICE protecting " target)
   :effect (effect
             (continue-ability
               (let [serv (second (server->zone state target))
                     servname target]
                 {:player :corp
                  :async true
                  :prompt (msg "Select a piece of ICE in " target " to trash")
                  :choices {:card #(and (ice? %)
                                        (= serv (second (get-zone %))))}
                  :effect (effect (system-msg (str "trashes " (card-str state target)))
                                  (trash :corp eid target nil))})
               card nil))})

(defcard "Labor Rights"
  {:req (req (pos? (+ (count (:deck runner)) (count (:discard runner)))))
   :rfg-instead-of-trashing true
   :async true
   :effect (req (let [mill-count (min 3 (count (:deck runner)))]
                  (wait-for (mill state :runner :runner mill-count)
                    (system-msg state :runner (str "trashes the top " (quantify mill-count "card") " of their stack"))
                    (let [heap-count (min 3 (count (get-in @state [:runner :discard])))]
                      (continue-ability
                        state side
                        (if (not (zone-locked? state :runner :discard))
                          {:prompt (str "Choose " (quantify heap-count "card") " to shuffle into the stack")
                           :show-discard true
                           :async true
                           :choices {:max heap-count
                                     :all true
                                     :not-self true
                                     :card #(and (runner? %)
                                              (in-discard? %))}
                           :effect (req (doseq [c targets]
                                          (move state side c :deck))
                                     (system-msg state :runner (str "shuffles " (string/join ", " (map :title targets))
                                                                 " from their Heap into their Stack, and draws 1 card"))
                                     (shuffle! state :runner :deck)
                                     (draw state :runner eid 1 nil))}

                          {:effect (effect
                                     (do (system-msg state :runner "shuffles their Stack and draws 1 card")
                                         (shuffle! state :runner :deck)
                                         (draw state :runner eid 1 nil)))})
                        card nil)))))})

(defcard "Lawyer Up"
  {:msg "remove 2 tags and draw 3 cards"
   :async true
   :effect (req (wait-for (lose-tags state side 2)
                          (draw state side eid 3 nil)))})

(defcard "Lean and Mean"
  {:async true
   :makes-run true
   :prompt "Choose a server"
   :choices (req runnable-servers)
   :msg (msg "make a run on " target
             (when (<= (count (filter program? (all-active-installed state :runner))) 3)
               ", adding +2 strength to all icebreakers"))
   :effect (req (when (<= (count (filter program? (all-active-installed state :runner))) 3)
                  (pump-all-icebreakers state side 2 :end-of-run))
                (make-run state side eid target nil card))})

(defcard "Leave No Trace"
  (letfn [(get-rezzed-cids [ice]
            (map :cid (filter #(and (rezzed? %)
                                    (ice? %))
                              ice)))]
    {:async true
     :makes-run true
     :prompt "Choose a server"
     :msg "make a run and derez any ICE that are rezzed during this run"
     :choices (req runnable-servers)
     :effect (req (let [old-ice-cids (get-rezzed-cids (all-installed state :corp))]
                    (update! state side (assoc-in card [:special :leave-no-trace] old-ice-cids))
                    (make-run state side eid target nil (get-card state card))))
     :events [{:event :run-ends
               :effect (req (let [new (set (get-rezzed-cids (all-installed state :corp)))
                                  old (set (get-in (get-card state card) [:special :leave-no-trace]))
                                  diff-cid (seq (clojure.set/difference new old))
                                  diff (map #(find-cid % (all-installed state :corp)) diff-cid)]
                              (doseq [ice diff]
                                (derez state :runner ice))
                              (when-not (empty? diff)
                                (system-msg state :runner (str "uses Leave No Trace to derez " (string/join ", " (map :title diff)))))))}]}))

(defcard "Legwork"
  {:async true
   :makes-run true
   :req (req hq-runnable)
   :effect (effect (make-run eid :hq nil card))
   :events [{:event :successful-run
             :silent (req true)
             :req (req (and (= (first (:server target)) :hq)
                            this-card-run))
             :effect (effect (access-bonus :hq 2))}]})

(defcard "Leverage"
  {:optional
   {:req (req (some #{:hq} (:successful-run runner-reg)))
    :player :corp
    :prompt "Take 2 bad publicity?"
    :yes-ability {:player :corp
                  :msg "takes 2 bad publicity"
                  :effect (effect (gain-bad-publicity :corp 2))}
    :no-ability {:player :runner
                 :msg "is immune to damage until the beginning of the Runner's next turn"
                 :effect (effect
                           (register-events
                             card
                             [{:event :pre-damage
                               :duration :until-runner-turn-begins
                               :effect (effect (damage-prevent :net Integer/MAX_VALUE)
                                               (damage-prevent :meat Integer/MAX_VALUE)
                                               (damage-prevent :brain Integer/MAX_VALUE))}
                              {:event :runner-turn-begins
                               :duration :until-runner-turn-begins
                               :effect (effect (unregister-floating-events :until-runner-turn-begins))}]))}}})

(defcard "Levy AR Lab Access"
         {:msg (msg (if (not (zone-locked? state :runner :discard))
                      "shuffle their Grip and Heap into their Stack and draw 5 cards"
                      "shuffle their Grip into their Stack and draw 5 cards"))
          :rfg-instead-of-trashing true
          :async true
          :effect (effect (shuffle-into-deck :hand :discard)
                          (draw eid 5 nil))})

(defcard "Lucky Find"
  {:msg "gain 9 [Credits]"
   :async true
   :effect (effect (gain-credits eid 9))})

(defcard "Mad Dash"
  {:async true
   :makes-run true
   :prompt "Choose a server"
   :choices (req runnable-servers)
   :effect (effect (make-run eid target nil card))
   :events [{:event :run-ends
             :async true
             :req (req this-card-run)
             :effect (req (if (:did-steal target)
                            (do (system-msg state :runner
                                            (str "adds Mad Dash to their score area as an agenda worth 1 agenda point"))
                                (as-agenda state :runner eid (get-card state card) 1))
                            (do (system-msg state :runner
                                            (str "suffers 1 meat damage from Mad Dash"))
                                (damage state side eid :meat 1 {:card card}))))}]})

(defcard "Making an Entrance"
  (letfn [(entrance-trash [cards]
            {:prompt "Choose a card to trash"
             :choices (concat cards ["Done"])
             :async true
             :effect (req (if (= target "Done")
                            (if (seq cards)
                              (continue-ability state side (reorder-choice :runner :corp cards '()
                                                                           (count cards) cards) card nil)
                              (do (clear-wait-prompt state :corp)
                                  (effect-completed state side eid)))
                            (wait-for (trash state side target {:unpreventable true})
                                      (system-msg state side (str "trash " (:title target)))
                                      (let [cards (seq (remove-once #(= % target) cards))]
                                        (if cards
                                          (continue-ability state side (entrance-trash cards)
                                                            card nil)
                                          (do (clear-wait-prompt state :corp)
                                              (effect-completed state side eid)))))))})]
    {:msg "look at and trash or rearrange the top 6 cards of their Stack"
     :async true
     :effect (req (show-wait-prompt state :corp "Runner to rearrange the top cards of their stack")
               (let [from (take 6 (:deck runner))]
                 (continue-ability state side (entrance-trash from) card nil)))}))

(defcard "Marathon"
  {:async true
   :makes-run true
   :prompt "Choose a server"
   :choices (req (filter #(can-run-server? state %) remotes))
   :effect (effect (make-run eid target nil card))
   :events [{:event :run-ends
             :req (req this-card-run)
             :effect (req (prevent-run-on-server state card (first (:server target)))
                          (when (:successful target)
                            (system-msg state :runner "gains 1 [Click] and adds Marathon to their grip")
                            (gain state :runner :click 1)
                            (move state :runner card :hand)
                            (unregister-events state side card)))}]})

(defcard "Mars for Martians"
  (letfn [(count-clan [state] (count (filter #(and (has-subtype? % "Clan") (resource? %))
                                             (all-active-installed state :runner))))]
    {:msg (msg "draw " (count-clan state) " cards and gain " (count-tags state) " [Credits]")
     :async true
     :effect (req (wait-for (draw state side (count-clan state) nil)
                            (gain-credits state side eid (count-tags state))))}))

(defcard "Mass Install"
  (letfn [(mhelper [n]
            (when (< n 3)
              {:async true
               :req (req (some #(and (program? %)
                                     (can-pay? state side (assoc eid :source card :source-type :runner-install) % nil
                                               [:credit (install-cost state side %)]))
                               (:hand runner)))
               :prompt "Select a program to install"
               :choices {:req (req (and (program? target)
                                        (in-hand? target)
                                        (can-pay? state side (assoc eid :source card :source-type :runner-install) target nil
                                                  [:credit (install-cost state side target)])))}
               :effect (req (wait-for (runner-install state side target nil)
                                      (continue-ability state side (mhelper (inc n)) card nil)))}))]
    {:async true
     :req (req (some #(and (program? %)
                           (can-pay? state side (assoc eid :source card :source-type :runner-install) % nil
                                     [:credit (install-cost state side %)]))
                     (:hand runner)))
     :effect (effect (continue-ability (mhelper 0) card nil))}))

(defcard "Mining Accident"
  {:req (req (some #{:hq :rd :archives} (:successful-run runner-reg)))
   :rfg-instead-of-trashing true
   :async true
   :msg "make the Corp pay 5 [Credits] or take 1 bad publicity"
   :effect (effect (show-wait-prompt :runner "Corp to choose to pay or take bad publicity")
                   (continue-ability
                     {:player :corp
                      :async true
                      :prompt "Pay 5 [Credits] or take 1 Bad Publicity?"
                      :choices [(when (can-pay? state :corp eid card "Mining Accident" :credit 5)
                                  "Pay 5 [Credits]")
                                "Take 1 Bad Publicity"]
                      :effect (req (clear-wait-prompt state :runner)
                                   (if (= target "Pay 5 [Credits]")
                                     (do (system-msg state side "pays 5 [Credits] from Mining Accident")
                                         (lose-credits state :corp eid 5))
                                     (do (gain-bad-publicity state :corp 1)
                                         (system-msg state side "takes 1 bad publicity from Mining Accident")
                                         (effect-completed state side eid))))}
                     card nil))})

(defcard "Möbius"
  {:req (req rd-runnable)
   :async true
   :effect (req (wait-for (make-run state side :rd nil card)
                          (let [card (get-card state card)]
                            (if (get-in card [:special :run-again])
                              (make-run state side eid :rd nil card)
                              (effect-completed state side eid)))))
   :events [{:event :successful-run
             :req (req (and (get-in card [:special :run-again])
                            (= (first (:server target)) :rd)))
             :msg "gain 4 [Credits]"
             :async true
             :effect (effect (gain-credits eid 4))}
            {:event :run-ends
             :interactive (req true)
             :optional {:req (req (and (:successful target)
                                       (not (get-in card [:special :run-again]))
                                       (= [:rd] (:server target))))
                        :prompt "Make another run on R&D?"
                        :yes-ability {:effect (effect (clear-wait-prompt :corp)
                                                      (update! (assoc-in card [:special :run-again] true)))}}}]})

(defcard "Modded"
  {:prompt "Select a program or piece of hardware to install from your Grip"
   :choices {:req (req (and (or (hardware? target)
                                (program? target))
                            (in-hand? target)
                            (can-pay? state side (assoc eid :source card :source-type :runner-install) target nil
                                      [:credit (install-cost state side target {:cost-bonus -3})])))}
   :async true
   :effect (effect (runner-install (assoc eid :source card :source-type :runner-install) target {:cost-bonus -3}))})

(defcard "Moshing"
  {:additional-cost [:trash-from-hand 3]
   :msg "draw 3 cards and gain 3 [Credits]"
   :async true
   :effect (req (wait-for (draw state side 3 nil)
                          (gain-credits state side eid 3)))})

(defcard "Net Celebrity"
  {:recurring 1
   :interactions {:pay-credits {:req (req run)
                                :type :recurring}}})

(defcard "Networking"
  {:async true
   :req (req (pos? (count-real-tags state)))
   :msg "remove 1 tag"
   :effect (req (wait-for (lose-tags state side 1)
                          (continue-ability
                            state side
                            {:optional
                             {:prompt "Pay 1 [Credits] to add Networking to Grip?"
                              :yes-ability
                              {:cost [:credit 1]
                               :msg "add it to their Grip"
                               :effect (effect (move card :hand))}}}
                            card nil)))})

(defcard "Notoriety"
  {:req (req (and (some #{:hq} (:successful-run runner-reg))
                  (some #{:rd} (:successful-run runner-reg))
                  (some #{:archives} (:successful-run runner-reg))))
   :async true
   :effect (req (as-agenda state :runner eid (first (:play-area runner)) 1))
   :msg "add it to their score area as an agenda worth 1 agenda point"})

(defcard "Office Supplies"
  {:play-cost-bonus (req (- (get-link state)))
   :prompt "Gain 4 [Credits] or draw 4 cards?"
   :choices ["Gain 4 [Credits]" "Draw 4 cards"]
   :async true
   :msg (msg (if (= target "Gain 4 [Credits]")
               "gain 4 [Credits]"
               "draw 4 cards"))
   :effect (req (if (= target "Gain 4 [Credits]")
                  (gain-credits state :runner eid 4)
                  (draw state :runner eid 4 nil)))})

(defcard "On the Lam"
  {:req (req (some resource? (all-active-installed state :runner)))
   :prompt "Choose a resource to host On the Lam"
   :choices {:card #(and (resource? %)
                         (installed? %))}
   :effect (effect (host target (assoc card :installed true :condition true))
                   (card-init (find-latest state card) {:resolve-effect false})
                   (system-msg (str "hosts On the Lam on " (:title target))))
   :interactions {:prevent [{:type #{:net :brain :meat :tag}
                             :req (req true)}]}
   :abilities [{:label "Avoid 3 tags"
                :msg "avoid up to 3 tags"
                :async true
                :cost [:trash]
                :effect (effect (tag-prevent :runner eid 3))}
               {:label "Prevent up to 3 damage"
                :msg "prevent up to 3 damage"
                :cost [:trash]
                :effect (effect (damage-prevent :net 3)
                                (damage-prevent :meat 3)
                                (damage-prevent :brain 3))}]})

(defcard "Out of the Ashes"
  (let [ashes-run {:prompt "Choose a server"
                   :choices (req runnable-servers)
                   :async true
                   :effect (effect (make-run eid target nil card))}
        ashes-recur (fn ashes-recur [n]
                      {:req (req (not (zone-locked? state :runner :discard)))
                       :optional
                       {:prompt "Remove Out of the Ashes from the game to make a run?"
                        :yes-ability
                        {:msg "removes Out of the Ashes from the game to make a run"
                         :effect
                         (req (let [card (some #(when (= "Out of the Ashes" (:title %)) %) (:discard runner))]
                                (move state side card :rfg)
                                (unregister-events state side card {:events [{:event :runner-phase-12}]})
                                (wait-for (resolve-ability state side ashes-run card nil)
                                          (if (< 1 n)
                                            (continue-ability state side (ashes-recur (dec n)) card nil)
                                            (effect-completed state side eid)))))}}})
        ashes-flag [{:event :runner-phase-12
                     :location :discard
                     :condition :in-discard
                     :once :per-turn
                     :once-key :out-of-ashes
                     :effect (effect (continue-ability
                                       (ashes-recur (count (filter #(= "Out of the Ashes" (:title %))
                                                                   (:discard runner))))
                                       card nil))}]]
    {:async true
     :makes-run true
     :prompt "Choose a server"
     :choices (req runnable-servers)
     :effect (effect (make-run eid target nil card))
     :move-zone (req (if (in-discard? card)
                       (register-events state side card ashes-flag)
                       (unregister-events state side card {:events [{:event :runner-phase-12}]})))}))

(defcard "Paper Tripping"
  {:async true
   :req (req (pos? (count-real-tags state)))
   :msg "remove all tags"
   :effect (effect (lose-tags eid :all))})

(defcard "Peace in Our Time"
  {:req (req (not (:scored-agenda corp-reg-last)))
   :msg "gain 10 [Credits]. The Corp gains 5 [Credits]"
   :async true
   :effect (req (wait-for (gain-credits state :runner 10)
                          (register-turn-flag! state side card :can-run nil)
                          (gain-credits state :corp eid 5)))})

(defcard "Planned Assault"
  {:async true
   :prompt "Choose a Run event"
   :choices (req (sort-by :title
                          (filter #(and (has-subtype? % "Run")
                                        (can-pay? state side (assoc eid :source card :source-type :play) % nil
                                                  [:credit (play-cost state side %)]))
                                  (:deck runner))))
   :msg (msg "play " (:title target))
   :effect (effect (trigger-event :searched-stack nil)
                   (shuffle! :deck)
                   (play-instant eid target {:no-additional-cost true}))})

(defcard "Political Graffiti"
  {:async true
   :makes-run true
   :req (req archives-runnable)
   :effect (effect (make-run
                     eid :archives
                     {:req (req (= target :archives))
                      :replace-access
                      {:mandatory true
                       :prompt "Select an agenda to host Political Graffiti"
                       :choices {:card #(in-corp-scored? state side %)}
                       :msg (msg "host Political Graffiti on " (:title target) " as a hosted condition counter")
                       :effect (effect (host :runner (get-card state target) (assoc card :installed true :seen true :condition true))
                                       (update-all-agenda-points))}}
                     card))
   :constant-effects [{:type :agenda-value
                       :req (req (same-card? (:host card) target))
                       :value -1}]
   :events [{:event :purge
             :async true
             :effect (req (wait-for (trash state side card {:cause :purge})
                                    (update-all-agenda-points state side)
                                    (effect-completed state side eid)))}]})

(defcard "Populist Rally"
  {:req (req (seq (filter #(has-subtype? % "Seedy") (all-active-installed state :runner))))
   :msg "give the Corp 1 fewer [Click] to spend on their next turn"
   :effect (effect (lose :corp :click-per-turn 1))
   :events [{:event :corp-turn-ends
             :duration :until-corp-turn-ends
             :effect (effect (gain :corp :click-per-turn 1))}]})

(defcard "Power Nap"
  {:async true
   :effect (effect (gain-credits eid (+ 2 (count (filter #(has-subtype? % "Double")
                                                         (:discard runner))))))
   :msg (msg "gain " (+ 2 (count (filter #(has-subtype? % "Double") (:discard runner)))) " [Credits]")})

(defcard "Power to the People"
  {:events [{:event :pre-steal-cost
             :duration :end-of-turn
             :once :per-turn
             :msg "gain 7 [Credits]"
             :async true
             :effect (effect (gain-credits eid 7))}]})

(defcard "Prey"
  {:async true
   :makes-run true
   :prompt "Choose a server:"
   :choices (req runnable-servers)
   :effect (effect (make-run eid target nil card))
   :events [{:event :pass-ice
             :req (req (and (rezzed? target)
                            (not-used-once? state {:once :per-run} card)
                            (<= (get-strength target) (count (all-installed state :runner)))))
             :async true
             :effect
             (effect
               (continue-ability
                 (let [ice target]
                   (if (pos? (get-strength target))
                     {:optional
                      {:prompt (str "Use Prey to trash " (quantify (get-strength target) "card")
                                    " to trash " (:title ice) "?")
                       :yes-ability
                       {:async true
                        :once :per-run
                        :cost [:installed (get-strength ice)]
                        :msg (msg "trash " (card-str state ice))
                        :effect (effect (trash eid ice nil))}}}
                     {:optional
                      {:prompt (str "Use Prey to trash " (:title ice) "?")
                       :yes-ability
                       {:async true
                        :once :per-run
                        :msg (msg "trash " (card-str state ice))
                        :effect (effect (trash eid ice nil))}}}))
                 card nil))}]})

(defcard "Process Automation"
  {:msg "gain 2 [Credits] and draw 1 card"
   :async true
   :effect (req (wait-for (gain-credits state side 2)
                          (draw state side eid 1 nil)))})

(defcard "Push Your Luck"
  (letfn [(runner-choice [choices]
            {:prompt "Spend how many credits?"
             :choices choices
             :async true
             :effect (effect (show-wait-prompt :runner "Corp to guess even or odd")
                             (clear-wait-prompt :corp)
                             (continue-ability :corp (corp-choice (str->int target)) card nil))})
          (corp-choice [spent]
            {:prompt "Guess how many credits were spent"
             :choices ["Even" "Odd"]
             :async true
             :effect (req (let [correct-guess ((if (= target "Even") even? odd?) spent)]
                            (clear-wait-prompt state :runner)
                            (wait-for (lose-credits state :runner spent)
                                      (system-msg state :runner (str "spends " spent " [Credit]"))
                                      (system-msg state :corp (str (if correct-guess " " " in")
                                                                   "correctly guesses " (string/lower-case target)))
                                      (wait-for (trigger-event-simult state side :reveal-spent-credits nil nil spent)
                                                (if correct-guess
                                                  (effect-completed state side eid)
                                                  (do (system-msg state :runner (str "gains " (* 2 spent) " [Credits]"))
                                                      (gain-credits state :runner eid (* 2 spent))))))))})]
    {:async true
     :effect (req (show-wait-prompt state :corp "Runner to spend credits")
               (let [all-amounts (range (inc (get-in @state [:runner :credit])))
                     valid-amounts (remove #(or (any-flag-fn? state :corp :prevent-secretly-spend %)
                                                (any-flag-fn? state :runner :prevent-secretly-spend %))
                                           all-amounts)
                     choices (map str valid-amounts)]
                 (continue-ability state side (runner-choice choices) card nil)))}))

(defcard "Pushing the Envelope"
  {:msg (msg (if (<= (count (:hand runner)) 2)
               "make a run, and adds +2 strength to installed icebreakers"
               "make a run"))
   :prompt "Choose a server"
   :choices (req runnable-servers)
   :makes-run true
   :async true
   :effect (req (when (<= (count (:hand runner)) 2)
                  (pump-all-icebreakers state side 2 :end-of-run))
                (make-run state side eid target))})

(defcard "Quality Time"
  {:msg "draw 5 cards"
   :async true
   :effect (effect (draw eid 5 nil))})

(defcard "Queen's Gambit"
  {:choices ["0" "1" "2" "3"]
   :prompt "How many advancement tokens?"
   :async true
   :effect (effect
             (continue-ability
               (let [c (str->int target)]
                 {:choices {:card #(and (is-remote? (second (get-zone %)))
                                        (= (last (get-zone %)) :content)
                                        (not (:rezzed %)))}
                  :msg (msg "add " c " advancement tokens on a card and gain " (* 2 c) " [Credits]")
                  :async true
                  :effect (req (wait-for (gain-credits state side (* 2 c))
                                         (add-prop state :corp target :advance-counter c {:placed true})
                                         (register-turn-flag!
                                           state side
                                           card :can-access
                                           ;; prevent access of advanced card
                                           (fn [_ _ card] (not (same-card? target card))))
                                         (effect-completed state side eid)))})
               card nil))})

(defcard "Quest Completed"
  {:async true
   :req (req (and (some #{:hq} (:successful-run runner-reg))
                  (some #{:rd} (:successful-run runner-reg))
                  (some #{:archives} (:successful-run runner-reg))))
   :choices {:card installed?}
   :msg (msg "access " (:title target))
   :effect (effect (access-card eid target))})

(defcard "Rebirth"
  {:msg "change identities"
   :prompt "Choose an identity to become"
   :rfg-instead-of-trashing true
   :choices (req (let [is-draft-id? #(.startsWith (:code %) "00")
                       runner-identity (:identity runner)
                       is-swappable #(and (= "Identity" (:type %))
                                          (= (:faction runner-identity) (:faction %))
                                          (not (is-draft-id? %))
                                          (not= (:title runner-identity) (:title %)))
                       swappable-ids (filter is-swappable (server-cards))]
                   (cancellable swappable-ids :sorted)))
   :effect (req (let [old-runner-identity (:identity runner)]
                  ;; Handle hosted cards (Ayla) - Part 1
                  (doseq [c (:hosted old-runner-identity)]
                    (move state side c :temp-hosted))
                  (disable-identity state side)
                  ;; Move the selected ID to [:runner :identity] and set the zone
                  (let [new-id (-> target :title server-card make-card (assoc :zone [:identity]))
                        num-old-blanks (:num-disabled old-runner-identity)]
                    (swap! state assoc-in [side :identity] new-id)
                    (card-init state side new-id)
                    (when num-old-blanks
                      (dotimes [_ num-old-blanks]
                        (disable-identity state side)))))
                ;; Handle hosted cards (Ayla) - Part 2
                (doseq [c (get-in @state [:runner :temp-hosted])]
                  ;; Currently assumes all hosted cards are hosted facedown (Ayla)
                  (host state side (get-in @state [:runner :identity]) c {:facedown true})))})

(defcard "Reboot"
  (letfn [(install-cards [state side eid card to-install titles]
            (if-let [f (first to-install)]
              (wait-for (runner-install state :runner f {:facedown true :no-msg true})
                        (install-cards state side eid card (rest to-install) titles))
              (do
                (move state side (find-latest state card) :rfg)
                (system-msg state :runner (str "uses Reboot to install " (string/join ", " titles) " facedown"))
                (effect-completed state side eid))))]
    {:async true
     :makes-run true
     :rfg-instead-of-trashing true
     :req (req archives-runnable)
     :effect (effect
               (make-run
                 eid :archives
                 {:req (req (= target :archives))
                  :replace-access
                  {:req (req (not (zone-locked? state :runner :discard)))
                   :mandatory true
                   :async true
                   :prompt "Choose up to five cards to install"
                   :show-discard true
                   :choices {:max 5
                             :card #(and (in-discard? %)
                                         (runner? %))}
                   :effect (effect (install-cards eid card targets (map :title targets)))}}
                 card))}))

(defcard "Recon"
  {:async true
   :makes-run true
   :prompt "Choose a server"
   :choices (req runnable-servers)
   :effect (effect (make-run eid target nil card))
   :events [{:event :encounter-ice
             :once :per-run
             :optional
             {:prompt "Jack out?"
              :yes-ability {:async true
                            :msg "jack out"
                            :effect (effect (jack-out eid))}}}]})

(defcard "Rejig"
  (let [valid-target? (fn [card] (and (runner? card)
                                      (or (program? card)
                                          (hardware? card))))
        pick-up {:async true
                 :prompt "Select a program or piece of hardware to add to your Grip"
                 :choices {:card #(and (valid-target? %)
                                       (installed? %))}
                 :effect (req (move state side target :hand)
                              (effect-completed state side (make-result eid (:cost target))))}
        put-down (fn [bonus]
                   {:async true
                    :prompt "Select a program or piece of hardware to install"
                    :choices
                    {:req (req (and (valid-target? target)
                                    (can-pay? state side (assoc eid :source card :source-type :runner-install) target nil
                                              [:credit (install-cost state side target
                                                                     {:cost-bonus (- bonus)})])))}
                    :effect (effect (runner-install (assoc eid :source card :source-type :runner-install)
                                                    target {:cost-bonus (- bonus)}))})]
    {:req (req (some valid-target? (all-installed state :runner)))
     :effect (req (wait-for (resolve-ability state side pick-up card nil)
                            (continue-ability state side
                                              (put-down async-result)
                                              card nil)))}))

(defcard "Reshape"
  {:prompt "Select two non-rezzed ICE to swap positions"
   :choices {:card #(and (installed? %)
                         (not (rezzed? %))
                         (ice? %))
             :max 2
             :all true}
   :msg (msg "swap the positions of " (card-str state (first targets))
             " and " (card-str state (second targets)))
   :effect (req (apply swap-ice state side targets))})

(defcard "Retrieval Run"
  {:async true
   :makes-run true
   :req (req archives-runnable)
   :effect (effect (make-run
                     eid :archives
                     {:req (req (= target :archives))
                      :replace-access
                      {:async true
                       :req (req (not (zone-locked? state :runner :discard)))
                       :prompt "Choose a program to install"
                       :msg (msg "install " (:title target))
                       :choices (req (filter program? (:discard runner)))
                       :effect (effect (runner-install (assoc eid :source card :source-type :runner-install)
                                                       target {:ignore-all-cost true}))}}
                     card))})

(defcard "Rigged Results"
  (letfn [(runner-choice [choices]
            {:prompt "Spend how many credits?"
             :choices choices
             :async true
             :effect (effect (show-wait-prompt :runner "Corp to guess")
                             (clear-wait-prompt :corp)
                             (continue-ability :corp (corp-choice choices (str->int target)) card nil))})
          (corp-choice [choices spent]
            {:prompt "Guess how many credits were spent"
             :choices choices
             :async true
             :effect (req (clear-wait-prompt state :runner)
                          (wait-for (lose-credits state :runner spent)
                                    (system-msg state :runner (str "spends " spent " [Credit]"))
                                    (system-msg state :corp (str " guesses " target " [Credit]"))
                                    (wait-for (trigger-event-simult state side :reveal-spent-credits nil nil spent)
                                              (if (not= spent (str->int target))
                                                (continue-ability state :runner (choose-ice) card nil)
                                                (effect-completed state side eid)))))})
          (choose-ice []
            {:async true
             :prompt "Select a piece of ICE to bypass"
             :choices {:card ice?}
             :msg (msg "make a run and bypass " (card-str state target))
             :effect (effect (register-events
                               card
                               (let [target-ice target]
                                 [{:event :encounter-ice
                                   :req (req (same-card? target-ice target))
                                   :msg (msg "bypass " (:title target))
                                   :effect (req (bypass-ice state))}]))
                             (make-run eid (second (get-zone target)) nil card))})]
    {:async true
     :effect (req (show-wait-prompt state :corp "Runner to spend credits")
               (let [all-amounts (range (min 3 (inc (get-in @state [:runner :credit]))))
                     valid-amounts (remove #(or (any-flag-fn? state :corp :prevent-secretly-spend %)
                                                (any-flag-fn? state :runner :prevent-secretly-spend %))
                                           all-amounts)
                     choices (map str valid-amounts)]
                 (continue-ability state side (runner-choice choices) card nil)))}))

(defcard "Rip Deal"
  {:async true
   :makes-run true
   :rfg-instead-of-trashing true
   :req (req hq-runnable)
   :effect
   (effect (make-run
             eid :hq
             {:req (req (and (= target :hq)
                             (not (zone-locked? state :runner :discard))))
              :replace-access
              {:async true
               :effect
               (req (wait-for
                      ;; todo: remove this when replacement effects are fixed
                      (trigger-event-sync state side :pre-access (first (:server run)))
                      (continue-ability
                        state side
                        (let [n (min (-> corp :hand count) (:base (num-cards-to-access state side :hq nil)))
                              heap (count (:discard runner))]
                          (if (pos? heap)
                            {:show-discard true
                             :prompt (str "Choose " (quantify (min n heap) "card") " to move from the Heap to your Grip")
                             :async true
                             :msg (msg "take " (string/join ", " (map :title targets)) " from their Heap to their Grip")
                             :choices {:max (min n heap)
                                       :all true
                                       :card #(and (runner? %)
                                                   (in-discard? %))}
                             :effect (req (doseq [c targets]
                                            (move state side c :hand))
                                          (effect-completed state side eid))}
                            {:async true
                             :msg (msg "take no cards from their Heap to their Grip")
                             :effect (req (effect-completed state side eid))}))
                        card nil)))}}
             card nil))})

(defcard "Rumor Mill"
  (letfn [(eligible? [card] (and (:uniqueness card)
                                 (or (asset? card)
                                     (upgrade? card))
                                 (not (has-subtype? card "Region"))))
          (rumor [state] (filter eligible? (concat (all-installed state :corp)
                                                   (get-in @state [:corp :hand])
                                                   (get-in @state [:corp :deck])
                                                   (get-in @state [:corp :discard]))))]
    {:leave-play (req (doseq [c (rumor state)]
                        (enable-card state :corp c)))
     :effect (req (doseq [c (rumor state)]
                    (disable-card state :corp c)))
     :events [{:event :corp-install
               :req (req (eligible? target))
               :effect (effect (disable-card :corp target))}]}))

(defcard "Run Amok"
  (letfn [(get-rezzed-cids [ice]
            (map :cid (filter #(and (rezzed? %)
                                    (ice? %))
                              ice)))]
    {:async true
     :makes-run true
     :prompt "Choose a server"
     :choices (req runnable-servers)
     :effect (effect (update! (assoc-in card [:special :run-amok] (get-rezzed-cids (all-installed state :corp))))
               (make-run eid target nil (get-card state card)))
     :events [{:event :run-ends
               :req (req this-card-run)
               :async true
               :effect (req (let [new (set (get-rezzed-cids (all-installed state :corp)))
                                  old (set (get-in (get-card state card) [:special :run-amok]))
                                  diff-cid (seq (clojure.set/difference new old))
                                  diff (map #(find-cid % (all-installed state :corp)) diff-cid)]
                              (continue-ability
                                state :runner
                                (when (seq diff)
                                  {:async true
                                   :prompt "Select an ice to trash"
                                   :choices {:card #(some (partial same-card? %) diff)
                                             :all true}
                                   :effect (effect (trash eid target nil))})
                                card nil)))}]}))

(defcard "Running Interference"
  {:async true
   :makes-run true
   :prompt "Choose a server"
   :choices (req runnable-servers)
   :effect (effect (register-floating-effect
                     card
                     {:type :rez-additional-cost
                      :duration :end-of-run
                      :req (req (ice? target))
                      :value (req [:credit (:cost target)])})
                   (make-run eid target nil card))})

(defcard "Satellite Uplink"
  {:async true
   :req (req (some #(not (rezzed? %)) (all-installed state :corp)))
   :choices {:max 2
             :card #(and (corp? %)
                         (installed? %)
                         (not (rezzed? %)))}
   :effect (req (if (pos? (count targets))
                  (wait-for (expose state side target)
                            (if (= 2 (count targets))
                              (expose state side eid (second targets))
                              (effect-completed state side eid)))
                  (effect-completed state side eid)))})

(defcard "Scavenge"
  {:async true
   :req (req (some #(and (program? %)
                         (installed? %))
                   (all-active-installed state :runner)))
   :prompt "Select an installed program to trash"
   :choices {:card #(and (program? %)
                         (installed? %))}
   :effect (req (let [trashed target
                      tcost (:cost trashed)]
                  (wait-for
                    (trash state side target {:unpreventable true})
                    (continue-ability
                      state side
                      {:async true
                       :prompt (if (not (zone-locked? state :runner :discard))
                                 "Select a program to install from your Grip or Heap"
                                 "Select a program to install from your Grip")
                       :show-discard  (not (zone-locked? state :runner :discard))
                       :choices
                       {:req (req (and (program? target)
                                       (or (in-hand? target)
                                           (and (in-discard? target)
                                                (not (zone-locked? state :runner :discard))))
                                       (can-pay? state side (assoc eid :source card :source-type :runner-install) target nil
                                                 [:credit (install-cost state side target
                                                                        {:cost-bonus (- tcost)})])))}
                       :msg (msg "trash " (:title trashed)
                                 " and install " (:title target)
                                 ", lowering the cost by " tcost " [Credits]")
                       :effect (effect (runner-install (assoc eid :source card :source-type :runner-install)
                                                       target {:cost-bonus (- tcost)}))}
                      card nil))))})

(defcard "Scrubbed"
  {:events [{:event :encounter-ice
             :once :per-turn
             :effect (effect
                       (register-floating-effect
                         card
                         (let [target-ice target]
                           {:type :ice-strength
                            :duration :end-of-run
                            :req (req (same-card? target target-ice))
                            :value -2}))
                       (update-all-ice))}]})

(defcard "Showing Off"
  {:async true
   :makes-run true
   :req (req rd-runnable)
   :effect (effect (make-run
                     eid :rd
                     {:replace-access
                      {:msg "access cards from the bottom of R&D"
                       :mandatory true
                       :async true
                       :effect (effect (do-access eid (:server run)))}}
                     card))
   :events [{:event :pre-access
             :silent (req true)
             :effect (req (swap! state assoc-in [:runner :rd-access-fn] reverse))}
            {:event :run-ends
             :effect (req (swap! state assoc-in [:runner :rd-access-fn] seq))}]})

(defcard "Singularity"
  {:async true
   :makes-run true
   :prompt "Choose a server"
   :choices (req (filter #(can-run-server? state %) remotes))
   :effect (effect (make-run
                     eid target
                     {:req (req (is-remote? target))
                      :replace-access
                      {:mandatory true
                       :async true
                       :msg "trash all cards in the server at no cost"
                       :effect (effect (trash-cards eid (:content run-server)))}}
                     card))})

(defcard "Social Engineering"
  {:prompt "Select an unrezzed piece of ICE"
   :choices {:card #(and (not (rezzed? %))
                         (installed? %)
                         (ice? %))}
   :msg (msg "select " (card-str state target))
   :effect (effect
             (register-events
               card
               (let [ice target]
                 [{:event :rez
                   :duration :end-of-turn
                   :req (req (same-card? target ice))
                   :msg (msg "gain " (rez-cost state side (get-card state target)) " [Credits]")
                   :async true
                   :effect (effect (gain-credits :runner eid (rez-cost state side (get-card state target))))}])))})

(defcard "Spear Phishing"
  {:async true
   :makes-run true
   :prompt "Choose a server"
   :choices (req runnable-servers)
   :effect (effect (make-run eid target nil card))
   :events [{:event :encounter-ice
             :req (req (= 1 run-position))
             :msg (msg "bypass " (:title target))
             :effect (req (bypass-ice state))}]})

(defcard "Spec Work"
  {:async true
   :additional-cost [:program 1]
   :msg "gain 4 [Credits] and draw 2 cards"
   :effect (req (wait-for (gain-credits state side 4)
                          (draw state side eid 2 nil)))})

(defcard "Special Order"
  {:prompt "Choose an Icebreaker"
   :choices (req (cancellable (filter #(has-subtype? % "Icebreaker") (:deck runner)) :sorted))
   :msg (msg "add " (:title target) " to their grip and shuffle their stack")
   :effect (effect (trigger-event :searched-stack nil)
                   (shuffle! :deck)
                   (move target :hand))})

(defcard "Spooned"
  (cutlery "Code Gate"))

(defcard "Spot the Prey"
  {:prompt "Select 1 non-ICE card to expose"
   :msg "expose 1 card and make a run"
   :choices {:card #(and (installed? %)
                         (not (ice? %))
                         (corp? %))}
   :async true
   :makes-run true
   :effect (req (wait-for (expose state side target)
                          (continue-ability
                            state side
                            {:prompt "Choose a server"
                             :choices (req runnable-servers)
                             :async true
                             :effect (effect (make-run eid target))}
                            card nil)))})

(defcard "Stimhack"
  {:async true
   :makes-run true
   :prompt "Choose a server"
   :choices (req runnable-servers)
   :effect (effect (gain-next-run-credits 9)
                   (make-run eid target nil card))
   :events [{:event :run-ends
             :req (req this-card-run)
             :msg "take 1 brain damage"
             :effect (effect (damage eid :brain 1 {:unpreventable true
                                                   :card card}))}]})

(defcard "Sure Gamble"
  {:msg "gain 9 [Credits]"
   :async true
   :effect (effect (gain-credits eid 9))})

(defcard "Surge"
  {:msg (msg "place 2 virus tokens on " (:title target))
   :choices {:card #(and (has-subtype? % "Virus")
                         (:added-virus-counter %))}
   :effect (req (add-counter state :runner target :virus 2))})

(defcard "SYN Attack"
  {:async true
   :effect (effect (show-wait-prompt "Corp to choose an option for SYN Attack")
                   (continue-ability
                     {:player :corp
                      :prompt "Discard 2 cards or draw 4 cards?"
                      :choices [(when (<= 2 (count (:hand corp)))
                                  "Discard 2")
                                "Draw 4"]
                      :async true
                      :effect (req (if (= target "Draw 4")
                                     (wait-for (draw state :corp 4 nil)
                                               (clear-wait-prompt state :runner)
                                               (system-msg state :corp
                                                           (str "uses SYN Attack to draw "
                                                                (quantify (count async-result) "card")))
                                               (effect-completed state side eid))
                                     (continue-ability
                                       state :corp
                                       {:prompt "Choose 2 cards to discard"
                                        :choices {:max 2
                                                  :all true
                                                  :card #(and (in-hand? %)
                                                              (corp? %))}
                                        :async true
                                        :effect (effect (clear-wait-prompt :runner)
                                                        (system-msg :runner
                                                                    (str "uses SYN Attack to force the "
                                                                         "Corp to trash 2 cards from HQ"))
                                                        (trash-cards :corp eid targets {:unpreventable true}))}
                                       card nil)))}
                     card nil))})

(defcard "System Outage"
  {:events [{:event :corp-draw
             :req (req (not (first-event? state side :corp-draw)))
             :msg "force the Corp to lose 1 [Credits]"
             :async true
             :effect (effect (lose-credits :corp eid 1))}]})

(defcard "System Seizure"
  (let [ability {:req (req (get-in card [:special :ss-target]))
                 :effect (effect (update! (dissoc-in card [:special :ss-target])))}]
    {:events [{:event :pump-breaker
               :req (req (or (not (get-in card [:special :ss-target]))
                             (same-card? target (get-in card [:special :ss-target]))))
               :effect (req (when-not (get-in card [:special :ss-target])
                              (update! state side (assoc-in card [:special :ss-target] target)))
                            (let [new-pump (assoc (second targets) :duration :end-of-run)]
                              (swap! state assoc :effects
                                     (->> (:effects @state)
                                          (remove #(= (:uuid %) (:uuid new-pump)))
                                          (#(conj % new-pump))
                                          (into []))))
                            (update-breaker-strength state side target))}
              (assoc ability :event :corp-turn-ends)
              (assoc ability :event :runner-turn-ends)]}))

(defcard "Test Run"
  {:prompt (req (if (not (zone-locked? state :runner :discard)) "Install a program from your Stack or Heap?" "Install a program from your Stack?" ))
   :choices (req (if (not (zone-locked? state :runner :discard)) ["Stack" "Heap"] ["Stack"] ))
   :msg (msg "install a program from their " target)
   :async true
   :effect (effect
             (continue-ability
               (let [where target]
                 {:prompt "Choose a program to install"
                  :choices (req (cancellable
                                  (filter program? ((if (= where "Heap") :discard :deck) runner))))
                  :async true
                  :effect (req (trigger-event state side :searched-stack nil)
                               (shuffle! state side :deck)
                               (wait-for (runner-install state side (make-eid state {:source card :source-type :runner-install})
                                                         target {:ignore-all-cost true})
                                         (if async-result
                                           (let [installed-card (update! state side (assoc-in async-result [:special :test-run] true))]
                                             (register-events
                                               state side installed-card
                                               [{:event :runner-turn-ends
                                                 :duration :end-of-turn
                                                 :req (req (get-in (find-latest state installed-card) [:special :test-run]))
                                                 :msg (msg "move " (:title installed-card) " to the top of the stack")
                                                 :effect (effect (move (find-latest state installed-card) :deck {:front true}))}])
                                             (effect-completed state side eid))
                                           (effect-completed state side eid))))})
               card nil))})

(defcard "The Maker's Eye"
  {:req (req rd-runnable)
   :makes-run true
   :async true
   :effect (effect (make-run eid :rd nil card))
   :events [{:event :successful-run
             :silent (req true)
             :req (req (and (= (first (:server target)) :rd)
                            this-card-run))
             :effect (effect (access-bonus :rd 2))}]})

(defcard "The Noble Path"
  {:async true
   :makes-run true
   :effect (req (wait-for (trash-cards state side (:hand runner))
                          (continue-ability
                            state side
                            {:async true
                             :prompt "Choose a server"
                             :choices (req runnable-servers)
                             :msg (msg "trash their grip and make a run on " target ", preventing all damage")
                             :effect (effect (make-run eid target nil card))}
                            card nil)))
   :events [{:event :pre-damage
             :duration :end-of-run
             :effect (effect (damage-prevent :net Integer/MAX_VALUE)
                             (damage-prevent :meat Integer/MAX_VALUE)
                             (damage-prevent :brain Integer/MAX_VALUE))}]})

(defcard "The Price of Freedom"
  {:additional-cost [:connection 1]
   :msg "prevent the Corp from advancing cards during their next turn"
   :rfg-instead-of-trashing true
   :events [{:event :corp-turn-begins
             :duration :until-start-of-runner-turn
             :effect (effect (register-turn-flag!
                               card :can-advance
                               (fn [state side card]
                                 ((constantly false)
                                  (toast state :corp "Cannot advance cards this turn due to The Price of Freedom." "warning"))))
                             ;; This is a hack
                             (unregister-floating-events :until-start-of-runner-turn))}]})

(defcard "Three Steps Ahead"
  {:effect (effect (register-events
                     card
                     [{:event :runner-turn-ends
                       :duration :end-of-turn
                       :unregister-once-resolved true
                       :msg (msg "gain " (* 2 (count (:successful-run runner-reg))) " [Credits]")
                       :async true
                       :effect (effect (gain-credits eid (* 2 (count (:successful-run runner-reg)))))}]))})

(defcard "Tinkering"
  {:req (req (some #(and (ice? %)
                         (installed? %))
                   (all-installed state :corp)))
   :prompt "Select a piece of ICE"
   :choices {:card #(and (installed? %)
                         (ice? %))}
   :msg (msg "make " (card-str state target) " gain Sentry, Code Gate, and Barrier until the end of the turn")
   :effect (effect (update! (assoc target :subtype (combine-subtypes true (:subtype target) "Sentry" "Code Gate" "Barrier")))
                   (update! (assoc-in (get-card state target) [:special :tinkering] true))
                   (update-all-ice)
                   (add-icon card (get-card state target) "T" "green")
                   (register-events
                     card
                     (let [ice (get-card state target)
                           stypes (:subtype target)]
                       [{:event :runner-turn-ends
                         :duration :end-of-turn
                         :req (req (get-in (get-card state ice) [:special :tinkering]))
                         :effect (effect (remove-icon card (get-card state ice))
                                         (update! (assoc (get-card state ice) :subtype stypes))
                                         (update! (dissoc-in (get-card state ice) [:special :tinkering]))
                                         (update-all-ice))}])))})

(defcard "Trade-In"
  ;; Basically a hack. Ideally the additional cost cause the cost trash to be passed in as targets
  (letfn [(trashed-hw [state] (last (get-in @state [:runner :discard])))]
    {:additional-cost [:hardware 1]
     :msg (msg (let [{:keys [title cost]} (trashed-hw state)]
                 (str "trash " title " and gain " (quot cost 2) " [Credits]")))
     :async true
     :effect (req (let [{:keys [cost]} (trashed-hw state)]
                    (wait-for (gain-credits state :runner (quot cost 2))
                              (continue-ability
                                state :runner
                                {:prompt "Choose a Hardware to add to your Grip from your Stack"
                                 :choices (req (filter hardware?
                                                       (:deck runner)))
                                 :msg (msg "add " (:title target) " to their Grip (and shuffle their Stack)")
                                 :effect (effect (trigger-event :searched-stack nil)
                                                 (shuffle! :deck)
                                                 (move target :hand))}
                                card nil))))}))

(defcard "Traffic Jam"
  {:effect (effect (update-all-advancement-costs))
   :leave-play (effect (update-all-advancement-costs))
   :events [{:event :pre-advancement-cost
             :effect (req (advancement-cost-bonus
                            state side (count (filter #(= (:title %) (:title target)) (:scored corp)))))}]})

(defcard "Uninstall"
  {:req (req (some #(or (hardware? %)
                        (program? %))
                   (all-active-installed state :runner)))
   :choices {:card #(and (installed? %)
                         (not (facedown? %))
                         (or (hardware? %)
                             (program? %)))}
   :msg (msg "move " (:title target) " to their Grip")
   :effect (effect (move target :hand))})

(defcard "Unscheduled Maintenance"
  {:events [{:event :corp-install
             :req (req (ice? target))
             :effect (effect (register-turn-flag!
                               card :can-install-ice
                               (fn [state side card]
                                 (if (ice? card)
                                   ((constantly false)
                                    (toast state :corp "Cannot install ICE the rest of this turn due to Unscheduled Maintenance"))
                                   true))))}]
   :leave-play (effect (clear-turn-flag! card :can-install-ice))})

(defcard "Vamp"
  {:async true
   :makes-run true
   :req (req hq-runnable)
   :effect (effect (make-run
                     eid :hq
                     {:req (req (= target :hq))
                      :replace-access
                      {:async true
                       :prompt "How many [Credits]?"
                       :choices :credit
                       :msg (msg "take 1 tag and make the Corp lose " target " [Credits]")
                       :effect (req (wait-for (lose-credits state :corp target)
                                              (gain-tags state side eid 1)))}}
                     card))})

(defcard "Wanton Destruction"
  {:async true
   :makes-run true
   :req (req hq-runnable)
   :effect (effect (make-run
                     eid :hq
                     {:req (req (= target :hq))
                      :replace-access
                      {:msg (msg "force the Corp to discard " target " cards from HQ at random")
                       :prompt "How many [Click] do you want to spend?"
                       :choices (req (map str (range 0 (inc (:click runner)))))
                       :async true
                       :effect (req (let [n (str->int target)]
                                      (wait-for (pay state :runner card :click n)
                                                (system-msg state :runner (:msg async-result))
                                                (trash-cards state :corp eid (take n (shuffle (:hand corp)))))))}}
                     card))})

(defcard "Watch the World Burn"
  (letfn [(rfg-card-event [burned-card]
            [{:event :pre-access-card
              :duration :end-of-game
              :req (req (same-card? :title burned-card target))
              :msg (msg (str "remove " (:title burned-card) " from the game"))
              :effect (effect (move :corp target :rfg))}])]
    {:async true
     :makes-run true
     :prompt "Choose a server"
     :choices (req (filter #(can-run-server? state %) remotes))
     :effect (effect (make-run eid target nil card))
     :events [{:event :pre-access-card
               :req (req (and (not (agenda? target))
                              (:successful run)))
               :once :per-run
               :msg (msg "remove " (:title target) " from the game, and watch for other copies of " (:title target) " to burn")
               :effect (effect (move :corp target :rfg)
                         (register-events card (rfg-card-event target)))}]}))

(defcard "White Hat"
  (letfn [(finish-choice [choices]
            (let [choices (filter #(not= "None" %) choices)]
              (when (not-empty choices)
                {:effect (req (doseq [c choices]
                                (move state :corp c :deck))
                              (shuffle! state :corp :deck))
                 :msg (str "shuffle " (string/join ", " (map :title choices)) " into R&D")})))
          (choose-cards [hand chosen]
            {:prompt "Choose a card in HQ to shuffle into R&D"
             :player :runner
             :choices (conj (vec (clojure.set/difference hand chosen))
                            "None")
             :async true
             :effect (req (if (and (empty? chosen)
                                   (not= "None" target))
                            (continue-ability state side (choose-cards hand (conj chosen target)) card nil)
                            (continue-ability state side (finish-choice (conj chosen target)) card nil)))})]
    {:req (req (some #{:hq :rd :archives} (:successful-run runner-reg)))
     :trace {:base 3
             :unsuccessful
             {:async true
              :msg (msg "reveal all cards in HQ" (when-let [hand (seq (:hand corp))]
                                                   (str ": " (string/join ", " (map :title hand)))))
              :effect (req (wait-for
                             (reveal state side (:hand corp))
                             (continue-ability state :runner (choose-cards (set (:hand corp)) #{}) card nil)))}}}))

(defcard "Windfall"
  {:async true
   :effect (req (shuffle! state side :deck)
                (let [topcard (first (:deck (:runner @state)))
                      cost (:cost topcard)]
                  (wait-for (trash state side topcard nil)
                            (wait-for (gain-credits state side (if (event? topcard) 0 cost))
                                      (system-msg state side
                                                  (str "shuffles their Stack and trashes " (:title topcard)
                                                       (when-not (event? topcard)
                                                         (str " to gain " cost " [Credits]"))))
                                      (effect-completed state side eid)))))})<|MERGE_RESOLUTION|>--- conflicted
+++ resolved
@@ -612,12 +612,8 @@
              :effect (effect (access-bonus :rd (max 0 (min 4 (available-mu state)))))}]})
 
 (defcard "Déjà Vu"
-<<<<<<< HEAD
-  {:prompt "Choose a card to add to Grip"
-=======
   {:req (req (not (zone-locked? state :runner :discard)))
    :prompt "Choose a card to add to Grip"
->>>>>>> 143d4f83
    :choices (req (cancellable (:discard runner) :sorted))
    :msg (msg "add " (:title target) " to their Grip")
    :async true
