(ns game.cards.events
  (:require
   [clojure.set :as set]
   [clojure.string :as str]
   [game.core.access :refer [access-card breach-server get-only-card-to-access
                             num-cards-to-access]]
   [game.core.agendas :refer [update-all-agenda-points]]
   [game.core.bad-publicity :refer [gain-bad-publicity]]
   [game.core.board :refer [all-active-installed all-installed server->zone]]
   [game.core.card :refer [agenda? asset? card-index condition-counter? corp?
                           event? facedown? faceup? get-card get-counters
                           get-nested-host get-title get-zone hardware? has-subtype? ice? in-discard? in-hand?
                           installed? is-type? operation? program? resource? rezzed? runner? upgrade?]]
   [game.core.charge :refer [can-charge charge-ability charge-card]]
   [game.core.checkpoint :refer [fake-checkpoint]]
   [game.core.cost-fns :refer [install-cost play-cost rez-cost]]
   [game.core.damage :refer [damage damage-prevent]]
   [game.core.def-helpers :refer [breach-access-bonus defcard offer-jack-out
                                  reorder-choice]]
   [game.core.drawing :refer [draw]]
   [game.core.effects :refer [register-lingering-effect]]
   [game.core.eid :refer [complete-with-result effect-completed make-eid
                          make-result]]
   [game.core.engine :refer [do-nothing not-used-once? pay register-events register-pending-event
                             resolve-ability trigger-event trigger-event-simult
                             unregister-events unregister-floating-events]]
   [game.core.events :refer [first-event? first-run-event? run-events
                             turn-events run-event-count]]
   [game.core.expose :refer [expose]]
   [game.core.finding :refer [find-cid find-latest]]
   [game.core.flags :refer [any-flag-fn? can-rez? can-trash?
                            clear-all-flags-for-card! clear-run-flag! clear-turn-flag!
                            in-corp-scored? register-run-flag! register-turn-flag! zone-locked?]]
   [game.core.gaining :refer [gain gain-clicks gain-credits lose lose-clicks
                              lose-credits]]
   [game.core.hand-size :refer [corp-hand-size+ hand-size]]
   [game.core.hosting :refer [host]]
   [game.core.ice :refer [all-subs-broken? get-strength pump pump-all-icebreakers
                          update-all-ice update-breaker-strength]]
   [game.core.identities :refer [disable-card disable-identity enable-card
                                 enable-identity]]
   [game.core.initializing :refer [card-init make-card]]
   [game.core.installing :refer [install-as-condition-counter install-locked?
                                 runner-can-install? runner-install]]
   [game.core.link :refer [get-link]]
   [game.core.mark :refer [identify-mark-ability mark-changed-event]]
   [game.core.memory :refer [available-mu]]
   [game.core.moving :refer [as-agenda flip-facedown forfeit mill move
                             swap-ice trash trash-cards]]
   [game.core.payment :refer [can-pay? ->c]]
   [game.core.play-instants :refer [play-instant]]
   [game.core.prompts :refer [cancellable clear-wait-prompt]]
   [game.core.props :refer [add-counter add-icon add-prop remove-icon]]
   [game.core.revealing :refer [reveal]]
   [game.core.rezzing :refer [derez get-rez-cost rez]]
   [game.core.runs :refer [bypass-ice can-run-server? gain-next-run-credits get-runnable-zones
                           make-run prevent-access successful-run-replace-breach
                           total-cards-accessed]]
   [game.core.sabotage :refer [sabotage-ability]]
   [game.core.say :refer [system-msg]]
   [game.core.servers :refer [central->name is-central? is-remote? remote->name
                              target-server unknown->kw zone->name
                              zones->sorted-names]]
   [game.core.set-aside :refer [get-set-aside set-aside]]
   [game.core.shuffling :refer [shuffle! shuffle-into-deck]]
   [game.core.tags :refer [gain-tags lose-tags tag-prevent]]
   [game.core.threat :refer [threat threat-level]]
   [game.core.to-string :refer [card-str]]
   [game.core.toasts :refer [toast]]
   [game.core.update :refer [update!]]
   [game.core.virus :refer [get-virus-counters]]
   [game.macros :refer [continue-ability effect msg req wait-for]]
   [game.utils :refer :all]
   [jinteki.utils :refer :all]
   [jinteki.validator :refer [legal?]]))

(defn- cutlery
  [subtype]
  {:makes-run true
   :on-play {:async true
             :prompt "Choose a server"
             :change-in-game-state (req (seq runnable-servers))
             :choices (req runnable-servers)
             :effect (effect (make-run eid target card))}
   :events [{:event :subroutines-broken
             :async true
             :req (req (and (has-subtype? target subtype)
                            (all-subs-broken? target)
                            (let [pred #(and (has-subtype? (first %) subtype)
                                             (all-subs-broken? (first %)))]
                              (first-run-event? state side :subroutines-broken pred))))
             :msg (msg "trash " (card-str state target))
             :effect (effect (trash eid target {:cause-card card}))}]})

;; Card definitions

(defcard "Account Siphon"
  {:makes-run true
   :on-play {:async true
             :change-in-game-state (req hq-runnable)
             :effect (req (make-run state side eid :hq card))}
   :events [(successful-run-replace-breach
              {:target-server :hq
               :this-card-run true
               :ability
               {:async true
                :msg (msg "force the Corp to lose " (min 5 (:credit corp))
                          " [Credits], gain " (* 2 (min 5 (:credit corp)))
                          " [Credits] and take 2 tags")
                :effect (req (let [creds-lost (min 5 (:credit corp))]
                               (wait-for
                                (lose-credits state :corp creds-lost)
                                (wait-for (gain-tags state :runner 2)
                                          (gain-credits state :runner eid (* 2 creds-lost))))))}})]})

(defcard "Always Have a Backup Plan"
  {:makes-run true
   :on-play {:prompt "Choose a server"
             :change-on-game-state (req (seq runnable-servers))
             :choices (req runnable-servers)
             :async true
             :msg (msg "make a run on " target)
             :effect (req (wait-for (make-run state side target card)
                                    (let [card (get-card state card)
                                          run-again (get-in card [:special :run-again])]
                                      (if run-again
                                        (make-run state side eid run-again card {:ignore-costs true})
                                        (effect-completed state side eid)))))}
   :events [{:event :run-ends
             :optional {:req (req (and (not (get-in card [:special :run-again]))
                                       (:unsuccessful target)))
                        :player :runner
                        :prompt "Make another run on the same server?"
                        :yes-ability
                        {:effect (req (let [last-run (get-in @state [:runner :register :last-run])
                                            attacked-server (first (:server last-run))
                                            ice (:ice (ffirst (run-events last-run :encounter-ice)))]
                                        (update! state side (update card :special
                                                                    assoc
                                                                    :run-again attacked-server
                                                                    :run-again-ice ice))))}}}
            {:event :encounter-ice
             :once :per-run
             :req (req (and (get-in card [:special :run-again])
                            (same-card? (:ice context) (get-in card [:special :run-again-ice]))))
             :msg (msg "bypass " (:title (:ice context)))
             :effect (req (bypass-ice state))}]})

(defcard "Amped Up"
  {:on-play
   {:msg "gain [Click][Click][Click] and suffer 1 core damage"
    :async true
    :effect (effect (gain-clicks 3)
                    (damage eid :brain 1 {:unpreventable true :card card}))}})

(defcard "Another Day, Another Paycheck"
  {:events [{:event :agenda-stolen
             :trace {:base 0
                     :unsuccessful
                     {:async true
                      :effect (effect (gain-credits :runner eid (+ (:agenda-point runner) (:agenda-point corp))))
                      :msg (msg (str "gain " (+ (:agenda-point runner) (:agenda-point corp)) " [Credits]"))}}}]})

(defcard "Apocalypse"
  (let [corp-trash {:async true
                    :effect (req (let [ai (all-installed state :corp)
                                       onhost (filter #(= '(:onhost) (:zone %)) ai)
                                       unhosted (->> ai
                                                     (remove #(= '(:onhost) (:zone %)))
                                                     (sort-by #(vec (:zone %)))
                                                     (reverse))
                                       allcorp (concat onhost unhosted)]
                                   (trash-cards state :runner eid allcorp {:cause-card card})))}
        runner-facedown {:effect (req (let [installedcards (all-active-installed state :runner)
                                            ishosted (fn [c] (= '(:onhost) (get c :zone)))
                                            hostedcards (filter ishosted installedcards)
                                            nonhostedcards (remove ishosted installedcards)]
                                        (doseq [oc hostedcards
                                                :let [c (get-card state oc)]
                                                :when (not (condition-counter? c))]
                                          (flip-facedown state side c))
                                        (doseq [oc nonhostedcards
                                                :let [c (get-card state oc)]]
                                          (flip-facedown state side c))))}]
    {:on-play {:req (req (and (some #{:hq} (:successful-run runner-reg))
                              (some #{:rd} (:successful-run runner-reg))
                              (some #{:archives} (:successful-run runner-reg))))
               :async true
               ;; trash cards from right to left
               ;; otherwise, auto-killing servers would move the cards to the next server
               ;; so they could no longer be trashed in the same loop
               :msg "trash all installed Corp cards and turn all installed Runner cards facedown"
               :effect (req (wait-for
                              (resolve-ability state side corp-trash card nil)
                              (continue-ability state side runner-facedown card nil)))}}))

(defcard "Ashen Epilogue"
  {:on-play
   {:msg (msg (if (not (zone-locked? state :runner :discard))
                "shuffle the grip and heap into the stack"
                "shuffle the grip into the stack"))
    :rfg-instead-of-trashing true
    :async true
    :effect (req (shuffle-into-deck state :runner :hand :discard)
                 (let [top-5 (take 5 (get-in @state [:runner :deck]))]
                   (doseq [c top-5]
                     (move state side c :rfg))
                   (system-msg state side
                               (str "removes "
                                    (enumerate-str (map :title top-5))
                                    " from the game and draws 5 cards"))
                   (draw state :runner eid 5)))}})

(defcard "Bahia Bands"
  (let [all [{:async true
              :effect (effect (draw eid 2))
              :msg "draw 2 cards"}
             {:msg "install a card from the grip, paying 1 [Credits] less"
              :async true
              :req (req (not (install-locked? state side)))
              :effect (effect (continue-ability
                                {:prompt "Choose a card to install"
                                 :waiting-prompt true
                                 :choices {:req (req (and (or (hardware? target)
                                                              (program? target)
                                                              (resource? target))
                                                          (in-hand? target)
                                                          (can-pay? state side (assoc eid :source card :source-type :runner-install) target nil
                                                                    [(->c :credit (install-cost state side target {:cost-bonus -1}))])))}
                                 :async true
                                 :effect (effect (runner-install (assoc eid :source card :source-type :runner-install) target {:cost-bonus -1}))}
                                card nil))}
             {:msg "remove 1 tag"
              :async true
              :effect (effect (lose-tags eid 1))}
             {:effect (effect (add-counter (get-card state card) :credit 4)
                              (effect-completed eid))
              :async true
              :msg "place 4 [Credits] for paying trash costs"}]
        choice (fn choice [abis rem]
                 {:prompt (str "Choose an ability to resolve (" rem " remaining)")
                  :waiting-prompt true
                  :choices (map #(capitalize (:msg %)) abis)
                  :async true
                  :effect (req (let [chosen (some #(when (= target (capitalize (:msg %))) %) abis)]
                                 (wait-for
                                   (resolve-ability state side chosen card nil)
                                   (if (< 1 rem)
                                     (continue-ability state side (choice (remove-once #(= % chosen) abis) (dec rem)) card nil)
                                     (effect-completed state side eid)))))})]
    {:makes-run true
     :on-play {:prompt "Choose a server"
               :choices (req runnable-servers)
               :async true
               :effect (effect (make-run eid target card))}
     :interactions {:pay-credits {:req (req (and (= :runner-trash-corp-cards (:source-type eid))
                                               (corp? target)))
                                  :type :credit}}
     :events [{:event :successful-run
               :interactive (req true)
               :async true
               :req (req this-card-run)
               :effect (req (continue-ability
                              state side
                              (choice all 2)
                              card nil))}]}))

(defcard "Because I Can"
  {:makes-run true
   :on-play {:async true
             :prompt "Choose a server"
             :change-in-game-state (req (seq (filter #(can-run-server? state %) remotes)))
             :choices (req (cancellable (filter #(can-run-server? state %) remotes)))
             :effect (effect (make-run eid target card))}
   :events [(successful-run-replace-breach
              {:target-server :remote
               :this-card-run true
               :ability
               {:msg "shuffle all cards in the server into R&D"
                :effect (req (doseq [c (:content run-server)]
                               (move state :corp c :deck))
                             (shuffle! state :corp :deck))}})]})

(defcard "Black Hat"
  {:on-play
   {:trace
    {:base 4
     :unsuccessful
     {:effect (effect (register-events
                        card [(breach-access-bonus :rd 2 {:duration :end-of-turn})
                              (breach-access-bonus :hq 2 {:duration :end-of-turn})]))}}}})

(defcard "Blackmail"
  {:makes-run true
   :on-play {:req (req (has-bad-pub? state))
             :prompt "Choose a server"
             :change-in-game-state (req (seq runnable-servers))
             :choices (req runnable-servers)
             :msg "prevent ice from being rezzed during this run"
             :async true
             :effect (effect (register-run-flag!
                               card
                               :can-rez
                               (fn [state _side card]
                                 (if (ice? card)
                                   ((constantly false)
                                    (toast state :corp "Cannot rez ice on this run due to Blackmail"))
                                   true)))
                             (make-run eid target card))}})

(defcard "Blueberry!™ Diesel"
  {:on-play {:async true
             :change-in-game-state (req (seq (:deck runner)))
             :prompt "Move a card to the bottom of the stack?"
             :not-distinct true
             :choices (req (conj (vec (take 2 (:deck runner))) "No"))
             :effect (req (when-not (string? target)
                            (move state side target :deck))
                          (system-msg state side
                                      (str "looks at the top 2 cards of the stack"
                                           (when-not (string? target)
                                             " and adds one to the bottom of the stack")))
                          (system-msg state side (str "uses " (:title card) " to draw 2 cards"))
                          (draw state :runner eid 2))}})

(defcard "Bravado"
  ; Bravado only counts distinct pieces of ice that were passed.
  ; That means if a piece of ice was reinstalled and then repassed, it needs to be counted twice.
  ; This is handled by tracking :card-moved and counting them in :special :bravado-moved.
  (letfn [(iced-servers [state side eid card]
            (filter #(-> (get-in @state (cons :corp (server->zone state %))) :ices count pos?)
                    (zones->sorted-names (get-runnable-zones state side eid card nil))))]
    {:makes-run true
     :on-play {:async true
               :change-in-game-state (req (seq (iced-servers state side eid card)))
               :prompt "Choose an iced server"
               :choices (req (iced-servers state side eid card))
               :effect (effect (register-events
                                 card
                                 [{:event :pass-ice
                                   :duration :end-of-run
                                   :effect (effect (update! (update-in (get-card state card) [:special :bravado-passed] (fnil conj #{}) (:cid (:ice context)))))}])
                               (make-run eid target (get-card state card)))}
     :events [{:event :run-ends
               :silent (req true)
               :msg (msg "gain "
                      (+ 6 (count (get-in card [:special :bravado-passed]))
                         (get-in card [:special :bravado-moved] 0))
                      " [Credits]")
               :async true
               :effect (req (let [qty (+ 6 (count (get-in card [:special :bravado-passed]))
                                         (get-in card [:special :bravado-moved] 0))]
                              (gain-credits state :runner eid qty)))}
              {:event :card-moved
               :silent (req true)
               :req (req (get (get-in card [:special :bravado-passed])
                              (:cid (:moved-card context))))
               :effect (req (let [card (update! state side (update-in card [:special :bravado-moved] (fnil inc 0)))]
                              (update! state side
                                       (update-in card [:special :bravado-passed]
                                                  disj (:cid (:moved-card context))))))}]}))

(defcard "Bribery"
  {:makes-run true
   :on-play
   {:async true
    :prompt "How many credits do you want to pay?"
    :choices :credit
    :msg (msg "increase the rez cost of the first unrezzed piece of ice approached by " target " [Credits]")
    :effect (effect
              (continue-ability
               (let [bribery-x target
                     eid (assoc eid :x-cost true)]
                  {:prompt "Choose a server"
                   :choices (req runnable-servers)
                   :async true
                   :effect (effect
                             (register-events
                               card
                               [{:event :approach-ice
                                 :duration :end-of-run
                                 :unregister-once-resolved true
                                 :req (req (and (not (rezzed? (:ice context)))
                                                (first-run-event? state side :approach-ice
                                                                  (fn [targets]
                                                                    (let [context (first targets)]
                                                                      (not (rezzed? (:ice context))))))))
                                 :effect (effect
                                           (register-lingering-effect
                                             card
                                             (let [approached-ice (:ice context)]
                                               {:type :rez-additional-cost
                                                :duration :end-of-run
                                                :unregister-once-resolved true
                                                :req (req (same-card? approached-ice target))
                                                :value [(->c :credit bribery-x)]})))}])
                             (make-run eid target card))})
                card nil))}})

(defcard "Brute-Force-Hack"
  {:on-play
   {:async true
    :effect
    (req (let [affordable-ice
               (seq (filter
                      identity
                      (for [ice (all-installed state :corp)
                            :when (and (ice? ice)
                                       (rezzed? ice))
                            :let [cost (rez-cost state side ice)]]
                        (when (can-pay? state side eid card nil [(->c :credit cost)])
                          [(:cid ice) cost]))))
               eid (assoc eid :x-cost true)]
           (continue-ability
             state side
             {:prompt "How many credits do you want to spend?"
              :choices :credit
              :msg (msg "spends " target " [Credit] on Brute-Force-Hack")
              :async true
              :effect (effect (continue-ability
                                {:choices {:card #(and (rezzed? %)
                                                       (some (fn [c] (and (= (first c)
                                                                             (:cid %))
                                                                          (<= (second c) target)))
                                                             affordable-ice))}
                                 :msg (msg "derez " (card-str state target))
                                 :effect (effect (derez target))}
                                card nil))}
             card nil)))}})

(defcard "Build Script"
  {:on-play
   {:msg "gain 1 [Credits] and draw 2 cards"
    :async true
    :effect (req (wait-for (gain-credits state side 1)
                           (draw state side eid 2)))}})

(defcard "Burner"
  (letfn [(move-ab [chosen-cards n]
            {:prompt (str "Choose a card (" n " remaining)")
             :choices chosen-cards
             :async true
             :effect (req (let [target-card target]
                            (continue-ability
                              state side
                              {:prompt (str "Choose where to put " (:title target-card))
                               :choices ["Top of R&D" "Bottom of R&D"]
                               :async true
                               :msg (msg "add " (:title target-card) " to the "
                                         (decapitalize target))
                               :effect (req
                                         (if (= target "Top of R&D")
                                           (move state :corp target-card :deck {:front true})
                                           (move state :corp target-card :deck {:front false}))
                                         (if (= 1 n)
                                           (effect-completed state side eid)
                                           (continue-ability
                                             state side
                                             (move-ab
                                               (remove-once #(= % target-card) chosen-cards)
                                               (dec n))
                                             card nil)))}
                              card nil)))})]
    {:makes-run true
     :on-play {:async true
               :change-in-game-state (req hq-runnable)
               :effect (req (make-run state side eid :hq card))}
     :events [(successful-run-replace-breach
                {:target-server :hq
                 :this-card-run true
                 :mandatory true
                 :ability
                 {:msg "reveal 3 random cards from HQ"
                  :req (req (<= 1 (count (:hand corp))))
                  :async true
                  :effect (req (let [chosen-cards (take 3 (shuffle (:hand corp)))]
                                 (system-msg
                                   state side
                                   (str "reveals " (enumerate-str (map :title chosen-cards))
                                        " from HQ"))
                                 (continue-ability
                                   state side
                                   (move-ab chosen-cards (min 2 (count chosen-cards)))
                                   card nil)))}})]}))

(defcard "By Any Means"
  {:on-play
   {:effect
    (effect
      (register-events
        card
        [{:event :access
          :duration :end-of-turn
          :req (req (and (can-trash? state :runner target)
                         (not (in-discard? target))))
          :interactive (req true)
          :async true
          :msg (msg "trash " (:title target) " at no cost and suffer 1 meat damage")
          :effect (req (wait-for (trash state side (assoc target :seen true) {:cause-card card
                                                                              :accessed true})
                                 (swap! state assoc-in [:runner :register :trashed-card] true)
                                 (damage state :runner eid :meat 1 {:unboostable true})))}]))}})

(defcard "Calling in Favors"
  {:on-play
   {:msg (msg "gain " (count (filter #(and (has-subtype? % "Connection") (resource? %))
                                     (all-active-installed state :runner))) " [Credits]")
    :change-in-game-state (req (some #(and (has-subtype? % "Connection") (resource? %))
                               (all-active-installed state :runner)))
    :async true
    :effect (effect (gain-credits eid (count (filter #(and (has-subtype? % "Connection")
                                                           (resource? %))
                                                     (all-active-installed state :runner)))))}})

(defcard "Career Fair"
  {:on-play
   {:prompt "Choose a resource to install"
    :change-in-game-state (req (seq (:hand runner)))
    :choices {:req (req (and (resource? target)
                             (in-hand? target)
                             (can-pay? state side (assoc eid :source card :source-type :runner-install) target nil
                                       [(->c :credit (install-cost state side target {:cost-bonus -3}))])))}
    :async true
    :effect (effect (runner-install (assoc eid :source card :source-type :runner-install) target {:cost-bonus -3}))}})

(defcard "Careful Planning"
  {:on-play
   {:prompt "Choose a card in or protecting a remote server"
    :choices {:card #(is-remote? (second (get-zone %)))}
    :msg (msg "prevent the Corp from rezzing " (card-str state target) " for the rest of the turn")
    :effect (req (add-icon state side card target "CP" (faction-label card))
                 (let [t target]
                   (register-events state side card
                     [{:event :post-runner-turn-ends
                       :duration :end-of-turn
                       :unregister-once-resolved true
                       :effect (effect (remove-icon card t))}]))
                 (register-turn-flag! state side card :can-rez
                                      (fn [state _side card]
                                        (if (same-card? card target)
                                          ((constantly false)
                                           (toast state :corp "Cannot rez the rest of this turn due to Careful Planning"))
                                           true))))}})

(defcard "Carpe Diem"
  {:makes-run true
   :events [mark-changed-event]
   :on-play
   {:async true
    :effect (req (wait-for
                   (resolve-ability state side identify-mark-ability card nil)
                   (let [marked-server (:mark @state)]
                     (update! state :runner (assoc card :card-target (central->name marked-server)))
                     (system-msg state side (str "uses " (:title card) " to gain 4 [Credits]"))
                     (wait-for (gain-credits state :runner 4)
                               (continue-ability
                                 state side
                                 {:optional
                                  {:prompt (str "Run on " (zone->name marked-server) "?")
                                   :no-ability {:effect (effect (system-msg (str "declines to use " (:title card) " to make a run")))}
                                   :yes-ability {:msg (str "make a run on " (zone->name marked-server))
                                                 :async true
                                                 :effect (effect (make-run eid marked-server))}}}
                                 card nil)))))}})

(defcard "CBI Raid"
  (letfn [(cbi-final [chosen original]
            {:player :corp
             :prompt (str "The top cards of R&D will be " (enumerate-str (map :title chosen)))
             :choices ["Done" "Start over"]
             :async true
             :effect (req (if (= target "Done")
                            (do (doseq [c (reverse chosen)]
                                  (move state :corp c :deck {:front true}))
                                (effect-completed state side eid))
                            (continue-ability state side (cbi-choice original '() (count original) original)
                                              card nil)))})
          (cbi-choice [remaining chosen n original]
            {:player :corp
             :prompt "Choose a card to move next onto R&D"
             :choices remaining
             :async true
             :effect (effect
                       (continue-ability
                         (let [chosen (cons target chosen)]
                           (if (< (count chosen) n)
                             (cbi-choice (remove-once #(= target %) remaining) chosen n original)
                             (cbi-final chosen original)))
                         card nil))})]
    {:makes-run true
     :on-play {:async true
               :change-in-game-state (req hq-runnable)
               :effect (req (make-run state side eid :hq card))}
     :events [(successful-run-replace-breach
                {:target-server :hq
                 :mandatory true
                 :this-card-run true
                 :ability
                 {:msg "force the Corp to add all cards in HQ to the top of R&D"
                  :player :corp
                  :waiting-prompt true
                  :async true
                  :effect (effect
                            (continue-ability
                              (let [from (:hand corp)]
                                (when (pos? (count from))
                                  (cbi-choice from '() (count from) from)))
                              card nil))}})]}))

(defcard "Chastushka"
  {:makes-run true
   :on-play {:async true
             :change-in-game-state (req hq-runnable)
             :effect (req (make-run state side eid :hq card))}
   :events [(successful-run-replace-breach
              {:target-server :hq
               :this-card-run true
               :mandatory true
               :ability (sabotage-ability 4)})]})

(defcard "Chrysopoeian Skimming"
  {:on-play {:prompt "Choose an agenda to reveal"
             :player :corp
             :waiting-prompt true
             :choices (req (conj (filter agenda? (:hand corp)) "Done"))
             :async true
             :effect (req (if (= target "Done")
                            (do (system-msg state :corp "declines to reveal an agenda from HQ")
                                (continue-ability
                                  state :runner
                                  {:msg "look at the top 3 cards of R&D"
                                   :prompt (msg "The top cards of R&D are (top->bottom): " (enumerate-str (map :title (take 3 (:deck corp)))))
                                   :waiting-prompt true
                                   :choices ["OK"]}
                                  card nil))
                            (do
                              (wait-for (reveal state side target)
                                        (system-msg state :corp (str "reveals " (:title target) " from HQ"))
                                        (continue-ability
                                          state :runner
                                          {:msg "gain [Click] and draw 1 card"
                                           :async true
                                           :effect (req (gain-clicks state :runner 1)
                                                        (draw state :runner eid 1))}
                                          card nil)))))}})

(defcard "Code Siphon"
  (letfn [(rd-ice [state]
            (* -3 (count (get-in @state [:corp :servers :rd :ices]))))]
    {:makes-run true
     :on-play {:async true
               :change-in-game-state (req rd-runnable)
               :effect (req (make-run state side eid :rd card))}
     :events [(successful-run-replace-breach
                {:target-server :rd
                 :this-card-run true
                 :ability
                 {:async true
                  :prompt "Choose a program to install"
                  :msg (msg "install " (:title target) " and take 1 tag")
                  :choices (req (filter #(and (program? %)
                                              (runner-can-install? state side % false)
                                              (can-pay? state side (assoc eid :source card :source-type :runner-install) % nil
                                                        [(->c :credit (install-cost state side % {:cost-bonus (rd-ice state)}))]))
                                        (:deck runner)))
                  :effect (req (trigger-event state side :searched-stack)
                               (shuffle! state side :deck)
                               (wait-for (runner-install state side target {:cost-bonus (rd-ice state)})
                                         (gain-tags state side eid 1)))}})]}))

(defcard "Cold Read"
  {:implementation "Used programs restriction not enforced"
   :makes-run true
   :data {:counter {:credit 4}}
   :on-play {:async true
             :prompt "Choose a server"
             :change-in-game-state (req (seq runnable-servers))
             :choices (req runnable-servers)
             :effect (effect (make-run eid target card))}
   :interactions {:pay-credits {:req (req run)
                                :type :credit}}
   :events [{:event :run-ends
             :player :runner
             :prompt "Choose a program that was used during the run"
             :choices {:card #(and (program? %)
                                   (installed? %))}
             :msg (msg "trash " (:title target))
             :async true
             :effect (effect (trash eid target {:unpreventable true
                                                :cause-card card}))}]})

(defcard "Compile"
  (letfn [(compile-fn [where]
            {:prompt "Choose a program to install"
             :choices (req (cancellable (filter program? (get runner where))))
             :async true
             :effect (req (when (= :deck where)
                            (trigger-event state side :searched-stack)
                            (shuffle! state side :deck))
                          (runner-install state side (assoc eid :source card :source-type :runner-install)
                                          (assoc-in target [:special :compile-installed] true)
                                          {:ignore-all-cost true}))})]
    {:makes-run true
     :on-play {:prompt "Choose a server"
               :msg "make a run and install a program on encounter with the first piece of ice"
               :choices (req runnable-servers)
               :change-in-game-state (req (seq runnable-servers))
               :async true
               :effect (effect (make-run eid target card))}
     :events [{:event :encounter-ice
               :optional
               {:prompt "Install a program?"
                :once :per-run
                :yes-ability
                {:async true
                 :prompt "Choose where to install the program from"
                 :choices (req (if (not (zone-locked? state :runner :discard)) ["Stack" "Heap"] ["Stack"]))
                 :msg (msg "install a program from their " target)
                 :effect (effect (continue-ability
                                   (compile-fn (if (= "Stack" target) :deck :discard))
                                   card nil))}}}
              {:event :run-ends
               :async true
               :interactive (req true)
               :effect (req (let [compile-installed (first (filterv #(get-in % [:special :compile-installed])
                                                                    (all-active-installed state :runner)))]
                              (if (some? compile-installed)
                                (do (system-msg state :runner (str "moved " (:title compile-installed)
                                                                   " to the bottom of the Stack"))
                                    (move state :runner compile-installed :deck)
                                    (effect-completed state side eid))
                                (effect-completed state side eid))))}]}))

(defcard "Concerto"
  (letfn [(reveal-and-load-credits [stack]
            (when-let [topcard (first stack)]
              {:async true
               :msg (msg "reveal " (get-title topcard) " from the top of the stack, "
                         "move it to the grip and place " (:cost topcard) " [Credits] on itself")
               :effect (req (wait-for (reveal state side topcard)
                                      (add-counter state side card :credit (:cost topcard) {:placed true})
                                      (move state :runner topcard :hand)
                                      (effect-completed state side eid)))}))]
    {:makes-run true
     :interactions {:pay-credits {:req (req run)
                                  :type :credit}}
     :on-play {:async true
               :effect (req (wait-for (resolve-ability state side
                                                       (reveal-and-load-credits (:deck runner))
                                                       card nil)
                                      (continue-ability state side
                                        {:prompt "Choose a server"
                                         :choices (req runnable-servers)
                                         :async true
                                         :effect (effect (make-run eid target (get-card state card)))}
                                        (get-card state card) nil)))}}))

(defcard "Contaminate"
  {:on-play
   {:msg (msg "place 3 virus tokens on " (:title target))
    :choices {:req (req (and (installed? target)
                             (runner? target)
                             (zero? (get-virus-counters state target))))}
    :change-in-game-state (req (some #(zero? (get-virus-counters state %))
                                     (all-installed state :runner)))
    :async true
    :effect (effect (add-counter :runner eid target :virus 3 nil))}})

(defcard "Corporate \"Grant\""
  {:events [{:event :runner-install
             :req (req (first-event? state side :runner-install))
             :msg "force the Corp to lose 1 [Credit]"
             :async true
             :effect (effect (lose-credits :corp eid 1))}]})

(defcard "Corporate Scandal"
  {:on-play {:msg "give the Corp 1 additional bad publicity"
             :implementation "No enforcement that this Bad Pub cannot be removed"
             :effect (req (swap! state update-in [:corp :bad-publicity :additional] inc))}
   :leave-play (req (swap! state update-in [:corp :bad-publicity :additional] dec))})

(defcard "Creative Commission"
  {:on-play {:msg (msg "gain 5 [Credits]"
                       (when (pos? (:click runner))
                         " and lose [Click]"))
             :async true
             :effect (req (when (pos? (:click runner))
                            (lose-clicks state :runner 1))
                          (gain-credits state :runner eid 5))}})

(defcard "Credit Crash"
  {:makes-run true
   :on-play {:prompt "Choose a server"
             :choices (req runnable-servers)
             :change-in-game-state (req (seq runnable-servers))
             :async true
             :effect (effect (make-run eid target card))}
   :events [{:event :pre-access-card
             :once :per-run
             :async true
             :req (req (not (agenda? target)))
             :effect (req (let [c target
                                cost (or (and (or (asset? c)
                                                  (upgrade? c)
                                                  (ice? c))
                                              (rez-cost state side c))
                                         (and (operation? c)
                                              (play-cost state side c)))
                                title (:title c)]
                            (if (can-pay? state :corp eid card nil [(->c :credit cost)])
                              (continue-ability
                                state :corp
                                {:optional
                                 {:waiting-prompt true
                                  :prompt (msg "Spend " cost " [Credits] to prevent the trash of " title "?")
                                  :player :corp
                                  :yes-ability {:async true
                                                :effect (req (system-msg state :corp (str "spends " cost " [Credits] to prevent "
                                                                                          title " from being trashed at no cost"))
                                                             (lose-credits state :corp eid cost))}
                                  :no-ability {:msg (msg "trash " title " at no cost")
                                               :async true
                                               :effect (effect (trash eid (assoc c :seen true) {:cause-card card}))}}}
                                card nil)
                              (do (system-msg state side (str "uses " (:title card) " to trash " title " at no cost"))
                                  (trash state side eid (assoc c :seen true) nil)))))}]})

(defcard "Credit Kiting"
  {:on-play
   {:req (req (some #{:hq :rd :archives} (:successful-run runner-reg)))
    :prompt "Choose a card to install"
    :choices {:req (req (and (not (event? target))
                             (in-hand? target)
                             (can-pay? state side (assoc eid :source card :source-type :runner-install) target nil
                                       [(->c :credit (install-cost state side target {:cost-bonus -8}))])))}
    :async true
    :cancel-effect (req (gain-tags state :runner eid 1))
    :effect (req (let [new-eid (make-eid state {:source card :source-type :runner-install})]
                   (wait-for (runner-install state :runner new-eid target {:cost-bonus -8})
                             (gain-tags state :runner eid 1))))}})

(defcard "Cyber Threat"
  {:makes-run true
   :on-play
   {:prompt "Choose a server"
    :choices (req runnable-servers)
    :async true
    :effect (req (let [serv target]
                   (continue-ability
                     state :corp
                     (if (seq (filter #(and (installed? %)
                                            (not (rezzed? %))
                                            (ice? %)
                                            (can-pay? state side eid card nil
                                                      [(->c :credit (rez-cost state side %))]))
                                      (all-installed state :corp)))
                       {:optional
                        {:prompt (msg "Rez a piece of ice protecting " serv "?")
                         :yes-ability {:async true
                                       :prompt (msg "Choose a piece of ice protecting " serv " to rez")
                                       :player :corp
                                       :choices {:card #(and (installed? %)
                                                             (not (rezzed? %))
                                                             (ice? %)
                                                             (can-pay? state side eid card nil
                                                                       [(->c :credit (rez-cost state side %))]))}
                                       :effect (effect (rez :corp eid target))
                                       :cancel-effect
                                       (effect (register-run-flag!
                                                 card
                                                 :can-rez
                                                 (fn [state _side card]
                                                   (if (ice? card)
                                                     ((constantly false)
                                                      (toast state :corp "Cannot rez ice on this run due to Cyber Threat"))
                                                     true)))
                                               (make-run eid serv card))}
                         :no-ability {:async true
                                      :effect (effect (register-run-flag!
                                                        card
                                                        :can-rez
                                                        (fn [state _side card]
                                                          (if (ice? card)
                                                            ((constantly false)
                                                             (toast state :corp "Cannot rez ice on this run due to Cyber Threat"))
                                                            true)))
                                                      (make-run eid serv card))
                                      :msg (msg "make a run on " serv " during which no ice can be rezzed")}}}
                       {:async true
                        :effect (effect (register-run-flag!
                                          card
                                          :can-rez
                                          (fn [state _side card]
                                            (if (ice? card)
                                              ((constantly false)
                                               (toast state :corp "Cannot rez ice on this run due to Cyber Threat"))
                                              true)))
                                        (make-run eid serv card))
                        :msg (msg "make a run on " serv " during which no ice can be rezzed")})
                     card nil)))}})

(defcard "Data Breach"
  {:makes-run true
   :on-play {:async true
             :change-in-game-state (req rd-runnable)
             :effect (req (wait-for
                            (make-run state side :rd card)
                            (let [card (get-card state card)]
                              (if (:run-again card)
                                (make-run state side eid :rd card)
                                (effect-completed state side eid)))))}
   :events [{:event :run-ends
             :optional {:req (req (and (:successful target)
                                       (not (:run-again card))
                                       (= [:rd] (:server target))))
                        :prompt "Make another run on R&D?"
                        :yes-ability {:effect (effect (clear-wait-prompt :corp)
                                                      (update! (assoc card :run-again true)))}}}]})

(defcard "Day Job"
  {:on-play
   {:additional-cost [(->c :click 3)]
    :msg "gain 10 [Credits]"
    :async true
    :effect (effect (gain-credits eid 10))}})

(defcard "Deep Data Mining"
  {:makes-run true
   :on-play {:async true
             :change-in-game-state (req rd-runnable)
             :effect (req (make-run state side eid :rd card))}
   :events [{:event :successful-run
             :req (req (and (= :rd (target-server context))
                            this-card-run))
             :silent (req true)
             :effect (effect (register-events
                              card [(breach-access-bonus :rd
                                                         (max 0 (min 4 (available-mu state)))
                                                         {:duration :end-of-run})]))}]})

(defcard "Deep Dive"
  (letfn [(shuffle-back [state cards-to-shuffle]
            (doseq [c cards-to-shuffle]
              (move state :corp c :deck))
            (system-msg state :corp "shuffles R&D")
            (shuffle! state :corp :deck))
          (deep-dive-access [cards]
            ;; Accesses a card from a set of given cards.
            ;; Returns the set of unchosen cards as async-result
            {:prompt "Choose a card to access"
             :waiting-prompt true
             :not-distinct true
             :choices cards
             :async true
             :effect (req (wait-for
                            (access-card state side target)
                            (let [new-cards (remove #(same-card? % target) cards)]
                              (effect-completed state side (make-result eid new-cards)))))})]
    {:on-play
     {:req (req (and (some #{:hq} (:successful-run runner-reg))
                     (some #{:rd} (:successful-run runner-reg))
                     (some #{:archives} (:successful-run runner-reg))))
      :async true
      :change-in-game-state (req (seq (:deck corp)))
      :effect (req (set-aside state :corp eid (take 8 (:deck corp)))
                   (let [top-8 (sort-by :title (get-set-aside state :corp eid))]
                     (system-msg state side (str "uses " (get-title card)
                                                 " to set aside "
                                                 (enumerate-str (map get-title top-8))
                                                 " from the top of R&D"))
                     (wait-for
                       (resolve-ability state side
                                        {:async true
                                         :prompt (str "The set aside cards are: "
                                                      (enumerate-str (map get-title top-8)))
                                         :choices ["OK"]}
                                        card nil)
                       (wait-for
                         (resolve-ability state side (deep-dive-access top-8) card nil)
                         (if (seq async-result)
                           (wait-for
                             (resolve-ability state side
                                              {:optional
                                               {:prompt "Pay [Click] to access another card?"
                                                :req (req (can-pay? state :runner
                                                                    (assoc eid :source card :source-type :ability)
                                                                    card nil [(->c :click 1)]))
                                                :no-ability
                                                {:effect (effect (system-msg (str "declines to use "
                                                                                  (:title card)
                                                                                  " to access another card")))}
                                                :yes-ability
                                                {:async true
                                                 :cost [(->c :click 1)]
                                                 :msg "access another card"
                                                 :effect
                                                 (req (wait-for
                                                        (resolve-ability state side
                                                                         (deep-dive-access async-result)
                                                                         card nil)
                                                        (effect-completed state side eid)))}}}
                                              card nil)
                             (do (shuffle-back state (get-set-aside state :corp eid))
                                 (effect-completed state side eid)))
                           (do (shuffle-back state (get-set-aside state :corp eid))
                               (effect-completed state side eid)))))))}}))

(defcard "Déjà Vu"
  {:on-play
   {:change-in-game-state (req (and (seq (:discard runner))
                              (not (zone-locked? state :runner :discard))))
    :prompt "Choose a card to add to Grip"
    :choices (req (cancellable (:discard runner) :sorted))
    :msg (msg "add " (:title target) " to their Grip")
    :async true
    :effect (effect (move target :hand)
                    (continue-ability
                      (when (has-subtype? target "Virus")
                        {:prompt "Choose a virus to add to Grip"
                         :msg (msg "add " (:title target) " to their Grip")
                         :choices (req (cancellable (filter #(has-subtype? % "Virus") (:discard runner)) :sorted))
                         :effect (effect (move target :hand))})
                      card nil))}})

(defcard "Demolition Run"
  {:makes-run true
   :on-play {:prompt "Choose a server"
             :change-in-game-state (req (or hq-runnable rd-runnable))
             :choices (req [(when hq-runnable "HQ")
                            (when rd-runnable "R&D")])
             :async true
             :effect (req (make-run state side eid target card))}
   :interactions {:access-ability
                  {:label "Trash card"
                   :trash? true
                   :msg (msg "trash " (:title target) " at no cost")
                   :req (req (and (can-trash? state :runner target)
                                  (not (in-discard? target)))) ;;for if the run gets diverted
                   :async true
                   :effect (effect (trash eid (assoc target :seen true) {:cause-card card}))}}})

(defcard "Deuces Wild"
  (let [all [{:effect (effect (gain-credits eid 3))
              :async true
              :msg "gain 3 [Credits]"}
             {:async true
              :effect (effect (draw eid 2))
              :msg "draw 2 cards"}
             {:async true
              :effect (effect (lose-tags eid 1))
              :msg "remove 1 tag"}
             {:prompt "Choose 1 piece of ice to expose"
              :msg "expose 1 ice and make a run"
              :choices {:card #(and (installed? %)
                                    (ice? %))}
              :async true
              :effect (req (wait-for (expose state side target)
                                     (continue-ability
                                       state side
                                       {:prompt "Choose a server"
                                        :choices (req runnable-servers)
                                        :async true
                                        :effect (effect (make-run eid target))}
                                       card nil)))
              :cancel-effect (effect (continue-ability
                                       {:prompt "Choose a server"
                                        :choices (req runnable-servers)
                                        :async true
                                        :effect (effect (make-run eid target))}
                                       card nil))}]
        choice (fn choice [abis]
                 {:prompt "Choose an ability to resolve"
                  :choices (map #(capitalize (:msg %)) abis)
                  :async true
                  :effect (req (let [chosen (some #(when (= target (capitalize (:msg %))) %) abis)]
                                 (wait-for
                                   (resolve-ability state side chosen card nil)
                                   (if (= (count abis) 4)
                                     (continue-ability state side (choice (remove-once #(= % chosen) abis)) card nil)
                                     (effect-completed state side eid)))))})]
    {:on-play
     {:async true
      :effect (effect (continue-ability (choice all) card nil))}}))

(defcard "Diana's Hunt"
  {:makes-run true
   :on-play {:prompt "Choose a server"
             :msg "make a run"
             :change-in-game-state (req (seq runnable-servers))
             :choices (req runnable-servers)
             :async true
             :effect (effect (make-run eid target card))}
   :events [{:event :encounter-ice
             :optional
             {:req (req (seq (filter program? (:hand runner))))
              :prompt "Install a program from the grip?"
              :yes-ability
              {:prompt "Choose a program to install"
               :async true
               :choices {:card #(and (in-hand? %)
                                     (program? %))}
               :msg (msg "install " (:title target) ", ignoring all costs")
               :effect (effect (runner-install eid (assoc-in target [:special :diana-installed] true) {:ignore-all-cost true}))}}}
            {:event :run-ends
             :async true
             :effect (req (let [installed-cards (filter #(get-in % [:special :diana-installed]) (all-active-installed state :runner))]
                            (if (seq installed-cards)
                              (do
                                (system-msg state :runner (str "trashes " (quantify (count installed-cards) "card")
                                                               " (" (enumerate-str (map :title installed-cards))
                                                                          ") at the end of the run from Diana's Hunt"))
                                (trash-cards state :runner eid installed-cards {:unpreventable true
                                                                                :cause-card card}))
                              (effect-completed state side eid))))}]})

(defcard "Diesel"
  {:on-play
   {:msg "draw 3 cards"
    :change-in-game-state (req (seq (:deck runner)))
    :async true
    :effect (effect (draw eid 3))}})

(defcard "Direct Access"
  {:makes-run true
   :static-abilities [{:type :disable-card
                       :req (req (or (same-card? target (:identity corp))
                                     (same-card? target (:identity runner))))

                       :value true}]
   :on-play {:async true
             :effect (req
                       ;; note - this fake checkpoint forces abilities like RP to be blank
                       (fake-checkpoint state)
                       (continue-ability
                         state side
                         {:async true
                          :prompt "Choose a server"
                          :choices (req runnable-servers)
                          :effect (effect (make-run eid target card))}
                         card nil))}
   :events [{:event :run-ends
             :unregister-once-resolved true
             :async true
             :effect (req (continue-ability
                            state :runner
                            {:optional
                             {:prompt "Shuffle Direct Access into the Stack?"
                              :yes-ability
                              {:msg "shuffle itself into the Stack"
                               :effect (effect (move (get-card state card) :deck)
                                               (shuffle! :deck))}}}
                            card nil))}]})

(defcard "Dirty Laundry"
  {:makes-run true
   :on-play {:async true
             :prompt "Choose a server"
             :choices (req runnable-servers)
             :change-in-game-state (req (seq runnable-servers))
             :effect (effect (make-run eid target card))}
   :events [{:event :run-ends
             :req (req (and (:successful target)
                            this-card-run))
             :msg "gain 5 [Credits]"
             :async true
             :effect (effect (gain-credits :runner eid 5))}]})

(defcard "Diversion of Funds"
  (letfn [(five-or-all [corp] (min 5 (:credit corp)))]
    {:makes-run true
     :on-play {:async true
               :change-in-game-state (req hq-runnable)
               :effect (req (make-run state side eid :hq card))}
     :events [(successful-run-replace-breach
                {:target-server :hq
                 :this-card-run true
                 :ability
                 {:msg (msg "force the Corp to lose " (five-or-all corp)
                            " [Credits], and gain " (five-or-all corp)
                            " [Credits]")
                  :async true
                  :effect (req (wait-for (gain-credits state :runner (five-or-all corp))
                                         (lose-credits state :corp eid (five-or-all corp))))}})]}))

(defcard "Divide and Conquer"
  {:makes-run true
   :on-play {:async true
             :change-in-game-state (req archives-runnable)
             :effect (req (make-run state side eid :archives card))}
   :events [{:event :end-breach-server
             :async true
             :req (req (and (= :archives (:from-server target))
                            (:successful run)))
             :effect (req (wait-for (breach-server state side [:hq] {:no-root true})
                                    (breach-server state side eid [:rd] {:no-root true})))}]})

(defcard "Drive By"
  {:on-play
   {:choices {:card #(let [topmost (get-nested-host %)]
                       (and (is-remote? (second (get-zone topmost)))
                            (= (last (get-zone topmost)) :content)
                            (not (:rezzed %))))}
    :async true
    :effect (req (wait-for (expose state side target)
                           (if-let [target async-result]
                             (if (or (asset? target)
                                     (upgrade? target))
                               (do (system-msg state :runner (str "uses " (:title card) " to trash " (:title target)))
                                   (trash state :runner eid (assoc target :seen true) {:cause-card card}))
                               (effect-completed state side eid))
                             (effect-completed state side eid))))}})

(defcard "Early Bird"
  {:makes-run true
   :on-play
   {:prompt "Choose a server"
    :choices (req runnable-servers)
    :msg (msg "make a run on " target " and gain [Click]")
    :async true
    :effect (effect (gain-clicks 1)
                    (make-run eid target card))}})

(defcard "Easy Mark"
  {:on-play
   {:msg "gain 3 [Credits]"
    :async true
    :effect (effect (gain-credits eid 3))}})

(defcard "Embezzle"
  {:makes-run true
   :on-play {:async true
             :change-in-game-state (req hq-runnable)
             :effect (req (make-run state side eid :hq card))}
   :events [(successful-run-replace-breach
              {:target-server :hq
               :this-card-run true
               :mandatory true
               :ability
               {:prompt "Choose a card type"
                :choices ["Asset" "Upgrade" "Operation" "ICE"]
                :msg (msg "reveal 2 cards from HQ and trash all "
                          target (when (not= "ICE" target) "s"))
                :async true
                :effect (req (let [cards-to-reveal (take 2 (shuffle (:hand corp)))
                                   cards-to-trash (filter #(is-type? % target) cards-to-reveal)
                                   credits (* 4 (count cards-to-trash))]
                               (system-msg state side
                                           (str "uses " (:title card) " to reveal "
                                                (enumerate-str (map :title cards-to-reveal))
                                                " from HQ"))
                               (wait-for
                                 (reveal state side cards-to-reveal)
                                 (if (pos? credits)
                                   (do (system-msg
                                         state side
                                         (str "uses " (:title card) " to trash "
                                              (enumerate-str (map :title cards-to-trash))
                                              " from HQ and gain "
                                              credits " [Credits]"))
                                       (wait-for (trash-cards state :runner (map #(assoc % :seen true) cards-to-trash) {:cause-card card})
                                                 (gain-credits state :runner eid credits)))
                                   (effect-completed state side eid)))))}})]})

(defcard "Emergency Shutdown"
  {:on-play
   {:req (req (some #{:hq} (:successful-run runner-reg)))
    :change-in-game-state (req (some (every-pred ice? rezzed?) (all-installed state :corp)))
    :msg (msg "derez " (:title target))
    :choices {:card #(and (ice? %)
                          (rezzed? %))}
    :effect (effect (derez target))}})

(defcard "Emergent Creativity"
  (letfn [(ec [trash-cost to-trash]
            {:async true
             :prompt "Choose a piece of hardware or program to install"
             :msg (msg "trash " (if (empty? to-trash) "no cards" (enumerate-str (map :title to-trash)))
                       " and install " (:title target)
                       " lowering the cost by " trash-cost)
             :choices (req (cancellable (filter #(and (or (program? %)
                                                          (hardware? %))
                                                      (can-pay? state side (assoc eid :source card :source-type :runner-install) % nil
                                                                [(->c :credit (install-cost state side % {:cost-bonus (- trash-cost)}))]))
                                                (:deck runner)) :sorted))
             :effect (req (trigger-event state side :searched-stack)
                          (shuffle! state side :deck)
                          (runner-install state side (assoc eid :source card :source-type :runner-install)
                                          target {:cost-bonus (- trash-cost)}))})]
    {:on-play
     {:prompt "Choose pieces of hardware and/or programs to trash"
      :change-in-game-state (req (or (seq (:deck runner))
                               (seq (:hand runner))))
      :choices {:card #(and (or (hardware? %)
                                (program? %))
                         (in-hand? %))
                :max (req (count (:hand runner)))}
      :cancel-effect (effect (continue-ability (ec 0 []) card nil))
      :async true
      :effect (req (let [trash-cost (reduce + (keep :cost targets))
                         to-trash targets]
                     (wait-for (trash-cards state side to-trash {:unpreventable true :cause-card card})
                               (continue-ability state side (ec trash-cost to-trash) card nil))))}}))

(defcard "Employee Strike"
  {:on-play {:msg "disable the Corp's identity"}
   :static-abilities [{:type :disable-card
                       :req (req (same-card? target (:identity corp)))
                       :value true}]})

(defcard "En Passant"
  {:on-play
   {:req (req (:successful-run runner-reg))
    :prompt "Choose an unrezzed piece of ice that you passed on your last run"
    :choices {:req (req (some #(same-card? target %)
                              (->> (:events (:last-run runner-reg))
                                   (filter #(= :pass-ice (first %)))
                                   (map second)
                                   (keep #(get-card state (:ice (first %))))
                                   (filter (complement rezzed?)))))}
    :msg (msg "trash " (card-str state target))
    :async true
    :cancel-effect (req (do-nothing state side eid card))
    :effect (effect (trash eid target {:cause-card card}))}})

(defcard "Encore"
  {:on-play
   {:req (req (and (some #{:hq} (:successful-run runner-reg))
                   (some #{:rd} (:successful-run runner-reg))
                   (some #{:archives} (:successful-run runner-reg))))
    :rfg-instead-of-trashing true
    :msg "take an additional turn after this one"
    :effect (req (swap! state update-in [:runner :extra-turns] (fnil inc 0)))}})

(defcard "Escher"
  (letfn [(es [] {:async true
                  :prompt "Choose 2 pieces of ice to swap positions"
                  :choices {:card #(and (installed? %)
                                        (ice? %))
                            :max 2}
                  :effect (req (if (= (count targets) 2)
                                 (do (swap-ice state side (first targets) (second targets))
                                     (continue-ability state side (es) card nil))
                                 (do (system-msg state side "has finished rearranging ice")
                                     (effect-completed state side eid))))})]
    {:makes-run true
     :on-play {:async true
               :change-in-game-state (req hq-runnable)
               :effect (req (make-run state side eid :hq card))}
     :events [(successful-run-replace-breach
                {:target-server :hq
                 :this-card-run true
                 :mandatory true
                 :ability
                 {:async true
                  :msg "rearrange installed ice"
                  :effect (effect (continue-ability (es) card nil))}})]}))

(defcard "Eureka!"
  {:on-play
   {:async true
    :change-in-game-state (req (seq (:deck runner)))
    :effect (req (let [topcard (first (:deck runner))
                       caninst (and (or (hardware? topcard)
                                        (program? topcard)
                                        (resource? topcard))
                                    (can-pay? state side (assoc eid :source card :source-type :runner-install) topcard nil
                                              [(->c :credit (install-cost state side topcard {:cost-bonus -10}))]))]
                   (if caninst
                     (continue-ability
                       state side
                       {:optional
                        {:prompt (msg "Install " (:title topcard) "?")
                         :yes-ability {:async true
                                       :effect (effect (runner-install eid topcard {:cost-bonus -10}))}
                         :no-ability {:async true
                                      :effect (req (wait-for
                                                     (reveal state side topcard)
                                                     (system-msg (str "reveals "
                                                                      (:title topcard)
                                                                      " from the top of the stack and trashes it"))
                                                     (trash eid topcard {:unpreventable true
                                                                         :cause-card card})))}}}
                       card nil)
                     (wait-for (reveal state side topcard)
                               (system-msg state side (str "reveals " (:title topcard) " from the top of the stack and trashes it"))
                               (trash state side eid topcard {:unpreventable true :cause-card card})))))}})

(defcard "Exclusive Party"
  {:on-play
   {:msg (msg "draw 1 card and gain "
              (count (filter #(= (:title %) (:title card)) (:discard runner)))
              " [Credits]")
    :async true
    :effect (req (wait-for (draw state side 1)
                           (gain-credits state side eid (count (filter #(= (:title %) (:title card)) (:discard runner))))))}})

(defcard "Executive Wiretaps"
  {:on-play
   {:msg (msg "reveal " (enumerate-str (sort (map :title (:hand corp)))) " from HQ")
    :change-in-game-state (req (seq (:deck corp)))
    :async true
    :effect (effect (reveal eid (:hand corp)))}})

(defcard "Exploit"
  {:on-play
   {:req (req (and (some #{:hq} (:successful-run runner-reg))
                   (some #{:rd} (:successful-run runner-reg))
                   (some #{:archives} (:successful-run runner-reg))))
    :prompt "Choose up to 3 pieces of ice to derez"
    :change-in-game-state (req (some (every-pred ice? rezzed?) (all-installed state :corp)))
    :choices {:max 3
              :card #(and (rezzed? %)
                          (ice? %))}
    :msg (msg "derez " (enumerate-str (map :title targets)))
    :effect (req (doseq [c targets]
                   (derez state side c)))}})

(defcard "Exploratory Romp"
  {:makes-run true
   :on-play {:prompt "Choose a server"
             :choices (req runnable-servers)
             :change-in-game-state (req (seq runnable-servers))
             :async true
             :effect (effect (make-run eid target card))}
   :events [(successful-run-replace-breach
              {:mandatory true
               :this-card-run true
               :ability
               {:req (req (some #(and (pos? (get-counters % :advancement))
                                      (= (first (:server run)) (second (get-zone %))))
                                (all-installed state :corp)))
                :prompt "How many advancements tokens do you want to remove?"
                :choices ["0" "1" "2" "3"]
                :async true
                :waiting-prompt true
                :effect (req (let [c (str->int target)]
                               (continue-ability
                                 state side
                                 {:choices {:card #(and (pos? (get-counters % :advancement))
                                                        (= (first (:server run)) (second (get-zone %))))}
                                  :msg (msg "remove " (quantify c "advancement token")
                                            " from " (card-str state target))
                                  :effect (req (let [to-remove (min c (get-counters target :advancement))]
                                                 (add-prop state :corp target :advance-counter (- to-remove))))}
                                 card nil)))}})]})

(defcard "Express Delivery"
  {:on-play
   {:prompt "Choose a card to add to the grip"
    :change-in-game-state (req (seq (:deck runner)))
    :choices (req (take 4 (:deck runner)))
    :msg "look at the top 4 cards of the stack and add 1 of them to the grip"
    :effect (effect (move target :hand)
                    (shuffle! :deck))}})

(defcard "Eye for an Eye"
  {:makes-run true
   :on-play {:req (req (not tagged))
             :change-in-game-state (req hq-runnable)
             :async true
             :effect (req (make-run state side eid :hq card))}
   :interactions {:access-ability
                  {:label "Trash card"
                   :trash? true
                   :cost [(->c :trash-from-hand 1)]
                   :msg (msg "trash " (:title target) " from HQ")
                   :async true
                   :effect (effect (trash eid (assoc target :seen true) {:accessed true :cause-card card}))}}
   :events [{:event :successful-run
             :silent (req true)
             :req (req (and (= :hq (target-server context))
                            this-card-run))
             :async true
             :msg "take 1 tag and access 1 additional card from HQ"
             :effect (req
                       (wait-for (gain-tags state :runner 1 {:unpreventable true})
                                 (register-events
                                   state side
                                   card [(breach-access-bonus :hq 1 {:duration :end-of-run})])
                                 (effect-completed state side eid)))}]})

(defcard "Falsified Credentials"
  {:on-play
   {:prompt "Choose one"
    :choices ["Agenda" "Asset" "Upgrade"]
    :msg (msg "guess " target)
    :async true
    :effect (effect
              (continue-ability
                (let [chosen-type target]
                  {:choices {:card #(let [topmost (get-nested-host %)]
                                      (and (is-remote? (second (get-zone topmost)))
                                           (= (last (get-zone topmost)) :content)
                                           (not (rezzed? %))))}
                   :async true
                   :effect (req (wait-for (expose state side target)
                                          (continue-ability
                                            state :runner
                                            (when (and async-result ;; expose was successful
                                                       (= chosen-type (:type target)))
                                              {:msg "gain 5 [Credits]"
                                               :async true
                                               :effect (effect (gain-credits eid 5))})
                                            card nil)))})
                card nil))}})

(defcard "Fear the Masses"
  {:makes-run true
   :on-play {:async true
             :change-in-game-state (req hq-runnable)
             :effect (req (make-run state side eid :hq card))}
   :events [(successful-run-replace-breach
              {:target-server :hq
               :this-card-run true
               :mandatory true
               :ability
               {:async true
                :msg "force the Corp to trash the top card of R&D"
                :effect (req (wait-for
                               (mill state :corp :corp 1)
                               (continue-ability
                                 state side
                                 (let [n (count (filter #(same-card? :title card %) (:hand runner)))]
                                   {:async true
                                    :prompt (msg "How many copies of " (:title card) " do you want to reveal?")
                                    :choices {:card #(and (in-hand? %)
                                                          (same-card? :title card %))
                                              :max n}
                                    :msg (msg "reveal "
                                              (quantify (count targets) "cop" "y" "ies")
                                              " of itself,"
                                              " forcing the Corp to trash " (quantify (count targets) "additional card")
                                              " from the top of R&D")
                                    :effect (req (wait-for
                                                   (reveal state :runner targets)
                                                   (mill state :corp eid :corp (count targets))))})
                                 card nil)))}})]})

(defcard "Feint"
  {:makes-run true
   :on-play {:async true
             :change-in-game-state (req hq-runnable)
             :effect (req (make-run state side eid :hq card))}
   :events [{:event :encounter-ice
             :req (req (< (get-in card [:special :bypass-count] 0) 2))
             :msg (msg "bypass " (:title (:ice context)))
             :effect (req (bypass-ice state)
                          (update! state side (update-in card [:special :bypass-count] (fnil inc 0))))}
            {:event :successful-run
             :effect (effect (prevent-access))}]})

(defcard "Finality"
  {:makes-run true
   :on-play {:async true
             :change-in-game-state (req rd-runnable)
             :additional-cost [(->c :brain 1)]
             :effect (req (make-run state side eid :rd card))}
   :events [{:event :successful-run
             :silent (req true)
             :req (req (and (= :rd (target-server context))
                            this-card-run))
             :effect (effect (register-events
                              card [(breach-access-bonus :rd 3 {:duration :end-of-run})]))}]})

(defcard "Fisk Investment Seminar"
  {:on-play
   {:msg "make each player draw 3 cards"
    :change-in-game-state (req (or (seq (:deck runner))
                             (seq (:deck corp))))
    :async true
    :effect (req (wait-for (draw state :runner 3)
                           (draw state :corp eid 3)))}})

(defcard "Forged Activation Orders"
  {:on-play
   {:choices {:card #(and (ice? %)
                          (not (rezzed? %)))}
    :change-in-game-state (req (some (every-pred ice? (complement rezzed?)) (all-installed state :corp)))
    :async true
    :effect (req (let [ice target
                       serv (zone->name (second (get-zone ice)))
                       icepos (card-index state ice)]
                   (continue-ability
                     state :corp
                     {:prompt "Choose one"
                      :choices [(when (and (can-rez? state :corp ice)
                                           (can-pay? state :corp eid ice nil (get-rez-cost state :corp ice nil)))
                                  (str "Rez " (card-str state ice)))
                                (str "Trash " (card-str state ice))]
                      :async true
                      :msg (msg "force the Corp to " (decapitalize target))
                      :waiting-prompt true
                      :effect (req (if (str/starts-with? target "Rez")
                                     (rez state :corp eid ice)
                                     (trash state :corp eid ice {:cause-card card
                                                                 :cause :forced-to-trash})))}
                     card nil)))}})

(defcard "Forked"
  (cutlery "Sentry"))

(defcard "Frame Job"
  {:on-play
   {:prompt "Choose an agenda to forfeit"
    :change-in-game-state (req (:scored runner))
    :choices (req (:scored runner))
    :msg (msg "forfeit " (get-title card) " and give the Corp 1 bad publicity")
    :async true
    :effect (req (wait-for (forfeit state side (make-eid state eid) target {:msg false})
                           (gain-bad-publicity state :corp 1)
                           (effect-completed state side eid)))}})

(defcard "Frantic Coding"
  {:on-play
   {:async true
    :change-in-game-state (req (seq (:deck runner)))
    :effect
    (effect
      (continue-ability
        (let [top-ten (take 10 (:deck runner))]
          {:prompt (str "The top cards of the stack are (top->bottom): " (enumerate-str (map :title top-ten)))
           :choices ["OK"]
           :async true
           :effect
           (effect
             (continue-ability
               {:prompt "Install a program?"
                :choices (concat
                           (->> top-ten
                                (filter #(and (program? %)
                                              (can-pay? state side (assoc eid :source card :source-type :runner-install) % nil
                                                        [(->c :credit (install-cost state side % {:cost-bonus -5}))])))
                                (sort-by :title)
                                (seq))
                           ["Done"])
                :async true
                :effect
                (req (letfn [(log-and-trash-cards [cards]
                               (system-msg state side
                                           (str "uses " (get-title card)
                                                " to trash "
                                                (enumerate-str (map :title cards))
                                                " from the top of the stack"))
                               (trash-cards state side eid cards {:unpreventable true :cause-card card}))]
                       (if (= target "Done")
                         (log-and-trash-cards top-ten)
                       (let [number-of-shuffles (count (turn-events state :runner :runner-shuffle-deck))]
                       (wait-for (runner-install state side (make-eid state {:source card :source-type :runner-install})
                                                 target {:cost-bonus -5})
                                 (if (= number-of-shuffles (count (turn-events state :runner :runner-shuffle-deck)))
                                   (log-and-trash-cards (remove #(same-card? % target) top-ten))
                                   (do (system-msg state side "does not have to trash cards because the stack was shuffled")
                                       (effect-completed state side eid))))))))}
               card nil))})
        card nil))}})

(defcard "\"Freedom Through Equality\""
  {:events [{:event :agenda-stolen
             :msg "add itself to their score area as an agenda worth 1 agenda point"
             :effect (req (as-agenda state :runner card 1))}]})

(defcard "Freelance Coding Contract"
  {:on-play
   {:choices {:max 5
              :card #(and (program? %)
                          (in-hand? %))}
    :change-in-game-state (req (seq (:hand runner)))
    :msg (msg "trash " (enumerate-str (map :title targets)) " and gain "
              (* 2 (count targets)) " [Credits]")
    :async true
    :effect (req (wait-for (trash-cards state side targets {:unpreventable true :cause-card card})
                           (gain-credits state side eid (* 2 (count targets)))))}})

(defcard "Game Day"
  {:on-play
   {:msg (msg "draw " (quantify (- (hand-size state :runner) (count (:hand runner))) "card"))
    :change-in-game-state (req (pos? (- (hand-size state :runner) (count (:hand runner)))))
    :async true
    :effect (effect (draw eid (- (hand-size state :runner) (count (:hand runner)))))}})

(defcard "Glut Cipher"
  {:makes-run true
   :on-play {:async true
             :change-in-game-state (req archives-runnable)
             :effect (req (make-run state side eid :archives card))}
   :events [(successful-run-replace-breach
              {:target-server :archives
               :this-card-run true
               :mandatory true
               :ability
               {:req (req (<= 5 (count (:discard corp))))
                :show-discard true
                :async true
                :player :corp
                :waiting-prompt true
                :prompt "Choose 5 cards from Archives to add to HQ"
                :choices {:max 5
                          :all true
                          :card #(and (corp? %)
                                      (in-discard? %))}
                :msg (msg "move "
                          (let [seen (filter :seen targets)
                                m (count  (remove :seen targets))]
                            (str (enumerate-str (map :title seen))
                                 (when (pos? m)
                                   (str (when-not (empty? seen) " and ")
                                        (quantify m "unseen card")))
                                 " into HQ, then trash 5 cards")))
                :effect (req (doseq [c targets]
                               (move state side c :hand))
                             (trash-cards state :corp eid (take 5 (shuffle (:hand (:corp @state)))) {:cause-card card}))}})]})

(defcard "Government Investigations"
  {:flags {:prevent-secretly-spend (req 2)}})

(defcard "Guinea Pig"
  {:on-play
   {:msg "trash all cards in the grip and gain 10 [Credits]"
    :async true
    :effect (req (wait-for (trash-cards state side (:hand runner) {:unpreventable true
                                                                   :cause-card card})
                           (gain-credits state :runner eid 10)))}})

(defcard "Hacktivist Meeting"
  {:static-abilities [{:type :rez-additional-cost
                       :req (req (not (ice? target)))
                       :value [(->c :randomly-trash-from-hand 1)]}]})

(defcard "Harmony AR Therapy"
  (letfn [(choose-end [to-shuffle]
            (let [to-shuffle (sort to-shuffle)]
              {:msg (msg "shuffle " (quantify (count to-shuffle) "card") " back into the stack: " (enumerate-str to-shuffle))
               :effect (req (doseq [c-title to-shuffle]
                              (let [c (some #(when (= (:title %) c-title) %) (:discard runner))]
                                (move state side c :deck)))
                            (shuffle! state side :deck))}))
          (choose-next [to-shuffle target remaining]
            (let [remaining (if (= "Done" target)
                              remaining
                              (remove #(= % target) remaining))
                  to-shuffle (if (= "Done" target)
                               to-shuffle
                               (if target
                                 (concat to-shuffle [target])
                                 []))
                  remaining-choices (- 5 (count to-shuffle))
                  finished? (or (= "Done" target)
                                (= 0 remaining-choices)
                                (empty? remaining))]
              {:prompt (msg (if finished?
                              (str "Shuffling: " (enumerate-str to-shuffle))
                              (str "Choose up to " remaining-choices
                                   (when (not-empty to-shuffle)
                                     " more")
                                   " cards."
                                   (when (not-empty to-shuffle)
                                     (str "[br]Shuffling: " (enumerate-str to-shuffle))))))
               :async true
               :choices (req (if finished?
                               ["OK" "Start over"]
                               (concat remaining (when (not-empty to-shuffle) ["Done"]))))
               :effect (req (if finished?
                              (if (= "OK" target)
                                (continue-ability state side (choose-end to-shuffle) card nil)
                                (continue-ability state side (choose-next '() nil (distinct (map :title (:discard runner)))) card nil))
                              (continue-ability state side (choose-next to-shuffle target remaining) card nil)))}))]
    {:on-play
     {:rfg-instead-of-trashing true
      :waiting-prompt true
      :async true
      :effect (req (if (and (not (zone-locked? state :runner :discard))
                            (pos? (count (:discard runner))))
                     (continue-ability state side (choose-next '() nil (sort (distinct (map :title (:discard runner))))) card nil)
                     (do (system-msg state :runner (str "uses " (:title card) " to shuffle the stack"))
                         (shuffle! state :runner :deck)
                         (effect-completed state side eid))))}}))

(defcard "High-Stakes Job"
  {:makes-run true
   :on-play {:prompt "Choose a server"
             :choices (req (let [unrezzed-ice #(seq (filter (complement rezzed?) (:ices (second %))))
                                 bad-zones (keys (filter (complement unrezzed-ice) (get-in @state [:corp :servers])))]
                             (zones->sorted-names (remove (set bad-zones) (get-runnable-zones state side eid card nil)))))
             :async true
             :effect (effect (make-run eid target card))}
   :events [{:event :run-ends
             :req (req (and (:successful target)
                            this-card-run))
             :msg "gain 12 [Credits]"
             :async true
             :effect (effect (gain-credits :runner eid 12))}]})

(defcard "Hostage"
  {:on-play
   {:prompt "Choose a Connection"
    :change-in-game-state (req (seq (:deck runner)))
    :choices (req (cancellable (filter #(has-subtype? % "Connection") (:deck runner)) :sorted))
    :msg (msg "add " (:title target) " from the stack to the grip and shuffle the stack")
    :async true
    :effect (effect (trigger-event :searched-stack)
                    (continue-ability
                      (let [connection target]
                        (if (can-pay? state side (assoc eid :source card :source-type :runner-install) connection nil
                                      [(->c :credit (install-cost state side connection))])
                          {:optional {:prompt (str "Install " (:title connection) "?")
                                      :yes-ability {:async true
                                                    :effect (effect (runner-install (assoc eid :source card :source-type :runner-install) connection nil)
                                                                    (shuffle! :deck))}
                                      :no-ability {:effect (effect (move connection :hand)
                                                                   (shuffle! :deck))}}}
                          {:effect (effect (move connection :hand)
                                           (shuffle! :deck))}))
                      card nil))}})

(defcard "Hot Pursuit"
  {:makes-run true
   :on-play {:async true
             :change-in-game-state (req hq-runnable)
             :effect (req (make-run state side eid :hq card))}
   :events [{:event :successful-run
             :async true
             :msg "gain 9 [Credits] and take 1 tag"
             :req (req (and (= :hq (target-server context))
                            this-card-run))
             :effect (req (wait-for (gain-tags state :runner 1)
                                    (gain-credits state :runner eid 9)))}]})

(defcard "I've Had Worse"
  {:on-play {:async true
             :change-in-game-state (req (seq (:deck runner)))
             :effect (effect (draw eid 3))}
   :on-trash {:when-inactive true
              :interactive (req true)
              :async true
              :req (req (#{:meat :net} (:cause context)))
              :msg "draw 3 cards"
              :effect (effect (draw :runner eid 3))}})

(defcard "Immolation Script"
  {:makes-run true
   :on-play {:async true
             :change-in-game-state (req archives-runnable)
             :effect (req (make-run state side eid :archives card))}
   :events [{:event :breach-server
             :async true
             :req (req (and (= target :archives)
                            ;; don't prompt unless there's at least 1 rezzed piece of ice matching one in Archives
                            (not-empty (set/intersection
                                         (into #{} (map :title (filter ice? (:discard corp))))
                                         (into #{} (map :title (filter rezzed? (all-installed state :corp))))))))
             :prompt "Choose a piece of ice in Archives"
             :choices (req (filter ice? (:discard corp)))
             :effect (effect (continue-ability
                               (let [ice target]
                                 {:async true
                                  :prompt (msg "Choose a rezzed copy of " (:title ice) " to trash")
                                  :choices {:card #(and (ice? %)
                                                        (rezzed? %)
                                                        (same-card? :title % ice))}
                                  :msg (msg "trash " (card-str state target))
                                  :effect (effect (trash eid target {:cause-card card}))})
                               card nil))}]})

(defcard "In the Groove"
  {:events [{:event :runner-install
             :duration :end-of-turn
             :req (req (and (<= 1 (:cost (:card context)))
                            (not (:facedown context))))
             :interactive (req (or (has-subtype? (:card context) "Cybernetic")
                                   (first-event? state side :runner-install)))
             :async true
             :prompt "Choose one"
             :waiting-prompt true
             :choices ["Draw 1 card" "Gain 1 [Credits]"]
             :msg (msg (decapitalize target))
             :effect (req (if (= target "Draw 1 card")
                            (draw state side eid 1)
                            (gain-credits state side eid 1)))}]})

(defcard "Independent Thinking"
  (letfn [(cards-to-draw [targets]
            (* (count targets)
               (if (some #(and (not (facedown? %)) (has-subtype? % "Directive")) targets) 2 1)))]
    {:on-play
     {:prompt "Choose up to 5 installed cards to trash"
      :change-in-game-state (req (seq (all-installed state :runner)))
      :choices {:max 5
                :card #(and (installed? %)
                         (runner? %))}
      :msg (msg "trash " (enumerate-str (map :title targets))
             " and draw " (quantify (cards-to-draw targets) "card"))
      :async true
      :effect (req (wait-for (trash-cards state side targets {:cause-card card})
                             (draw state :runner eid (cards-to-draw targets))))}}))

(defcard "Indexing"
  {:makes-run true
   :on-play {:async true
             :change-in-game-state (req rd-runnable)
             :effect (req (make-run state side eid :rd card))}
   :events [(successful-run-replace-breach
              {:target-server :rd
               :this-card-run true
               :ability
               {:msg "rearrange the top 5 cards of R&D"
                :waiting-prompt true
                :async true
                :effect (effect
                          (continue-ability
                            (let [from (take 5 (:deck corp))]
                              (when (pos? (count from))
                                (reorder-choice :corp :corp from '() (count from) from)))
                            card nil))}})]})

(defcard "Infiltration"
  {:on-play
   {:prompt "Choose one"
    :waiting-prompt true
    :choices ["Gain 2 [Credits]" "Expose a card"]
    :async true
    :effect (effect (continue-ability
                      (if (= target "Expose a card")
                        {:choices {:card #(and (installed? %)
                                               (not (rezzed? %)))}
                         :async true
                         :effect (effect (expose eid target))}
                        {:msg "gain 2 [Credits]"
                         :async true
                         :effect (effect (gain-credits eid 2))})
                      card nil))}})

(defcard "Information Sifting"
  (letfn [(access-pile [cards pile pile-size]
            {:prompt "Choose a card to access. You must access all cards"
             :choices [(str "Card from pile " pile)]
             :async true
             :req (req (if (:max-access run)
                         (< (total-cards-accessed run) (:max-access run))
                         true))
             :effect (req (wait-for
                            (access-card state side (first cards))
                            (if (< 1 (count cards))
                              (continue-ability state side (access-pile (rest cards) pile pile-size) card nil)
                              (effect-completed state side eid))))})
          (which-pile [p1 p2]
            {:player :runner
             :waiting-prompt true
             :prompt "Choose a pile to access"
             :choices [(str "Pile 1 (" (quantify (count p1) "card") ")")
                       (str "Pile 2 (" (quantify (count p2) "card") ")")]
             :async true
             :effect (req (let [choice (if (str/starts-with? target "Pile 1") 1 2)]
                            (system-msg state side (str "chooses to access " target))
                            (continue-ability
                              state side
                              (access-pile (if (= 1 choice) p1 p2) choice (count (if (= 1 choice) p1 p2)))
                              card nil)))})]
    (let [access-effect
          {:player :corp
           :req (req (<= 1 (count (:hand corp))))
           :async true
           :waiting-prompt true
           :prompt (msg "Choose up to " (quantify (dec (count (:hand corp))) "card") " for the first pile")
           :choices {:card #(and (in-hand? %)
                                 (corp? %))
                     :max (req (dec (count (:hand corp))))}
           :effect (effect (continue-ability
                             (which-pile (shuffle targets)
                                         (shuffle (vec (set/difference
                                                         (set (:hand corp)) (set targets)))))
                             card nil))}]
      {:makes-run true
       :on-play {:async true
                 :change-in-game-state (req hq-runnable)
                 :effect (req (make-run state side eid :hq card))}
       :events [(successful-run-replace-breach
                  {:target-server :hq
                   :this-card-run true
                   :mandatory true
                   :ability access-effect})]})))

(defcard "Inject"
  {:on-play
   {:async true
    :change-in-game-state (req (seq (:deck runner)))
    :effect (req (let [cards (take 4 (:deck runner))
                       programs (filter program? cards)
                       others (remove program? cards)]
                   (wait-for
                     (reveal state side cards)
                     (if (seq programs)
                       (wait-for (trash-cards state side programs {:unpreventable true
                                                                   :cause-card card})
                                 (system-msg state side (str "reveals "
                                                             (enumerate-str (map :title programs))
                                                             " from the top of the stack,"
                                                             " trashes them, and gains "
                                                             (count programs) " [Credits]"))
                                 (wait-for (gain-credits state side (count programs))
                                           (doseq [c others]
                                             (move state side c :hand)
                                             (system-msg state side (str "adds " (:title c) " to the grip")))
                                           (effect-completed state side eid)))
                       (do (doseq [c others]
                             (move state side c :hand)
                             (system-msg state side (str "adds " (:title c) " to the grip")))
                           (effect-completed state side eid))))))}})

(defcard "Injection Attack"
  {:makes-run true
   :on-play
   {:prompt "Choose a server"
    :choices (req runnable-servers)
    :change-in-game-state (req (seq runnable-servers))
    :async true
    :effect (effect (continue-ability
                      (let [server target]
                        {:prompt "Choose an icebreaker"
                         :choices {:card #(and (installed? %)
                                               (has-subtype? % "Icebreaker"))}
                         :async true
                         :effect (effect (pump target 2 :end-of-run)
                                         (make-run eid server card))})
                      card nil))}})

(defcard "Inside Job"
  {:makes-run true
   :on-play {:prompt "Choose a server"
             :choices (req runnable-servers)
             :change-in-game-state (req (seq runnable-servers))
             :async true
             :effect (effect (make-run eid target card))}
   :events [{:event :encounter-ice
             :req (req (first-run-event? state side :encounter-ice))
             :once :per-run
             :msg (msg "bypass " (:title (:ice context)))
             :effect (req (bypass-ice state))}]})

(defcard "Insight"
  {:on-play
   {:async true
    :player :corp
    :change-in-game-state (req (seq (:deck corp)))
    :waiting-prompt true
    :effect (req (wait-for
                   (resolve-ability state :corp (reorder-choice :corp (take 4 (:deck corp))) card targets)
                   (let [top-4 (take 4 (get-in @state [:corp :deck]))]
                     (system-msg state :runner (str "reveals "
                                                    (enumerate-str (map :title top-4))
                                                    " from the top of R&D (top->bottom)"))
                     (reveal state :runner eid top-4))))}})

(defcard "Interdiction"
  (let [ab (effect (register-turn-flag!
                     card :can-rez
                     (fn [state _side card]
                       (if (and (= (:active-player @state) :runner) (not (ice? card)))
                         ((constantly false)
                          (toast state :corp "Cannot rez non-ice on the Runner's turn due to Interdiction"))
                         true))))]
    {:on-play {:msg "prevent the Corp from rezzing non-ice cards on the Runner's turn"
               :effect ab}
     :events [{:event :runner-turn-begins
               :effect ab}]
     :leave-play (req (clear-all-flags-for-card! state side card))}))

(defcard "Into the Depths"
  ;; note - Into the Depths specifies "each time you passed an ICE". This means, unlike bravado,
  ;; passing the same ice multiple times (ie thimblerig) counts.
  (let [all [{:msg "gain 4 [Credits]"
              :async true
              :effect (effect (gain-credits eid 4))}
             {:msg "install a program from the stack"
              :async true
              :req (req (not (install-locked? state side)))
              :effect (effect (continue-ability
                                {:prompt "Choose a program to install"
                                 :msg (msg (if (= target "Done")
                                             "shuffle the stack"
                                             (str "install " (:title target) " from the stack")))
                                 :choices (req (concat
                                                 (->> (:deck runner)
                                                      (filter
                                                        #(and (program? %)
                                                              (can-pay? state side
                                                                        (assoc eid :source card :source-type :runner-install)
                                                                        % nil [(->c :credit (install-cost state side %))])))
                                                      (sort-by :title)
                                                      (seq))
                                                 ["Done"]))
                                 :async true
                                 :effect (req (trigger-event state side :searched-stack)
                                              (shuffle! state side :deck)
                                              (if (= target "Done")
                                                (effect-completed state side eid)
                                                (runner-install state side (assoc eid :source card :source-type :runner-install) target nil)))}
                                card nil))}
             {:async true
              :effect (effect (continue-ability (charge-ability state side eid card) card nil))
              :msg "charge a card"}]
        choice (fn choice [abis rem]
                 {:prompt (str "Choose an ability to resolve (" rem " remaining)")
                  :waiting-prompt true
                  :choices (map #(capitalize (:msg %)) abis)
                  :async true
                  :effect (req (let [chosen (some #(when (= target (capitalize (:msg %))) %) abis)]
                                 (wait-for
                                   (resolve-ability state side chosen card nil)
                                   (if (< 1 rem)
                                     (continue-ability state side (choice (remove-once #(= % chosen) abis) (dec rem)) card nil)
                                     (effect-completed state side eid)))))})]
    {:makes-run true
     :on-play {:prompt "Choose a server"
               :change-in-game-state (req (seq runnable-servers))
               :choices (req runnable-servers)
               :async true
               :effect (effect (register-events
                                 card
                                 [{:event :pass-ice
                                   :silent (req true)
                                   :duration :end-of-run
                                   :effect (effect (update! (update-in (get-card state card) [:special :how-deep-are-we] (fnil inc 0))))}])
                               (make-run eid target card))}
     :events [{:event :successful-run
               :interactive (req true)
               :async true
               :req (req this-card-run)
               :effect (req (let [ice-passed (get-in card [:special :how-deep-are-we])
                                  num-choices (if (nil? ice-passed) 0 (min 3 ice-passed))]
                              (if (< 0 num-choices)
                                (continue-ability state side (choice all num-choices) card nil)
                                (effect-completed state side eid))))}]}))

(defcard "Isolation"
  {:on-play
   {:additional-cost [(->c :resource 1)]
    :msg "gain 7 [Credits]"
    :async true
    :effect (effect (gain-credits eid 7))}})

(defcard "Itinerant Protesters"
  {:on-play {:msg "reduce the Corp's maximum hand size by 1 for each bad publicity"}
   :static-abilities [(corp-hand-size+ (req (- (count-bad-pub state))))]})

(defcard "Jailbreak"
  {:makes-run true
   :on-play {:change-in-game-state (req (or rd-runnable hq-runnable))
             :prompt "Choose a server"
             :choices (req [(when hq-runnable "HQ")
                            (when rd-runnable "R&D")])
             :async true
             :effect (req (make-run state side eid target card))}
   :events [{:event :successful-run
             :silent (req true)
             :async true
             :req (req (and (#{:hq :rd} (target-server context))
                            this-card-run))
             :effect (effect (register-events
                              card [(breach-access-bonus (target-server context) 1 {:duration :end-of-run})])
                             (draw eid 1))}]})

(defcard "Joy Ride"
  {:on-play {:async true
             :change-in-game-state (req rd-runnable)
             :effect (req (make-run state side eid :rd card))}
   :events [{:event :successful-run
             :silent (req true)
             :async true
             :req (req (and (= :rd (target-server context))
                            this-card-run))
             :msg "draw 5 cards"
             :effect (effect (draw eid 5))}]})

(defcard "Katorga Breakout"
  {:makes-run true
   :on-play {:async true
             :prompt "Choose a server"
             :change-in-game-state (req (seq runnable-servers))
             :choices (req runnable-servers)
             :effect (effect (make-run eid target card))}
   :events [{:event :successful-run
             :req (req (and this-card-run
                            (not (zone-locked? state :runner :discard))))
             :prompt "Choose 1 card to add to the grip"
             :waiting-prompt true
             :choices (req (cancellable (:discard runner) :sorted))
             :msg (msg "add " (:title target) " to the grip")
             :effect (effect (move target :hand))}]})

(defcard "Khusyuk"
  (let [access-revealed (fn [revealed]
                          {:async true
                           :prompt "Choose a card to access"
                           :waiting-prompt true
                           :not-distinct true
                           :choices revealed
                           :req (req (not= (:max-access run) 0))
                           :effect (effect (access-card eid target))})
        select-install-cost (fn [state]
                              (let [current-values
                                    (->> (all-active-installed state :runner)
                                         (keep :cost)
                                         (remove zero?)
                                         frequencies
                                         (merge {1 0})
                                         (into (sorted-map)))]
                                {:async true
                                 :prompt "Choose an install cost from among your installed cards"
                                 ;; We don't want to generate 99 prompt buttons, so only add 99 at the end
                                 :choices (mapv str (for [x (->> current-values keys last inc (range 1) (#(concat % [99])))]
                                                      (str x " [Credit]: "
                                                           (quantify (get current-values x 0) "card"))))
                                 :effect (effect (complete-with-result
                                                   eid [(str->int (first (str/split target #" ")))
                                                        (min 6 (str->int (nth (str/split target #" ") 2)))]))}))
        access-effect
        {:async true
         :effect (req (wait-for
                        (resolve-ability state side (select-install-cost state) card nil)
                        (let [revealed (seq (take (second async-result) (:deck corp)))]
                          (system-msg state :runner (str "uses " (:title card) " to choose an install cost of "
                                                         (first async-result)
                                                         " [Credit] and reveals "
                                                         (if revealed
                                                           (str (enumerate-str (map :title revealed))
                                                                " from the top of R&D (top->bottom)")
                                                           "no cards")))
                          (wait-for
                            (resolve-ability
                              state side
                              (when revealed
                                {:async true
                                 :effect (effect (reveal eid revealed))})
                              card nil)
                            (wait-for
                              (resolve-ability state side (when (and revealed (not (get-only-card-to-access state)))
                                                            (access-revealed revealed))
                                               card nil)
                              (shuffle! state :corp :deck)
                              (system-msg state :runner "shuffles R&D")
                              (effect-completed state side eid))))))}]
    {:makes-run true
     :on-play {:async true
               :change-in-game-state (req rd-runnable)
               :effect (req (make-run state side eid :rd card))}
     :events [(successful-run-replace-breach
                {:target-server :rd
                 :this-card-run true
                 :mandatory true
                 :ability access-effect})]}))

(defcard "Knifed"
  (cutlery "Barrier"))

(defcard "Kraken"
  {:on-play
   {:req (req (:stole-agenda runner-reg))
    :prompt "Choose a server"
    :change-in-game-state (req (some ice? (all-installed state :corp)))
    :choices (req servers)
    :msg (msg "force the Corp to trash a piece of ice protecting " target)
    :async true
    :effect (effect
              (continue-ability
                (let [serv (second (server->zone state target))]
                  {:player :corp
                   :async true
                   :prompt (msg "Choose a piece of ice in " target " to trash")
                   :choices {:card #(and (ice? %)
                                         (= serv (second (get-zone %))))}
                   :effect (effect (system-msg (str "trashes " (card-str state target)))
                                   (trash :corp eid target {:cause-card card}))})
                card nil))}})

(defcard "Labor Rights"
  {:on-play
   {:rfg-instead-of-trashing true
    :async true
    :change-in-game-state (req (or (seq (:deck runner))
                          (and (seq (:discard runner))
                               (not (zone-locked? state :runner :discard)))))
    :effect (req
              (let [mill-count (min 3 (count (:deck runner)))
                    top-n-msg (seq (take mill-count (:deck runner)))]
                (wait-for (mill state :runner :runner mill-count)
                          (system-msg state :runner (if top-n-msg
                                                      (str "trashes " (enumerate-str (map :title top-n-msg))
                                                           " from the top of the stack")
                                                      "trashes no cards from the top of the stack"))
                          (let [heap-count (min 3 (count (get-in @state [:runner :discard])))]
                            (continue-ability
                              state side
                              (if (not (zone-locked? state :runner :discard))
                                {:prompt (str "Choose " (quantify heap-count "card") " to shuffle into the stack")
                                 :show-discard true
                                 :async true
                                 :choices {:max heap-count
                                           :all true
                                           :not-self true
                                           :card #(and (runner? %)
                                                       (in-discard? %))}
                                 :effect (req (doseq [c targets]
                                                (move state side c :deck))
                                              (system-msg state :runner (str "shuffles " (enumerate-str (map :title targets))
                                                                             " from the heap into the stack, and draws 1 card"))
                                              (shuffle! state :runner :deck)
                                              (draw state :runner eid 1))}
                                {:effect (effect
                                           (do (system-msg state :runner "shuffles the stack and draws 1 card")
                                               (shuffle! state :runner :deck)
                                               (draw state :runner eid 1)))})
                              card nil)))))}})

(defcard "Lawyer Up"
  {:on-play
   {:msg "remove 2 tags and draw 3 cards"
    :change-in-game-state (req (or tagged (seq (:deck runner))))
    :async true
    :effect (req (wait-for (lose-tags state side 2)
                           (draw state side eid 3)))}})

(defcard "Lean and Mean"
  {:makes-run true
   :on-play
   {:prompt "Choose a server"
    :change-in-game-state (req (seq runnable-servers))
    :choices (req runnable-servers)
    :msg (msg "make a run on " target
              (when (<= (count (filter program? (all-active-installed state :runner))) 3)
                ", giving +2 strength to all icebreakers"))
    :async true
    :effect (req (when (<= (count (filter program? (all-active-installed state :runner))) 3)
                   (pump-all-icebreakers state side 2 :end-of-run))
                 (make-run state side eid target card))}})

(defcard "Leave No Trace"
  {:makes-run true
   :on-play {:prompt "Choose a server"
             :msg "make a run and derez all ice that is rezzed during this run"
             :choices (req runnable-servers)
             :change-in-game-state (req (seq runnable-servers))
             :async true
             :effect (req (make-run state side eid target (get-card state card)))}
   :events [{:event :run-ends
             :effect (req (let [rezzed-ice (->> (run-events target :rez)
                                                (keep (fn [[{:keys [card]}]]
                                                        (when (ice? card)
                                                          (get-card state card))))
                                                (filter rezzed?))]
                            (doseq [ice rezzed-ice]
                              (derez state :runner ice))
                            (when (seq rezzed-ice)
                              (system-msg state :runner (str "uses " (:title card) " to derez " (enumerate-str (map :title rezzed-ice)))))))}]})

(defcard "Legwork"
  {:makes-run true
   :on-play {:async true
             :change-in-game-state (req hq-runnable)
             :effect (req (make-run state side eid :hq card))}
   :events [{:event :successful-run
             :silent (req true)
             :req (req (and (= :hq (target-server context))
                            this-card-run))
             :effect (effect (register-events
                              card [(breach-access-bonus :hq 2 {:duration :end-of-run})]))}]})

(defcard "Leverage"
  {:on-play
   {:optional
    {:req (req (some #{:hq} (:successful-run runner-reg)))
     :player :corp
     :prompt "Take 2 bad publicity?"
     :yes-ability {:player :corp
                   :msg "takes 2 bad publicity"
                   :effect (effect (gain-bad-publicity :corp 2))}
     :no-ability {:player :runner
                  :msg "is immune to damage until the beginning of the Runner's next turn"
                  :effect (effect
                            (register-events
                              card
                              [{:event :pre-damage
                                :duration :until-runner-turn-begins
                                :effect (effect (damage-prevent :net Integer/MAX_VALUE)
                                                (damage-prevent :meat Integer/MAX_VALUE)
                                                (damage-prevent :brain Integer/MAX_VALUE))}
                               {:event :runner-turn-begins
                                :duration :until-runner-turn-begins
                                :effect (effect (unregister-floating-events :until-runner-turn-begins))}]))}}}})

(defcard "Levy AR Lab Access"
  {:on-play
   {:msg (msg (if (not (zone-locked? state :runner :discard))
                "shuffle the grip and heap into the stack and draw 5 cards"
                "shuffle the grip into the stack and draw 5 cards"))
    :rfg-instead-of-trashing true
    :async true
    :effect (effect (shuffle-into-deck :hand :discard)
                    (draw eid 5))}})

(defcard "Lucky Find"
  {:on-play
   {:msg "gain 9 [Credits]"
    :async true
    :effect (effect (gain-credits eid 9))}})

(defcard "Mad Dash"
  {:makes-run true
   :on-play {:prompt "Choose a server"
             :change-in-game-state (req (seq runnable-servers))
             :choices (req runnable-servers)
             :async true
             :effect (effect (make-run eid target card))}
   :events [{:event :run-ends
             :async true
             :req (req this-card-run)
             :effect (req (if (:did-steal target)
                            (do (system-msg state :runner
                                            (str "adds Mad Dash to their score area as an agenda worth 1 agenda point"))
                                (as-agenda state :runner (get-card state card) 1)
                                (effect-completed state side eid))
                            (do (system-msg state :runner
                                            (str "suffers 1 meat damage from Mad Dash"))
                                (damage state side eid :meat 1 {:card card}))))}]})

(defcard "Making an Entrance"
  (letfn [(entrance-trash [cards]
            {:prompt "Choose a card to trash"
             :choices (concat cards ["Done"])
             :async true
             :effect (req (if (= target "Done")
                            (continue-ability
                              state side
                              (when (seq cards)
                                (reorder-choice :runner :corp cards '()
                                                (count cards) cards))
                              card nil)
                            (wait-for (trash state side target {:unpreventable true
                                                                :cause-card card})
                                      (system-msg state side (str "trashes " (:title target)))
                                      (continue-ability
                                        state side
                                        (when-let [cards (seq (remove-once #(= % target) cards))]
                                          (entrance-trash cards))
                                        card nil))))})]
    {:on-play
     {:msg "look at and trash or rearrange the top 6 cards of the stack"
      :change-in-game-state (req (seq (:deck runner)))
      :async true
      :waiting-prompt true
      :effect (effect (continue-ability (entrance-trash (take 6 (:deck runner))) card nil))}}))

(defcard "Marathon"
  {:makes-run true
   :on-play {:prompt "Choose a server"
             :change-in-game-state (req (seq (filter #(can-run-server? state %) remotes)))
             :choices (req (filter #(can-run-server? state %) remotes))
             :async true
             :effect (effect (make-run eid target card))}
   :events [{:event :run-ends
             :req (req this-card-run)
             :effect (req
                       (let [blocked-server (first (:server target))]
                         (register-lingering-effect
                           state side card
                           {:type :cannot-run-on-server
                            :req (req true)
                            :value [blocked-server]
                            :duration :end-of-turn}))
                       (when (:successful target)
                         (system-msg state :runner "gains [Click] and adds Marathon to their grip")
                         (gain-clicks state :runner 1)
                         (move state :runner card :hand)
                         (unregister-events state side card)))}]})

(defcard "Mars for Martians"
  (letfn [(count-clan [state] (count (filter #(and (has-subtype? % "Clan") (resource? %))
                                             (all-active-installed state :runner))))]
    {:on-play
     {:msg (msg "draw " (quantify (count-clan state) "card") " and gain " (count-tags state) " [Credits]")
      :async true
      :effect (req (wait-for (draw state side (count-clan state))
                             (gain-credits state side eid (count-tags state))))}}))

(defcard "Mass Install"
  (letfn [(mhelper [n]
            (when (< n 3)
              {:async true
               :req (req (some #(and (program? %)
                                     (can-pay? state side (assoc eid :source card :source-type :runner-install) % nil
                                               [(->c :credit (install-cost state side %))]))
                               (:hand runner)))
               :prompt "Choose a program to install"
               :choices {:req (req (and (program? target)
                                        (in-hand? target)
                                        (can-pay? state side (assoc eid :source card :source-type :runner-install) target nil
                                                  [(->c :credit (install-cost state side target))])))}
               :effect (req (wait-for (runner-install state side target nil)
                                      (continue-ability state side (mhelper (inc n)) card nil)))}))]
    {:on-play
     {:async true
      :change-in-game-state (req (seq (:hand runner)))
      :effect (effect (continue-ability (mhelper 0) card nil))}}))

(defcard "Meeting of Minds"
  (letfn [(credit-gain-abi [type]
            {:choices {:max (req (count (:hand runner)))
                       :card #(and (runner? %)
                                   (in-hand? %)
                                   (has-subtype? % type))}
             :prompt (msg "Choose any number of " (decapitalize type) " resources to reveal")
             :msg (msg "reveal " (enumerate-str (map :title (sort-by :title targets))) " from the Grip and gain " (count targets) " [Credits]")
             :async true
             :effect (req (wait-for
                             (reveal state side targets)
                             (gain-credits state side eid (* 1 (count targets)))))})
          (tutor-abi [type]
            {:prompt (str "Choose a " (decapitalize type) " resource")
             :choices (req (cancellable (filter #(has-subtype? % type)
                                                (:deck runner)) :sorted))
             :msg (msg "add " (:title target) " from the stack to the grip and shuffle the stack")
             :async true
             :effect (effect (trigger-event :searched-stack)
                             (move target :hand)
                             (shuffle! :deck)
                             (continue-ability (credit-gain-abi type) card nil))})]
    {:on-play {:prompt "Choose one"
               :async true
               :waiting-prompt true
               :choices ["Connection" "Virtual"]
               :effect (req (let [choice target]
                              (continue-ability
                                state side
                                {:optional
                                 {:prompt (str "Search the stack for a " (decapitalize choice) " resource?")
                                  :yes-ability
                                  {:async true
                                   :msg (msg "search the stack for a " (decapitalize choice) " resource")
                                   :effect (effect (continue-ability (tutor-abi choice) card nil))}
                                  :no-ability
                                  {:async true
                                   :effect (effect (continue-ability (credit-gain-abi choice) card nil))}}}
                                card nil)))}}))

(defcard "Mining Accident"
  {:on-play
   {:req (req (some #{:hq :rd :archives} (:successful-run runner-reg)))
    :rfg-instead-of-trashing true
    :msg (msg "force the corp to " (decapitalize target))
    :waiting-prompt true
    :player :corp
    :prompt "Choose one"
    :choices (req [(when (can-pay? state :corp eid card nil (->c :credit 5))
                     "Pay 5 [Credits]")
                   "Take 1 bad publicity"])
    :async true
    :effect (req (if (= target "Pay 5 [Credits]")
                   (wait-for (pay state :corp (make-eid state eid) card (->c :credit 5))
                             (system-msg state :corp (:msg async-result))
                             (effect-completed state side eid))
                   (do (gain-bad-publicity state :corp 1)
                       (effect-completed state side eid))))}})

(defcard "Möbius"
  {:on-play
   {:async true
    :change-in-game-state (req rd-runnable)
    :effect (req (wait-for (make-run state side :rd card)
                           (let [card (get-card state card)]
                             (if (get-in card [:special :run-again])
                               (make-run state side eid :rd card)
                               (effect-completed state side eid)))))}
   :events [{:event :successful-run
             :req (req (and (get-in card [:special :run-again])
                            (= :rd (target-server context))))
             :msg "gain 4 [Credits]"
             :async true
             :effect (effect (gain-credits eid 4))}
            {:event :run-ends
             :interactive (req true)
             :optional {:req (req (and (:successful target)
                                       (not (get-in card [:special :run-again]))
                                       (= [:rd] (:server target))))
                        :prompt "Make another run on R&D?"
                        :yes-ability {:effect (effect (clear-wait-prompt :corp)
                                                      (update! (assoc-in card [:special :run-again] true)))}}}]})

(defcard "Modded"
  {:on-play
   {:prompt "Choose a program or piece of hardware to install"
    :change-in-game-state (req (seq (:hand runner)))
    :choices {:req (req (and (or (hardware? target)
                                 (program? target))
                             (in-hand? target)
                             (can-pay? state side (assoc eid :source card :source-type :runner-install) target nil
                                       [(->c :credit (install-cost state side target {:cost-bonus -3}))])))}
    :async true
    :effect (effect (runner-install (assoc eid :source card :source-type :runner-install) target {:cost-bonus -3}))}})

(defcard "Moshing"
  {:on-play
   {:additional-cost [(->c :trash-from-hand 3)]
    :msg "draw 3 cards and gain 3 [Credits]"
    :async true
    :effect (req (wait-for (draw state side 3)
                           (gain-credits state side eid 3)))}})

(defcard "Mutual Favor"
  {:on-play
   {:prompt "Choose an Icebreaker"
    :change-in-game-state (req (seq (:deck runner)))
    :choices (req (cancellable (filter #(has-subtype? % "Icebreaker") (:deck runner)) :sorted))
    :msg (msg "add " (:title target) " from the stack to the grip and shuffle the stack")
    :async true
    :effect (effect (trigger-event :searched-stack)
                    (continue-ability
                      (let [icebreaker target]
                        (if (and (:successful-run runner-reg)
                                 (can-pay? state side (assoc eid :source card :source-type :runner-install) icebreaker nil
                                           [(->c :credit (install-cost state side icebreaker))]))
                          {:optional
                           {:prompt (str "Install " (:title icebreaker) "?")
                            :yes-ability
                            {:async true
                             :msg (msg " install " (:title icebreaker))
                             :effect (req (runner-install state side (assoc eid :source card :source-type :runner-install) icebreaker nil)
                                          (shuffle! state side :deck))}
                            :no-ability
                            {:effect (req (move state side icebreaker :hand)
                                          (shuffle! state side :deck))}}}
                          {:effect (req (move state side icebreaker :hand)
                                        (shuffle! state side :deck))}))
                      card nil))}})

(defcard "Net Celebrity"
  {:recurring 1
   :interactions {:pay-credits {:req (req run)
                                :type :recurring}}})

(defcard "Networking"
  {:on-play
   {:async true
    :msg (msg (if tagged
                "remove 1 tag"
                "do nothing"))
    :effect (req (wait-for (lose-tags state side 1)
                           (continue-ability
                             state side
                             {:optional
                              {:prompt (msg "Pay 1 [Credits] to add " (:title card) " to Grip?")
                               :yes-ability
                               {:cost [(->c :credit 1)]
                                :msg "add itself to the Grip"
                                :effect (effect (move card :hand))}}}
                             card nil)))}})

(defcard "Notoriety"
  {:on-play
   {:req (req (and (some #{:hq} (:successful-run runner-reg))
                   (some #{:rd} (:successful-run runner-reg))
                   (some #{:archives} (:successful-run runner-reg))))
    :msg "add itself to their score area as an agenda worth 1 agenda point"
    :effect (req (as-agenda state :runner card 1))}})

(defcard "Office Supplies"
  {:on-play
   {:play-cost-bonus (req (- (get-link state)))
    :prompt "Choose one"
    :waiting-prompt true
    :choices ["Gain 4 [Credits]" "Draw 4 cards"]
    :msg (msg (decapitalize target))
    :async true
    :effect (req (if (= target "Gain 4 [Credits]")
                   (gain-credits state :runner eid 4)
                   (draw state :runner eid 4)))}})

(defcard "On the Lam"
  {:on-play {:prompt "Choose a resource to host On the Lam on"
             :choices {:card #(and (resource? %)
                                   (installed? %))}
             :change-in-game-state (req (some resource? (all-active-installed state :runner)))
             :async true
             :effect (req (system-msg state side (str "hosts On the Lam on " (:title target)))
                          (install-as-condition-counter state side eid card target))}
   :interactions {:prevent [{:type #{:net :brain :meat :tag}
                             :req (req true)}]}
   :abilities [{:label "Avoid 3 tags"
                :msg "avoid up to 3 tags"
                :async true
                :cost [(->c :trash-can)]
                :effect (effect (tag-prevent :runner eid 3))}
               {:label "Prevent up to 3 damage"
                :msg "prevent up to 3 damage"
                :cost [(->c :trash-can)]
                :effect (effect (damage-prevent :net 3)
                                (damage-prevent :meat 3)
                                (damage-prevent :brain 3))}]})

(defcard "Out of the Ashes"
  (let [ashes-run {:prompt "Choose a server"
                   :choices (req runnable-servers)
                   :async true
                   :effect (effect (make-run eid target card))}
        ashes-recur (fn ashes-recur []
                      {:optional
                       {:req (req (not (zone-locked? state :runner :discard)))
                        :prompt (req (str "Remove Out of the Ashes from the game to make a run? ("
                                          (count (filter #(= "Out of the Ashes" (:title %)) (:discard runner)))
                                          " available)"))
                        :yes-ability
                        {:async true
                         :msg "removes Out of the Ashes from the game to make a run"
                         :effect
                         (req (move state side card :rfg)
                              (wait-for (resolve-ability state side (make-eid state eid) ashes-run card nil)
                                        (if-let [next-out-of-ashes (some #(when (and (= "Out of the Ashes" (:title %))
                                                                                     (not (same-card? card %))) %)
                                                                         (:discard runner))]
                                          (continue-ability state side (ashes-recur) (get-card state next-out-of-ashes) nil)
                                          (effect-completed state side eid))))}}})]
    {:makes-run true
     :on-play {:prompt "Choose a server"
               :choices (req runnable-servers)
               :change-in-game-state (req (seq runnable-servers))
               :async true
               :effect (effect (make-run eid target card))}
     :events [{:event :runner-turn-begins
               :async true
               :interactive (req true)
               :silent (req (let [ashes (filter #(= "Out of the Ashes" (:title %))
                                                (:discard runner))]
                              (or (not= card (first ashes))
                                  (not (not-used-once? state {:once :per-turn
                                                              :once-key :out-of-ashes}
                                                       card)))))
               :location :discard
               :once :per-turn
               :once-key :out-of-ashes
               :effect (req (wait-for (resolve-ability state side (make-eid state eid) (ashes-recur) card nil)
                                      (effect-completed state side eid)))}]}))

(defcard "Overclock"
  {:makes-run true
   :data {:counter {:credit 5}}
   :interactions {:pay-credits {:req (req run)
                                :type :credit}}
   :on-play {:prompt "Choose a server"
             :change-in-game-state (req (seq runnable-servers))
             :choices (req runnable-servers)
             :async true
             :effect (effect (make-run eid target card))}})

(defcard "Paper Tripping"
  {:on-play
   {:msg "remove all tags"
    :change-in-game-state (req tagged)
    :async true
    :effect (effect (lose-tags eid :all))}})

(defcard "Peace in Our Time"
  {:on-play
   {:req (req (not (:scored-agenda corp-reg-last)))
    :msg "gain 10 [Credits]. The Corp gains 5 [Credits]"
    :async true
    :effect (req (wait-for (gain-credits state :runner 10)
                           (register-turn-flag! state side card :can-run nil)
                           (gain-credits state :corp eid 5)))}})

(defcard "Pinhole Threading"
  {:makes-run true
   :on-play {:prompt "Choose a server"
             :change-in-game-state (req (seq runnable-servers))
             :choices (req runnable-servers)
             :async true
             :effect (effect (make-run eid target card))}
   :events [(successful-run-replace-breach
              {:mandatory true
               :this-card-run true
               :ability
               {:prompt "Choose a card in the root of another server to access"
                :choices {:req (req (and (not= (first (:server (:run @state)))
                                               (second (get-zone (get-nested-host target))))
                                         (= (last (get-zone (get-nested-host target)))
                                            :content)))}
                :async true
                :waiting-prompt true
                :effect (req (if (agenda? target)
                               (let [protected-card target]
                                 ;; Prevent the runner from stealing or trashing agendas
                                 ;; we can't just register a run flag, because there may be another
                                 ;; breach after this (ie ganked into kitsune),
                                 ;; so we have to clear the flags after this access.
                                 (register-run-flag!
                                   state side
                                   card :can-steal
                                   (fn [_ _ c] (not (same-card? c protected-card))))
                                 (register-run-flag!
                                   state side
                                   card :can-trash
                                   (fn [_ _ c] (not (same-card? c protected-card))))
                                 (wait-for (access-card state side protected-card)
                                           (clear-run-flag! state side card :can-steal)
                                           (clear-run-flag! state side card :can-trash)
                                           (effect-completed state side eid)))
                               (access-card state side eid target)))}})]})

(defcard "Planned Assault"
  {:on-play
   {:prompt "Choose a Run event"
    :change-in-game-state (req (seq (:deck runner)))
    :choices (req (sort-by :title
                           (filter #(and (has-subtype? % "Run")
                                         (can-pay? state side (assoc eid :source card :source-type :play) % nil
                                                   [(->c :credit (play-cost state side %))]))
                                   (:deck runner))))
    :msg (msg "play " (:title target))
    :async true
    :effect (effect (trigger-event :searched-stack)
                    (shuffle! :deck)
                    (play-instant eid target {:no-additional-cost true}))}})

(defcard "Political Graffiti"
  {:makes-run true
   :on-play {:async true
             :change-in-game-state (req archives-runnable)
             :effect (req (make-run state side eid :archives card))}
   :static-abilities [{:type :agenda-value
                       :req (req (same-card? (:host card) target))
                       :value -1}]
   :events [{:event :purge
             :condition :hosted
             :async true
             :msg "trash itself"
             :effect (req (wait-for (trash state :runner card {:cause :purge
                                                               :cause-card card})
                                    (update-all-agenda-points state side)
                                    (effect-completed state side eid)))}
            (successful-run-replace-breach
              {:target-server :archives
               :this-card-run true
               :mandatory true
               :ability
               {:prompt (msg "Choose an agenda to host " (:title card) " on")
                :choices {:req (req (in-corp-scored? state side target))}
                :msg (msg "host itself on " (:title target) " as a hosted condition counter")
                :async true
                :effect (req (wait-for (install-as-condition-counter state side (make-eid state eid) card target)
                                       (update-all-agenda-points state side)
                                       (effect-completed state side eid)))}})]})

(defcard "Populist Rally"
  {:on-play {:req (req (seq (filter #(has-subtype? % "Seedy") (all-active-installed state :runner))))
             :msg "give the Corp 1 fewer [Click] to spend on their next turn"
             :effect (effect (lose :corp :click-per-turn 1))}
   :events [{:event :corp-turn-ends
             :duration :until-corp-turn-ends
             :effect (effect (gain :corp :click-per-turn 1))}]})

(defcard "Power Nap"
  {:on-play
   {:async true
    :msg (msg "gain " (+ 2 (count (filter #(has-subtype? % "Double") (:discard runner)))) " [Credits]")
    :effect (effect (gain-credits eid (+ 2 (count (filter #(has-subtype? % "Double")
                                                          (:discard runner))))))}})

(defcard "Power to the People"
  {:events [{:event :access
             :req (req (agenda? target))
             :duration :end-of-turn
             :once :per-turn
             :unregister-once-resolved true
             :msg "gain 7 [Credits]"
             :async true
             :effect (effect (gain-credits eid 7))}]})

(defcard "Prey"
  {:makes-run true
   :on-play {:prompt "Choose a server"
             :change-in-game-state (req (seq runnable-servers))
             :choices (req runnable-servers)
             :async true
             :effect (effect (make-run eid target card))}
   :events [{:event :pass-ice
             :req (req (and (rezzed? (:ice context))
                            (not-used-once? state {:once :per-run} card)
                            (<= (get-strength (:ice context)) (count (all-installed state :runner)))))
             :async true
             :effect
             (effect
               (continue-ability
                 (let [ice (:ice context)]
                   (if (pos? (get-strength ice))
                     {:optional
                      {:prompt (str "Trash " (quantify (get-strength ice) "installed card")
                                    " to trash " (:title ice) "?")
                       :once :per-run
                       :yes-ability
                       {:async true
                        :cost [(->c :trash-installed (get-strength ice))]
                        :msg (msg "trash " (card-str state ice))
                        :effect (effect (trash eid ice {:cause-card card}))}}}
                     {:optional
                      {:prompt (str "Trash " (:title ice) "?")
                       :once :per-run
                       :yes-ability
                       {:async true
                        :msg (msg "trash " (card-str state ice))
                        :effect (effect (trash eid ice {:cause-card card}))}}}))
                 card nil))}]})

(defcard "Privileged Access"
  (let [install-program-from-heap
          {:prompt "Choose a program to install"
           :waiting-prompt true
           :async true
           :req (req (and
                       (not (get-in card [:special :maybe-a-bonus-tag]))
                       (not (zone-locked? state :runner :discard))
                       (not (install-locked? state side))
                       (threat-level 3 state)))
           :interactive (req true)
           :ability-name "Privileged Access (program)"
           :choices (req (concat
                           (->> (:discard runner)
                                (filter
                                  #(and (program? %)
                                        (can-pay? state side
                                                  (assoc eid :source card :source-type :runner-install)
                                                  % nil [(->c :credit (install-cost state side %))])))
                                (sort-by :title)
                                (seq))
                           ["Done"]))
           :effect (req (if (= target "Done")
                          (effect-completed state side eid)
                          (do (update! state side (assoc-in card [:special :maybe-a-bonus-tag] true))
                              (wait-for
                                (runner-install state side (make-eid state (assoc eid :source card :source-type :runner-install)) target)
                                (update! state side (dissoc-in card [:special :maybe-a-bonus-tag]))
                                (system-msg state side (str "uses " (:title card) " to install " (:title target) " from the heap"))
                                (effect-completed state side eid)))))}
        install-resource-from-heap
          {:prompt "Choose a resource to install, paying 2 [Credits] less"
           :waiting-prompt true
           :req (req (and
                       (not (get-in card [:special :maybe-a-bonus-tag]))
                       (not (zone-locked? state :runner :discard))
                          (not (install-locked? state side))))
           :async true
           :interactive (req true)
           :ability-name "Privileged Access (resource)"
           :choices (req (concat
                           (->> (:discard runner)
                                (filter
                                  #(and (resource? %)
                                        (can-pay? state side
                                                  (assoc eid :source card :source-type :runner-install)
                                                  % nil [(->c :credit (install-cost state side % {:cost-bonus -2}))])))
                                (sort-by :title)
                                (seq))
                           ["Done"]))
           :effect (req (if (= target "Done")
                          (effect-completed state side eid)
                          (do (update! state side (assoc-in card [:special :maybe-a-bonus-tag] true))
                              (wait-for
                                (runner-install state side (make-eid state (assoc eid :source card :source-type :runner-install)) target {:cost-bonus -2})
                                (update! state side (dissoc-in card [:special :maybe-a-bonus-tag]))
                                (system-msg state side (str "uses " (:title card) " to install " (:title target) " from the heap, paying 2 [Credits] less"))
                                (effect-completed state side eid)))))}]
    {:makes-run true
     :on-play {:async true
               :req (req (not tagged))
               :change-in-game-state (req archives-runnable)
               :effect (req (make-run state side eid :archives card))}
     :events [(successful-run-replace-breach
                {:target-server :archives
                 :this-card-run true
                 :mandatory true
                 :ability {:async true
                           :msg "take 1 tag"
                           :effect (req
                                     (register-pending-event state :runner-gain-tag
                                                             card install-resource-from-heap)
                                     (register-pending-event state :runner-gain-tag
                                                             card install-program-from-heap)
                                     (wait-for (gain-tags state :runner 1)
                                               (unregister-events state side card)
                                               (effect-completed state side eid)))}})]}))

(defcard "Process Automation"
  {:on-play
   {:msg "gain 2 [Credits] and draw 1 card"
    :async true
    :effect (req (wait-for (gain-credits state side 2)
                           (draw state side eid 1)))}})

(defcard "Push Your Luck"
  (letfn [(corp-choice [spent]
            {:player :corp
             :waiting-prompt true
             :prompt "Choose one"
             :choices ["Even" "Odd"]
             :async true
             :effect (req (let [correct-guess ((if (= target "Even") even? odd?) spent)]
                            (wait-for
                              (lose-credits state :runner (make-eid state eid) spent)
                              (system-msg state :runner (str "spends " spent " [Credit]"))
                              (system-msg state :corp (str (if correct-guess " " " in")
                                                           "correctly guesses " (decapitalize target)))
                              (wait-for
                                (trigger-event-simult state side :reveal-spent-credits nil nil spent)
                                (if correct-guess
                                  (effect-completed state side eid)
                                  (do (system-msg state :runner (str "gains " (* 2 spent) " [Credits]"))
                                      (gain-credits state :runner eid (* 2 spent))))))))})
          (runner-choice [choices]
            {:player :runner
             :prompt "How many credits do you want to spend?"
             :waiting-prompt true
             :choices choices
             :async true
             :effect (effect (continue-ability :corp (corp-choice (str->int target)) card nil))})]
    {:on-play
     {:async true
      :effect (req (let [all-amounts (range (inc (get-in @state [:runner :credit])))
                         valid-amounts (remove #(or (any-flag-fn? state :corp :prevent-secretly-spend %)
                                                    (any-flag-fn? state :runner :prevent-secretly-spend %))
                                               all-amounts)
                         choices (map str valid-amounts)]
                     (continue-ability state side (runner-choice choices) card nil)))}}))

(defcard "Pushing the Envelope"
  {:makes-run true
   :on-play {:prompt "Choose a server"
             :change-in-game-state (req (seq runnable-servers))
             :choices (req runnable-servers)
             :msg (msg (if (<= (count (:hand runner)) 2)
                         "make a run, and give +2 strength to installed icebreakers"
                         "make a run"))
             :async true
             :effect (req (when (<= (count (:hand runner)) 2)
                            (pump-all-icebreakers state side 2 :end-of-run))
                          (make-run state side eid target))}})

(defcard "Quality Time"
  {:on-play
   {:msg "draw 5 cards"
    :change-in-game-state (req (seq (:deck runner)))
    :async true
    :effect (effect (draw eid 5))}})

(defcard "Queen's Gambit"
  {:on-play
   {:choices ["0" "1" "2" "3"]
    :prompt "How many advancement tokens do you want to place?"
    :async true
    :effect (effect
              (continue-ability
                (let [c (str->int target)]
                  {:choices {:card #(and (is-remote? (second (get-zone %)))
                                         (= (last (get-zone %)) :content)
                                         (not (:rezzed %)))}
                   :msg (msg "place " (quantify c "advancement token") " on " (card-str state target) " and gain " (* 2 c) " [Credits]")
                   :async true
                   :effect (req (wait-for (gain-credits state side (* 2 c))
                                          (add-prop state :corp target :advance-counter c {:placed true})
                                          (register-turn-flag!
                                            state side
                                            card :can-access
                                            ;; prevent access of advanced card
                                            (fn [_ _ card] (not (same-card? target card))))
                                          (effect-completed state side eid)))})
                card nil))}})

(defcard "Quest Completed"
  {:on-play
   {:req (req (and (some #{:hq} (:successful-run runner-reg))
                   (some #{:rd} (:successful-run runner-reg))
                   (some #{:archives} (:successful-run runner-reg))))
    :change-in-game-state (req (some (complement ice?) (all-installed state :corp)))
    :choices {:card installed?}
    :msg (msg "access " (:title target))
    :async true
    :effect (effect (access-card eid target))}})

(defcard "Raindrops Cut Stone"
  {:makes-run true
   :on-play {:async true
             :change-in-game-state (req (seq runnable-servers))
             :prompt "Choose a server"
             :choices (req runnable-servers)
             :effect (effect (make-run eid target card))}
   :events [{:event :subroutine-fired
             :req (req (some #(= % :play-area) (:zone card)))
             :effect (effect (add-counter (get-card state card) :power 1))}
            {:event :run-ends
             :async true
             :req (req this-card-run)
             :effect (req (let [cards-to-draw (get-counters (get-card state card) :power)]
                            (continue-ability
                              state side
                              {:msg (msg (if (pos? cards-to-draw)
                                           (str "draw " (quantify cards-to-draw "card") " and gain 3 [Credits]")
                                           "gain 3 [Credits]"))
                               :async true
                               :effect (req (if (pos? cards-to-draw)
                                              (wait-for (draw state side cards-to-draw)
                                                        (gain-credits state side eid 3))
                                              (gain-credits state side eid 3)))}
                              card nil)))}]})

(defcard "Rebirth"
  {:on-play
   {:prompt "Choose an identity"
    :rfg-instead-of-trashing true
    :choices (req (let [is-draft-id? #(.startsWith (:code %) "00")
                        runner-identity (:identity runner)
                        format (:format @state)
                        is-swappable #(and (= "Identity" (:type %))
                                           (= "Runner" (:side %))
                                           (= (:faction runner-identity) (:faction %))
                                           (not (is-draft-id? %))
                                           (not= (:title runner-identity) (:title %))
                                           (or (= :casual format)
                                               (legal? format :legal %)))
                        swappable-ids (filter is-swappable (server-cards))]
                    (sort-by :title swappable-ids)))
    :msg "change identities"
    :effect (req (let [old-runner-identity (:identity runner)]
                   ;; Handle hosted cards (Ayla) - Part 1
                   (doseq [c (:hosted old-runner-identity)]
                     (move state side c :temp-hosted))
                   (disable-identity state side)
                   ;; Move the selected ID to [:runner :identity] and set the zone
                   (let [new-id (-> target :title server-card make-card (assoc :zone [(->c :identity)]))
                         num-old-blanks (:num-disabled old-runner-identity)]
                     (swap! state assoc-in [side :identity] new-id)
                     (card-init state side new-id)
                     (when num-old-blanks
                       (dotimes [_ num-old-blanks]
                         (disable-identity state side)))))
                 ;; Handle hosted cards (Ayla) - Part 2
                 (doseq [c (get-in @state [:runner :temp-hosted])]
                   ;; Currently assumes all hosted cards are hosted facedown (Ayla)
                   (host state side (get-in @state [:runner :identity]) c {:facedown true})))}})

(defcard "Reboot"
  (letfn [(install-cards [state side eid card to-install titles]
            (if-let [f (first to-install)]
              (wait-for (runner-install state :runner f {:facedown true :no-msg true})
                        (install-cards state side eid card (rest to-install) titles))
              (do
                (move state side (find-latest state card) :rfg)
                (system-msg state :runner (str "uses " (:title card) " to install " (enumerate-str titles) " facedown"))
                (effect-completed state side eid))))]
    {:makes-run true
     :on-play {:async true
               :change-in-game-state (req archives-runnable)
               :rfg-instead-of-trashing true
               :effect (req (make-run state side eid :archives card))}
     :events [(successful-run-replace-breach
                {:target-server :archives
                 :this-card-run true
                 :mandatory true
                 :ability
                 {:req (req (not (zone-locked? state :runner :discard)))
                  :async true
                  :prompt "Choose up to 5 cards to install"
                  :show-discard true
                  :choices {:max 5
                            :card #(and (in-discard? %)
                                        (runner? %))}
                  :effect (effect (install-cards eid card targets (map :title targets)))}})]}))

(defcard "Recon"
  {:makes-run true
   :on-play {:prompt "Choose a server"
             :change-in-game-state (req (seq runnable-servers))
             :choices (req runnable-servers)
             :async true
             :effect (effect (make-run eid target card))}
   :events [{:event :encounter-ice
             :optional (:optional (offer-jack-out
                                   {:req (req (first-run-event? state side :encounter-ice))}))}]})

(defcard "Rejig"
  (let [valid-target? (fn [card] (and (runner? card)
                                      (or (program? card)
                                          (hardware? card))))
        pick-up {:async true
                 :prompt "Choose a program or piece of hardware to add to the grip"
                 :choices {:card #(and (valid-target? %)
                                       (installed? %))}
                 :effect (req (move state side target :hand)
                              (effect-completed state side (make-result eid (:cost target))))}
        put-down (fn [bonus]
                   {:async true
                    :prompt "Choose a program or piece of hardware to install"
                    :choices
                    {:req (req (and (valid-target? target)
                                    (can-pay? state side (assoc eid :source card :source-type :runner-install) target nil
                                              [(->c :credit (install-cost state side target
                                                                     {:cost-bonus (- bonus)}))])))}
                    :effect (effect (runner-install (assoc eid :source card :source-type :runner-install)
                                                    target {:cost-bonus (- bonus)}))})]
    {:on-play
     {:req (req (some valid-target? (all-installed state :runner)))
      :effect (req (wait-for (resolve-ability state side pick-up card nil)
                             (continue-ability state side
                                               (put-down async-result)
                                               card nil)))}}))

(defcard "Reprise"
  (letfn [(opt-run []
            {:optional
             {:prompt "Run a server?"
              :yes-ability
              {:prompt "Choose a server"
               :choices (req runnable-servers)
               :async true
               :msg (msg "make a run on " target)
               :effect (effect (make-run eid target card))}
               :no-ability {:effect (effect (system-msg (str "declines to use " (:title card) " to make a run")))}}})]
    {:makes-run true
     :on-play
     {:async true
      :req (req (:stole-agenda runner-reg))
      :prompt "Choose an installed Corp card to add to HQ"
      :waiting-prompt true
      :choices {:card #(and (installed? %)
                            (corp? %))}
      :msg (msg "add " (card-str state target) " to HQ")
      :cancel-effect (effect (continue-ability (opt-run) card nil))
      :effect (effect (move :corp target :hand)
                      (continue-ability (opt-run) card nil))}}))

(defcard "Reshape"
  {:on-play
   {:prompt "Choose 2 unrezzed pieces of ice to swap positions"
    :choices {:card #(and (installed? %)
                          (not (rezzed? %))
                          (ice? %))
              :max 2
              :all true}
    :msg (msg "swap the positions of " (card-str state (first targets))
              " and " (card-str state (second targets)))
    :effect (effect (swap-ice (first targets) (second targets)))}})

(defcard "Retrieval Run"
  {:makes-run true
   :on-play {:async true
             :change-in-game-state (req archives-runnable)
             :effect (req (make-run state side eid :archives card))}
   :events [(successful-run-replace-breach
              {:target-server :archives
               :this-card-run true
               :ability
               {:async true
                :req (req (not (zone-locked? state :runner :discard)))
                :prompt "Choose a program to install"
                :msg (msg "install " (:title target))
                :choices (req (filter program? (:discard runner)))
                :effect (effect (runner-install (assoc eid :source card :source-type :runner-install)
                                                target {:ignore-all-cost true}))}})]})

(defcard "Rigged Results"
  (letfn [(choose-ice []
            {:player :runner
             :waiting-prompt true
             :prompt "Choose a piece of ice to bypass"
             :choices {:card ice?}
             :msg (msg "make a run and bypass " (card-str state target))
             :async true
             :effect (effect (register-events
                               card
                               (let [target-ice target]
                                 [{:event :encounter-ice
                                   :req (req (same-card? target-ice (:ice context)))
                                   :msg (msg "bypass " (:title (:ice context)))
                                   :effect (req (bypass-ice state))}]))
                             (make-run eid (second (get-zone target)) card))})
          (corp-choice [choices spent]
            {:player :corp
             :waiting-prompt true
             :prompt "How many credits were spent?"
             :choices choices
             :async true
             :effect (req (wait-for
                            (lose-credits state :runner (make-eid state eid) spent)
                            (system-msg state :runner (str "spends " spent " [Credit]"))
                            (system-msg state :corp (str " guesses " target " [Credit]"))
                            (wait-for (trigger-event-simult state side :reveal-spent-credits nil nil spent)
                                      (if (not= spent (str->int target))
                                        (continue-ability state :runner (choose-ice) card nil)
                                        (effect-completed state side eid)))))})
          (runner-choice [choices]
            {:player :runner
             :waiting-prompt true
             :prompt "How many credits do you want to spend?"
             :choices choices
             :async true
             :effect (effect (continue-ability (corp-choice choices (str->int target)) card nil))})]
    {:on-play
     {:async true
      :effect (req (let [all-amounts (range (min 3 (inc (get-in @state [:runner :credit]))))
                         valid-amounts (remove #(or (any-flag-fn? state :corp :prevent-secretly-spend %)
                                                    (any-flag-fn? state :runner :prevent-secretly-spend %))
                                               all-amounts)
                         choices (map str valid-amounts)]
                     (continue-ability state side (runner-choice choices) card nil)))}}))

(defcard "Rigging Up"
  {:on-play
   {:prompt "Choose a program or piece of hardware to install"
    :choices {:req (req (and (or (hardware? target)
                                 (program? target))
                             (in-hand? target)
                             (can-pay? state side (assoc eid :source card :source-type :runner-install) target nil
                                       [(->c :credit (install-cost state side target {:cost-bonus -3}))])))}
    :change-in-game-state (req (seq (:hand runner)))
    :async true
    :effect (req (wait-for (runner-install state side (make-eid state {:source card :source-type :runner-install}) target {:cost-bonus -3})
                           (let [rig-target async-result]
                             (continue-ability
                               state side
                               {:optional
                                {:prompt (str "Charge " (:title rig-target) "?")
                                 :req (req (can-charge state side rig-target))
                                 :yes-ability
                                 {:async true
                                  :effect (effect (charge-card eid rig-target))
                                  :msg (msg "charge " (:title rig-target))}}}
                               card nil))))}})

(defcard "Rip Deal"
  (let [add-cards-from-heap
        {:optional
         {:prompt "Add cards from heap to grip?"
          :waiting-prompt true
          :req (req (and run
                         (pos? (count (:hand corp)))
                         (pos? (count (:discard runner)))
                         (not (zone-locked? state :runner :discard))))
          :yes-ability
          {:async true
           :effect (req (let [random-access-limit (:random-access-limit (num-cards-to-access state side :hq nil))
                              cards-to-move (min (count (:hand corp))
                                                 random-access-limit
                                                 (count (:discard runner)))]
                          (continue-ability
                           state side
                           {:async true
                            :show-discard true
                            :prompt (str "Choose " (quantify cards-to-move "card")
                                         " to add from the heap to the grip")
                            :msg (msg "add " (enumerate-str (map :title targets))
                                      " from the heap to the grip")
                            :choices {:max cards-to-move
                                      :all true
                                      :card #(and (runner? %)
                                                  (in-discard? %))}
                            :effect (req (doseq [c targets]
                                           (move state side c :hand))
                                         (swap! state assoc-in [:run :prevent-hand-access] true)
                                         (effect-completed state side eid))}
                           card nil)))}}}]
    {:makes-run true
     :on-play {:async true
               :rfg-instead-of-trashing true
               :change-in-game-state (req hq-runnable)
               :effect (req (make-run state side eid :hq card))}
     :events [{:event :successful-run
               :silent (req true)
               :req (req (and (= :hq (target-server context))
                              this-card-run))
               :effect (effect (register-events card
                                [{:event :candidates-determined
                                  :duration :end-of-run
                                  :async true
                                  :req (req (= :hq context))
                                  :effect (effect (continue-ability add-cards-from-heap card nil))}]))}]}))

(defcard "Rumor Mill"
  (letfn [(eligible? [card] (and (:uniqueness card)
                                 (or (asset? card)
                                     (upgrade? card))
                                 (not (has-subtype? card "Region"))))]
    {:static-abilities [{:type :disable-card
                         :req (req (eligible? target))
                         :value true}]}))

(defcard "Run Amok"
  (letfn [(get-rezzed-cids [ice]
            (map :cid (filter #(and (rezzed? %)
                                    (ice? %))
                              ice)))]
    {:makes-run true
     :on-play {:prompt "Choose a server"
               :change-in-game-state (req (seq runnable-servers))
               :choices (req runnable-servers)
               :async true
               :effect (effect (update! (assoc-in card [:special :run-amok] (get-rezzed-cids (all-installed state :corp))))
                         (make-run eid target (get-card state card)))}
     :events [{:event :run-ends
               :req (req this-card-run)
               :async true
               :effect (req (let [new (set (get-rezzed-cids (all-installed state :corp)))
                                  old (set (get-in (get-card state card) [:special :run-amok]))
                                  diff-cid (seq (set/difference new old))
                                  diff (map #(find-cid % (all-installed state :corp)) diff-cid)]
                              (continue-ability
                                state :runner
                                (when (seq diff)
                                  {:async true
                                   :prompt "Choose an ice to trash"
                                   :choices {:card #(some (partial same-card? %) diff)
                                             :all true}
                                   :effect (effect (trash eid target {:cause-card card}))})
                                card nil)))}]}))

(defcard "Running Hot"
  {:on-play
   {:msg "gain [Click][Click][Click]"
    :additional-cost [(->c :brain 1)]
    :async true
    :effect (effect (gain-clicks 3)
                    (effect-completed eid))}})

(defcard "Running Interference"
  {:makes-run true
   :on-play {:prompt "Choose a server"
             :change-in-game-state (req (seq runnable-servers))
             :choices (req runnable-servers)
             :async true
             :effect (effect (register-lingering-effect
                               card
                               {:type :rez-additional-cost
                                :duration :end-of-run
                                :req (req (ice? target))
                                :value (req [(->c :credit (:cost target))])})
                             (make-run eid target card))}})

(defcard "S-Dobrado"
  {:makes-run true
   :on-play {:prompt "Choose a central server"
             :choices (req (->> runnable-servers
                                (map unknown->kw)
                                (filter is-central?)
                                (map central->name)))
             :change-in-game-state (req (seq (->> runnable-servers
                                            (map unknown->kw)
                                            (filter is-central?)
                                            (map central->name))))
             :async true
             :effect (effect (make-run eid target card))}
   :events [{:event :encounter-ice
             :req (req (first-run-event? state side :encounter-ice))
             :once :per-run
             :msg (msg "bypass " (card-str state current-ice))
             :effect (req (bypass-ice state))}
            {:event :encounter-ice
             :req (req (and (= 2 (count (run-events state side :encounter-ice)))
                            (threat-level 4 state)))
             :async true
             :effect (effect (continue-ability
                               {:optional {:prompt (msg "Spend [Click] to bypass " 
                                                        (card-str state current-ice)
                                                        "?")
                                           :waiting-prompt true
                                           :yes-ability {:msg (msg "bypass " (card-str state current-ice))
                                                         :cost [(->c :click 1)]
                                                         :effect (req (bypass-ice state))}}}
                               card nil))}]})

(defcard "Satellite Uplink"
  {:on-play
   {:choices {:max 2
              :card #(and (corp? %)
                          (installed? %)
                          (not (rezzed? %)))}
    :async true
    :change-in-game-state (req (some (complement faceup?) (all-installed state :corp)))
    :effect (req (if (pos? (count targets))
                   (wait-for (expose state side target)
                             (if (= 2 (count targets))
                               (expose state side eid (second targets))
                               (effect-completed state side eid)))
                   (effect-completed state side eid)))}})

(defcard "Scavenge"
  {:on-play
   {:req (req (some #(and (program? %)
                          (installed? %))
                    (all-active-installed state :runner)))
    :prompt "Choose an installed program to trash"
    :choices {:card #(and (program? %)
                          (installed? %))}
    :async true
    :effect (req (let [trashed target
                       tcost (:cost trashed)]
                   (wait-for
                     (trash state side target {:unpreventable true
                                               :cause-card card})
                     (continue-ability
                       state side
                       {:async true
                        :prompt (if (not (zone-locked? state :runner :discard))
                                  "Choose a program to install from the grip or heap"
                                  "Choose a program to install")
                        :show-discard  (not (zone-locked? state :runner :discard))
                        :choices
                        {:req (req (and (program? target)
                                        (or (in-hand? target)
                                            (and (in-discard? target)
                                                 (not (zone-locked? state :runner :discard))))
                                        (can-pay? state side (assoc eid :source card :source-type :runner-install) target nil
                                                  [(->c :credit (install-cost state side target
                                                                              {:cost-bonus (- tcost)}))])))}
                        :msg (msg "trash " (:title trashed)
                                  " and install " (:title target)
                                  ", lowering the cost by " tcost " [Credits]")
                        :effect (effect (runner-install (assoc eid :source card :source-type :runner-install)
                                                        target {:cost-bonus (- tcost)}))}
                       card nil))))}})

(defcard "Scrubbed"
  {:events [{:event :encounter-ice
             :once :per-turn
             :effect (effect
                       (register-lingering-effect
                         card
                         (let [target-ice (:ice context)]
                           {:type :ice-strength
                            :duration :end-of-run
                            :req (req (same-card? target target-ice))
                            :value -2}))
                       (update-all-ice))}]})

(defcard "Showing Off"
  {:makes-run true
   :on-play {:async true
             :change-in-game-state (req rd-runnable)
             :effect (req (make-run state side eid :rd card))}
   :events [{:event :successful-run
             :req (req (and (= :rd (target-server context))
                            this-card-run))
             :silent (req true)
             :msg "access cards from the bottom of R&D"
             :effect (req (swap! state assoc-in [:runner :rd-access-fn] reverse))}
            {:event :run-ends
             :effect (req (swap! state assoc-in [:runner :rd-access-fn] seq))}]})

(defcard "Singularity"
  {:makes-run true
   :on-play {:prompt "Choose a server"
             :choices (req (filter #(can-run-server? state %) remotes))
             :change-in-game-state (req (some #(can-run-server? state %) remotes))
             :async true
             :effect (effect (make-run eid target card))}
   :events [(successful-run-replace-breach
              {:target-server :remote
               :this-card-run true
               :mandatory true
               :ability
               {:async true
                :msg "trash all cards in the server at no cost"
                :effect (effect (trash-cards eid (:content run-server) {:cause-card card}))}})]})

(defcard "Social Engineering"
  {:on-play
   {:prompt "Choose an unrezzed piece of ice"
    :choices {:card #(and (not (rezzed? %))
                          (installed? %)
                          (ice? %))}
    :change-in-game-state (req (some (every-pred ice? (complement rezzed?)) (all-installed state :corp)))
    :msg (msg "select " (card-str state target))
    :effect (effect
              (register-events
                card
                (let [ice target]
                  [{:event :rez
                    :duration :end-of-turn
                    :req (req (same-card? (:card context) ice))
                    :msg (msg "gain " (rez-cost state side (get-card state (:card context))) " [Credits]")
                    :async true
                    :effect (effect (gain-credits :runner eid (rez-cost state side (get-card state (:card context)))))}])))}})

(defcard "Spark of Inspiration"
  (letfn [(install-program [state side eid card revealed-card rev-str]
            (if (can-pay? state side (assoc eid :source card :source-type :runner-install)
                          revealed-card nil
                          [(->c :credit (install-cost state side revealed-card {:cost-bonus -10}))])
              (continue-ability
                state side
                {:optional
                 {:prompt (str "Install " (:title revealed-card) " paying 10 [Credits] less?")
                  :waiting-prompt true
                  :yes-ability
                  {:msg (msg "reveal " rev-str " from the top of the stack and install "
                             (:title revealed-card) ", paying 10 [Credits] less")
                   :async true
                   :effect (req (wait-for (runner-install
                                            state side
                                            (make-eid state {:source card :source-type :runner-install})
                                            revealed-card {:cost-bonus -10})
                                          (shuffle! state side :deck)
                                          (system-msg state side "shuffles the Stack")
                                          (effect-completed state side eid)))}
                  :no-ability
                  {:msg (msg "reveal " rev-str " from the top of the stack")
                   :effect (effect (shuffle! :deck)
                                   (system-msg "shuffles the Stack"))}}}
                card nil)
              (continue-ability ;;can't afford to install it somehow
                state side
                {:msg (msg "reveal " rev-str " from the top of the stack")
                 :effect (effect (shuffle! :deck)
                                 (system-msg "shuffles the Stack"))}
                card nil)))
          (spark-search-fn [state side eid card remainder rev-str]
            (if (not-empty remainder)
              (let [revealed-card (first remainder)
                    rest-of-deck (rest remainder)
                    rev-str (if (= "" rev-str)
                              (:title revealed-card)
                              (str rev-str ", " (:title revealed-card)))]
                (if (program? revealed-card)
                  (install-program state side eid card revealed-card rev-str)
                  (spark-search-fn state side eid card rest-of-deck rev-str)))
              (continue-ability
                state side
                {:msg (msg "reveal " rev-str " from the top of the stack")
                 :effect (effect (shuffle! :deck)
                                 (system-msg "shuffles the Stack"))}
                card nil)))]
    {:on-play {:async true
               :change-in-game-state (req (seq (:deck runner)))
               :effect (effect (spark-search-fn eid card (:deck runner) ""))}}))

(defcard "Spear Phishing"
  {:makes-run true
   :on-play {:prompt "Choose a server"
             :change-in-game-state (req (seq runnable-servers))
             :choices (req runnable-servers)
             :async true
             :effect (effect (make-run eid target card))}
   :events [{:event :encounter-ice
             :req (req (= 1 run-position))
             :msg (msg "bypass " (:title (:ice context)))
             :effect (req (bypass-ice state))}]})

(defcard "Spec Work"
  {:on-play
   {:additional-cost [(->c :program 1)]
    :msg "gain 4 [Credits] and draw 2 cards"
    :async true
    :effect (req (wait-for (gain-credits state side 4)
                           (draw state side eid 2)))}})

(defcard "Special Order"
  {:on-play
   {:prompt "Choose an Icebreaker"
    :change-in-game-state (req (seq (:deck runner)))
    :choices (req (cancellable (filter #(has-subtype? % "Icebreaker") (:deck runner)) :sorted))
    :msg (msg "add " (:title target) " from the stack to the grip and shuffle the stack")
    :effect (effect (trigger-event :searched-stack)
                    (shuffle! :deck)
                    (move target :hand))}})

(defcard "Spooned"
  (cutlery "Code Gate"))

(defcard "Spot the Prey"
  {:makes-run true
   :on-play
   {:prompt "Choose 1 non-ice card to expose"
    :msg "expose 1 card and make a run"
    :choices {:card #(and (installed? %)
                          (not (ice? %))
                          (corp? %))}
    :async true
    :effect (req (wait-for (expose state side target)
                           (continue-ability
                             state side
                             {:prompt "Choose a server"
                              :choices (req runnable-servers)
                              :async true
                              :effect (effect (make-run eid target))}
                             card nil)))}})

(defcard "Spree"
  {:data {:counter {:power 3}}
   :makes-run true
   :on-play {:prompt "Choose a server"
             :change-in-game-state (req (seq runnable-servers))
             :choices (req runnable-servers)
             :async true
             :effect (effect (make-run eid target card))}
   :abilities [{:cost [(->c :power 1)]
                :label "Host an installed trojan on a piece of ice protecting this server"
                :prompt "Choose an installed trojan"
                :waiting-prompt true
                :choices {:card #(and (has-subtype? % "Trojan")
                                      (program? %)
                                      (installed? %))}
                :async true
                :effect (req (let [trojan target]
                               (continue-ability
                                 state side
                                 {:prompt "Choose a piece of ice protecting this server"
                                  :choices {:card #(and (ice? %)
                                                        (= (first (:server run)) (second (get-zone %))))}
                                  :msg (msg "host " (:title trojan) " on " (card-str state target))
                                  :effect (req (host state side target trojan)
                                               (update-all-ice state side))}
                                 card nil)))}]})

(defcard "Steelskin Scarring"
  {:on-play {:async true
             :msg "draw 3 cards"
             :change-in-game-state (req (seq (:deck runner)))
             :effect (effect (draw eid 3))}
   :on-trash {:when-inactive true
              :interactive (req true)
              :async true
              :req (req (let [zone (first (:zone (:card context)))]
                          (#{:hand :deck} zone)))
              :effect (effect (continue-ability
                                {:optional {:prompt "Draw 2 cards?"
                                            :waiting-prompt true
                                            :yes-ability {:msg "draw 2 cards"
                                                          :async true
                                                          :effect (effect (draw :runner eid 2))}
                                            :no-ability
                                            {:effect (effect (system-msg (str "declines to use " (:title card))))}}}
                                card nil))}})

(defcard "Stimhack"
  {:makes-run true
   :on-play {:prompt "Choose a server"
             :change-in-game-state (req (seq runnable-servers))
             :choices (req runnable-servers)
             :async true
             :effect (effect (gain-next-run-credits 9)
                             (make-run eid target card))}
   :events [{:event :run-ends
             :req (req this-card-run)
             :msg "take 1 core damage"
             :effect (effect (damage eid :brain 1 {:unpreventable true
                                                   :card card}))}]})

(defcard "Strike Fund"
  {:on-play {:async true
             :msg "gain 4 [Credits]"
             :effect (req (gain-credits state :runner nil 4)
                          (effect-completed state side eid))}
   :on-trash {:when-inactive true
              :interactive (req true)
              :async true
              :req (req (let [zone (first (:zone (:card context)))]
                          (#{:hand :deck} zone)))
              :effect (effect (continue-ability
                                {:optional {:prompt "Gain 2 [Credits]?"
                                            :waiting-prompt true
                                            :yes-ability {:msg "gain 2 [Credits]"
                                                          :async true
                                                          :effect (effect (gain-credits :runner eid 2))}
                                            :no-ability
                                            {:effect (effect (system-msg (str "declines to use " (:title card))))}}}
                                card nil))}})

(defcard "Sure Gamble"
  {:on-play
   {:msg "gain 9 [Credits]"
    :async true
    :effect (effect (gain-credits eid 9))}})

(defcard "Surge"
  (letfn [(placed-virus-cards [state]
            (->> (turn-events state :runner :counter-added)
                 (filter #(= :virus (:counter-type (second %))))
                 (map first)
                 (keep #(get-card state %))
                 (seq)))]
    {:on-play
     {:req (req (placed-virus-cards state))
      :choices {:req (req (some #(same-card? % target) (placed-virus-cards state)))}
      :msg (msg "place 2 virus tokens on " (:title target))
      :effect (effect (add-counter :runner target :virus 2))}}))

(defcard "SYN Attack"
  {:on-play
   {:player :corp
    :waiting-prompt true
    :prompt "Choose one"
    :choices (req [(when (<= 2 (count (:hand corp)))
                     "Discard 2 cards from HQ")
                   "Draw 4 cards"])
    :async true
    :msg (msg "force the Corp to " (decapitalize target))
    :effect (req (if (= target "Draw 4 cards")
                   (wait-for (draw state :corp 4)
                             (effect-completed state side eid))
                   (continue-ability
                     state :corp
                     {:prompt "Choose 2 cards to discard"
                      :choices {:max 2
                                :all true
                                :card #(and (in-hand? %)
                                            (corp? %))}
                      :async true
                      :effect (effect (trash-cards :corp eid targets {:unpreventable true
                                                                      :cause-card card
                                                                      :cause :forced-to-trash}))}
                     card nil)))}})

(defcard "System Outage"
  {:events [{:event :corp-draw
             :req (req (not (first-event? state side :corp-draw)))
             :msg "force the Corp to lose 1 [Credits]"
             :async true
             :effect (effect (lose-credits :corp eid 1))}]})

(defcard "System Seizure"
  (let [ability {:req (req (get-in card [:special :ss-target]))
                 :effect (effect (update! (dissoc-in card [:special :ss-target])))}]
    {:events [{:event :pump-breaker
               :req (req (or (not (get-in card [:special :ss-target]))
                             (same-card? (:card context) (get-in card [:special :ss-target]))))
               :effect (req (when-not (get-in card [:special :ss-target])
                              (update! state side (assoc-in card [:special :ss-target] (:card context))))
                            (let [new-pump (assoc (:effect context) :duration :end-of-run)]
                              (swap! state assoc :effects
                                     (->> (:effects @state)
                                          (remove #(= (:uuid %) (:uuid new-pump)))
                                          (#(conj % new-pump))
                                          (into []))))
                            (update-breaker-strength state side (:card context)))}
              (assoc ability :event :corp-turn-ends)
              (assoc ability :event :runner-turn-ends)]}))

(defcard "Test Run"
  {:on-play
   {:prompt (req (if (not (zone-locked? state :runner :discard))
                   "Install a program from the stack or heap?"
                   "Install a program from the stack?"))
    :choices (req ["Stack"
                   (when (not (zone-locked? state :runner :discard)) "Heap")])
    :msg (msg "install a program from the " target)
    :async true
    :effect (effect
              (continue-ability
                (let [where target]
                  {:prompt "Choose a program to install"
                   :choices (req (cancellable
                                   (filter program? ((if (= where "Heap") :discard :deck) runner))))
                   :async true
                   :effect (req (when (= where "Stack")
                                  (trigger-event state side :searched-stack)
                                  (shuffle! state side :deck))
                                (wait-for (runner-install state side (make-eid state {:source card :source-type :runner-install})
                                                          target {:ignore-all-cost true})
                                          (if async-result
                                            (let [installed-card (update! state side (assoc-in async-result [:special :test-run] true))]
                                              (register-events
                                                state side installed-card
                                                [{:event :runner-turn-ends
                                                  :duration :end-of-turn
                                                  :req (req (get-in (find-latest state installed-card) [:special :test-run]))
                                                  :msg (msg "move " (:title installed-card) " to the top of the stack")
                                                  :effect (effect (move (find-latest state installed-card) :deck {:front true}))}])
                                              (effect-completed state side eid))
                                            (effect-completed state side eid))))})
                card nil))}})

(defcard "The Maker's Eye"
  {:makes-run true
   :on-play {:async true
             :change-in-game-state (req rd-runnable)
             :effect (req (make-run state side eid :rd card))}
   :events [{:event :successful-run
             :silent (req true)
             :req (req (and (= :rd (target-server context))
                            this-card-run))
             :effect (effect (register-events
                              card [(breach-access-bonus :rd 2 {:duration :end-of-run})]))}]})

(defcard "The Noble Path"
  {:makes-run true
   :on-play {:async true
             :change-in-game-state (req (or (seq (:hand runner))
                                      (seq runnable-servers)))
             :effect (req (wait-for
                            (trash-cards state side (:hand runner) {:cause-card card})
                            (continue-ability
                              state side
                              {:async true
                               :prompt "Choose a server"
                               :choices (req runnable-servers)
                               :msg (msg "trash their grip and make a run on " target
                                         ", preventing all damage")
                               :effect (effect (make-run eid target card))}
                              card nil)))}
   :events [{:event :pre-damage
             :duration :end-of-run
             :effect (effect (damage-prevent :net Integer/MAX_VALUE)
                             (damage-prevent :meat Integer/MAX_VALUE)
                             (damage-prevent :brain Integer/MAX_VALUE))}]})

(defcard "The Price"
  {:on-play {:async true
             :change-in-game-state (req (seq (:deck runner)))
             :effect
             (req
               (wait-for (mill state :runner (make-eid state eid) :runner 4)
                         (let [trashed-cards async-result]
                           (system-msg state side
                                       (str "uses " (:title card) " to trash "
                                            (enumerate-str (map :title trashed-cards))
                                            " from the top of the stack"))
                           (continue-ability
                             state side
                             {:prompt "Choose a card to install"
                              :waiting-prompt true
                              :async true
                              :req (req (not (zone-locked? state :runner :discard)))
                              :choices (req (cancellable (filter #(and (not (event? %))
                                                                       (runner-can-install? state side % nil)
                                                                       (can-pay? state side (assoc eid :source card :source-type :runner-install)
                                                                                 % nil [(->c :credit (install-cost state side % {:cost-bonus -3}))])
                                                                       (in-discard? (get-card state %))) trashed-cards)))
                              :msg (msg  "install " (:title target) ", paying 3 [Credits] less")
                              :cancel-effect (effect (system-msg (str "declines to use " (:title card) " to install a card"))
                                                     (effect-completed eid))
                              :effect (req (let [card-to-install (first (seq (filter #(and (= (:title target) (:title %)) (in-discard? (get-card state %))) trashed-cards)))]
                                             (runner-install state side (assoc eid :source card :source-type :runner-install) card-to-install {:cost-bonus -3})))}
                             card nil))))}})

(defcard "The Price of Freedom"
  {:on-play {:additional-cost [(->c :connection 1)]
             :rfg-instead-of-trashing true
             :msg "prevent the Corp from advancing cards during their next turn"}
   :events [{:event :corp-turn-begins
             :duration :until-runner-turn-begins
             :effect (effect (register-turn-flag!
                               card :can-advance
                               (fn [state side card]
                                 ((constantly false)
                                  (toast state :corp "Cannot advance cards this turn due to The Price of Freedom." "warning")))))}]})

(defcard "Three Steps Ahead"
  {:on-play
   {:effect (effect (register-events
                      card
                      [{:event :runner-turn-ends
                        :duration :end-of-turn
                        :unregister-once-resolved true
                        :msg (msg "gain " (* 2 (count (:successful-run runner-reg))) " [Credits]")
                        :async true
                        :effect (effect (gain-credits eid (* 2 (count (:successful-run runner-reg)))))}]))}})

(defcard "Tinkering"
  {:on-play
   {:prompt "Choose a piece of ice"
    :choices {:card #(and (installed? %)
                          (ice? %))}
    :change-in-game-state (req (some ice? (all-installed state :corp)))
    :msg (msg "make " (card-str state target) " gain Sentry, Code Gate, and Barrier until the end of the turn")
    :effect (req (register-lingering-effect state side card
                 (let [ice target]
                   {:type :gain-subtype
                    :duration :end-of-turn
                    :req (req (same-card? ice target))
                    :value ["Sentry" "Code Gate" "Barrier"]}))
                 (add-icon state side card target "T" (faction-label card))
                 (let [t target]
                   (register-events state side card
                     [{:event :runner-turn-ends
                       :duration :end-of-turn
                       :unregister-once-resolved true
                       :effect (effect (remove-icon card t))}])))}})

(defcard "Trade-In"
  ;; TODO: look at me plz
  (letfn [(trashed-hw [state] (last (get-in @state [:runner :discard])))]
    {:on-play
     {:additional-cost [(->c :hardware 1)]
      :msg (msg (let [{:keys [title cost]} (trashed-hw state)]
                  (str "trash " title " and gain " (quot cost 2) " [Credits]")))
      :async true
      :effect (req (let [{:keys [cost]} (trashed-hw state)]
                     (wait-for (gain-credits state :runner (quot cost 2))
                               (continue-ability
                                 state :runner
                                 {:prompt "Choose a piece of hardware to add to the grip"
                                  :choices (req (filter hardware?
                                                        (:deck runner)))
                                  :msg (msg "add " (:title target) " from the stack to the Grip and shuffle the stack")
                                  :effect (effect (trigger-event :searched-stack)
                                                  (shuffle! :deck)
                                                  (move target :hand))}
                                 card nil))))}}))

(defcard "Traffic Jam"
  {:static-abilities [{:type :advancement-requirement
                       :value (req (->> (:scored corp)
                                        (filter #(= (:title %) (:title target)))
                                        (count)))}]})

(defcard "Tread Lightly"
  {:on-play
   {:prompt "Choose a server"
    :choices (req runnable-servers)
    :change-in-game-state (req (seq runnable-servers))
    :makes-run true
    :async true
    :effect (effect (register-lingering-effect
                      card
                      {:type :rez-additional-cost
                       :duration :end-of-run
                       :req (req (ice? target))
                       :value (req [(->c :credit 3)])})
                    (make-run eid target card))}})

(defcard "Trick Shot"
  {:makes-run true
   :data {:counter {:credit 4}}
   :interactions {:pay-credits {:req (req run)
                                :type :credit}}
<<<<<<< HEAD
   :on-play {:async true
             :change-in-game-state (req rd-runnable)
             :effect (req (make-run state side eid :rd card))}
=======
   :on-play {:req (req rd-runnable)
             :msg "make a run on R&D"
             :async true
             :effect (req (update! state side (assoc-in card [:special :run-eid] eid))
                          (make-run state side eid :rd card))}
>>>>>>> c4fdb634
   :events [{:event :successful-run
             :unregister-once-resolved true
             :silent (req true)
             :req (req (and (= :rd (target-server context))
                            this-card-run
                            (= (get-in card [:special :run-eid :eid]) (get-in @state [:run :eid :eid]))))
             :msg "place 2 [Credits] on itself and access 1 additional card from R&D"
             :effect (effect
                       (add-counter card :credit 2 {:placed true})
                       (register-events
                         card [(breach-access-bonus :rd 1 {:duration :end-of-run})]))}
            {:event :run-ends
             :unregister-once-resolved true
             :req (req this-card-run)
             :prompt "Choose a remote server to run"
             :choices (req (cancellable
                             (->> runnable-servers
                                  (map unknown->kw)
                                  (filter is-remote?)
                                  (map remote->name))))
             :msg (msg "make a run on " target)
             :async true
             :effect (effect (make-run eid target card))}]})

(defcard "Uninstall"
  {:on-play
   {:async true
    :change-in-game-state (req (some #(and (not (facedown? %))
                                     (or (hardware? %) (program? %)))
                               (all-installed state :runner)))
    :choices {:card #(and (installed? %)
                          (not (facedown? %))
                          (or (hardware? %)
                              (program? %)))}
    :msg (msg "move " (:title target) " to their Grip")
    :effect (effect (move target :hand))}})

(defcard "Unscheduled Maintenance"
  {:events [{:event :corp-install
             :req (req (ice? (:card context)))
             :effect (effect (register-turn-flag!
                               card :can-install-ice
                               (fn [state side card]
                                 (if (ice? card)
                                   ((constantly false)
                                    (toast state :corp "Cannot install ice the rest of this turn due to Unscheduled Maintenance"))
                                   true))))}]
   :leave-play (effect (clear-turn-flag! card :can-install-ice))})

(defcard "Vamp"
  {:makes-run true
   :on-play {:async true
             :change-in-game-state (req hq-runnable)
             :effect (req (make-run state side eid :hq card))}
   :events [(successful-run-replace-breach
              {:target-server :hq
               :this-card-run true
               :ability
               {:async true
                :prompt "How many [Credits] do you want to spend?"
                :choices :credit
                :msg (msg "take 1 tag and make the Corp lose " target " [Credits]")
                :effect (req (wait-for (lose-credits state :corp (make-eid state eid) target)
                                       (gain-tags state side eid 1)))}})]})

(defcard "VRcation"
  {:on-play
   {:msg (msg "draw 4 cards"
              (when (pos? (:click runner))
                " and lose [Click]"))
    :change-in-game-state (req (or (seq (:deck runner))
                             (pos? (:click runner))))
    :async true
    :effect (req (when (pos? (:click runner))
                   (lose-clicks state :runner 1))
                 (draw state :runner eid 4))}})

(defcard "Wanton Destruction"
  {:makes-run true
   :on-play {:async true
             :change-in-game-state (req hq-runnable)
             :effect (req (make-run state side eid :hq card))}
   :events [(successful-run-replace-breach
              {:target-server :hq
               :this-card-run true
               :ability
               {:msg (msg "force the Corp to discard " (quantify target "card") " from HQ at random")
                :prompt "How many [Click] do you want to spend?"
                :choices (req (map str (range 0 (inc (:click runner)))))
                :async true
                :effect (req (let [n (str->int target)]
                               (wait-for (pay state :runner (make-eid state eid) card (->c :click n))
                                         (system-msg state :runner (:msg async-result))
                                         (trash-cards state :corp eid (take n (shuffle (:hand corp))) {:cause-card card}))))}})]})

(defcard "Watch the World Burn"
  (letfn [(rfg-card-event [burned-card]
            [{:event :pre-access-card
              :duration :end-of-game
              :req (req (same-card? :title burned-card target))
              :msg (msg (str "remove " (:title burned-card) " from the game"))
              :effect (effect (move :corp target :rfg))}])]
    {:makes-run true
     :on-play {:prompt "Choose a server"
               :choices (req (filter #(can-run-server? state %) remotes))
               :async true
               :effect (effect (make-run eid target card))}
     :events [{:event :pre-access-card
               :req (req (and (not (agenda? target))
                              (:successful run)))
               :once :per-run
               :msg (msg "remove " (:title target) " from the game, and watch for other copies of " (:title target) " to burn")
               :effect (effect (move :corp target :rfg)
                         (register-events card (rfg-card-event target)))}]}))

(defcard "White Hat"
  (letfn [(finish-choice [choices]
            (let [choices (filter #(not= "Done" %) choices)]
              (when (not-empty choices)
                {:effect (req (doseq [c choices]
                                (move state :corp c :deck))
                              (shuffle! state :corp :deck))
                 :msg (str "shuffle " (enumerate-str (map :title choices)) " into R&D")})))
          (choose-cards [choices chosen]
            {:prompt (str "Choose a card in HQ to shuffle into R&D (" (- 2 (count chosen)) " remaining)")
             :player :runner
             :choices (concat choices ["Done"])
             :not-distinct true
             :async true
             :effect (req (if (and (empty? chosen)
                                   (not= "Done" target))
                            (continue-ability state side (choose-cards (remove-once #(= % target) choices) (conj chosen target)) card nil)
                            (continue-ability state side (finish-choice (conj chosen target)) card nil)))})]
    {:on-play
     {:trace
      {:base 3
       :req (req (some #{:hq :rd :archives} (:successful-run runner-reg)))
       :unsuccessful
       {:async true
        :msg (msg "reveal " (enumerate-str (map :title (:hand corp))) " from HQ")
        :effect (req (wait-for
                       (reveal state side (:hand corp))
                       (continue-ability state :runner (choose-cards (:hand corp) #{}) card nil)))}}}}))

(defcard "Wildcat Strike"
  {:on-play
   {:player :corp
    :waiting-prompt true
    :prompt "Choose one"
    :choices ["Runner gains 6 [Credits]" "Runner draws 4 cards"]
    :msg (msg (if (= target "Runner gains 6 [Credits]")
                "gain 6 [Credits]"
                "draw 4 cards"))
    :async true
    :effect (req (if (= target "Runner gains 6 [Credits]")
                   (gain-credits state :runner eid 6)
                   (draw state :runner eid 4)))}})

(defcard "Windfall"
  {:on-play
   {:async true
    :change-in-game-state (req (seq (:deck runner)))
    :effect (req (shuffle! state side :deck)
                 (let [topcard (first (:deck (:runner @state)))
                       cost (:cost topcard)]
                   (wait-for (trash state side topcard {:cause-card card})
                             (wait-for (gain-credits state side (if (event? topcard) 0 cost))
                                       (system-msg state side
                                                   (str "shuffles the stack and trashes " (:title topcard)
                                                        (when-not (event? topcard)
                                                          (str " to gain " cost " [Credits]"))))
                                       (effect-completed state side eid)))))}})

(defcard "Window of Opportunity"
  (let [install-abi
        {:async true
         :effect
         (req (let [targets-in-the-grip
                    (filter #(or (hardware? %)
                                 (program? %))
                            (:hand runner))]
                (continue-ability
                  state side
                  (if (seq targets-in-the-grip)
                    {:prompt "Choose 1 program or piece of hardware"
                     :waiting-prompt true
                     :choices (req (cancellable targets-in-the-grip))
                     :async true
                     :effect (effect (runner-install (assoc eid :source card :source-type :runner-install) target))
                     :msg (msg "install " (:title target))}
                    ;; else show a fake prompt so the corp can't infer that no legal targets exist
                    {:prompt "You have no programs or pieces of hardware to install"
                     :choices ["OK"]
                     :prompt-type :bogus})
                card nil)))}]
    {:makes-run true
     :events [{:event :run
               :async true
               :unregister-once-resolved true
               :effect
               (req (let [rezzed-targets
                          (filter #(and (ice? %)
                                        (= (first (:server target)) (second (get-zone %))))
                                  (all-active-installed state :corp))]
                      (if (seq rezzed-targets)
                        (continue-ability
                          state side
                          {:prompt "Choose a piece of ice protecting this server to derez"
                           :waiting-prompt true
                           :choices {:req (req (some #{target} rezzed-targets))}
                           :msg (msg "derez " (card-str state target))
                           :async true
                           :effect
                           (req (let [chosen-ice target]
                                  (register-events
                                    state side card
                                    [{:event :run-ends
                                      :duration :end-of-run
                                      :optional
                                      {:player :corp
                                       :waiting-prompt true
                                       :req (req (and (installed? (get-card state chosen-ice))
                                                      (not (rezzed? (get-card state chosen-ice)))))
                                       :prompt (str "Rez " (card-str state chosen-ice) ", ignoring all costs?")
                                       :yes-ability {:async true
                                                     :effect
                                                     (req 
                                                       (system-msg state :corp (str "rezzes " (card-str state chosen-ice) ", ignoring all costs"))
                                                       (rez state :corp eid chosen-ice {:ignore-cost :all-costs}))}}}])
                                  (derez state side target)
                                  (effect-completed state side eid)))}
                          card nil)
                        (effect-completed state side eid))))}]
     :on-play {:async true
               :prompt "Choose a server"
               :choices (req runnable-servers)
               :effect (req (wait-for (resolve-ability state side install-abi card nil)
                                      (make-run state side eid target card)))}}))<|MERGE_RESOLUTION|>--- conflicted
+++ resolved
@@ -4025,17 +4025,11 @@
    :data {:counter {:credit 4}}
    :interactions {:pay-credits {:req (req run)
                                 :type :credit}}
-<<<<<<< HEAD
    :on-play {:async true
              :change-in-game-state (req rd-runnable)
-             :effect (req (make-run state side eid :rd card))}
-=======
-   :on-play {:req (req rd-runnable)
-             :msg "make a run on R&D"
-             :async true
-             :effect (req (update! state side (assoc-in card [:special :run-eid] eid))
-                          (make-run state side eid :rd card))}
->>>>>>> c4fdb634
+             :effect (req 
+                      (update! state side (assoc-in card [:special :run-eid] eid))
+                      (make-run state side eid :rd card))}
    :events [{:event :successful-run
              :unregister-once-resolved true
              :silent (req true)
