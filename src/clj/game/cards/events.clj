--- conflicted
+++ resolved
@@ -493,18 +493,10 @@
                          {:req (req (= target :hq))
                           :replace-access
                           (let [five-or-all (fn [corp] (min 5 (:credit corp)))]
-<<<<<<< HEAD
                             {:msg (msg "force the Corp to lose " (five-or-all corp)
                                        "[Credits], and gain " (five-or-all corp) "[Credits]")
-                             :effect (effect (lose :corp :credit (five-or-all corp))
-                                             (gain :runner :credit (five-or-all corp)))})}
-=======
-                            {:delayed-completion true
-                             :msg (msg "force the Corp to lose " (five-or-all corp)
-                                       " [Credits], and gain " (five-or-all corp))
                              :effect (effect (lose-credits :corp (five-or-all corp))
                                              (gain-credits :runner (five-or-all corp)))})}
->>>>>>> 2a67adcb
                       card))}
 
    "Drive By"
