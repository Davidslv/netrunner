--- conflicted
+++ resolved
@@ -1266,13 +1266,8 @@
                 :show-discard true
                 :async true
                 :player :corp
-<<<<<<< HEAD
-                :waiting-prompt "Corp to choose which cards to pick up from Archives"
+                :waiting-prompt "Corp to make a decision"
                 :prompt "Choose 5 cards from Archives to add to HQ"
-=======
-                :waiting-prompt "Corp to make a decision"
-                :prompt "Select 5 cards from Archives to add to HQ"
->>>>>>> bbdcf867
                 :choices {:max 5
                           :all true
                           :card #(and (corp? %)
@@ -1531,13 +1526,8 @@
           {:player :corp
            :req (req (<= 1 (count (:hand corp))))
            :async true
-<<<<<<< HEAD
-           :waiting-prompt "Corp to create two piles"
+           :waiting-prompt "Corp to make a decision"
            :prompt (msg "Choose up to " (dec (count (:hand corp))) " cards for the first pile")
-=======
-           :waiting-prompt "Corp to make a decision"
-           :prompt (msg "Select up to " (dec (count (:hand corp))) " cards for the first pile")
->>>>>>> bbdcf867
            :choices {:card #(and (in-hand? %)
                                  (corp? %))
                      :max (req (dec (count (:hand corp))))}
@@ -2498,13 +2488,8 @@
 (defcard "Rigged Results"
   (letfn [(choose-ice []
             {:player :runner
-<<<<<<< HEAD
-             :waiting-prompt "Runner to choose ice"
+             :waiting-prompt "Runner to make a decision"
              :prompt "Choose a piece of ice to bypass"
-=======
-             :waiting-prompt "Runner to make a decision"
-             :prompt "Select a piece of ice to bypass"
->>>>>>> bbdcf867
              :choices {:card ice?}
              :msg (msg "make a run and bypass " (card-str state target))
              :async true
