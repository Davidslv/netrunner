(in-ns 'game.core)

(declare trash-program trash-hardware trash-resource-sub trash-installed)

;;;; Helper functions specific for ICE

;;; Runner abilites for breaking subs
(defn runner-pay-or-break
  "Ability to break a subroutine by spending a resource (Bioroids, Negotiator, etc)"
  [cost subs label]
  (let [cost-str (build-cost-str [cost])
        subs-str (quantify subs "subroutine")]
    {:cost cost
     :label (str label " " subs-str)
     :effect (req (system-msg state :runner (str "spends " cost-str " to " label " " subs-str " on " (:title card))))}))

(defn runner-break
  "Ability to break a subroutine by spending a resource (Bioroids, Negotiator, etc)"
  [cost subs]
  (runner-pay-or-break cost subs "break"))

(defn runner-pay
  "Ability to pay to avoid a subroutine by spending a resource (Popup Window, Turing, etc)"
  [cost subs]
  (runner-pay-or-break cost subs "pay for"))

;;; General subroutines
(def end-the-run
  "Basic ETR subroutine"
  {:label "End the run"
   :msg "end the run"
   :effect (effect (end-run))})

(def end-the-run-if-tagged
  "ETR subroutine if tagged"
  {:label "End the run if the Runner is tagged"
   :req (req tagged)
   :msg "end the run"
   :effect (effect (end-run))})

(def give-tag
  "Basic give runner 1 tag subroutine
   Mostly used with tag-trace"
  {:label "Give the Runner 1 tag"
   :msg "give the Runner 1 tag"
   :delayed-completion true
   :effect (effect (tag-runner :runner eid 1))})

(def add-power-counter
  "Adds 1 power counter to the card."
  {:label "Add 1 power counter"
   :msg "add 1 power counter"
   :effect (effect (add-counter card :power 1))})

(defn trace-ability
  "Run a trace with specified base strength.
   If successful trigger specified ability"
  [base ability]
  {:label (str "Trace " base " - " (:label ability))
   :trace (assoc ability :base base)})

(defn tag-trace
  "Trace ability for giving a tag, at specified base strength"
  [base]
  (trace-ability base give-tag))

(defn do-net-damage
  "Do specified amount of net-damage."
  [dmg]
  {:label (str "Do " dmg " net damage")
   :delayed-completion true
   :msg (str "do " dmg " net damage")
   :effect (effect (damage eid :net dmg {:card card}))})

(defn do-brain-damage
  "Do specified amount of brain damage."
  [dmg]
  {:label (str "Do " dmg " brain damage")
   :delayed-completion true
   :msg (str "do " dmg " brain damage")
   :effect (effect (damage eid :brain dmg {:card card}))})

(defn gain-credits
  "Gain specified amount of credits"
  [credits]
  {:label (str "Gain " credits " [Credits]")
   :msg (str "gain " credits " [Credits]")
   :effect (effect (gain :credit credits))})

(defn power-counter-ability
  "Does specified ability using a power counter."
  [{:keys [label message] :as ability}]
  (assoc ability :label (str "Hosted power counter: " label)
                 :msg (str message " using 1 power counter")
                 :counter-cost [:power 1]))

(defn do-psi
  "Start a psi game, if not equal do ability"
  ([{:keys [label] :as ability}]
  {:label (str "Psi Game - " label)
   :msg (str "start a psi game (" label ")")
   :psi {:not-equal ability}})
  ([{:keys [label-neq] :as neq-ability} {:keys [label-eq] :as eq-ability}]
   {:label (str "Psi Game - " label-neq " / " label-eq)
    :msg (str "start a psi game (" label-neq " / " label-eq ")")
    :psi {:not-equal neq-ability
          :equal     eq-ability}}))

(def take-bad-pub
  "Bad pub on rez effect."
  (effect (gain-bad-publicity :corp 1)
          (system-msg (str "takes 1 bad publicity from " (:title card)))))

(def runner-loses-click
  "Runner loses a click effect"
  (req (if (:runner-phase-12 @state)
    ; this handles Jak Sinclair losing clicks before they are given
    (do (swap! state update-in [:runner :extra-click-temp] (fnil dec 0))
        (toast state :runner "Runner loses a click at start of turn" "warning")
        (toast state :corp "Runner loses a click at start of turn" "warning"))
    (lose state :runner :click 1))))

;;; For Advanceable ICE
(def advance-counters
  "Number of advancement counters - for advanceable ICE."
  (req (+ (:advance-counter card 0) (:extra-advance-counter card 0))))

(def space-ice-rez-bonus
  "Amount of rez reduction for the Space ICE."
  (req (* -3 (+ (:advance-counter card 0) (:extra-advance-counter card 0)))))

(defn space-ice
  "Creates data for Space ICE with specified abilities."
  [& abilities]
  {:advanceable :always
   :subroutines (vec abilities)
   :rez-cost-bonus space-ice-rez-bonus})


;;; For Grail ICE
(defn grail-in-hand
  "Req that specified card is a Grail card in the Corp's hand."
  [card]
  (and (= (:side card) "Corp")
       (in-hand? card)
       (has-subtype? card "Grail")))

(def reveal-grail
  "Ability for revealing Grail ICE from HQ."
  {:label "Reveal up to 2 Grail ICE from HQ"
   :choices {:max 2
             :req grail-in-hand}
   :msg (let [sub-label #(:label (first (:subroutines (card-def %))))]
          (msg "reveal " (join ", " (map #(str (:title %) " (" (sub-label %) ")") targets))))})

(def resolve-grail
  "Ability for resolving a subroutine on a Grail ICE in HQ."
  {:label "Resolve a Grail ICE subroutine from HQ"
   :choices {:req grail-in-hand}
   :effect (req (doseq [ice targets]
                  (let [subroutine (first (:subroutines (card-def ice)))]
                    (resolve-ability state side subroutine card nil))))})

(defn grail-ice
  "Creates data for grail ICE"
  [ability]
  {:abilities [reveal-grail]
   :subroutines [ability resolve-grail]})


;;; For NEXT ICE
(defn next-ice-count
  "Counts number of rezzed NEXT ICE - for use with NEXT Bronze and NEXT Gold"
  [corp]
  (let [servers (flatten (seq (:servers corp)))
        rezzed-next? #(and (rezzed? %) (has-subtype? % "NEXT"))]
    (reduce (fn [c server] (+ c (count (filter rezzed-next? (:ices server))))) 0 servers)))


;;; For Morph ICE
(defn morph [state side card new old]
  (update! state side (assoc card
                        :subtype-target new
                        :subtype (combine-subtypes true
                                                   (remove-subtypes (:subtype card) old)
                                                   new)))
  (update-ice-strength state side card))

(defn morph-effect
  "Creates morph effect for ICE. Morphs from base type to other type"
  [base other]
  (req (if (odd? (get (get-card state card) :advance-counter 0))
         (morph state side card other base)
         (morph state side card base other))))

(defn morph-ice
  "Creates the data for morph ICE with specified types and ability."
  [base other ability]
  (let [ab {:req (req (= (:cid card) (:cid target)))
            :effect (morph-effect base other)}]
    {:advanceable :always
     :effect (morph-effect base other)
     :subroutines [ability]
     :events {:advance ab :advancement-placed ab}}))


;;; For Constellation ICE
(defn constellation-ice
  "Generates map for Constellation ICE with specified effect."
  [ability]
  {:subroutines [(trace-ability 2 (assoc ability :kicker (assoc ability :min 5)))]})

;;; Helper function for adding implementation notes to ICE defined with functions
(defn- implementation-note
  "Adds an implementation note to the ice-definition"
  [note ice-def]
  (assoc ice-def :implementation note))


;;;; Card definitions
(def cards-ice
  {"Aiki"
   {:subroutines [(do-psi {:label "Runner draws 2 cards"
                           :msg "make the Runner draw 2 cards"
                           :effect (effect (draw :runner 2))})
                  (do-net-damage 1)]}

   "Aimor"
   {:subroutines [{:label "Trash the top 3 cards of the Stack. Trash Aimor."
                   :effect (req (when (not-empty (:deck runner))
                                  (system-msg state :corp
                                              (str "uses Aimor to trash "
                                                   (join ", " (map :title (take 3 (:deck runner))))
                                                   " from the Runner's Stack"))
                                  (mill state :corp :runner 3))
                                (when current-ice
                                  (no-action state :corp nil)
                                  (continue state :runner nil))
                                (trash state side card)
                                (system-msg state side (str "trashes Aimor")))}]}

   "Anansi"
   (let [corp-draw {:optional {:prompt "Draw 1 card?"
                               :yes-ability {:delayed-completion true
                                             :msg "draw 1 card"
                                             :effect (effect (draw eid 1 nil))}}}
         runner-draw {:delayed-completion true
                      :effect (req (show-wait-prompt state :corp "Runner to decide on card draw")
                                   (continue-ability state side
                                                     {:player :runner
                                                      :optional
                                                      {:prompt "Pay 2[Credits] to draw 1 card?"
                                                       :no-ability {:effect (effect (system-msg :runner "does not draw 1 card")
                                                                                    (clear-wait-prompt :corp))}
                                                       :yes-ability {:delayed-completion true
                                                                     :effect (effect
                                                                               (system-msg :runner "pays 2[Credits] to draw 1 card")
                                                                               (lose :credit 2)
                                                                               (clear-wait-prompt :corp)
                                                                               (draw eid 1 nil))}}}
                                                     card nil))}]
     {:implementation "Encounter-ends effect is manually triggered."
      :subroutines [{:msg "rearrange the top 5 cards of R&D"
                     :delayed-completion true
                     :effect (req (show-wait-prompt state :runner "Corp to rearrange the top cards of R&D")
                                  (let [from (take 5 (:deck corp))]
                                       (if (pos? (count from))
                                         (continue-ability state side (reorder-choice :corp :runner from '()
                                                                                      (count from) from)
                                                           card nil)
                                         (do (clear-wait-prompt state :runner)
                                             (effect-completed state side eid)))))}
                    {:label "Draw 1 card; allow runner to draw 1 card"
                     :delayed-completion true
                     :effect (req (when-completed (resolve-ability state side corp-draw card nil)
                                                  (continue-ability state :runner runner-draw card nil)))}
                    (do-net-damage 1)]
      :abilities [(do-net-damage 3)]})

   "Archangel"
   {:flags {:rd-reveal (req true)}
    :access
    {:delayed-completion true
     :req (req (not= (first (:zone card)) :discard))
     :effect (effect (show-wait-prompt :runner "Corp to decide to trigger Archangel")
                     (continue-ability
                       {:optional
                        {:prompt "Pay 3 [Credits] to force Runner to encounter Archangel?"
                         :yes-ability {:cost [:credit 3]
                                       :delayed-completion true
                                       :effect (effect (system-msg :corp "pays 3 [Credits] to force the Runner to encounter Archangel")
                                                       (clear-wait-prompt :runner)
                                                       (continue-ability
                                                         :runner {:optional
                                                                  {:player :runner
                                                                   :prompt "You are encountering Archangel. Allow its subroutine to fire?"
                                                                   :priority 1
                                                                   :yes-ability {:delayed-completion true
                                                                                 :effect (effect (play-subroutine eid {:card card :subroutine 0}))}
                                                                   :no-ability {:effect (effect (effect-completed eid))}}}
                                                         card nil))}
                         :no-ability {:effect (effect (system-msg :corp "declines to force the Runner to encounter Archangel")
                                                      (clear-wait-prompt :runner))}}}
                       card nil))}
   :subroutines [(trace-ability 6 {:delayed-completion true
                                   :effect (effect (show-wait-prompt :runner "Corp to select Archangel target")
                                                   (continue-ability {:choices {:req #(and (installed? %)
                                                                                           (card-is? % :side :runner))}
                                                                      :label "Add 1 installed card to the Runner's Grip"
                                                                      :msg "add 1 installed card to the Runner's Grip"
                                                                      :effect (effect (clear-wait-prompt :runner)
                                                                                      (move :runner target :hand true)
                                                                                      (system-msg (str "adds " (:title target)
                                                                                                       " to the Runner's Grip")))
                                                                      :cancel-effect (effect (clear-wait-prompt :runner)
                                                                                             (effect-completed eid))}
                                                                     card nil))})]}

   "Archer"
   {:additional-cost [:forfeit]
    :subroutines [(gain-credits 2)
                  trash-program
                  end-the-run]}

   "Architect"
   {:flags {:untrashable-while-rezzed true}
    :subroutines [{:label "Look at the top 5 cards of R&D"
                   :prompt "Choose a card to install"
                   :priority true
                   :activatemsg "uses Architect to look at the top 5 cards of R&D"
                   :req (req (and (not (string? target))
                                  (not (is-type? target "Operation"))))
                   :not-distinct true
                   :choices (req (conj (take 5 (:deck corp)) "No install"))
                   :effect (effect (system-msg (str "chooses the card in position "
                                                    (+ 1 (.indexOf (take 5 (:deck corp)) target))
                                                    " from R&D (top is 1)"))
                                   (corp-install (move state side target :play-area) nil {:no-install-cost true}))}
                  {:label "Install a card from HQ or Archives"
                   :prompt "Select a card to install from Archives or HQ"
                   :show-discard true
                   :priority true
                   :choices {:req #(and (not (is-type? % "Operation"))
                                        (#{[:hand] [:discard]} (:zone %))
                                        (= (:side %) "Corp"))}
                   :effect (effect (corp-install target nil))
                   :msg (msg (corp-install-msg target))}]}

   "Ashigaru"
   {:abilities [{:label "Gain subroutines"
                 :msg (msg "gain " (count (:hand corp)) " subroutines")}]
    :subroutines [end-the-run]}

   "Assassin"
   {:subroutines [(trace-ability 5 (do-net-damage 3))
                  (trace-ability 4 trash-program)]}

   "Asteroid Belt"
   (space-ice end-the-run)

   "Authenticator"
   {:implementation "Encounter effect is manual"
    :abilities [give-tag]
    :runner-abilities [{:label "Take 1 tag"
                        :delayed-completion true
                        :effect (req (system-msg state :runner "takes 1 tag on encountering Authenticator to Bypass it")
                                     (tag-runner state :runner eid 1 {:unpreventable true}))}]
    :subroutines [(gain-credits 2)
                  end-the-run]}

   "Bailiff"
   {:implementation "Gain credit is manual"
    :abilities [(gain-credits 1)]
    :subroutines [end-the-run]}

   "Bandwidth"
   {:subroutines [{:msg "give the Runner 1 tag"
                   :delayed-completion true
                   :effect (effect (tag-runner :runner eid 1)
                                   (register-events
                                     {:successful-run {:effect (effect (lose :runner :tag 1))
                                                       :msg "make the Runner lose 1 tag"}
                                      :run-ends {:effect (effect (unregister-events card))}}
                                     card))}]
    :events {:successful-run nil :run-ends nil}}

   "Bastion"
   {:subroutines [end-the-run]}

   "Battlement"
   {:subroutines [end-the-run]}

   "Bloodletter"
   {:subroutines [{:label "Runner trashes 1 program or top 2 cards of their Stack"
                   :effect (req (if (empty? (filter #(is-type? % "Program") (all-active-installed state :runner)))
                                   (do (mill state :runner 2)
                                       (system-msg state :runner (str "trashes the top 2 cards of their Stack")))
                                   (do (show-wait-prompt state :corp "Runner to choose an option for Bloodletter")
                                       (resolve-ability state :runner
                                         {:prompt "Trash 1 program or trash top 2 cards of the Stack?"
                                          :choices ["Trash 1 program" "Trash top 2 of Stack"]
                                          :effect (req (if (and (= target "Trash top 2 of Stack") (pos? (count (:deck runner))))
                                                         (do (mill state :runner 2)
                                                             (system-msg state :runner (str "trashes the top 2 cards of their Stack"))
                                                             (clear-wait-prompt state :corp))
                                                         (resolve-ability state :runner trash-program card nil)))}
                                        card nil))))}]}

   "Bloom"
   (let [ice-index (fn [state i] (first (keep-indexed #(when (= (:cid %2) (:cid i)) %1)
                                                      (get-in @state (cons :corp (:zone i))))))]
     {:subroutines
              [{:label "Install a piece of ice from HQ protecting another server, ignoring all costs"
                :prompt "Choose ICE to install from HQ in another server"
                :delayed-completion true
                :choices {:req #(and (ice? %)
                                     (in-hand? %))}
                :effect (req (let [this (zone->name (second (:zone card)))
                                   nice target]
                               (continue-ability state side
                                                 {:prompt (str "Choose a location to install " (:title target))
                                                  :choices (req (remove #(= this %) (corp-install-list state nice)))
                                                  :delayed-completion true
                                                  :effect (effect (corp-install nice target {:no-install-cost true}))}
                                                 card nil)))}
               {:label "Install a piece of ice from HQ in the next innermost position, protecting this server, ignoring all costs"
                :prompt "Choose ICE to install from HQ in this server"
                :delayed-completion true
                :choices {:req #(and (ice? %)
                                     (in-hand? %))}
                :effect (req (let [newice (assoc target :zone (:zone card))
                                   bndx (ice-index state card)
                                   ices (get-in @state (cons :corp (:zone card)))
                                   newices (apply conj (subvec ices 0 bndx) newice (subvec ices bndx))]
                               (swap! state assoc-in (cons :corp (:zone card)) newices)
                               (swap! state update-in (cons :corp (:zone target))
                                      (fn [coll] (remove-once #(= (:cid %) (:cid target)) coll)))
                               (card-init state side newice {:resolve-effect false
                                                             :init-data true})
                               (trigger-event state side :corp-install newice)))}]})

   "Brainstorm"
   {:abilities [{:label "Gain subroutines"
                 :msg (msg "gain " (count (:hand runner)) " subroutines")}]
    :subroutines [(do-brain-damage 1)]}

   "Builder"
   {:abilities [{:label "Move Builder to the outermost position of any server"
                 :cost [:click 1] :prompt "Choose a server" :choices (req servers)
                 :msg (msg "move it to the outermost position of " target)
                 :effect (effect (move card (conj (server->zone state target) :ices)))}]
    :subroutines [{:label "Place 1 advancement token on an ICE that can be advanced protecting this server"
                   :msg (msg "place 1 advancement token on " (card-str state target))
                   :choices {:req #(and (ice? %)
                                        (can-be-advanced? %))}
                   :effect (effect (add-prop target :advance-counter 1 {:placed true}))}]}

   "Bullfrog"
   {:subroutines [(do-psi {:label "Move Bullfrog to another server"
                           :player :corp
                           :prompt "Choose a server"
                           :choices (req servers)
                           :msg (msg "move it to the outermost position of " target)
                           :effect (req (let [dest (server->zone state target)]
                                          (swap! state update-in [:run]
                                                 #(assoc % :position (count (get-in corp (conj dest :ices)))
                                                           :server (rest dest))))
                                        (move state side card
                                              (conj (server->zone state target) :ices)))})]}

   "Bulwark"
   {:effect take-bad-pub
    :abilities [{:msg "gain 2 [Credits] if there is an installed AI"
                 :req (req (some #(has-subtype? % "AI") (all-active-installed state :runner)))
                 :effect (effect (gain :credit 2))}]
    :subroutines [(assoc trash-program :player :runner
                                       :msg "force the Runner to trash 1 program"
                                       :label "The Runner trashes 1 program")
                  {:msg "gain 2 [Credits] and end the run"
                   :effect (effect (gain :credit 2)
                                   (end-run))}]}


   "Burke Bugs"
   {:subroutines [(trace-ability 0 (assoc trash-program :not-distinct true
                                                        :player :runner
                                                        :msg "force the Runner to trash a program"
                                                        :label "Force the Runner to trash a program"))]}

   "Caduceus"
   {:subroutines [(trace-ability 3 (gain-credits 3))
                  (trace-ability 2 end-the-run)]}

   "Cell Portal"
   {:subroutines [{:msg "make the Runner approach the outermost ICE"
                   :effect (req (let [srv (first (:server run))
                                      n (count (get-in @state [:corp :servers srv :ices]))]
                                  (swap! state assoc-in [:run :position] n)
                                  (derez state side card)))}]}

   "Changeling"
   (morph-ice "Barrier" "Sentry" end-the-run)

   "Checkpoint"
   {:effect take-bad-pub
    :subroutines [(trace-ability 5 {:label "Do 3 meat damage when this run is successful"
                                    :msg "do 3 meat damage when this run is successful"
                                    :effect (effect (register-events
                                                      {:successful-run
                                                       {:delayed-completion true
                                                        :msg "do 3 meat damage"
                                                        :effect (effect (damage eid :meat 3 {:card card}))}
                                                       :run-ends {:effect (effect (unregister-events card))}}
                                                     card))})]
    :events {:successful-run nil :run-ends nil}}

   "Chetana"
   {:subroutines [{:msg "make each player gain 2 [Credits]" :effect (effect (gain :runner :credit 2)
                                                                            (gain :corp :credit 2))}
                  (do-psi {:label "Do 1 net damage for each card in the Runner's grip"
                           :effect (effect (damage eid :net (count (get-in @state [:runner :hand])) {:card card}))
                           :msg (msg (str "do " (count (get-in @state [:runner :hand])) " net damage"))})]}

   "Chimera"
   (let [turn-end-ability {:effect (effect (derez :corp card)
                                           (update! (assoc (get-card state card) :subtype "Mythic")))}]
     {:prompt "Choose one subtype"
      :choices ["Barrier" "Code Gate" "Sentry"]
      :msg (msg "make it gain " target " until the end of the turn")
      :effect (effect (update! (assoc card
                                 :subtype-target target
                                 :subtype (combine-subtypes true (:subtype card) target)))
                      (update-ice-strength card))
      :events {:runner-turn-ends turn-end-ability
               :corp-turn-ends turn-end-ability}
      :subroutines [end-the-run]})

   "Chiyashi"
   {:implementation "Trash effect when using an AI to break is activated manually"
    :abilities [{:label "Trash the top 2 cards of the Runner's Stack"
                 :req (req (some #(has-subtype? % "AI") (all-active-installed state :runner)))
                 :msg (msg (str "trash " (join ", " (map :title (take 2 (:deck runner)))) " from the Runner's Stack"))
                 :effect (effect (mill :corp :runner 2))}]
    :subroutines [(do-net-damage 2)
                  end-the-run]}

   "Chrysalis"
   {:flags {:rd-reveal (req true)}
    :subroutines [(do-net-damage 2)]
    :access {:delayed-completion true
             :req (req (not= (first (:zone card)) :discard))
             :effect (effect (show-wait-prompt :corp "Runner to decide to break Chrysalis subroutine")
                             (continue-ability
                               :runner {:optional
                                        {:player :runner
                                         :prompt "You are encountering Chrysalis. Allow its subroutine to fire?"
                                         :priority 1
                                         :yes-ability {:effect (effect (clear-wait-prompt :corp)
                                                                       (play-subroutine eid {:card card :subroutine 0}))}
                                         :no-ability {:effect (effect (clear-wait-prompt :corp)
                                                                      (effect-completed eid))}}}
                              card nil))}}

   "Chum"
   {:subroutines [{:label "Give +2 strength to next ICE Runner encounters"
                   :req (req this-server)
                   :prompt "Select the ICE the Runner is encountering"
                   :choices {:req #(and (rezzed? %) (ice? %))}
                   :msg (msg "give " (:title target) " +2 strength")
                   :effect (req (let [ice (:cid target)]
                                  (register-events state side
                                    {:pre-ice-strength {:req (req (= (:cid target) ice))
                                                        :effect (effect (ice-strength-bonus 2 target))}
                                     :run-ends {:effect (effect (unregister-events card))}}
                                   card)
                                  (update-all-ice state side)))}
                  (do-net-damage 3)]
    :events {:pre-ice-strength nil :run-ends nil}}

   "Clairvoyant Monitor"
   {:subroutines [(do-psi {:label "Place 1 advancement token and end the run"
                           :player :corp
                           :prompt "Select a target for Clairvoyant Monitor"
                           :msg (msg "place 1 advancement token on "
                                     (card-str state target) " and end the run")
                           :choices {:req installed?}
                           :effect (effect (add-prop target :advance-counter 1 {:placed true})
                                           (end-run))})]}

   "Cobra"
   {:subroutines [trash-program (do-net-damage 2)]}

   "Colossus"
   {:advanceable :always
    :subroutines [{:label "Give the Runner 1 tag (Give the Runner 2 tags)"
                   :delayed-completion true
                   :msg (msg "give the Runner " (if (> 3 (+ (:advance-counter card 0) (:extra-advance-counter card 0))) "1 tag" "2 tags"))
                   :effect (effect (tag-runner :runner eid (if (> 3 (+ (:advance-counter card 0) (:extra-advance-counter card 0))) 1 2)))}
                  {:label "Trash 1 program (Trash 1 program and 1 resource)"
                   :delayed-completion true
                   :msg (msg "trash 1 program" (when (< 2 (+ (:advance-counter card 0) (:extra-advance-counter card 0))) " and 1 resource"))
                   :effect (req (when-completed (resolve-ability state side trash-program card nil)
                                                (if (> 3 (+ (:advance-counter card 0) (:extra-advance-counter card 0)))
                                                  (effect-completed state side eid)
                                                  (continue-ability state side
                                                    {:prompt "Choose a resource to trash"
                                                     :msg (msg "trash " (:title target))
                                                     :choices {:req #(and (installed? %)
                                                                          (is-type? % "Resource"))}
                                                     :cancel-effect (req (effect-completed state side eid))
                                                     :effect (effect (trash target {:cause :subroutine}))}
                                                   card nil))))}]
    :strength-bonus advance-counters}

   "Conundrum"
   {:subroutines [(assoc trash-program :player :runner
                                       :msg "force the Runner to trash 1 program"
                                       :label "The Runner trashes 1 program")
                  {:msg "force the Runner to lose 1 [Click] if able"
                   :effect runner-loses-click}
                  end-the-run]
    :strength-bonus (req (if (some #(has-subtype? % "AI") (all-active-installed state :runner)) 3 0))}

   "Cortex Lock"
   {:subroutines [{:label "Do 1 net damage for each unused memory unit the Runner has"
                   :msg (msg "do " (available-mu state) " net damage")
                   :effect (effect (damage eid :net (available-mu state) {:card card}))}]}

   "Crick"
   {:subroutines [{:label "install a card from Archives"
                   :prompt "Select a card to install from Archives"
                   :show-discard true
                   :priority true
                   :choices {:req #(and (not (is-type? % "Operation"))
                                        (= (:zone %) [:discard])
                                        (= (:side %) "Corp"))}
                   :msg (msg (corp-install-msg target))
                   :effect (effect (corp-install target nil))}]
    :strength-bonus (req (if (= (second (:zone card)) :archives) 3 0))}

   "Curtain Wall"
   {:subroutines [end-the-run]
    :strength-bonus (req (let [ices (:ices (card->server state card))]
                           (if (= (:cid card) (:cid (last ices))) 4 0)))
    :events (let [cw {:req (req (and (not= (:cid card) (:cid target))
                                     (= (card->server state card) (card->server state target))))
                      :effect (effect (update-ice-strength card))}]
              {:corp-install cw :trash cw :card-moved cw})}

   "Data Hound"
   (letfn [(dh-trash [cards]
             {:prompt "Choose a card to trash"
              :choices cards
              :delayed-completion true
              :msg (msg "trash " (:title target))
              :effect (req (do (trash state side target {:unpreventable true})
                               (continue-ability
                                 state side
                                 (reorder-choice
                                   :runner :runner (remove-once #(= % target) cards)
                                   '() (count (remove-once #(= % target) cards))
                                   (remove-once #(= % target) cards))
                                 card nil)))})]
     {:subroutines [(trace-ability 2 {:delayed-completion true
                                      :label "Look at the top of Stack"
                                      :msg "look at top X cards of Stack"
                                      :effect (req (show-wait-prompt state :runner "Corp to rearrange the top cards of the Runner's Stack")
                                                   (let [c (- target (second targets))
                                                         from (take c (:deck runner))]
                                                     (system-msg state :corp
                                                                 (str "looks at the top " c " cards of Stack"))
                                                     (if (< 1 c)
                                                       (continue-ability state side (dh-trash from) card nil)
                                                       (do (system-msg state :corp (str "trashes " (:title (first from))))
                                                           (trash state side (first from) {:unpreventable true})
                                                           (clear-wait-prompt state :runner)
                                                           (effect-completed state side eid card)))))})]})

   "Data Loop"
   {:implementation "Encounter effect is manual"
    :subroutines [end-the-run-if-tagged
                  end-the-run]
    :runner-abilities [{:label "Add 2 cards from your Grip to the top of the Stack"
                        :req (req (pos? (count (:hand runner))))
                        :effect (req (let [n (min 2 (count (:hand runner)))]
                                       (resolve-ability state side
                                         {:prompt (msg "Choose " n " cards in your Grip to add to the top of the Stack (first card targeted will be topmost)")
                                          :choices {:max n :all true
                                                    :req #(and (in-hand? %) (= (:side %) "Runner"))}
                                          :effect (req (doseq [c targets]
                                                         (move state :runner c :deck {:front true}))
                                                       (system-msg state :runner (str "adds " n " cards from their Grip to the top of the Stack")))}
                                        card nil)))}]}

   "Data Mine"
   {:subroutines [{:msg "do 1 net damage"
                   :effect (req (damage state :runner eid :net 1 {:card card})
                                (when current-ice
                                  (no-action state side nil)
                                  (continue state side nil))
                                (trash state side card))}]}

   "Datapike"
   {:subroutines [{:msg "force the Runner to pay 2 [Credits] if able"
                   :effect (effect (pay :runner card :credit 2))}
                  end-the-run]}

   "Data Raven"
   {:implementation "Encounter effect is manual"
    :abilities [give-tag
                (power-counter-ability give-tag)]
    :runner-abilities [{:label "End the run"
                        :effect (req (end-run state :runner)
                                     (system-msg state :runner "chooses to end the run on encountering Data Raven"))}
                       {:label "Take 1 tag"
                        :delayed-completion true
                        :effect (req (system-msg state :runner "chooses to take 1 tag on encountering Data Raven")
                                     (tag-runner state :runner eid 1))}]
    :subroutines [(trace-ability 3 add-power-counter)]}

   "Data Ward"
   {:runner-abilities [{:label "Pay 3 [Credits]"
                        :effect (req (pay state :runner card :credit 3)
                                     (system-msg state :runner "chooses to pay 3 [Credits] on encountering Data Ward"))}
                       {:label "Take 1 tag"
                        :delayed-completion true
                        :effect (req (system-msg state :runner "chooses to take 1 tag on encountering Data Ward")
                                     (tag-runner state :runner eid 1))}]
    :subroutines [end-the-run-if-tagged]}

   "DNA Tracker"
   {:subroutines [{:msg "do 1 net damage and make the Runner lose 2 [Credits]"
                   :effect (req (when-completed (damage state side :net 1 {:card card})
                                                (lose state :runner :credit 2)))}]}

   "Dracō"
   {:prompt "How many power counters?"
    :choices :credit
    :msg (msg "add " target " power counters")
    :effect (effect (add-counter card :power target)
                    (update-ice-strength card))
    :strength-bonus (req (get-in card [:counter :power] 0))
    :subroutines [(trace-ability 2 {:label "Give the Runner 1 tag and end the run"
                                    :msg "give the Runner 1 tag and end the run"
                                    :delayed-completion true
                                    :effect (effect (tag-runner :runner eid 1)
                                                    (end-run))})]}

   "Eli 1.0"
   {:subroutines [end-the-run]
    :runner-abilities [(runner-break [:click 1] 1)]}

   "Eli 2.0"
   {:subroutines [{:msg "draw 1 card" :effect (effect (draw))}
                  end-the-run]
    :runner-abilities [(runner-break [:click 2] 2)]}

   "Endless EULA"
   {:subroutines [end-the-run]
    :runner-abilities [(runner-pay [:credit 1] 1)
                       (runner-pay [:credit 6] 6)]}

   "Enforcer 1.0"
   {:additional-cost [:forfeit]
    :subroutines [trash-program
                  (do-brain-damage 1)
                  {:label "Trash a console"
                   :prompt "Select a console to trash"
                   :choices {:req #(has-subtype? % "Console")}
                   :msg (msg "trash " (:title target))
                   :effect (effect (trash target))}
                  {:msg "trash all virtual resources"
                   :effect (req (doseq [c (filter #(has-subtype? % "Virtual") (all-active-installed state :runner))]
                                  (trash state side c)))}]
    :runner-abilities [(runner-break [:click 1] 1)]}

   "Envelope"
   {:subroutines [(do-net-damage 1)
                  end-the-run]}

   "Enigma"
   {:subroutines [{:msg "force the Runner to lose 1 [Click] if able"
                   :effect runner-loses-click}
                  end-the-run]}

   "Errand Boy"
   {:subroutines [(gain-credits 1)
                  {:msg "draw 1 card" :effect (effect (draw))}]}

   "Excalibur"
   {:subroutines [{:label "The Runner cannot make another run this turn"
                   :msg "prevent the Runner from making another run"
                   :effect (effect (register-turn-flag! card :can-run nil))}]}

   "Executive Functioning"
   {:subroutines [(trace-ability 4 (do-brain-damage 1))]}

   "Fairchild"
   {:subroutines [end-the-run
                  (do-brain-damage 1)]
    :runner-abilities [(runner-break [:credit 4] 1)]}

   "Fairchild 1.0"
   {:subroutines [{:label "Force the Runner to pay 1 [Credits] or trash an installed card"
                   :msg "force the Runner to pay 1 [Credits] or trash an installed card"
                   :player :runner
                   :prompt "Choose one"
                   :choices ["Pay 1 [Credits]" "Trash an installed card"]
                   :effect (req (if (= target "Pay 1 [Credits]")
                                  (do (pay state side card :credit 1)
                                      (system-msg state side "pays 1 [Credits]"))
                                  (resolve-ability state :runner trash-installed card nil)))}]
    :runner-abilities [(runner-break [:click 1] 1)]}

   "Fairchild 2.0"
   {:subroutines [{:label "Force the Runner to pay 2 [Credits] or trash an installed card"
                   :msg "force the Runner to pay 2 [Credits] or trash an installed card"
                   :player :runner
                   :prompt "Choose one"
                   :choices ["Pay 2 [Credits]" "Trash an installed card"]
                   :effect (req (if (= target "Pay 2 [Credits]")
                                  (do (pay state side card :credit 2)
                                      (system-msg state side "pays 2 [Credits]"))
                                  (resolve-ability state :runner trash-installed card nil)))}
                  (do-brain-damage 1)]
    :runner-abilities [(runner-break [:click 2] 2)]}

   "Fairchild 3.0"
   {:subroutines [{:label "Force the Runner to pay 3 [Credits] or trash an installed card"
                   :msg "force the Runner to pay 3 [Credits] or trash an installed card"
                   :player :runner
                   :prompt "Choose one"
                   :choices ["Pay 3 [Credits]" "Trash an installed card"]
                   :effect (req (if (= target "Pay 3 [Credits]")
                                  (do (pay state side card :credit 3)
                                      (system-msg state side "pays 3 [Credits]"))
                                  (resolve-ability state :runner trash-installed card nil)))}
                  {:label "Do 1 brain damage or end the run"
                   :prompt "Choose one"
                   :choices ["Do 1 brain damage" "End the run"]
                   :msg (msg (lower-case target))
                   :effect (req (if (= target "Do 1 brain damage")
                                  (damage state side eid :brain 1 {:card card})
                                  (end-run state side)))}]
    :runner-abilities [(runner-break [:click 3] 3)]}

   "Fenris"
   {:effect take-bad-pub
    :subroutines [(do-brain-damage 1)
                  end-the-run]}

   "Fire Wall"
   {:advanceable :always
    :subroutines [end-the-run]
    :strength-bonus advance-counters}

   "Flare"
   {:subroutines [(trace-ability 6 {:label "Trash 1 hardware, do 2 meat damage, and end the run"
                                    :msg "trash 1 hardware, do 2 meat damage, and end the run"
                                    :delayed-completion true
                                    :effect (effect (continue-ability
                                                     {:prompt "Select a piece of hardware to trash"
                                                      :label "Trash a piece of hardware"
                                                      :choices {:req #(is-type? % "Hardware")}
                                                      :msg (msg "trash " (:title target))
                                                      :effect (req (when-completed
                                                                     (trash state side target {:cause :subroutine})
                                                                     (do (damage state side eid :meat 2 {:unpreventable true
                                                                                              :card card})
                                                                         (end-run state side))))
                                                      :cancel-effect (effect (damage eid :meat 2 {:unpreventable true :card card})
                                                                             (end-run))}
                                                     card nil))})]}

   "Free Lunch"
   {:abilities [(power-counter-ability {:label "Runner loses 1 [Credits]"
                                        :msg "make the Runner lose 1 [Credits]"
                                        :effect (effect (lose :runner :credit 1))})]
    :subroutines [add-power-counter]}

   "Galahad"
   (grail-ice end-the-run)

   "Gemini"
   (constellation-ice (do-net-damage 1))

   "Grim"
   {:effect take-bad-pub
    :subroutines [trash-program]}

   "Guard"
   {:implementation "Prevent bypass is manual"
    :subroutines [end-the-run]}

   "Gutenberg"
   {:subroutines [(tag-trace 7)]
    :strength-bonus (req (if (= (second (:zone card)) :rd) 3 0))}

   "Gyri Labyrinth"
   {:implementation "Hand size is not restored if trashed or derezzed after firing"
    :subroutines [{:req (req (:run @state))
                   :label "Reduce Runner's maximum hand size by 2 until start of next Corp turn"
                   :msg "reduce the Runner's maximum hand size by 2 until the start of the next Corp turn"
                   :effect (effect (lose :runner :hand-size 2)
                                   (register-events {:corp-turn-begins
                                                     {:msg "increase the Runner's maximum hand size by 2"
                                                      :effect (effect (gain :runner :hand-size 2)
                                                                      (unregister-events card))}} card))}]
    :events {:corp-turn-begins nil}}

   "Hadrians Wall"
   {:advanceable :always
    :subroutines [end-the-run]
    :strength-bonus advance-counters}

   "Hailstorm"
   {:subroutines [{:label "Remove a card in the Heap from the game"
                   :prompt "Choose a card in the Runner's Heap"
                   :choices (req (:discard runner))
                   :msg (msg "remove " (:title target) " from the game")
                   :effect (effect (move :runner target :rfg))}
                  end-the-run]}

   "Harvester"
   {:subroutines [{:label "Runner draws 3 cards and discards down to maximum hand size"
                   :msg "make the Runner draw 3 cards and discard down to their maximum hand size"
                   :effect (req (draw state :runner 3)
                                (let [delta (- (count (get-in @state [:runner :hand])) (hand-size state :runner))]
                                  (when (> delta 0)
                                    (resolve-ability
                                      state :runner
                                      {:prompt (msg "Select " delta " cards to discard")
                                       :player :runner
                                       :choices {:max delta
                                                 :req #(in-hand? %)}
                                       :effect (req (doseq [c targets]
                                                      (trash state :runner c))
                                                    (system-msg state :runner
                                                                (str "trashes " (join ", " (map :title targets)))))}
                                      card nil))))}]}

   "Himitsu-Bako"
   {:abilities [{:msg "add it to HQ"
                :cost [:credit 1]
                :effect (effect (move card :hand))}]
    :subroutines [end-the-run]}

   "Hive"
   {:abilities [{:label "Gain subroutines"
                 :msg   (msg "gain " (min 5 (max 0 (- 5 (:agenda-point corp 0)))) " subroutines")}]
    :subroutines [end-the-run]}

   "Heimdall 1.0"
   {:subroutines [(do-brain-damage 1)
                  end-the-run]
    :runner-abilities [(runner-break [:click 1] 1)]}

   "Heimdall 2.0"
   {:subroutines [(do-brain-damage 1)
                  {:msg "do 1 brain damage and end the run" :effect (effect (damage eid :brain 1 {:card card}) (end-run))}
                  end-the-run]
    :runner-abilities [(runner-break [:click 2] 2)]}

   "Herald"
   {:flags {:rd-reveal (req true)}
    :subroutines [(gain-credits 2)
                  {:label "Pay 1 [Credits] to place 1 advancement token on a card that can be advanced"
                   :msg (msg "place 1 advancement token on " (card-str state target))
                   :choices {:req can-be-advanced?}
                   :cost [:credit 1] :effect (effect (add-prop target :advance-counter 1 {:placed true}))}]
    :access {:delayed-completion true
             :req (req (not= (first (:zone card)) :discard))
             :effect (effect (show-wait-prompt :corp "Runner to decide to break Herald subroutines")
                             (continue-ability
                               :runner {:optional
                                        {:player :runner
                                         :prompt "You are encountering Herald. Allow its subroutines to fire?"
                                         :priority 1
                                         :yes-ability {:effect (effect (clear-wait-prompt :corp)
                                                                       (play-subroutine :corp eid {:card card :subroutine 0})
                                                                       (play-subroutine :corp eid {:card card :subroutine 1}))}
                                         :no-ability {:effect (effect (clear-wait-prompt :corp)
                                                                      (effect-completed eid))}}}
                              card nil))}}

   "Holmegaard"
   {:subroutines [(trace-ability 4 {:label "Runner cannot access any cards this run"
                                    :msg "stop the Runner from accessing any cards this run"
                                    :effect (effect (prevent-access))})
                  {:label "Trash an icebreaker"
                   :prompt "Choose an icebreaker to trash"
                   :msg (msg "trash " (:title target))
                   :choices {:req #(and (installed? %)
                                        (has? % :subtype "Icebreaker"))}
                   :effect (effect (trash target {:cause :subroutine})
                                   (clear-wait-prompt :runner))}]}

   "Hortum"
   (letfn [(hort [n] {:prompt "Choose a card to add to HQ with Hortum"
                      :delayed-completion true
                      :choices (req (cancellable (:deck corp) :sorted))
                      :msg "add 1 card to HQ from R&D"
                      :cancel-effect (req (shuffle! state side :deck)
                                          (system-msg state side (str "shuffles R&D"))
                                          (effect-completed state side eid))
                      :effect (req (move state side target :hand)
                                   (if (< n 2)
                                     (continue-ability state side (hort (inc n)) card nil)
                                     (do (shuffle! state side :deck)
                                         (system-msg state side (str "shuffles R&D"))
                                         (effect-completed state side eid card))))})]
     {:advanceable :always
      :subroutines [{:label "Gain 1 [Credits] (Gain 4 [Credits])"
                     :msg (msg "gain " (if (> (+ (:advance-counter card 0) (:extra-advance-counter card 0)) 2) "4" "1") " [Credits]")
                     :effect (effect (gain :corp :credit (if (> (+ (:advance-counter card 0) (:extra-advance-counter card 0)) 2) 4 1)))}
                    {:label "End the run (Search R&D for up to 2 cards and add them to HQ, shuffle R&D, end the run)"
                     :delayed-completion true
                     :effect (req (if (> (+ (:advance-counter card 0) (:extra-advance-counter card 0)) 2)
                                    (when-completed (resolve-ability state side (hort 1) card nil)
                                                    (do (end-run state side)
                                                        (system-msg state side (str "uses Hortum to add 2 cards to HQ from R&D, "
                                                                                    "shuffle R&D, and end the run"))))
                                    (do (end-run state side)
                                        (system-msg state side (str "uses Hortum to end the run"))
                                        (effect-completed state side eid))))}]})

   "Hourglass"
   {:subroutines [{:msg "force the Runner to lose 1 [Click] if able"
                   :effect runner-loses-click}]}

   "Howler"
   (let [ice-index (fn [state i] (first (keep-indexed #(when (= (:cid %2) (:cid i)) %1)
                                                      (get-in @state (cons :corp (:zone i))))))]
     {:subroutines
      [{:label "Install a piece of Bioroid ICE from HQ or Archives"
        :prompt "Install ICE from HQ or Archives?"
        :choices ["HQ" "Archives"]
        :effect (req (let [fr target]
                       (resolve-ability state side
                                        {:prompt "Choose a Bioroid ICE to install"
                                         :choices (req (filter #(and (ice? %)
                                                                     (has-subtype? % "Bioroid"))
                                                               ((if (= fr "HQ") :hand :discard) corp)))
                                         :effect (req (let [newice (assoc target :zone (:zone card) :rezzed true)
                                                            hndx (ice-index state card)
                                                            ices (get-in @state (cons :corp (:zone card)))
                                                            newices (apply conj (subvec ices 0 hndx) newice (subvec ices hndx))]
                                                        (swap! state assoc-in (cons :corp (:zone card)) newices)
                                                        (swap! state update-in (cons :corp (:zone target))
                                                               (fn [coll] (remove-once #(= (:cid %) (:cid target)) coll)))
                                                        (update! state side (assoc card :howler-target newice))
                                                        (card-init state side newice {:resolve-effect false
                                                                                      :init-data true})
                                                        (trigger-event state side :corp-install newice)))} card nil)))}]
      :events {:run-ends {:req (req (:howler-target card))
                          :effect (effect (trash card {:cause :self-trash})
                                          (derez (get-card state (:howler-target card))))}}})

   "Hudson 1.0"
   {:subroutines [{:msg "prevent the Runner from accessing more than 1 card during this run"
                   :effect (effect (max-access 1))}]
    :runner-abilities [(runner-break [:click 1] 1)]}

   "Hunter"
   {:subroutines [(tag-trace 3)]}

   "Ice Wall"
   {:advanceable :always
    :subroutines [end-the-run]
    :strength-bonus advance-counters}

   "Ichi 1.0"
   {:subroutines [trash-program
                  (trace-ability 1 {:label "Give the Runner 1 tag and do 1 brain damage"
                                    :msg "give the Runner 1 tag and do 1 brain damage"
                                    :delayed-completion true
                                    :effect (req (when-completed (damage state :runner :brain 1 {:card card})
                                                                 (tag-runner state :runner eid 1)))})]
    :runner-abilities [(runner-break [:click 1] 1)]}

   "Ichi 2.0"
   {:subroutines [trash-program
                  (trace-ability 3 {:label "Give the Runner 1 tag and do 1 brain damage"
                                    :msg "give the Runner 1 tag and do 1 brain damage"
                                    :delayed-completion true
                                    :effect (req (when-completed (damage state :runner :brain 1 {:card card})
                                                                 (tag-runner state :runner eid 1)))})]
    :runner-abilities [(runner-break [:click 2] 2)]}

   "Inazuma"
   {:abilities [{:msg "prevent the Runner from breaking subroutines on the next piece of ICE they encounter this run"}
                {:msg "prevent the Runner from jacking out until after the next piece of ICE"
                 :effect (effect (register-events
                                   {:pass-ice {:effect (req (swap! state update-in [:run] dissoc :prevent-jack-out)
                                                            (unregister-events state side card))}} card)
                                 (prevent-jack-out))}]}

   "Information Overload"
   {:implementation "Encounter effect is manual"
    :abilities [{:label "Gain subroutines"
                 :msg (msg "gain " (:tag runner 0) " subroutines")}
                (tag-trace 1)]
    :subroutines [trash-installed]}

   "IP Block"
   {:abilities [(assoc give-tag :req (req (not-empty (filter #(has-subtype? % "AI") (all-active-installed state :runner))))
                                :label "Give the Runner 1 tag if there is an installed AI")]
    :subroutines [(tag-trace 3)
                  end-the-run-if-tagged]}

   "IQ"
   {:effect (req (add-watch state (keyword (str "iq" (:cid card)))
                            (fn [k ref old new]
                              (let [handsize (count (get-in new [:corp :hand]))]
                                (when (not= (count (get-in old [:corp :hand])) handsize)
                                  (update! ref side (assoc (get-card ref card) :strength-bonus handsize))
                                  (update-ice-strength ref side (get-card ref card)))))))
    :subroutines [end-the-run]
    :strength-bonus (req (count (:hand corp)))
    :rez-cost-bonus (req (count (:hand corp)))
    :leave-play (req (remove-watch state (keyword (str "iq" (:cid card)))))}

   "Ireress"
   {:abilities [{:label "Gain subroutines"
                 :msg (msg "gain " (:bad-publicity corp 0) " subroutines")}]
    :subroutines [{:msg "make the Runner lose 1 [Credits]"
                   :effect (effect (lose :runner :credit 1))}]}

   "Its a Trap!"
   {:expose {:msg "do 2 net damage"
             :delayed-completion true
             :effect (effect (damage eid :net 2 {:card card}))}
    :subroutines [(assoc trash-installed :effect (req (trash state side target {:cause :subroutine})
                                                      (when current-ice
                                                        (no-action state side nil)
                                                        (continue state side nil))
                                                      (trash state side card)))]}

   "Janus 1.0"
   {:subroutines [(do-brain-damage 1)]
    :runner-abilities [(runner-break [:click 1] 1)]}

   "Jua"
   {:implementation "Encounter effect is manual"
    :abilities [{:msg "prevent the Runner from installing cards for the rest of the turn"
                 :effect (effect (register-turn-flag! card :lock-install (constantly true)))}]
    :subroutines [{:label "Choose 2 installed Runner cards, if able. The Runner must add 1 of those to the top of the Stack."
                   :req (req (>= (count (all-installed state :runner)) 2))
                   :delayed-completion true
                   :prompt "Select 2 installed Runner cards"
                   :choices {:req #(and (= (:side %) "Runner") (installed? %)) :max 2 :all true}
                   :msg (msg "add either " (card-str state (first targets)) " or " (card-str state (second targets)) " to the Stack")
                   :effect (req (when (= (count targets) 2)
                                     (show-wait-prompt state :corp "Runner to decide which card to move")
                                     (continue-ability
                                       state
                                       :runner
                                        {:player :runner
                                         :priority 1
                                         :prompt "Select a card to move to the Stack"
                                         :choices targets ;{:req (fn [x] (some #(= % x) targets))} - Alternative version
                                         :effect (req (let [c target]
                                                        (clear-wait-prompt state :corp)
                                                        (move state :runner c :deck {:front true})
                                                        (system-msg state :runner (str "selected " (card-str state c) " to move to the Stack"))))}
                                         card nil)))}]}

   "Kakugo"
   {:events {:pass-ice {:delayed-completion true
                        :req (req (= target card))
                        :msg "do 1 net damage"
                        :effect (effect (damage eid :net 1 {:card card}))}}
    :subroutines [end-the-run]}

   "Kamali 1.0"
   (letfn [(better-name [kind] (if (= "hardware" kind) "piece of hardware" kind))
           (runner-trash [kind]
             {:prompt (str "Select an installed " (better-name kind) " to trash")
              :label (str "Trash an installed " (better-name kind))
              :msg (msg "trash " (:title target))
              :delayed-completion true
              :choices {:req #(and (installed? %)
                                   (is-type? % (capitalize kind)))}
              :cancel-effect (effect (system-msg (str "fails to trash an installed " (better-name kind)))
                                     (effect-completed eid))
              :effect (effect (trash eid target {:cause :subroutine}))})
           (sub-map [kind]
             {:player :runner
              :delayed-completion true
              :prompt "Choose one"
              :choices ["Take 1 brain damage" (str "Trash an installed " (better-name kind))]
              :effect (req (if (= target "Take 1 brain damage")
                             (do (system-msg state :corp "uses Kamali 1.0 to give the Runner 1 brain damage")
                                 (damage state :runner eid :brain 1 {:card card}))
                             (continue-ability state :runner (runner-trash kind) card nil)))})
           (brain-trash [kind]
             {:label (str "Force the Runner to take 1 brain damage or trash an installed " (better-name kind))
              :msg (str "force the Runner to take 1 brain damage or trash an installed " (better-name kind))
              :delayed-completion true
              :effect (req (show-wait-prompt state :corp "Runner to decide on Kamali 1.0 action")
                           (when-completed (resolve-ability state side (sub-map kind) card nil)
                                           (clear-wait-prompt state :corp)))})]
     {:subroutines [(brain-trash "resource")
                    (brain-trash "hardware")
                    (brain-trash "program")]
      :runner-abilities [(runner-break [:click 1] 1)]})

   "Kitsune"
   {:subroutines [{:prompt "Select a card in HQ to force access"
                   :choices {:req in-hand?}
                   :label "Force the Runner to access a card in HQ"
                   :msg (msg "force the Runner to access " (:title target))
                   :effect (req (trash state side card)
<<<<<<< HEAD
                                (when-completed (trigger-event-sync state side :pre-access :hq)
                                  (when-completed (handle-access state side targets)
=======
                                (when-completed (access-card state side target)
                                  (when-completed (trigger-event-sync state side :pre-access :hq)
>>>>>>> 2c9fe8e0
                                    (let [from-hq (dec (access-count state side :hq-access))]
                                      (continue-ability
                                        state :runner
                                        (access-helper-hq
                                          state from-hq
                                          ; access-helper-hq uses a set to keep track of which cards have already
                                          ; been accessed. by adding HQ root's contents to this set, we make the runner
                                          ; unable to access those cards, as Kitsune intends.
                                          (conj (set (get-in @state [:corp :servers :hq :content])) target))
                                       card nil)))))}]}

   "Komainu"
   {:abilities [{:label "Gain subroutines"
                 :msg (msg "gain " (count (:hand runner)) " subroutines")}]
    :subroutines [(do-net-damage 1)]}

   "Lab Dog"
   {:subroutines [(assoc trash-hardware :label "Force the Runner to trash an installed piece of hardware"
                                        :player :runner
                                        :msg (msg "force the Runner to trash " (:title target))
                                        :effect (req (trash state side target)
                                                     (when current-ice
                                                       (no-action state side nil)
                                                       (continue state side nil))
                                                     (trash state side card)))]}

   "Lancelot"
   (grail-ice trash-program)

   "Little Engine"
   {:subroutines [end-the-run
                  {:msg "make the Runner gain 5 [Credits]" :effect (effect (gain :runner :credit 5))}]}

   "Lockdown"
   {:subroutines [{:label "The Runner cannot draw cards for the remainder of this turn"
                   :msg "prevent the Runner from drawing cards" :effect (effect (prevent-draw))}]}

   "Loki"
   {:implementation "Encounter effects not implemented"
    :subroutines [{:label "End the run unless the Runner shuffles their Grip into the Stack"
                   :effect (req (if (zero? (count (:hand runner)))
                                    (do (end-run state side)
                                        (system-msg state :corp (str "uses Loki to end the run")))
                                    (do (show-wait-prompt state :corp "Runner to decide to shuffle their Grip into the Stack")
                                        (resolve-ability state :runner
                                          {:optional
                                           {:prompt "Reshuffle your Grip into the Stack?"
                                            :player :runner
                                            :yes-ability {:effect (req (doseq [c (:hand runner)]
                                                                         (move state :runner c :deck))
                                                                       (shuffle! state :runner :deck)
                                                                       (system-msg state :runner (str "shuffles their Grip into their Stack"))
                                                                       (clear-wait-prompt state :corp))}
                                            :no-ability {:effect (effect (end-run)
                                                                         (system-msg :runner (str "doesn't shuffle their Grip into their Stack. Loki ends the run"))
                                                                         (clear-wait-prompt :corp))}}}
                                         card nil))))}]}

   "Lotus Field"
   {:subroutines [end-the-run]
    :flags {:cannot-lower-strength true}}

   "Lycan"
   (morph-ice "Sentry" "Code Gate" trash-program)

   "Macrophage"
   {:subroutines [(trace-ability 4 {:label "Purge virus counters"
                                    :msg "purge virus counters"
                                    :effect (effect (purge))})
                  (trace-ability 3 {:label "Trash a virus"
                                    :prompt "Choose a virus to trash"
                                    :msg (msg "trash " (:title target))
                                    :choices {:req #(and (installed? %)
                                                         (has? % :subtype "Virus"))}
                                    :effect (effect (trash target {:cause :subroutine})
                                                    (clear-wait-prompt :runner))})
                  (trace-ability 2 {:label "Remove a virus in the Heap from the game"
                                    :prompt "Choose a virus in the Heap to remove from the game"
                                    :choices (req (cancellable (filter #(has? % :subtype "Virus") (:discard runner)) :sorted))
                                    :msg (msg "remove " (:title target) " from the game")
                                    :effect (effect (move :runner target :rfg))})
                  (trace-ability 1 end-the-run)]}

   "Magnet"
   {:delayed-completion true
    :effect (req (let [magnet card]
                   (continue-ability
                     state side
                     {:req (req (some #(some (fn [h] (card-is? h :type "Program")) (:hosted %))
                                      (remove-once #(= (:cid %) (:cid magnet)) (all-active-installed state corp))))
                      :prompt "Select a Program to host on Magnet"
                      :choices {:req #(and (card-is? % :type "Program")
                                           (ice? (:host %))
                                           (not= (:cid (:host %)) (:cid magnet)))}
                      :effect (req (let [hosted (host state side card target)]
                                     (unregister-events state side hosted)
                                     (update! state side (dissoc hosted :abilities))))}
                     card nil)))
    :events {:runner-install {:req (req (= (:cid card) (:cid (:host target))))
                              :effect (req (doseq [c (get-in card [:hosted])]
                                             (unregister-events state side c)
                                             (update! state side (dissoc c :abilities)))
                                           (update-ice-strength state side card))}}
    :subroutines [end-the-run]}

   "Mamba"
   {:abilities [(power-counter-ability (do-net-damage 1))]
    :subroutines [(do-net-damage 1)
                  (do-psi add-power-counter)]}

   "Marker"
   {:subroutines [{:label "Give the next ICE encountered \"End the run\" for the remainder of the run"
                   :msg (msg "give the next ICE encountered \"[Subroutine] End the run\" after all its other subroutines for the remainder of the run")}]}

   "Markus 1.0"
   {:subroutines [trash-installed end-the-run]
    :runner-abilities [(runner-break [:click 1] 1)]}

   "Matrix Analyzer"
   {:implementation "Encounter effect is manual"
    :abilities [{:label "Place 1 advancement token on a card that can be advanced"
                 :msg (msg "place 1 advancement token on " (card-str state target))
                 :choices {:req can-be-advanced?}
                 :cost [:credit 1] :effect (effect (add-prop target :advance-counter 1))}]
    :subroutines [(tag-trace 2)]}

   "Mausolus"
   {:advanceable :always
    :subroutines [{:label "Gain 1 [Credits] (Gain 3 [Credits])"
                   :msg (msg "gain " (if (> 3 (+ (:advance-counter card 0) (:extra-advance-counter card 0))) 1 3) " [Credits]")
                   :effect (effect (gain :credit (if (> 3 (+ (:advance-counter card 0) (:extra-advance-counter card 0))) 1 3)))}
                  {:label "Do 1 net damage (Do 3 net damage)"
                   :delayed-completion true
                   :msg (msg "do " (if (> 3 (+ (:advance-counter card 0) (:extra-advance-counter card 0))) 1 3) " net damage")
                   :effect (effect (damage eid :net (if (> 3 (+ (:advance-counter card 0) (:extra-advance-counter card 0))) 1 3) {:card card}))}
                  {:label "Give the Runner 1 tag (and end the run)"
                   :delayed-completion true
                   :msg (msg "give the Runner 1 tag"
                             (when (<= 3 (+ (:advance-counter card 0) (:extra-advance-counter card 0))) " and end the run"))
                   :effect (req (tag-runner state :runner eid 1)
                                (when (<= 3 (+ (:advance-counter card 0) (:extra-advance-counter card 0)))
                                  (end-run state side)))}]}

   "Masvingo"
   {:implementation "Number of subs is manual"
    :advanceable :always
    :abilities [{:label "Gain subroutines"
                 :msg (msg "gain " (:advance-counter card 0) " subroutines")}]
    :effect (effect (add-prop card :advance-counter 1))
    :subroutines [end-the-run]}

   "Merlin"
   (grail-ice (do-net-damage 2))

   "Meru Mati"
   {:subroutines [end-the-run]
    :strength-bonus (req (if (= (second (:zone card)) :hq) 3 0))}

   "Metamorph"
   {:subroutines [{:label "Swap two ICE or swap two installed non-ICE"
                   :msg "swap two ICE or swap two installed non-ICE"
                   :delayed-completion true
                   :prompt "Choose one"
                   :choices ["Swap two ICE" "Swap two non-ICE"]
                   :effect (req (if (= target "Swap two ICE")
                                  (continue-ability state side {:prompt "Select the two ICE to swap"
                                                                :delayed-completion true
                                                                :choices {:req #(and (installed? %) (ice? %)) :max 2 :all true}
                                                                :msg (msg "swap the positions of " (card-str state (first targets)) " and " (card-str state (second targets)))
                                                                :effect (req (when (= (count targets) 2)
                                                                               (swap-ice state side (first targets) (second targets))
                                                                               (effect-completed state side eid card)))} card nil)
                                  (continue-ability state side {:prompt "Select the two cards to swap"
                                                                :delayed-completion true
                                                                :choices {:req #(and (installed? %) (not (ice? %))) :max 2 :all true}
                                                                :msg (msg "swap the positions of " (card-str state (first targets)) " and " (card-str state (second targets)))
                                                                :effect (req (when (= (count targets) 2)
                                                                               (swap-installed state side (first targets) (second targets))
                                                                               (effect-completed state side eid card)))} card nil)))}]}

   "Mganga"
   {:subroutines [(do-psi {:label "do 2 net damage"
                           :delayed-completion true
                           :player :corp
                           :effect (req (when-completed (damage state :corp :net 2 {:card card})
                                                        (trash state :corp eid card nil)))}
                          {:label "do 1 net damage"
                           :delayed-completion true
                           :player :corp
                           :effect (req (when-completed (damage state :corp :net 1 {:card card})
                                                        (trash state :corp eid card nil)))})]}

   "Mind Game"
   {:subroutines [(do-psi {:label "Redirect the run to another server"
                           :player :corp
                           :prompt "Choose a server"
                           :choices (req (remove #{(-> @state :run :server central->name)} servers))
                           :msg (msg "redirect the run to " target)
                           :effect (req (let [dest (server->zone state target)]
                                          (swap! state update-in [:run]
                                                 #(assoc % :position (count (get-in corp (conj dest :ices)))
                                                           :server (rest dest)))))})]
    :runner-abilities [{:label "Add an installed card to the bottom of your Stack"
                        :prompt "Choose one of your installed cards"
                        :choices {:req #(and (installed? %)
                                             (= (:side %) "Runner"))}
                        :effect (effect (move target :deck)
                                        (system-msg :runner (str "adds " (:title target) " to the bottom of their Stack")))}]}

   "Minelayer"
   {:subroutines [{:msg "install an ICE from HQ"
                   :choices {:req #(and (ice? %)
                                        (in-hand? %))}
                   :prompt "Choose an ICE to install from HQ"
                   :effect (req (corp-install state side target (zone->name (first (:server run))) {:no-install-cost true}))}]}

   "Mirāju"
   {:abilities [{:label "Runner broke subroutine: Redirect run to Archives"
                 :msg "make the Runner continue the run on Archives. Mirāju is derezzed"
                 :effect (req (swap! state update-in [:run]
                                     #(assoc % :position (count (get-in corp [:servers :archives :ices]))
                                               :server [:archives]))
                              (derez state side card))}]
    :subroutines [{:label "Draw 1 card, then shuffle 1 card from HQ into R&D"
                   :effect (req (when-completed (resolve-ability state side
                                                  {:optional
                                                   {:prompt "Draw 1 card?"
                                                    :yes-ability {:msg "draw 1 card"
                                                                  :effect (effect (draw))}}}
                                                 card nil)
                                                (resolve-ability state side
                                                  {:prompt "Choose 1 card in HQ to shuffle into R&D"
                                                   :choices {:req #(and (in-hand? %) (= (:side %) "Corp"))}
                                                   :msg "shuffle 1 card in HQ into R&D"
                                                   :effect (effect (move target :deck)
                                                                   (shuffle! :deck))}
                                                 card nil)))}]}

   "Mother Goddess"
   (let [ab (effect (update! (let [subtype (->> (mapcat :ices (flatten (seq (:servers corp))))
                                                (filter #(and (rezzed? %) (not= (:cid card) (:cid %))))
                                                (mapcat #(split (:subtype %) #" - "))
                                                (cons "Mythic")
                                                distinct
                                                (join " - "))]
                               (assoc card :subtype-target (remove-subtypes subtype "Mythic")
                                           :subtype subtype))))
         mg {:req (req (ice? target))
             :effect ab}]
     {:effect ab
      :subroutines [end-the-run]
      :events {:rez mg :card-moved mg :derez mg :ice-subtype-changed mg}})

   "Muckraker"
   {:effect take-bad-pub
    :subroutines [(tag-trace 1)
                  (tag-trace 2)
                  (tag-trace 3)
                  end-the-run-if-tagged]}

   "Najja 1.0"
   {:subroutines [end-the-run]
    :runner-abilities [(runner-break [:click 1] 1)]}

   "Nebula"
   (space-ice trash-program)

   "Negotiator"
   {:subroutines [(gain-credits 2)
                  trash-program]
    :runner-abilities [(runner-break [:credit 2] 1)]}

   "Nerine 2.0"
   {:subroutines [{:label "Do 1 brain damage and Corp may draw 1 card"
                   :delayed-completion true
                   :msg "do 1 brain damage"
                   :effect (req (when-completed (damage state :runner :brain 1 {:card card})
                                                (resolve-ability state side
                                                  {:optional
                                                   {:prompt "Draw 1 card?"
                                                    :yes-ability {:msg "draw 1 card"
                                                                  :effect (effect (draw))}}}
                                                 card nil)))}]
    :runner-abilities [(runner-break [:click 2] 2)]}

   "Neural Katana"
   {:subroutines [(do-net-damage 3)]}

   "News Hound"
   {:subroutines [(tag-trace 3)
                  {:label "End the run if a Current is active"
                   :req (req (or (not (empty? (runner :current)))
                                 (not (empty? (corp :current)))))
                   :effect (effect (end-run)) :msg "end the run"}]}

   "NEXT Bronze"
   {:subroutines [end-the-run]
    :strength-bonus (req (next-ice-count corp))
    :events (let [nb {:req (req (and (not= (:cid target) (:cid card))
                                     (has-subtype? target "NEXT")))
                      :effect (effect (update-ice-strength card))}]
              {:rez nb :derez nb :trash nb :card-moved nb})}

   "NEXT Gold"
   {:subroutines [{:label "Do 1 net damage for each rezzed NEXT ice"
                   :msg (msg "do " (next-ice-count corp) " net damage")
                   :effect (effect (damage eid :net (next-ice-count corp) {:card card}))}
                  trash-program]}

   "NEXT Opal"
   {:subroutines [{:label "Install a card from HQ, paying all costs"
                   :prompt "Choose a card in HQ to install"
                   :priority true
                   :choices {:req #(and (not (is-type? % "Operation"))
                                        (in-hand? %)
                                        (= (:side %) "Corp"))}
                   :effect (effect (corp-install target nil))
                   :msg (msg (corp-install-msg target))}]}

   "NEXT Sapphire"
   {:subroutines [{:label "Draw up to X cards"
                   :prompt "Draw how many cards?"
                   :msg (msg "draw " target " cards")
                   :choices {:number (req (next-ice-count corp))
                             :default (req 1)}
                   :delayed-completion true
                   :effect (effect (draw eid target nil))}
                  {:label "Add up to X cards from Archives to HQ"
                   :prompt "Select cards to add to HQ"
                   :show-discard  true
                   :choices {:req #(and (= "Corp" (:side %)) (= [:discard] (:zone %)))
                             :max (req (next-ice-count corp))}
                   :effect (req (doseq [c targets] (move state side c :hand)))
                   :msg (msg "add "
                             (let [seen (filter :seen targets)
                                   m (count (filter #(not (:seen %)) targets))]
                               (str (join ", " (map :title seen))
                                    (when (pos? m)
                                      (str (when-not (empty? seen) " and ")
                                           (quantify m "unseen card")))))
                             " to HQ")}
                  {:label "Shuffle up to X cards from HQ into R&D"
                   :prompt "Select cards to shuffle into R&D"
                   :choices {:req #(and (= "Corp" (:side %)) (= [:hand] (:zone %)))
                             :max (req (next-ice-count corp))}
                   :effect (req (doseq [c targets] (move state side c :deck))
                                (shuffle! state side :deck))
                   :msg (msg "shuffle " (count targets) " cards from HQ into R&D")}]}

   "NEXT Silver"
   {:abilities [{:label "Gain subroutines"
                 :msg (msg "gain " (count (filter #(and (is-type? % "ICE")
                                                        (has-subtype? % "NEXT"))
                                                  (all-active-installed state :corp))) " subroutines")}]
    :subroutines [end-the-run]}

   "Nightdancer"
   {:subroutines [{:label "The Runner loses [Click], if able. You have an additional [Click] to spend during your next turn."
                   :msg "force the runner to lose a [Click], if able. Corp gains an additional [Click] to spend during their next turn"
                   :effect (req
                             (lose state :runner :click 1)
                             (swap! state update-in [:corp :extra-click-temp] (fnil inc 0)))}]}

   "Oduduwa"
   {:implementation "Encounter effect is manual"
    :abilities [{:label "Place 1 advancement counter on Oduduwa"
                 :msg (msg "place 1 advancement counter on Oduduwa")
                 :effect (req (add-prop state side card :advance-counter 1 {:placed true}))}
                {:label "Place X advancement token on another piece of ice"
                 :msg (msg "place " (:advance-counter card 0) " advancement token on " (card-str state target))
                 :choices {:req ice?
                           :not-self (req (:cid card))}
                 :effect (req (add-prop state side target :advance-counter (:advance-counter card 0) {:placed true}))}]
    :subroutines [end-the-run]}

   "Orion"
   (implementation-note "\"Resolve a subroutine...\" subroutine is not implemented"
                        (space-ice trash-program end-the-run))

   "Owl"
   {:subroutines [{:choices {:req #(and (installed? %)
                                        (is-type? % "Program"))}
                   :label "Add installed program to the top of the Runner's Stack"
                   :msg "add an installed program to the top of the Runner's Stack"
                   :effect (effect (move :runner target :deck {:front true})
                                   (system-msg (str "adds " (:title target) " to the top of the Runner's Stack")))}]}

   "Pachinko"
   {:subroutines [end-the-run-if-tagged]}

   "Paper Wall"
   {:implementation "Trash on break is manual"
    :subroutines [end-the-run]}

   "Pop-up Window"
   {:implementation "Encounter effect is manual. Runner choice is not implemented"
    :abilities [(gain-credits 1)]
    :subroutines [end-the-run]
    :runner-abilities [(runner-pay [:credit 1] 1)]}

   "Pup"
   {:subroutines [(do-net-damage 1)]
    :runner-abilities [(runner-pay [:credit 1] 1)]}

   "Quandary"
   {:subroutines [end-the-run]}

   "Quicksand"
   {:implementation "Encounter effect is manual"
    :abilities [{:req (req (and this-server (= (dec (:position run)) (ice-index state card))))
                 :label "Add 1 power counter"
                 :effect (effect (add-counter card :power 1)
                                 (update-all-ice))}]
    :subroutines [end-the-run]
    :strength-bonus (req (get-in card [:counter :power] 0))}

   "Rainbow"
   {:subroutines [end-the-run]}

   "Ravana 1.0"
   {:subroutines [{:label "Resolve a subroutine on another piece of rezzed bioroid ICE"
                   :choices {:req #(and (rezzed? %) (ice? %) (has-subtype? % "Bioroid"))}
                   :msg (msg "resolve a subroutine on " (:title target))}]
    :runner-abilities [(runner-break [:click 1] 1)]}

   "Red Tape"
   {:subroutines [{:label "Give +3 strength to all ICE for the remainder of the run"
                   :msg "give +3 strength to all ICE for the remainder of the run"
                   :effect (effect (register-events
                                     {:pre-ice-strength {:effect (effect (ice-strength-bonus 3 target))}
                                      :run-ends {:effect (effect (unregister-events card))}}
                                     card)
                                   (update-all-ice))}]
    :events {:pre-ice-strength nil :run-ends nil}}

   "Resistor"
   {:effect (req (add-watch state (keyword (str "resistor" (:cid card)))
                            (fn [k ref old new]
                              (let [tags (get-in new [:runner :tag])]
                                (when (not= (get-in old [:runner :tag]) tags)
                                  (update! ref side (assoc (get-card ref card) :strength-bonus tags))
                                  (update-ice-strength ref side (get-card ref card)))))))
    :strength-bonus (req (:tag runner))
    :leave-play (req (remove-watch state (keyword (str "resistor" (:cid card)))))
    :subroutines [(trace-ability 4 end-the-run)]}

   "Rototurret"
   {:subroutines [trash-program end-the-run]}

   "Sadaka"
   (let [maybe-draw-effect
         {:delayed-completion true
          :effect (req (show-wait-prompt state :runner "Corp to decide on Sadaka card draw action")
                       (continue-ability
                         state side
                         {:optional
                          {:player :corp
                           :prompt "Draw 1 card?"
                           :yes-ability
                           {:delayed-completion true
                            :effect (effect (clear-wait-prompt :runner)
                                            (draw eid 1 nil))
                            :msg "draw 1 card"}
                           :no-ability {:effect (effect (clear-wait-prompt :runner)
                                                        (effect-completed eid))}}}
                         card nil))}]
     {:subroutines [{:label "Look at the top 3 cards of R&D"
                     :req (req (not-empty (:deck corp)))
                     :delayed-completion true
                     :effect (req (let [top-cards (take 3 (:deck corp))
                                        top-names (map :title top-cards)]
                                    (show-wait-prompt state :runner "Corp to decide on Sadaka R&D card actions")
                                    (continue-ability
                                      state side
                                      {:prompt (str "Top 3 cards of R&D: " (clojure.string/join ", " top-names))
                                       :choices ["Arrange cards" "Shuffle R&D"]
                                       :delayed-completion true
                                       :effect
                                       (req (if (= target "Arrange cards")
                                              (when-completed
                                                (resolve-ability state side (reorder-choice :corp top-cards) card nil)
                                                (do
                                                  (system-msg state :corp (str "rearranges the top "
                                                                               (quantify (count top-cards) "card")
                                                                               " of R&D"))
                                                  (clear-wait-prompt state :runner)
                                                  (continue-ability state side maybe-draw-effect card nil)))
                                              (do
                                                (shuffle! state :corp :deck)
                                                (system-msg state :corp (str "shuffles R&D"))
                                                (clear-wait-prompt state :runner)
                                                (continue-ability state side maybe-draw-effect card nil))))}
                                      card nil)))}

                    {:label "Trash 1 card in HQ"
                     :delayed-completion true
                     :effect
                     (req (show-wait-prompt state :runner "Corp to select cards to trash with Sadaka")
                          (when-completed
                            (resolve-ability
                              state side
                              {:prompt "Choose a card in HQ to trash"
                               :choices (req (cancellable (:hand corp) :sorted))
                               :delayed-completion true
                               :cancel-effect (effect (system-msg "chooses not to trash a card from HQ")
                                                      (effect-completed eid))
                               :effect (req (when-completed
                                              (trash state :corp (make-eid state) target nil)
                                              (do
                                                (system-msg state :corp "trashes a card from HQ")
                                                (when-completed
                                                  (resolve-ability state side trash-resource-sub card nil)
                                                  (effect-completed state side eid)))))}
                              card nil)
                            (do
                              (system-msg state :corp "trashes Sadaka")
                              (clear-wait-prompt state :runner)
                              (when current-ice
                                (no-action state side nil)
                                (continue state side nil))
                              (trash state :corp eid card nil))))}]})

   "Sagittarius"
   (constellation-ice trash-program)

   "Salvage"
   {:advanceable :while-rezzed
    :abilities [{:label "Gain subroutines"
                 :msg (msg "gain " (:advance-counter card 0) " subroutines")}]
    :subroutines [(tag-trace 2)]}

   "Sand Storm"
   {:subroutines [{:req (req (:run @state))
                   :label "Move Sand Storm and the run to another server"
                   :prompt "Choose another server and redirect the run to its outermost position"
                   :choices (req (cancellable servers))
                   :msg (msg "move Sand Storm and the run.  The Runner is now running on " target ". Sand Storm is trashed")
                   :effect (req (let [dest (server->zone state target)]
                                  (swap! state update-in [:run]
                                         #(assoc % :position (count (get-in corp (conj dest :ices)))
                                                 :server (rest dest)))
                                  (trash state side card {:unpreventable true})))}]}

   "Sandman"
   {:subroutines [{:label "Add an installed Runner card to the grip"
                   :req (req (not-empty (all-installed state :runner)))
                   :effect (effect (show-wait-prompt :runner "Corp to select Sandman target")
                                   (resolve-ability {:choices {:req #(and (installed? %)
                                                                           (= (:side %) "Runner"))}
                                                      :msg (msg "to add " (:title target) " to the grip")
                                                      :effect (effect (clear-wait-prompt :runner)
                                                                      (move :runner target :hand true))
                                                      :cancel-effect (effect (clear-wait-prompt :runner))}
                                                     card nil))}]}

   "Sapper"
   {:flags {:rd-reveal (req true)}
    :subroutines [trash-program]
    :access {:delayed-completion true
             :req (req (and (not= (first (:zone card)) :discard)
                            (some #(is-type? % "Program") (all-active-installed state :runner))))
             :effect (effect (show-wait-prompt :corp "Runner to decide to break Sapper subroutine")
                             (continue-ability
                               :runner {:optional
                                        {:player :runner
                                         :prompt "Allow Sapper subroutine to fire?"
                                         :priority 1
                                         :yes-ability {:effect (req (clear-wait-prompt state :corp)
                                                                    (show-wait-prompt state :runner "Corp to trash a program with Sapper")
                                                                    (play-subroutine state :corp eid {:card card :subroutine 0}))}
                                         :no-ability {:effect (effect (clear-wait-prompt :corp)
                                                                      (effect-completed eid))}}}
                              card nil))}}

   "Searchlight"
   {:advanceable :always
    ;; Could replace this with (tag-trace advance-counters).
    :subroutines [{:label "Trace X - Give the Runner 1 tag"
                   :trace {:base advance-counters
                           :delayed-completion true
                           :effect (effect (tag-runner :runner eid 1))
                           :msg "give the Runner 1 tag"}}]}

   "Seidr Adaptive Barrier"
   {:effect (req (let [srv (second (:zone card))]
                   (add-watch state (keyword (str "sab" (:cid card)))
                              (fn [k ref old new]
                                (let [ices (count (get-in new [:corp :servers srv :ices]))]
                                  (when (not= (count (get-in old [:corp :servers srv :ices])) ices)
                                    (update! ref side (assoc (get-card ref card) :strength-bonus ices))
                                    (update-ice-strength ref side (get-card ref card))))))))
    :strength-bonus (req (count (:ices (card->server state card))))
    :leave-play (req (remove-watch state (keyword (str "sab" (:cid card)))))
    :subroutines [end-the-run]}

   "Self-Adapting Code Wall"
   {:subroutines [end-the-run]
    :flags {:cannot-lower-strength true}}

   "Sensei"
   {:subroutines [{:label "Give each other ICE encountered \"End the run\" for the remainder of the run"
                   :msg (msg "give each other ICE encountered \"[Subroutine] End the run\" after all its other subroutines for the remainder of the run")}]}

   "Shadow"
   {:advanceable :always
    :subroutines [(gain-credits 2)
                  (tag-trace 3)]
    :strength-bonus advance-counters}

   "Sherlock 1.0"
   {:subroutines [{:label "Trace 4 - Add an installed program to the top of the Runner's Stack"
                   :trace {:base 4
                           :choices {:req #(and (installed? %)
                                                (is-type? % "Program"))}
                           :msg (msg "add " (:title target) " to the top of the Runner's Stack")
                           :effect (effect (move :runner target :deck {:front true}))}}]
    :runner-abilities [(runner-break [:click 1] 1)]}

   "Sherlock 2.0"
   {:subroutines [{:label "Trace 4 - Add an installed program to the bottom of the Runner's Stack"
                   :trace {:base 4
                           :choices {:req #(and (installed? %)
                                                (is-type? % "Program"))}
                           :msg     (msg "add " (:title target) " to the bottom of the Runner's Stack")
                           :effect  (effect (move :runner target :deck))}}
                  {:label  "Give the Runner 1 tag"
                   :msg    "give the Runner 1 tag"
                   :delayed-completion true
                   :effect (effect (tag-runner :runner eid 1))}]
    :runner-abilities [(runner-break [:click 2] 2)]}

   "Shinobi"
   {:effect take-bad-pub
    :subroutines [(trace-ability 1 (do-net-damage 1))
                  (trace-ability 2 (do-net-damage 2))
                  (trace-ability 3 {:label "Do 3 net damage and end the run"
                                    :msg "do 3 net damage and end the run"
                                    :effect (effect (damage eid :net 3 {:card card}) (end-run))})]}

   "Shiro"
   {:subroutines [{:label "Rearrange the top 3 cards of R&D"
                   :msg "rearrange the top 3 cards of R&D"
                   :delayed-completion true
                   :effect (req (show-wait-prompt state :runner "Corp to rearrange the top cards of R&D")
                                (let [from (take 3 (:deck corp))]
                                  (if (pos? (count from))
                                    (continue-ability state side (reorder-choice :corp :runner from '()
                                                                                 (count from) from) card nil)
                                    (do (clear-wait-prompt state :runner)
                                        (effect-completed state side eid card)))))}
                  {:label "Force the Runner to access the top card of R&D"
<<<<<<< HEAD
                   :effect (req (when-completed (trigger-event-sync state side :pre-access :rd)
                                                (let [total-cards (access-count state side :rd-access)]
                                                  (doseq [c (take total-cards (:deck corp))]
                                                    (system-msg state :runner (str "accesses " (:title c)))
                                                    (handle-access state side [c])))))}]}
=======
                   :effect (req (doseq [c (take (get-in @state [:runner :rd-access]) (:deck corp))]
                                  (system-msg state :runner (str "accesses " (:title c)))
                                  (access-card state side c)))}]}
>>>>>>> 2c9fe8e0

   "Snoop"
   {:implementation "Encounter effect is manual"
    :abilities [{:req (req (= current-ice card))
                 :label "Reveal all cards in the Runner's Grip"
                 :msg (msg "reveal the Runner's Grip ( " (join ", " (map :title (:hand runner))) " )")}
                {:req (req (> (get-in card [:counter :power] 0) 0))
                 :counter-cost [:power 1]
                 :label "Hosted power counter: Reveal all cards in Grip and trash 1 card"
                 :msg (msg "look at all cards in Grip and trash " (:title target)
                           " using 1 power counter")
                 :choices (req (cancellable (:hand runner) :sorted))
                 :prompt "Choose a card to trash"
                 :effect (effect (trash target))}]
    :subroutines [(trace-ability 3 add-power-counter)]}

   "Snowflake"
   {:subroutines [(do-psi end-the-run)]}

   "Special Offer"
   {:subroutines [{:label "Gain 5 [Credits] and trash Special Offer"
                   :effect (req (gain state :corp :credit 5)
                                (when current-ice
                                  (no-action state side nil)
                                  (continue state side nil))
                                (trash state side card)
                                (system-msg state side (str "gains 5 [Credits] and trashes Special Offer")))}]}

   "Spiderweb"
   {:subroutines [end-the-run]}

   "Susanoo-no-Mikoto"
   {:subroutines [{:req (req (not= (:server run) [:discard]))
                   :msg "make the Runner continue the run on Archives"
                   :effect (req (swap! state update-in [:run]
                                       #(assoc % :position (count (get-in corp [:servers :archives :ices]))
                                                 :server [:archives])))}]}

   "Swarm"
   {:effect take-bad-pub
    :advanceable :always
    :abilities [{:label "Gain subroutines"
                 :msg (msg "gain " (:advance-counter card 0) " subroutines")}]
    :subroutines [trash-program]
    :runner-abilities [(runner-pay [:credit 3] 1)]}

   "Swordsman"
   {:implementation "AI restriction not implemented"
    :subroutines [(do-net-damage 1)
                  {:prompt "Select an AI program to trash"
                   :msg (msg "trash " (:title target))
                   :label "Trash an AI program"
                   :effect (effect (trash target))
                   :choices {:req #(and (installed? %)
                                        (is-type? % "Program")
                                        (has-subtype? % "AI"))}}]}

   "SYNC BRE"
   {:subroutines [(trace-ability 4 give-tag)
                  (trace-ability 2 {:label "Runner reduces cards accessed by 1 for this run"
                                    :delayed-completion true
                                    :msg "reduce cards accessed for this run by 1"
                                    :effect (effect (access-bonus -1))})]}

   "Tapestry"
   {:subroutines [{:label "force the Runner to lose 1 [Click], if able"
                   :msg "force the Runner to lose 1 [Click]"
                   :effect runner-loses-click}
                  {:msg "draw 1 card"
                   :effect (effect (draw))}
                  {:req (req (pos? (count (:hand corp))))
                   :prompt "Choose a card in HQ to move to the top of R&D"
                   :choices {:req #(and (in-hand? %) (= (:side %) "Corp"))}
                   :msg "add 1 card in HQ to the top of R&D"
                   :effect (effect (move target :deck {:front true}))}]}

   "Taurus"
   (constellation-ice trash-hardware)

   "Thoth"
   {:implementation "Encounter effect is manual"
    :runner-abilities [{:label "Take 1 tag"
                        :delayed-completion true
                        :effect (req (system-msg state :runner "takes 1 tag on encountering Thoth")
                                     (tag-runner state :runner eid 1))}]
    :subroutines [(trace-ability 4 {:label "Do 1 net damage for each Runner tag"
                                    :delayed-completion true
                                    :msg (msg "do " (:tag runner) " net damage")
                                    :effect (effect (damage eid :net (:tag runner) {:card card}))})
                  (trace-ability 4 {:label "Runner loses 1 [Credits] for each tag"
                                    :delayed-completion true
                                    :msg (msg "force the Runner to lose " (:tag runner) " [Credits]")
                                    :effect (effect (lose :runner :credit (:tag runner)))})]}

   "Tithonium"
   {:alternative-cost [:forfeit]
    :implementation "Does not handle UFAQ for Pawn or Blackguard interaction"
    :cannot-host true
    :subroutines [trash-program
                  end-the-run
                  {:label "Trash a resource"
                   :msg (msg "trash " (:title target))
                   :delayed-completion true
                   :choices {:req #(and (installed? %)
                                        (is-type? % "Resource"))}
                   :effect (effect (trash target {:reason :subroutine}))}]}

   "TL;DR"
   {:subroutines [{:msg "duplicate subroutines on next piece of ICE encountered this run"}]}

   "TMI"
   {:trace {:base 2
            :msg "keep TMI rezzed"
            :unsuccessful {:effect (effect (derez card))}}
    :subroutines [end-the-run]}

   "Tollbooth"
   {:implementation "Encounter effect is manual"
    :abilities [{:msg "make the Runner pay 3 [Credits], if able"
                 :effect (effect (pay :runner card :credit 3))}]
    :subroutines [end-the-run]}

   "Tour Guide"
   {:abilities [{:label "Gain subroutines"
                 :msg (msg "gain " (count (filter #(is-type? % "Asset")
                                                  (all-active-installed state :corp))) " subroutines")}]
    :subroutines [end-the-run]}

   "Tribunal"
   {:subroutines [{:msg "force the Runner to trash 1 installed card"
                   :effect (effect (resolve-ability :runner trash-installed card nil))}]}

   "Troll"
   {:implementation "Encounter effect is manual"
    :abilities [(trace-ability 2 {:label "Force the Runner to lose [Click] or end the run"
                                  :msg "force the Runner to lose [Click] or end the run"
                                  :player :runner
                                  :prompt "Choose one"
                                  :choices ["Lose [Click]" "End the run"]
                                  :effect (req (if-not (and (= target "Lose [Click]")
                                                            (can-pay? state :runner nil [:click 1]))
                                                 (do (end-run state side)
                                                     (system-msg state side "ends the run"))
                                                 (do (lose state side :click 1)
                                                     (system-msg state side "loses [Click]"))))})]}

   "Tsurugi"
   {:subroutines [end-the-run
                  (do-net-damage 1)]}

   "Turing"
   {:implementation "AI restriction not implemented"
    :subroutines [end-the-run]
    :strength-bonus (req (if (is-remote? (second (:zone card))) 3 0))
    :runner-abilities [(runner-pay [:click 3] 1)]}

   "Turnpike"
   {:implementation "Encounter effect is manual"
    :abilities [{:msg "force the Runner to lose 1 [Credits]"
                 :effect (effect (lose :runner :credit 1))}]
    :subroutines [(tag-trace 5)]}

   "Tyrant"
   {:advanceable :while-rezzed
    :abilities [{:label "Gain subroutines"
                 :msg (msg "gain " (:advance-counter card 0) " subroutines")}]
    :subroutines [end-the-run]}

   "Universal Connectivity Fee"
   {:subroutines [{:label "Force the Runner to lose credits"
                   :msg (msg "force the Runner to lose " (if tagged "all credits" "1 [Credits]"))
                   :effect (req (if tagged
                                  (do (lose state :runner :credit :all :run-credit :all)
                                      (when current-ice
                                        (no-action state side nil)
                                        (continue state side nil))
                                      (trash state side card))
                                  (lose state :runner :credit 1)))}]}

   "Upayoga"
   {:implementation "\"Resolve a subroutine...\" subroutine is not implemented"
    :subroutines [(do-psi {:label "Make the Runner lose 2 [Credits]"
                           :msg "make the Runner lose 2 [Credits]"
                           :effect (effect (lose :runner :credit 2))})
                  {:msg "resolve a subroutine on a piece of rezzed psi ICE"}]}

   "Uroboros"
   {:subroutines [(trace-ability 4 {:label "Prevent the Runner from making another run"
                                    :msg "prevent the Runner from making another run"
                                    :effect (effect (register-turn-flag! card :can-run nil))})

                  (trace-ability 4 end-the-run)]}

   "Vanilla"
   {:subroutines [end-the-run]}

   "Veritas"
   {:subroutines [{:label "Corp gains 2 [Credits]"
                   :msg "gain 2 [Credits]"
                   :effect (effect (gain :corp :credit 2))}
                  {:label "Runner loses 2 [Credits]"
                   :msg "force the Runner to lose 2 [Credits]"
                   :effect (effect (lose :runner :credit 2))}
                  (trace-ability 2 give-tag)]}

   "Vikram 1.0"
   {:implementation "Program prevention is not implemented"
    :subroutines [{:msg "prevent the Runner from using programs for the remainder of this run"}
                  (trace-ability 4 (do-brain-damage 1))]
    :runner-abilities [(runner-break [:click 1] 1)]}

   "Viktor 1.0"
   {:subroutines [(do-brain-damage 1)
                  end-the-run]
    :runner-abilities [(runner-break [:click 1] 1)]}

   "Viktor 2.0"
   {:abilities [(power-counter-ability (do-brain-damage 1))]
    :subroutines [(trace-ability 2 add-power-counter)
                  end-the-run]
    :runner-abilities [(runner-break [:click 2] 2)]}

   "Viper"
   {:subroutines [(trace-ability 3 {:label "The Runner loses 1 [Click] if able"
                                    :msg "force the Runner to lose 1 [Click] if able"
                                    :effect runner-loses-click})
                  (trace-ability 3 end-the-run)]}

   "Virgo"
   (constellation-ice give-tag)

   "Waiver"
   {:subroutines [(trace-ability 5 {:label "Reveal the Runner's Grip and trash cards"
                                    :msg (msg "reveal all cards in the Runner's Grip: " (join ", " (map :title (:hand runner)))
                                              ". Cards with a play/install cost less than or equal to " (- target (second targets))
                                              " will be trashed")
                                    :effect (req (let [delta (- target (second targets))]
                                                   (doseq [c (:hand runner)]
                                                     (when (<= (:cost c) delta)
                                                       (resolve-ability
                                                         state side
                                                         {:msg (msg "trash " (:title c))
                                                          :effect (effect (trash c))}
                                                         card nil)))))})]}

   "Wall of Static"
   {:subroutines [end-the-run]}

   "Wall of Thorns"
   {:subroutines [end-the-run
                  (do-net-damage 2)]}

   "Watchtower"
   {:subroutines [{:label "Search R&D and add 1 card to HQ"
                   :prompt "Choose a card to add to HQ"
                   :msg "add a card from R&D to HQ"
                   :choices (req (cancellable (:deck corp) :sorted))
                   :cancel-effect (effect (system-msg "cancels the effect of Watchtower"))
                   :effect (effect (shuffle! :deck)
                                   (move target :hand))}]}

   "Weir"
   {:subroutines [{:label "force the Runner to lose 1 [Click], if able"
                   :msg "force the Runner to lose 1 [Click]"
                   :effect runner-loses-click}
                  {:label "Runner trashes 1 card from their Grip"
                   :req (req (pos? (count (:hand runner))))
                   :prompt "Choose a card to trash from your Grip"
                   :player :runner
                   :choices (req (:hand runner))
                   :not-distinct true
                   :effect (effect (trash :runner target)
                                   (system-msg :runner (str "trashes " (:title target) " from their Grip")))}]}

   "Wendigo"
   (implementation-note
     "Program prevention is not implemented"
     (morph-ice "Code Gate" "Barrier"
                {:msg "prevent the Runner from using a chosen program for the remainder of this run"}))

   "Whirlpool"
   {:subroutines [{:msg "prevent the Runner from jacking out"
                   :effect (req (when (and (is-remote? (second (:zone card)))
                                           (> (count (concat (:ices (card->server state card))
                                                             (:content (card->server state card)))) 1))
                                  (prevent-jack-out state side))
                                (when current-ice
                                  (no-action state side nil)
                                  (continue state side nil))
                                (trash state side card))}]}

   "Woodcutter"
   {:advanceable :while-rezzed
    :abilities [{:label "Gain subroutines"
                 :msg (msg "gain " (:advance-counter card 0) " subroutines")}]
    :subroutines [(do-net-damage 1)]}

   "Wormhole"
   ;; TODO: create an ability for wormhole
   (implementation-note "Wormhole subroutine is not implemented"
                        (space-ice))

   "Wotan"
   {:subroutines [end-the-run
                  (do-brain-damage 1)]
    :runner-abilities [(runner-pay [:click 2] 1)
                       (runner-pay [:credit 3] 1)]}

   "Wraparound"
   {:subroutines [end-the-run]
    :strength-bonus (req (if (some #(has-subtype? % "Fracter") (all-active-installed state :runner))
                           0 7))
    :events (let [wr {:silent (req true)
                      :req (req (and (not= (:cid target) (:cid card))
                                     (has-subtype? target "Fracter")))
                      :effect (effect (update-ice-strength card))}]
              {:runner-install wr :trash wr :card-moved wr})}

   "Yagura"
   {:subroutines [(do-net-damage 1)
                  {:msg "look at the top card of R&D"
                   :optional {:prompt (msg "Move " (:title (first (:deck corp))) " to the bottom of R&D?")
                              :yes-ability {:effect (effect (move (first (:deck corp)) :deck)
                                                            (do (system-msg state side "uses Yagura to move the top card of R&D to the bottom")))}
                              :no-ability {:effect (req (system-msg state :corp (str "does not use Yagura to move the top card of R&D to the bottom")))}}}]}

   "Zed 1.0"
   {:implementation "Restriction on having spent [click] is not implemented"
    :subroutines [(do-brain-damage 1)]
    :runner-abilities [(runner-break [:click 1] 1)]}

   "Zed 2.0"
   {:implementation "Restriction on having spent [click] is not implemented"
    :subroutines [trash-hardware
                  (do-brain-damage 2)]
    :runner-abilities [(runner-break [:click 2] 2)]}})<|MERGE_RESOLUTION|>--- conflicted
+++ resolved
@@ -1211,13 +1211,8 @@
                    :label "Force the Runner to access a card in HQ"
                    :msg (msg "force the Runner to access " (:title target))
                    :effect (req (trash state side card)
-<<<<<<< HEAD
                                 (when-completed (trigger-event-sync state side :pre-access :hq)
-                                  (when-completed (handle-access state side targets)
-=======
-                                (when-completed (access-card state side target)
-                                  (when-completed (trigger-event-sync state side :pre-access :hq)
->>>>>>> 2c9fe8e0
+                                  (when-completed (access-card state side target)
                                     (let [from-hq (dec (access-count state side :hq-access))]
                                       (continue-ability
                                         state :runner
@@ -1869,17 +1864,11 @@
                                     (do (clear-wait-prompt state :runner)
                                         (effect-completed state side eid card)))))}
                   {:label "Force the Runner to access the top card of R&D"
-<<<<<<< HEAD
                    :effect (req (when-completed (trigger-event-sync state side :pre-access :rd)
                                                 (let [total-cards (access-count state side :rd-access)]
                                                   (doseq [c (take total-cards (:deck corp))]
                                                     (system-msg state :runner (str "accesses " (:title c)))
-                                                    (handle-access state side [c])))))}]}
-=======
-                   :effect (req (doseq [c (take (get-in @state [:runner :rd-access]) (:deck corp))]
-                                  (system-msg state :runner (str "accesses " (:title c)))
-                                  (access-card state side c)))}]}
->>>>>>> 2c9fe8e0
+                                                    (access-card state side c)))))}]}
 
    "Snoop"
    {:implementation "Encounter effect is manual"
