--- conflicted
+++ resolved
@@ -723,15 +723,6 @@
                   end-the-run]
     :runner-abilities [(runner-break [:click 2] 2)]}
 
-<<<<<<< HEAD
-=======
-   "Endless EULA"
-   {:implementation "Subroutine effect is manual. Runner choice is not implemented"
-    :subroutines [end-the-run]
-    :runner-abilities [(runner-break [:credit 1] 1)
-                       (runner-break [:credit 6] 6)]}
-
->>>>>>> 82853a19
    "Enforcer 1.0"
    {:additional-cost [:forfeit]
     :subroutines [trash-program
