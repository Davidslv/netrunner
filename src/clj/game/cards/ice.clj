--- conflicted
+++ resolved
@@ -158,17 +158,12 @@
    :async true
    :label (str "End the run unless the Runner pays " amount " [Credits]")
    :prompt "Choose one"
-<<<<<<< HEAD
    :choices (req ["End the run"
                   (when (can-pay? state :runner eid card nil [:credit amount])
                     (str "Pay " amount " [Credits]"))])
-=======
-   :choices ["End the run"
-             (str "Pay " amount " [Credits]")]
    :msg (msg (if (= "End the run" target)
                (decapitalize target)
                (str "force the runner to " (decapitalize target))))
->>>>>>> fd9a3aea
    :effect (req (if (= "End the run" target)
                   (end-run state :corp eid card)
                   (continue-ability state side (runner-pays [:credit amount]) card nil)))})
@@ -178,15 +173,10 @@
   {:async true
    :label (str "End the run unless the Corp pays " amount " [Credits]")
    :prompt "Choose one"
-<<<<<<< HEAD
    :choices (req ["End the run"
                   (when (can-pay? state :corp eid card nil [:credit amount])
                     (str "Pay " amount " [Credits]"))])
-=======
-   :choices ["End the run"
-             (str "Pay " amount " [Credits]")]
    :msg (msg (decapitalize target))
->>>>>>> fd9a3aea
    :effect (req (if (= "End the run" target)
                   (end-run state :corp eid card)
                   (wait-for (pay state :corp (make-eid state eid) card [:credit amount])
