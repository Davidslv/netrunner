--- conflicted
+++ resolved
@@ -1905,13 +1905,8 @@
                   :effect (effect (continue-ability
                                     (when (= 2 (count targets))
                                       {:player :runner
-<<<<<<< HEAD
-                                       :waiting-prompt "Runner to decide which card to move"
+                                       :waiting-prompt "Runner to make a decision"
                                        :prompt "Choose a card to move to the Stack"
-=======
-                                       :waiting-prompt "Runner to make a decision"
-                                       :prompt "Select a card to move to the Stack"
->>>>>>> bbdcf867
                                        :choices {:card #(some (partial same-card? %) targets)}
                                        :effect (req (move state :runner target :deck {:front true})
                                                     (system-msg state :runner (str "selected " (card-str state target) " to move to the Stack")))})
