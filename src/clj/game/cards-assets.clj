(in-ns 'game.core)

(declare trash-program)

(def cards-assets
  {"Adonis Campaign"
   {:effect (effect (add-prop card :counter 12))
    :events {:corp-turn-begins {:msg "gain 3 [Credits]" :counter-cost 3
                                :effect (req (gain state :corp :credit 3)
                                             (when (zero? (:counter card)) (trash state :corp card)))}}}

   "Aggressive Secretary"
   {:advanceable :always
    :access {:optional
             {:req (req installed) :prompt "Pay 2 [Credits] to use Aggressive Secretary ability?"
              :yes-ability {:cost [:credit 2]
                            :effect (req (let [agg card]
                                          (resolve-ability
                                           state side (assoc (assoc-in trash-program [:choices :max] (req (:advance-counter agg)))
                                                        :effect (effect (trash-cards targets))) agg nil)))}}}}

   "Alix T4LB07"
   {:events {:corp-install {:effect (effect (add-prop card :counter 1))}}
    :abilities [{:cost [:click 1] :label "Gain 2 [Credits] for each counter on Alix T4LB07"
                 :msg (msg "gain " (* 2 (:counter card)) " [Credits]")
                 :effect (effect (gain :credit (* 2 (:counter card))) (trash card))}]}

   "Allele Repression"
   {:advanceable :always
    :abilities [{:label "Swap 1 cards in HQ and Archives for each advancement token"
                 :effect (effect (trash card))
                 :msg (msg "Swap " (:advance-counter card) " cards in HQ and Archives")}]}

   "Blacklist"
   {:effect (effect (lock-zone (:cid card) :runner :discard))
    :leave-play (effect (release-zone (:cid card) :runner :discard))}

   "Brain-Taping Warehouse"
   {:events {:pre-rez
             {:req (req (and (= (:type target) "ICE") (has? target :subtype "Bioroid")))
              :effect (effect (rez-cost-bonus (- (:click runner))))}}}

   "Broadcast Square"
   {:abilities [{:label "Trace 3 - Avoid taking a bad publicity"
                 :trace {:base 3 :msg "avoid taking a bad publicity"
                         :effect (effect (lose :bad-publicity 1))}}]}

   "Capital Investors"
   {:abilities [{:cost [:click 1] :effect (effect (gain :credit 2)) :msg "gain 2 [Credits]"}]}

   "Cerebral Overwriter"
   {:advanceable :always
    :access {:optional {:req (req installed)
                        :prompt "Pay 3 [Credits] to use Cerebral Overwriter ability?"
                        :yes-ability {:cost [:credit 3] :msg (msg "do " (:advance-counter card) " brain damage")
                                      :effect (effect (damage :brain (:advance-counter card) {:card card}))}}}}

   "Chairman Hiro"
   {:effect (effect (lose :runner :max-hand-size 2))
    :leave-play (effect (gain :runner :max-hand-size 2))
    :trash-effect {:req (req (:access @state)) :effect (effect (as-agenda :runner card 2))}}

   "City Surveillance"
   {:events {:runner-turn-begins
             {:prompt "Pay 1 [Credits] or take 1 tag" :choices ["Pay 1 [Credits]" "Take 1 tag"]
              :player :runner :msg "make the Runner pay 1 [Credits] or take 1 tag"
              :effect (req (if-not (and (= target "Pay 1 [Credits]") (pay state side card :credit 1))
                             (do (tag-runner state side 1) (system-msg state side "takes 1 tag"))
                             (system-msg state side "pays 1 [Credits]")))}}}

   "Constellation Protocol"
   {:events {:corp-turn-begins
             {:optional
              {:prompt "Move one advancement token between ICE?"
               :yes-ability {:choices {:req #(and (= (:type %) "ICE") (:advance-counter %))}
                             :priority true
                             :effect (req (let [fr target]
                                            (resolve-ability
                                              state side
                                              {:priority true
                                               :prompt "Move to where?"
                                               :choices {:req #(and (= (:type %) "ICE")
                                                                    (not= (:cid fr) (:cid %))
                                                                    (or (= (:advanceable %) "always")
                                                                        (and (= (:advanceable %) "while-rezzed")
                                                                             (:rezzed %))))}
                                               :effect (effect (add-prop :corp target :advance-counter 1)
                                                               (add-prop :corp fr :advance-counter -1))} card nil)
                                            card nil))}}}}}

   "Contract Killer"
   {:advanceable :always
    :abilities [{:label "Trash a connection" :cost [:click 1] :req (req (>= (:advance-counter card) 2))
                 :choices {:req #(has? % :subtype "Connection")}
                 :msg (msg "to trash " (:title target)) :effect (effect (trash card) (trash target))}
                {:cost [:click 1] :req (req (>= (:advance-counter card) 2))
                 :msg "do 2 meat damage" :effect (effect (trash card) (damage :meat 2 {:card card}))}]}

   "Corporate Town"
   {:additional-cost [:forfeit]
    :events {:corp-turn-begins
             {:choices {:req #(and (= (:type %) "Resource"))} :msg (msg "trash " (:title target))
              :effect (effect (trash target))}}}

   "Cybernetics Court"
   {:effect (effect (gain :max-hand-size 4)) :leave-play (effect (lose :max-hand-size 4))}

   "Daily Business Show"
   {:events {:corp-draw
             {:msg "draw additional cards" :once :per-turn :once-key :daily-business-show
              :req (req (first-event state side :corp-draw))
              :effect (req
                        (let [dbs (->> (:corp @state) :servers seq flatten (mapcat :content)
                                       (filter #(and (:rezzed %) (= (:title %) "Daily Business Show")))  count)
                              newcards (take dbs (:deck corp))
                              drawn (conj newcards (last (:hand corp)))]
                          (doseq [c newcards] (move state side c :hand))
                          (resolve-ability
                            state side
                            {:prompt (str "Choose " dbs " card" (if (> dbs 1) "s" "") " to add to the bottom of R&D")
                             :choices {:max dbs
                                       :req #(and (= (:zone %) [:hand]) (some (fn [c] (= (:cid c) (:cid %))) drawn))}
                             :msg (msg "add " dbs " card" (if (> dbs 1) "s" "") " to bottom of R&D")
                             :effect (req (doseq [c targets] (move state side c :deck)))} card targets)))}}}

   "Dedicated Response Team"
   {:events {:successful-run-ends {:req (req tagged) :msg "do 2 meat damage"
                                   :effect (effect (damage :meat 2 {:card card}))}}}

   "Dedicated Server"
   {:recurring 2}

   "Director Haas"
   {:effect (effect (gain :click 1 :click-per-turn 1)) :leave-play (effect (lose :click-per-turn 1))
    :trash-effect {:req (req (:access @state)) :effect (effect (as-agenda :runner card 2))}}

   "Docklands Crackdown"
   {:abilities [{:cost [:click 2] :msg "add 1 power counter" :effect (effect (add-prop card :counter 1))}]
    :events {:pre-install {:req (req (and (not (zero? (:counter card)))
                                          (not (get-in @state [:per-turn (:cid card)]))))
                           :effect (effect (install-cost-bonus [:credit (:counter card)]))}
             :runner-install {:req (req (and (not (zero? (:counter card)))
                                             (not (get-in @state [:per-turn (:cid card)]))))
                              :msg (msg "increase the install cost of " (:title target) " by " (:counter card) " [Credits]")
                              :effect (req (swap! state assoc-in [:per-turn (:cid card)] true))}}}

   "Early Premiere"
   {:abilities [{:cost [:credit 1] :label "Place 1 advancement token on a card that can be advanced"
                 :choices {:req #(or (= (:advanceable %) "always")
                                     (and (= (:advanceable %) "while-rezzed") (:rezzed %))
                                     (= (:type %) "Agenda"))}
                 :effect (effect (add-prop target :advance-counter 1)) :once :per-turn
                 :msg (msg "place 1 advancement token on " (if (:rezzed target) (:title target) "a card"))}]}

   "Edge of World"
   {:access {:optional
             {:req (req installed)
              :prompt "Pay 3 [Credits] to use Edge of World ability?"
              :yes-ability {:cost [:credit 3]
                            :msg (msg "do " (count (get-in corp [:servers (last (:server run)) :ices]))
                                      " brain damage")
                            :effect (req (damage state side :brain
                                        (count (get-in corp [:servers (last (:server run)) :ices])) {:card card}))}}}}

   "Elizabeth Mills"
   {:effect (effect (lose :bad-publicity 1)) :msg "remove 1 bad publicity"
    :abilities [{:cost [:click 1] :label "Trash a location"
                 :msg (msg "trash " (:title target) " and take 1 bad publicity")
                 :choices {:req #(has? % :subtype "Location")}
                 :effect (effect (trash card) (trash target) (gain :bad-publicity 1))}]}

   "Elizas Toybox"
   {:abilities [{:cost [:click 3] :choices {:req #(not (:rezzed %))}
                 :label "Rez a card at no cost" :msg (msg "rez " (:title target) " at no cost")
                 :effect (effect (rez target {:no-cost true}))}]}

   "Encryption Protocol"
   {:events {:pre-trash {:req (req (= (first (:zone target)) :servers))
                         :effect (effect (trash-cost-bonus 1))}}}

   "Eve Campaign"
   {:effect (effect (add-prop card :counter 16))
    :events {:corp-turn-begins {:msg "gain 2 [Credits]" :counter-cost 2
                                :effect (req (gain state :corp :credit 2)
                                             (when (zero? (:counter card)) (trash state :corp card)))}}}

   "Executive Boot Camp"
   {:abilities [{:choices {:req #(not (:rezzed %))}
                 :label "Rez a card, lowering the cost by 1 [Credits]" :msg (msg "rez " (:title target))
                 :effect (effect (rez-cost-bonus -1) (rez target))}
                {:prompt "Choose an asset to add to HQ" :msg (msg "add " (:title target) " to HQ")
                 :activatemsg "searches R&D for an asset"
                 :choices (req (cancellable (filter #(has? % :type "Asset") (:deck corp)) :sorted))
                 :cost [:credit 1] :label "Search R&D for an asset"
                 :effect (effect (trash card) (move target :hand) (shuffle! :deck))}]}

   "Exposé"
   {:advanceable :always
    :abilities [{:label "Remove 1 bad publicity for each advancement token on Exposé"
                 :msg (msg "remove " (:advance-counter card) " bad publicity")
                 :effect (effect (trash card) (lose :bad-publicity (:advance-counter card)))}]}

   "Franchise City"
   {:events {:access {:req (req (= (:type target) "Agenda"))
                      :msg "add it to their score area and gain 1 agenda point"
                      :effect (effect (as-agenda :corp card 1))}}}

   "Ghost Branch"
   {:advanceable :always
    :access {:optional {:req (req installed) :prompt "Use Ghost Branch ability?"
                        :yes-ability {:msg (msg "give the Runner " (:advance-counter card) " tag"
                                                (when (> (:advance-counter card) 1) "s"))
                                      :effect (effect (tag-runner :runner (:advance-counter card)))}}}}

   "GRNDL Refinery"
   {:advanceable :always
    :abilities [{:label "Gain 4 [Credits] for each advancement token on GRNDL Refinery"
                 :cost [:click 1] :msg (msg "gain " (* 4 (:advance-counter card)) " [Credits]")
                 :effect (effect (trash card) (gain :credit (* 4 (:advance-counter card))))}]}

   "Haas Arcology AI"
   {:advanceable :while-unrezzed
    :abilities [{:label "Gain [Click]" :once :per-turn :msg "gain [Click]"
                 :cost [:click 1] :advance-counter-cost 1 :effect (effect (gain :click 2))}]}

   "Hostile Infrastructure"
   {:events {:runner-trash {:req (req (= (:side target) "Corp"))
                            :msg "do 1 net damage" :effect (effect (damage :net 1 {:card card}))}}
    :abilities [{:msg "do 1 net damage" :effect (effect (damage :net 1 {:card card}))}]}

   "Isabel McGuire"
   {:abilities [{:label "Add an installed card to HQ" :choices {:req #(= (first (:zone %)) :servers)}
                 :msg (msg "move " (:title target) " to HQ") :effect (effect (move target :hand))}]}

   "IT Department"
   {:abilities [{:counter-cost 1 :label "Add strength to a rezzed ICE"
                 :choices {:req #(and (= (:type %) "ICE") (:rezzed %))}
                 :msg (msg "add strength to a rezzed ICE")
                 :effect (req (update! state side (update-in card [:it-targets (keyword (str (:cid target)))]
                                                             (fnil #(+ % 1) 0)))
                              (update-ice-strength state side target))}
                {:cost [:click 1] :msg "add 1 counter" :effect (effect (add-prop card :counter 1))}]
    :events (let [it {:req (req (:it-targets card))
                      :effect (req (update! state side (dissoc card :it-targets))
                                   (update-all-ice state side))}]
              {:pre-ice-strength {:req (req (get-in card [:it-targets (keyword (str (:cid target)))]))
                                  :effect (effect (ice-strength-bonus
                                                    (* (get-in card [:it-targets (keyword (str (:cid target)))])
                                                       (inc (:counter card)))))}
               :runner-turn-ends it :corp-turn-ends it})}

   "Jackson Howard"
   {:abilities [{:cost [:click 1] :effect (effect (draw 2)) :msg "draw 2 cards"}
                {:label "Shuffle up to 3 cards from Archives into R&D"
                 :effect (effect
                          (move card :rfg)
                          (resolve-ability
                           {:show-discard true
                            :choices {:max 3 :req #(and (:side % "Corp") (= (:zone %) [:discard]))}
                            :msg (msg "shuffle "
                                      (let [seen (filter :seen targets)]
                                        (str (join ", " (map :title seen))
                                             (let [n (count (filter #(not (:seen %)) targets))]
                                               (when (pos? n)
                                                 (str (when-not (empty? seen) " and ") n " card"
                                                      (when (> n 1) "s"))))))
                                      " into R&D")
                            :effect (req (doseq [c targets] (move state side c :deck))
                                         (shuffle! state side :deck))}
                           card nil))}]}

   "Launch Campaign"
   {:effect (effect (add-prop card :counter 6))
    :events {:corp-turn-begins {:msg "gain 2 [Credits]" :counter-cost 2
                                :effect (req (gain state :corp :credit 2)
                                             (when (zero? (:counter card)) (trash state :corp card)))}}}

   "Levy University"
   {:abilities [{:prompt "Choose an ICE" :msg (msg "adds " (:title target) " to HQ")
                 :choices (req (cancellable (filter #(has? % :type "ICE") (:deck corp)) :sorted))
                 :label "Search R&D for a piece of ICE"
                 :cost [:click 1 :credit 1] :effect (effect (move target :hand) (shuffle! :deck))}]}

   "Lily Lockwell"
   {:effect (effect (draw 3))
    :msg (msg "draw 3 cards")
    :abilities [{:label "Remove a tag to search R&D for an operation"
                 :prompt "Choose an operation to put on top of R&D"
                 :cost [:click 1]
                 :choices (req (let [ops (filter #(has? % :type "Operation") (:deck corp))]
                                 (if (empty? ops) ["No Operation in R&D"] ops)))
                 :req (req (> (get-in @state [:runner :tag]) 0))
                 :effect (req (if (not= target "No Operation found")
                                (let [c (move state :corp target :play-area)]
                                  (shuffle! state :corp :deck)
                                  (move state :corp c :deck {:front true})
                                  (system-msg state side (str "uses Lily Lockwell to put " (:title c) " on top of R&D")))
                                (do (shuffle! state :corp :deck)
                                    (system-msg state side (str "uses Lily Lockwell, but did not find an Operation in R&D"))))
                                (lose state :runner :tag 1))}]}

   "Mark Yale"
   {:events {:agenda-counter-spent {:effect (effect (gain :credit 1))
                                    :msg "gain 1 [Credits]"}}
    :abilities [{:label "Trash to gain 2 [Credits]"
                 :msg "gain 2 [Credits]"
                 :effect (effect (gain :credit 2) (trash card))}
                {:label "Spend an agenda counter to gain 2 [Credits]"
                 :effect (req (resolve-ability
                                state side
                                {:prompt "Select an agenda with a counter"
                                 :choices {:req #(and (= (:type %) "Agenda") (:counter %))}
                                 :effect (req (add-prop state side target :counter -1)
                                              (gain state :corp :credit 2)
                                              (trigger-event state side :agenda-counter-spent card))
                                 :msg (msg "spend an agenda token on " (:title target) " and gain 2 [Credits]")}
                                card nil))}]}

   "Marked Accounts"
   {:abilities [{:cost [:click 1] :msg "store 3 [Credits]"
                 :effect (effect (add-prop card :counter 3))}]
    :events {:corp-turn-begins {:msg "gain 1 [Credits]" :counter-cost 1
                                :effect (effect (gain :credit 1))}}}

   "Melange Mining Corp."
   {:abilities [{:cost [:click 3] :effect (effect (gain :credit 7)) :msg "gain 7 [Credits]"}]}

   "Mental Health Clinic"
   {:effect (effect (gain :runner :max-hand-size 1))
    :leave-play (effect (lose :runner :max-hand-size 1))
    :events {:corp-turn-begins {:msg "gain 1 [Credits]" :effect (effect (gain :credit 1))}}}

   "Net Police"
   {:recurring (effect (set-prop card :rec-counter (:link runner)))
    :effect (effect (set-prop card :rec-counter (:link runner)))}

   "News Team"
   {:access {:msg (msg "give the Runner 2 tags or -1 agenda point")
             :effect (effect (resolve-ability
                               {:player :runner
                                :prompt "Take 2 tags or take News Team as -1 agenda point?"
                                :choices ["Take 2 tags" "Add News Team to score area"]
                                :effect (req (if (= target "Add News Team to score area")
                                                 (do (as-agenda state :runner card -1)
                                                   (system-msg state side
                                                    (str "adds News Team to their score area as -1 agenda point")))
                                                 (do (tag-runner state :runner 2)
                                                   (system-msg state side (str "takes 2 tags from News Team")))))}
                              card targets))}}

   "PAD Campaign"
   {:events {:corp-turn-begins {:msg "gain 1 [Credits]" :effect (effect (gain :credit 1))}}}

   "Plan B"
   {:advanceable :always
    :access {:optional
             {:prompt "Score an Agenda from HQ?"
              :req (req installed)
              :yes-ability {:effect (req (let [c card]
                                           (resolve-ability
                                             state side
                                             {:prompt "Choose an Agenda in HQ to score"
                                              :choices {:req #(and (= (:type %) "Agenda")
                                                                   (<= (:advancementcost %) (:advance-counter c))
                                                                   (= (:zone %) [:hand]))}
                                              :msg (msg "score " (:title target))
                                              :effect (effect (score (assoc target :advance-counter
                                                                                   (:advancementcost target))))} c nil)))}}}}

   "Primary Transmission Dish"
   {:recurring 3}

   "Private Contracts"
   {:effect (effect (add-prop card :counter 14))
    :abilities [{:cost [:click 1] :counter-cost 2 :msg "gain 2 [Credits]"
                 :effect (req (gain state :corp :credit 2)
                              (when (= (:counter card) 0) (trash state :corp card)))}]}

   "Project Junebug"
   {:advanceable :always
    :access {:optional {:prompt "Pay 1 [Credits] to use Project Junebug ability?"
                        :req (req (and installed (> (:credit corp) 0)))
                        :yes-ability {:cost [:credit 1] :msg (msg "do " (* 2 (:advance-counter card)) " net damage")
                                      :effect (effect (damage :net (* 2 (:advance-counter card)) {:card card}))}}}}

   "Psychic Field"
   (let [ab {:psi {:req (req installed)
                   :not-equal {:msg (msg "do " (count (:hand runner)) " net damage")
                               :effect (effect (damage :net (count (:hand runner)) {:card card}))}}}]
     {:expose ab :access ab})

   "Public Support"
   {:effect (effect (add-prop card :counter 3))
    :events {:corp-turn-begins
             {:effect (req (add-prop state side card :counter -1)
                           (when (= (:counter card) 1)
                             (system-msg state :corp "adds Public Support to his scored area and gains 1 agenda point")
                             (as-agenda state :corp (dissoc card :counter) 1)))} }}

   "Reality Threedee"
   {:effect (effect (gain :bad-publicity 1) (system-msg "takes 1 bad publicity"))
    :events {:corp-turn-begins
             {:effect (req (gain state side :credit (if tagged 2 1)))
              :msg (msg (if tagged "gain 2 [Credits]" "gain 1 [Credits]"))}}}

   "Reversed Accounts"
   {:advanceable :always
    :abilities [{:cost [:click 1]
                 :label "Force the Runner to lose 4 [Credits] per advancement"
                 :msg (msg "force the Runner to lose " (min (* 4 (:advance-counter card)) (:credit runner)) " [Credits]")
                 :effect (effect (lose :runner :credit (* 4 (:advance-counter card))) (trash card))}]}

   "Rex Campaign"
   {:effect (effect (add-prop card :counter 3))
    :events {:corp-turn-begins
             {:effect (req (add-prop state side card :counter -1)
                           (when (= (:counter card) 1)
                             (trash state side card)
                             (resolve-ability state side
                                              {:prompt "Remove 1 bad publicity or gain 5 [Credits]?"
                                               :choices ["Remove 1 bad publicity" "Gain 5 [Credits]"]
                                               :msg (msg (.toLowerCase target))
                                               :effect (req (if (= target "Remove 1 bad publicity")
                                                              (lose state side :bad-publicity 1)
                                                              (gain state side :credit 5)))}
                                              card targets)))}}}
   "Ronald Five"
   {:events {:runner-trash {:req (req (and (= (:side target) "Corp") (> (:click runner) 0)))
                            :msg "force the runner to lose 1 [Click]" :effect (effect (lose :runner :click 1))}}}

   "Ronin"
   {:advanceable :always
    :abilities [{:cost [:click 1] :req (req (>= (:advance-counter card) 4))
                 :msg "do 3 net damage" :effect (effect (trash card) (damage :net 3 {:card card}))}]}

   "Sealed Vault"
   {:abilities [{:label "Store any number of [Credits] on Sealed Vault" :cost [:credit 1]
                 :prompt "How many [Credits]?" :choices :credit :msg (msg "store " target " [Credits]")
                 :effect (effect (add-prop card :counter target))}
                {:label "Spend [Click] to move any number of [Credits] to your credit pool"
                 :cost [:click 1] :prompt "How many [Credits]?"
                 :choices :counter :msg (msg "spend [Click] to gain " target " [Credits]")
                 :effect (effect (gain :credit target))}
                {:label "Trash Sealed Vault to move any number of [Credits] to your credit pool"
                 :prompt "How many [Credits]?" :choices :counter
                 :msg (msg "trash it and gain " target " [Credits]")
                 :effect (effect (gain :credit target) (trash card))}]}

   "Security Subcontract"
   {:abilities [{:choices {:req #(and (= (:type %) "ICE") (:rezzed %))} :cost [:click 1]
                 :msg (msg "trash " (:title target) " to gain 4 [Credits]")
                 :label "Trash a rezzed ICE to gain 4 [Credits]"
                 :effect (effect (trash target) (gain :credit 4))}]}

   "Server Diagnostics"
   {:events {:corp-turn-begins {:effect (effect (gain :credit 2)) :msg "gain 2 [Credits]"}
             :corp-install {:req (req (has? target :type "ICE"))
                            :effect (effect (trash card)
                                            (system-msg "trashes Server Diagnostics"))}}}

   "Shannon Claire"
   {:abilities [{:cost [:click 1] :msg "draw 1 card from the bottom of R&D"
                 :effect (effect (move (last (:deck corp)) :hand))}
                {:label "[Trash]: Search R&D for an agenda" :prompt "Choose an agenda to add to the bottom of R&D"
                 :msg (msg "reveal " (:title target) " from R&D and add it to the bottom of R&D")
                 :choices (req (cancellable (filter #(has? % :type "Agenda") (:deck corp)) :sorted))
                 :effect (effect (shuffle! :deck) (move target :deck)
                                 (trash card {:cause :ability-cost}))}
                {:label "[Trash]: Search Archives for an agenda" :prompt "Choose an agenda to add to the bottom of R&D"
                 :msg (msg "reveal " (:title target) " from Archives and add it to the bottom of R&D")
                 :choices (req (cancellable (filter #(has? % :type "Agenda") (:discard corp)) :sorted))
                 :effect (effect (move target :deck) (trash card {:cause :ability-cost}))}]}

   "Shattered Remains"
   {:advanceable :always
    :access {:optional
             {:req (req installed) :prompt "Pay 1 [Credits] to use Shattered Remains ability?"
              :yes-ability {:cost [:credit 1]
                            :effect (req (let [shat card]
                                          (resolve-ability
                                           state side (assoc (assoc-in trash-hardware [:choices :max] (req (:advance-counter shat)))
                                                        :effect (effect (trash-cards targets))) shat nil)))}}}}

   "Shi.Kyū"
   {:access {:req (req (not= (first (:zone card)) :deck))
             :prompt "How many [Credits] for Shi.Kyū?" :choices :credit
             :msg (msg "attempt to do " target " net damage")
             :effect (effect (resolve-ability
                               {:player :runner
                                :prompt (str "Take " target " net damage or take Shi.Kyū as -1 agenda point?")
                                :choices [(str "Take " target " net damage") "Add Shi.Kyū to score area"]
                                :effect (let [dmg target]
                                          (req (if (= target "Add Shi.Kyū to score area")
                                                 (do (as-agenda state :runner card -1)
                                                   (system-msg state side
                                                    (str "adds Shi.Kyū to their score area as -1 agenda point")))
                                                 (do (damage state :corp :net dmg {:card card})
                                                   (system-msg state :corp
                                                    (str "uses Shi.Kyū to do " dmg " net damage"))))))}
                              card targets))}}

   "Shock!"
   {:access {:msg "do 1 net damage" :effect (effect (damage :net 1 {:card card}))}}

   "Snare!"
   {:access {:optional {:req (req (not= (first (:zone card)) :discard))
                        :prompt "Pay 4 [Credits] to use Snare! ability?"
                        :yes-ability {:cost [:credit 4]
                                      :msg "do 3 net damage and give the Runner 1 tag"
                                      :effect (effect (damage :net 3 {:card card}) (tag-runner :runner 1))}}}}

   "Space Camp"
   {:access {:msg (msg "place 1 advancement token on " (if (:rezzed target) (:title target) "a card"))
             :choices {:req #(or (= (:type %) "Agenda") (:advanceable %))}
             :effect (effect (add-prop target :advance-counter 1))}}

   "Sundew"
   {:events {:runner-spent-click {:req (req (not (= (:server run) (:zone card)))) :once :per-turn
                                  :msg "gain 2 [Credits]" :effect (effect (gain :corp :credit 2))}}}

   "Team Sponsorship"
   {:events {:agenda-scored {:effect (req (system-msg state :corp (str "can install a card from Archives or HQ"
                                                                       " by clicking on Team Sponsorship"))
                                          (update! state side (assoc card :ts-active true)))}}
    :abilities [{:label "Install a card from Archives or HQ"
                 :req (req (:ts-active card))
                 :prompt "Choose a card from Archives or HQ to install" :show-discard true
                 :choices {:req #(and (not= (:type %) "Operation")
                                      (or (= (:zone %) [:hand]) (= (:zone %) [:discard])))}
                 :msg (msg "install " (if (:seen target) (:title target) "an unseen card"))
                 :effect (effect (corp-install target nil {:no-install-cost true})
                                 (update! (dissoc (get-card state card) :ts-active)))}]}

   "Tech Startup"
   {:abilities [{:label "Install an asset from R&D"
                 :prompt "Choose an asset to install" :msg (msg "install " (:title target))
                 :choices (req (filter #(has? % :type "Asset") (:deck corp)))
                 :effect (effect (trash card) (corp-install target nil) (shuffle! :deck))}]}

   "Tenma Line"
   {:abilities [{:label "Swap 2 pieces of installed ICE"
                 :cost [:click 1]
                 :prompt "Select two pieces of ICE to swap positions"
                 :choices {:req #(and (= (first (:zone %)) :servers) (= (:type %) "ICE")) :max 2}
                 :effect (req (if (= (count targets) 2)
                                (let [fndx (ice-index state (first targets))
                                      sndx (ice-index state (second targets))
                                      fnew (assoc (first targets) :zone (:zone (second targets)))
                                      snew (assoc (second targets) :zone (:zone (first targets)))]
                                  (swap! state update-in (cons :corp (:zone (first targets)))
                                         #(assoc % fndx snew))
                                  (swap! state update-in (cons :corp (:zone (second targets)))
                                         #(assoc % sndx fnew))
                                  (doseq [newcard [fnew snew]]
                                    (doseq [h (:hosted newcard)]
                                      (let [newh (-> h (assoc-in [:zone] '(:onhost))
                                                     (assoc-in [:host :zone] (:zone newcard)))]
                                        (update! state side newh)
                                        (unregister-events state side h)
                                        (register-events state side (:events (card-def newh)) newh))))
                                  (update-ice-strength state side fnew)
                                  (update-ice-strength state side snew))))
                 :msg "swap the positions of two ICE"}]}

<<<<<<< HEAD
   "Team Sponsorship"
   (let [thelper (fn ts [n] {:prompt "Install a card from Archives or HQ?" :choices ["Archives" "HQ"]
                             :msg (msg "install a card from " target)
                             :effect (effect (resolve-ability
                                               {:prompt "Choose a card to install" :not-distinct true
                                                :msg (msg "install " (if (:seen target) (:title target) "an unseen card"))
                                                :choices (req (filter #(not= (:type %) "Operation")
                                                                      ((if (= target "HQ") :hand :discard) corp)))
                                                :effect (req (corp-install state side target nil {:no-install-cost true})
                                                             (when (pos? (dec n))
                                                               (resolve-ability state side (ts (dec n)) card nil)))}
                                               card targets))})]
   {:events {:agenda-scored
             {:req (req (not (get-in @state [:per-turn (keyword (str "team-sponsorship-" (:cid target)))]))) ; only one TS responds per score
              :effect (req (let [ts (->> (:corp @state) :servers seq flatten (mapcat :content)
                                         (filter #(and (:rezzed %) (= (:title %) "Team Sponsorship"))) count)]
                             (swap! state assoc-in [:per-turn (keyword (str "team-sponsorship-" (:cid target)))] true)
                             (resolve-ability state side (thelper ts) card nil)))}}})

   "Tech Startup"
   {:abilities [{:label "Install an asset from R&D"
                 :prompt "Choose an asset to install" :msg (msg "install " (:title target))
                 :choices (req (cancellable (filter #(has? % :type "Asset") (:deck corp)) :sorted))
                 :effect (effect (trash card) (corp-install target nil) (shuffle! :deck))}]}

=======
>>>>>>> b509a760
   "Test Ground"
   {:advanceable :always
    :abilities [{:label "Derez 1 card for each advancement token"
                 :msg (msg "derez " (:advance-counter card)) :effect (effect (trash card))}]}

   "The Board"
   {:effect (effect (lose :runner :agenda-point
                          (count (filter #(> (get-agenda-points state :runner %) 0) (:scored runner)))))
    :leave-play (effect (gain :runner :agenda-point
                              (count (filter #(> (get-agenda-points state :runner %) 0) (:scored runner)))))
    :trash-effect {:req (req (:access @state)) :effect (effect (as-agenda :runner card 2))}
    :events {:agenda-stolen {:req (req (> (get-agenda-points state :runner target) 0))
                             :effect (effect (lose :runner :agenda-point 1))}}}

   "The News Now Hour"
   {:events {:runner-turn-begins {:effect (req (prevent-current state side))}}
    :effect (req (prevent-current state side))
    :leave-play (req (swap! state assoc-in [:runner :register :cannot-play-current] false))}

   "The Root"
   {:recurring 3}

   "Thomas Haas"
   {:advanceable :always
    :abilities [{:label "Gain credits" :msg (msg "gain " (* 2 (:advance-counter card)) " [Credits]")
                 :effect (effect (gain :credit (* 2 (:advance-counter card))) (trash card))}]}

   "Toshiyuki Sakai"
   {:advanceable :always}

   "Turtlebacks"
   {:events {:server-created {:msg "gain 1 [Credits]" :effect (effect (gain :credit 1))}}}

   "Victoria Jenkins"
   {:effect (effect (lose :runner :click-per-turn 1)) :leave-play (effect (gain :runner :click-per-turn 1))
    :trash-effect {:req (req (:access @state)) :effect (effect (as-agenda :runner card 2))}}
  
   "Worlds Plaza"
   {:abilities [{:label "Install an asset on Worlds Plaza"
                 :req (req (< (count (:hosted card)) 3))
                 :cost [:click 1]
                 :prompt "Choose an asset to install on Worlds Plaza"
                 :choices {:req #(and (= (:type %) "Asset") (= [:hand] (:zone %)) (= (:side %) "Corp"))}
                 :msg (msg "host " (:title target))
                 :effect (req (trigger-event state side :corp-install target)
                              (host state side card target)
                              (rez-cost-bonus state side -2) (rez state side (last (:hosted (get-card state card))))
                              (when (:rezzed (last (:hosted (get-card state card))))
                                (update! state side (dissoc (get-card state (last (:hosted card)) :facedown)))))}]}})<|MERGE_RESOLUTION|>--- conflicted
+++ resolved
@@ -526,7 +526,7 @@
                  :req (req (:ts-active card))
                  :prompt "Choose a card from Archives or HQ to install" :show-discard true
                  :choices {:req #(and (not= (:type %) "Operation")
-                                      (or (= (:zone %) [:hand]) (= (:zone %) [:discard])))}
+                                      (#{[:hand] [:discard]} (:zone %)))}
                  :msg (msg "install " (if (:seen target) (:title target) "an unseen card"))
                  :effect (effect (corp-install target nil {:no-install-cost true})
                                  (update! (dissoc (get-card state card) :ts-active)))}]}
@@ -562,34 +562,6 @@
                                   (update-ice-strength state side snew))))
                  :msg "swap the positions of two ICE"}]}
 
-<<<<<<< HEAD
-   "Team Sponsorship"
-   (let [thelper (fn ts [n] {:prompt "Install a card from Archives or HQ?" :choices ["Archives" "HQ"]
-                             :msg (msg "install a card from " target)
-                             :effect (effect (resolve-ability
-                                               {:prompt "Choose a card to install" :not-distinct true
-                                                :msg (msg "install " (if (:seen target) (:title target) "an unseen card"))
-                                                :choices (req (filter #(not= (:type %) "Operation")
-                                                                      ((if (= target "HQ") :hand :discard) corp)))
-                                                :effect (req (corp-install state side target nil {:no-install-cost true})
-                                                             (when (pos? (dec n))
-                                                               (resolve-ability state side (ts (dec n)) card nil)))}
-                                               card targets))})]
-   {:events {:agenda-scored
-             {:req (req (not (get-in @state [:per-turn (keyword (str "team-sponsorship-" (:cid target)))]))) ; only one TS responds per score
-              :effect (req (let [ts (->> (:corp @state) :servers seq flatten (mapcat :content)
-                                         (filter #(and (:rezzed %) (= (:title %) "Team Sponsorship"))) count)]
-                             (swap! state assoc-in [:per-turn (keyword (str "team-sponsorship-" (:cid target)))] true)
-                             (resolve-ability state side (thelper ts) card nil)))}}})
-
-   "Tech Startup"
-   {:abilities [{:label "Install an asset from R&D"
-                 :prompt "Choose an asset to install" :msg (msg "install " (:title target))
-                 :choices (req (cancellable (filter #(has? % :type "Asset") (:deck corp)) :sorted))
-                 :effect (effect (trash card) (corp-install target nil) (shuffle! :deck))}]}
-
-=======
->>>>>>> b509a760
    "Test Ground"
    {:advanceable :always
     :abilities [{:label "Derez 1 card for each advancement token"
