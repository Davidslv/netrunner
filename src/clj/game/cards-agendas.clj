(in-ns 'game.core)

(def cards-agendas
  {"Accelerated Beta Test"
   {:optional {:prompt "Look at the top 3 cards of R&D?"
               :yes-ability {:msg (msg (let [c (count (filter #(= (:type %) "ICE") (take 3 (:deck corp))))]
                                         (str "install " c " ICE and trash " (- 3 c) " cards")))
                             :effect (req (doseq [c (take 3 (:deck corp))]
                                           (if (= (:type c) "ICE")
                                             (corp-install state side c nil {:no-install-cost true :install-state :rezzed})
                                             (trash state side c))))}}}

   "Ancestral Imager"
   {:events {:jack-out {:msg "do 1 net damage" :effect (effect (damage :net 1))}}}

   "AstroScript Pilot Program"
   {:data {:counter 1}
    :abilities [{:counter-cost 1 :msg (msg "place 1 advancement token on "
                                           (if (:rezzed target) (:title target) "a card"))
                 :choices {:req #(or (= (:advanceable %) "always")
                                     (and (= (:advanceable %) "while-rezzed") (:rezzed %))
                                     (= (:type %) "Agenda"))}
                 :effect (effect (add-prop target :advance-counter 1))}]}

   "Award Bait"
   {:access {:choices ["0", "1", "2"] :prompt "How many advancement tokens?"
             :effect (req (let [c (Integer/parseInt target)]
                            (resolve-ability
                             state side
                             {:choices {:req #(or (= (:advanceable %) "always")
                                                  (and (= (:advanceable %) "while-rezzed") (:rezzed %))
                                                  (= (:type %) "Agenda"))}
                              :msg (msg "add " c " advancement tokens on a card")
                              :effect (effect (add-prop :corp target :advance-counter c))} card nil)))}}

   "Bifrost Array"
   {:req (req (not (empty? (filter #(not= (:title %) "Bifrost Array") (:scored corp)))))
    :optional {:prompt "Trigger the ability of a scored agenda?"
               :yes-ability {:prompt "Choose an agenda to trigger its \"when scored\" ability"
                             :choices (req (filter #(not= (:title %) "Bifrost Array") (:scored corp)))
                             :msg (msg "trigger the \"when scored\" ability of " (:title target))
                             :effect (effect (card-init target))}}}

   "Braintrust"
   {:effect (effect (set-prop card :counter (quot (- (:advance-counter card) 3) 2)))
    :events {:pre-rez-cost {:req (req (= (:type target) "ICE"))
                            :effect (effect (rez-cost-bonus (- (:counter (get-card state card)))))}}}

   "Breaking News"
   {:effect (effect (tag-runner :runner 2)) :msg "give the Runner 2 tags"
    :end-turn {:effect (effect (lose :runner :tag 2)) :msg "make the Runner lose 2 tags"}}

   "Character Assassination"
   {:prompt "Choose a resource to trash"
    :choices {:req #(and (:installed %) (= (:type %) "Resource"))}
    :msg (msg "trash " (:title target)) :effect (effect (trash target))}

   "Chronos Project"
   {:effect (effect (move-zone :runner :discard :rfg))}

   "Clone Retirement"
   {:msg "remove 1 bad publicity" :effect (effect (lose :bad-publicity 1))
    :stolen {:msg "force the Corp to take 1 bad publicity"
             :effect (effect (gain :corp :bad-publicity 1))}}

   "Corporate War"
   {:msg (msg (if (> (:credit corp) 6) "gain 7 [Credits]" "lose all credits"))
    :effect (req (if (> (:credit corp) 6)
                   (gain state :corp :credit 7) (lose state :corp :credit :all)))}

   "Corporate Sales Team"
   (let [e {:msg "gain 1 [Credit]"  :counter-cost 1
            :effect (req (gain state :corp :credit 1)
                         (when (zero? (:counter card))
                           (unregister-events state :corp card)))}]
    {:effect (effect (add-prop card :counter 10))
     :events {:runner-turn-begins e
              :corp-turn-begins   e}})

   "Director Haas Pet Project"
   (let [dhelper (fn dpp [n] {:prompt "Select a card to install"
                              :show-discard true
                              :choices {:req #(and (:side % "Corp")
                                                   (not= (:type %) "Operation")
                                                   (or (= (:zone %) [:hand])
                                                       (= (:zone %) [:discard])))}
                              :effect (req (corp-install state side target
                                            (str "Server " (dec (count (get-in @state [:corp :servers :remote])))) {:no-install-cost true})
                                           (when (< n 2)
                                             (resolve-ability state side (dpp (inc n)) card nil)))})]
     {:optional {:prompt "Create a new remote server?"
                 :yes-ability {:prompt "Select a card to install"
                               :show-discard true
                               :choices {:req #(and (:side % "Corp")
                                                    (not= (:type %) "Operation")
                                                    (or (= (:zone %) [:hand])
                                                        (= (:zone %) [:discard])))}
                               :effect (req (corp-install state side target "New remote" {:no-install-cost true})
                                            (resolve-ability state side (dhelper 1) card nil))
                               :msg "create a new remote server, installing cards at no cost"}}})

   "Domestic Sleepers"
   {:abilities [{:cost [:click 3] :msg "place 1 agenda counter on Domestic Sleepers"
                 :effect (req (when (zero? (:counter card))
                                (gain-agenda-point state side 1))
                              (set-prop state side card :counter 1 :agendapoints 1))}]}

   "Efficiency Committee"
   {:effect (effect (add-prop card :counter 3))
    :abilities [{:cost [:click 1] :counter-cost 1 :effect (effect (gain :click 2))
                 :msg "gain [Click][Click]"}]}

   "Encrypted Portals"
   {:msg (msg "gain " (reduce (fn [c server]
                                (+ c (count (filter (fn [ice] (and (has? ice :subtype "Code Gate")
                                                                   (:rezzed ice))) (:ices server)))))
                              0 (flatten (seq (:servers corp))))
              " [Credits]")
    :effect (effect (gain :credit
                          (reduce (fn [c server]
                                    (+ c (count (filter (fn [ice] (and (has? ice :subtype "Code Gate")
                                                                       (:rezzed ice))) (:ices server)))))
                                  0 (flatten (seq (:servers corp))))))

    :events {:pre-ice-strength {:req (req (has? target :subtype "Code Gate"))
                                :effect (effect (ice-strength-bonus 1))}}}

   "Executive Retreat"
   {:data {:counter 1} :effect (effect (shuffle-into-deck :hand))
    :abilities [{:cost [:click 1] :counter-cost 1 :msg "draw 5 cards" :effect (effect (draw 5))}]}

   "Explode-a-palooza"
   {:access {:optional {:prompt "Gain 5 [Credits] with Explode-a-Palooza ability?"
                       :yes-ability {:msg "gain 5 [Credits]"
                                     :effect (effect (gain :corp :credit 5))}}}}

   "False Lead"
   {:abilities [{:req (req (>= (:click runner) 2)) :msg "force the Runner to lose [Click][Click]"
                 :effect (effect (forfeit card) (lose :runner :click 2))}]}

   "Fetal AI"
   {:access {:req (req (not= (first (:zone card)) :discard)) :msg "do 2 net damage"
             :effect (effect (damage :net 2 {:card card}))}
    :steal-cost-bonus (req [:credit 2])}

   "Firmware Updates"
   {:data [:counter 3]
    :abilities [{:counter-cost 1 :choices {:req #(and (= (:type %) "ICE") (:advanceable %))}
                 :msg (msg "place 1 advancement token on " (if (:rezzed target) (:title target) "a card"))
                 :once :per-turn :effect (effect (add-prop target :advance-counter 1))}]}

   "Genetic Resequencing"
   {:choices {:req #(= (last (:zone %)) :scored)} :msg (msg "add 1 agenda counter on " (:title target))
    :effect (effect (add-prop target :counter 1))}

   "Geothermal Fracking"
   {:data {:counter 2}
    :abilities [{:cost [:click 1] :counter-cost 1 :msg "gain 7 [Credits] and take 1 bad publicity"
                 :effect (effect (gain :credit 7 :bad-publicity 1))}]}

   "Gila Hands Arcology"
   {:abilities [{:cost [:click 2] :effect (effect (gain :credit 3)) :msg "gain 3 [Credits]"}]}

   "Glenn Station"
   {:abilities [{:label "Host a card from HQ on Glenn Station" :cost [:click 1]
                 :prompt "Choose a card to host on Glenn Station" :choices (req (:hand corp))
                 :msg "host a card from HQ" :effect (effect (host card target {:facedown true}))}
                {:label "Add a card on Glenn Station to HQ" :cost [:click 1]
                 :prompt "Choose a card on Glenn Station" :choices (req (:hosted card))
                 :msg "add a hosted card to HQ" :effect (effect (move target :hand))}]}

   "Government Contracts"
   {:abilities [{:cost [:click 2] :effect (effect (gain :credit 4)) :msg "gain 4 [Credits]"}]}

   "Government Takeover"
   {:abilities [{:cost [:click 1] :effect (effect (gain :credit 3)) :msg "gain 3 [Credits]"}]}

   "Hades Fragment"
   {:events {:corp-turn-begins
             {:optional
              {:prompt "Add 1 card from Archives to bottom of R&D?"
               :yes-ability {:effect (effect (resolve-ability
                                              {:prompt "Choose a card"
                                               :choices (:discard corp)
                                               :effect (effect (move target :deck))
                                               :msg (msg "add " (if (:seen target) (:title target) "a card")
                                                         " to the bottom of R&D")} card target))}}}}}

   "Helium-3 Deposit"
   {:choices ["0", "1", "2"] :prompt "How many power counters?"
    :effect (req (let [c (Integer/parseInt target)]
                   (resolve-ability
                     state side
                     {:choices {:req #(contains? % :counter)}
                      :msg (msg "add " c " power counters on " (:title target))
                      :effect (effect (add-prop target :counter c))} card nil)))}

   "High-Risk Investment"
   {:data {:counter 1}
    :abilities [{:cost [:click 1] :counter-cost 1 :msg (msg "gain " (:credit runner) " [Credits]")
                 :effect (effect (gain :credit (:credit runner)))}]}

   "Hostile Takeover"
   {:effect (effect (gain :credit 7 :bad-publicity 1))}

   "Hollywood Renovation"
   {:install-state :face-up
    :events {:advance
             {:req (req (= (:cid card) (:cid target)))
              :effect (req (let [n (if (>= (:advance-counter (get-card state card)) 6) 2 1)]
                             (resolve-ability
                              state side
                              {:choices {:req #(and (not= (:cid %) (:cid card))
                                                    (or (= (:advanceable %) "always")
                                                        (and (= (:advanceable %) "while-rezzed") (:rezzed %))
                                                        (= (:type %) "Agenda")))}
                               :msg (msg "add " n " advancement tokens on "
                                         (if (:rezzed target) (:title target) "a card"))
                               :effect (effect (add-prop :corp target :advance-counter n))} card nil)))}}}

   "House of Knives"
   {:data {:counter 3}
    :abilities [{:counter-cost 1 :msg "do 1 net damage" :req (req (:run @state)) :once :per-run
                 :effect (effect (damage :net 1 {:card card}))}]}

   "Improved Tracers"
   {:effect (req (update-all-ice state side))
    :events {:pre-ice-strength {:req (req (has? target :subtype "Tracer"))
                                :effect (effect (ice-strength-bonus 1))}
             :pre-init-trace {:req (req (has? target :type "ICE"))
                              :effect (effect (init-trace-bonus 1))}}}

   "Labyrinthine Servers"
   {:data {:counter 2}
    :abilities [{:counter-cost 1 :effect (effect (prevent-jack-out))
                 :msg "prevent the Runner from jacking out"}]}

   "License Acquisition"
   {:prompt "Install a card from Archives or HQ?" :choices ["Archives" "HQ"]
    :msg (msg "install a card from " target)
    :effect (effect (resolve-ability
                      {:prompt "Choose a card to install" :msg (msg "install and rez " (:title target))
                       :choices (req (filter #(#{"Asset" "Upgrade"} (:type %))
                                             ((if (= target "HQ") :hand :discard) corp)))
                       :effect (effect (corp-install target nil {:install-state :rezzed}))} card targets))}

   "Mandatory Upgrades"
   {:effect (effect (gain :click 1 :click-per-turn 1))}

   "Market Research"
   {:req (req tagged) :effect (effect (set-prop card :counter 1 :agendapoints 3))}

   "Medical Breakthrough"
   {:effect (effect (update-all-advancement-costs))
    :stolen (effect (update-all-advancement-costs))
    :advancement-cost-bonus (req (- (count (filter #(= (:title %) "Medical Breakthrough")
                                                   (concat (:scored corp) (:scored runner))))))}

   "NAPD Contract"
   {:steal-cost-bonus (req [:credit 4])
    :advancement-cost-bonus (req (:bad-publicity corp))}

   "Nisei MK II"
   {:data {:counter 1} :abilities [{:counter-cost 1 :msg "end the run" :effect (effect (end-run))}]}

   "Oaktown Renovation"
   {:install-state :face-up
    :events {:advance {:req (req (= (:cid card) (:cid target)))
                       :effect (req (gain state side :credit
                                          (if (>= (:advance-counter (get-card state card)) 5) 3 2)))}}}

   "Philotic Entanglement"
   {:msg (msg "do " (count (:scored runner)) " net damage")
    :effect (effect (damage :net (count (:scored runner)) {:card card}))}

   "Posted Bounty"
   {:optional {:prompt "Forfeit Posted Bounty to give the Runner 1 tag and take 1 bad publicity?"
               :yes-ability {:msg "give the Runner 1 tag and take 1 bad publicity"
                             :effect (effect (gain :bad-publicity 1) (tag-runner :runner 1) (forfeit card))}}}

   "Priority Requisition"
   {:choices {:req #(and (= (:type %) "ICE") (not (:rezzed %)))}
    :msg (msg "rez " (:title target) " at no cost")
    :effect (effect (rez target {:no-cost true}))}

   "Private Security Force"
   {:abilities [{:req (req tagged) :cost [:click 1] :effect (effect (damage :meat 1 {:card card}))
                 :msg "do 1 meat damage"}]}

   "Profiteering"
   {:choices ["0" "1" "2" "3"] :prompt "How many bad publicity?"
    :msg (msg "take " target " bad publicity and gain " (* 5 (Integer/parseInt target)) " [Credits]")
    :effect (effect (gain :credit (* 5 (Integer/parseInt target))
                          :bad-publicity (Integer/parseInt target)))}

   "Project Ares"
   {:req (req #(and (> (:advance-counter card) 4) (> (count (all-installed state :runner)) 0)))
    :msg (msg "force the Runner to trash " (- (:advance-counter card) 4) " installed cards and take 1 bad publicity")
	  :effect (req (let [ares card]
	                 (resolve-ability
	                   state :runner
	                   {:prompt (msg "Choose " (- (:advance-counter ares) 4) " installed cards to trash")
                      :choices {:max (- (:advance-counter ares) 4) :req #(and (:installed %) (= (:side %) "Runner"))}
                      :effect (effect (trash-cards targets)
                                      (system-msg (str "trashes " (join ", " (map :title targets)))))}
                    card nil))
	               (gain state :corp :bad-publicity 1))}

   "Project Atlas"
   {:effect (effect (set-prop card :counter (max 0 (- (:advance-counter card) 3))))
    :abilities [{:counter-cost 1 :prompt "Choose a card" :label "Search R&D and add 1 card to HQ"
                 :msg (msg "add " (:title target) " to HQ from R&D")
                 :choices (req (:deck corp)) :effect (effect (move target :hand) (shuffle! :deck))}]}

   "Project Beale"
   {:effect (effect (set-prop card :counter (quot (- (:advance-counter card) 3) 2)
                              :agendapoints (+ 2 (quot (- (:advance-counter card) 3) 2))))}

   "Project Vitruvius"
   {:effect (effect (set-prop card :counter (- (:advance-counter card) 3)))
    :abilities [{:counter-cost 1 :prompt "Choose a card"
                 :msg (msg "add " (if (:seen target)
                                    (:title target) "an unseen card ") " to HQ from Archives")
                 :choices (req (:discard corp)) :effect (effect (move target :hand))}]}

   "Project Wotan"
   {:data [:counter 3]
    :abilities [{:counter-cost 1 :msg "add an 'End the run' subroutine to the approached ICE"}]}

<<<<<<< HEAD
   "Quantum Predictive Model"
   {:steal-req (req (not tagged))
    :access {:req (req tagged)
             :effect (effect (as-agenda card 1))
             :msg "score because the runner is tagged"}}

   "Research Grant"
   {:req (req (not (empty? (filter #(= (:title %) "Research Grant") (all-installed state :corp)))))
    :prompt "You may choose another installed copy of Research Grant to score."
    :choices {:req #(= (:title %) "Research Grant")}
    :effect (effect (score (assoc target :advance-counter (:advancementcost target))))
    :msg (msg "score another copy of Research Grant")
   }
=======
   "Rebranding Team"
   {:effect (req (doseq [c (filter #(= (:type %) "Asset") (all-installed state :corp))]
                   (update! state side (assoc c :subtype
                                                (->> (vec (.split (:subtype c) " - "))
                                                     (cons "Advertisement")
                                                     distinct
                                                     (join " - "))))))
    :msg "make all assets gain Advertisement"
    :events {:corp-install
             {:req (req (and (= (:type target) "Asset") (not (has? target :subtype "Advertisement"))))
              :effect (effect (update! (assoc target :subtype
                                                     (->> (vec (.split (:subtype target) " - "))
                                                          (cons "Advertisement")
                                                          (join " - ")))))}}}
>>>>>>> 9a728ec0

   "Restructured Datapool"
   {:abilities [{:cost [:click 1]
                 :trace {:base 2 :msg "give the Runner 1 tag" :effect (effect (tag-runner :runner 1))}}]}

   "Self-Destruct Chips"
   {:effect (effect (lose :runner :max-hand-size 1))}

   "Sentinel Defense Program"
   {:events {:damage {:req (req (= target :brain)) :msg "to do 1 net damage"
                      :effect (effect (damage :net 1 {:card card})) }}}

   "Superior Cyberwalls"
   {:msg (msg "gain " (reduce (fn [c server]
                                (+ c (count (filter (fn [ice] (and (has? ice :subtype "Barrier")
                                                                   (:rezzed ice))) (:ices server)))))
                              0 (flatten (seq (:servers corp))))
              " [Credits]")
    :effect (req (do (gain state :corp :credit
                           (reduce (fn [c server]
                                     (+ c (count (filter (fn [ice] (and (has? ice :subtype "Barrier")
                                                                        (:rezzed ice))) (:ices server)))))
                                   0 (flatten (seq (:servers corp)))))
                     (update-all-ice state side)))
    :events {:pre-ice-strength {:req (req (has? target :subtype "Barrier"))
                                :effect (effect (ice-strength-bonus 1))}}}

   "TGTBT"
   {:access {:msg "give the Runner 1 tag" :effect (effect (tag-runner :runner 1))}}

   "The Cleaners"
   {:events {:pre-damage {:req (req (= target :meat)) :msg "do 1 additional meat damage"
                          :effect (effect (damage-bonus :meat 1))}}}

   "The Future is Now"
   {:prompt "Choose a card to add to HQ" :choices (req (:deck corp))
    :msg (msg "add a card from R&D to HQ and shuffle R&D")
    :effect (effect (move target :hand) (shuffle! :deck))}

   "The Future Perfect"
   {:steal-req (req installed)
    :access {:psi {:req (req (not installed)) :equal {:effect (effect (steal card))}}}}

   "Underway Renovation"
   {:install-state :face-up
    :events {:advance {:req (req (= (:cid card) (:cid target)))
                       :effect (effect (mill :runner
                                             (if (>= (:advance-counter (get-card state card)) 4) 2 1)))}}}

   "Unorthodox Predictions"
   {:prompt "Choose an ICE type for Unorthodox Predictions" :choices ["Sentry", "Code Gate", "Barrier"]
    :msg (msg "prevent subroutines on " target " ICE from being broken until next turn.")}

   "Utopia Fragment"
   {:events {:pre-steal-cost {:req (req (pos? (or (:advance-counter target) 0)))
                              :effect (req (let [counter (:advance-counter target)]
                                             (steal-cost-bonus state side [:credit (* 2 counter)])))}}}

   "Veterans Program"
   {:effect (effect (lose :bad-publicity 2))}

   "Vulcan Coverup"
   {:msg "do 2 meat damage" :effect (effect (damage :meat 2 {:card card}))
    :stolen {:msg "force the Corp to take 1 bad publicity"
             :effect (effect (gain :corp :bad-publicity 1))}}})<|MERGE_RESOLUTION|>--- conflicted
+++ resolved
@@ -327,7 +327,6 @@
    {:data [:counter 3]
     :abilities [{:counter-cost 1 :msg "add an 'End the run' subroutine to the approached ICE"}]}
 
-<<<<<<< HEAD
    "Quantum Predictive Model"
    {:steal-req (req (not tagged))
     :access {:req (req tagged)
@@ -341,7 +340,7 @@
     :effect (effect (score (assoc target :advance-counter (:advancementcost target))))
     :msg (msg "score another copy of Research Grant")
    }
-=======
+
    "Rebranding Team"
    {:effect (req (doseq [c (filter #(= (:type %) "Asset") (all-installed state :corp))]
                    (update! state side (assoc c :subtype
@@ -356,7 +355,6 @@
                                                      (->> (vec (.split (:subtype target) " - "))
                                                           (cons "Advertisement")
                                                           (join " - ")))))}}}
->>>>>>> 9a728ec0
 
    "Restructured Datapool"
    {:abilities [{:cost [:click 1]
