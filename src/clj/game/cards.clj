(in-ns 'game.core)

(def trash-program {:prompt "Choose a program to trash" :label "Trash a program"
                    :msg (msg "trash " (:title target))
                    :choices {:req #(= (:type %) "Program")}
                    :effect (effect (trash target {:cause :subroutine}))})

(def trash-hardware {:prompt "Choose a piece of hardware to trash" :label "Trash a piece of hardware"
                     :msg (msg "trash " (:title target))
                     :choices {:req #(= (:type %) "Hardware")}
                     :effect (effect (trash target {:cause :subroutine}))})

(def cards
  {"Accelerated Beta Test"
   {:optional {:prompt "Look at the top 3 cards of R&D?"
               :msg (msg (let [c (count (filter #(= (:type %) "ICE") (take 3 (:deck corp))))]
                           (str "install " c " ICE and trash " (- 3 c) " cards")))
               :effect (req (doseq [c (take 3 (:deck corp))]
                              (if (= (:type c) "ICE")
                                (corp-install state side c nil {:no-install-cost true :rezzed true})
                                (trash state side c))))}}

   "Access to Globalsec"
   {:effect (effect (gain :link 1)) :leave-play (effect (lose :link 1))}

   "Account Siphon"
   {:effect (effect (run :hq {:replace-access
                              {:msg (msg "force the Corp to lose " (min 5 (:credit corp))
                                         " [Credits], gain " (* 2 (min 5 (:credit corp)))
                                         " [Credits] and take 2 tags")
                               :effect (effect (gain :tag 2 :credit (* 2 (min 5 (:credit corp))))
                                               (lose :corp :credit (min 5 (:credit corp))))}} card))}

   "Activist Support"
   {:events
    {:corp-turn-begins {:req (req (not tagged)) :msg "take 1 tag" :effect (effect (gain :runner :tag 1))}
     :runner-turn-begins {:req (req (zero? (:bad-publicity corp))) :msg "give the Corp 1 bad publicity"
                          :effect (effect (gain :corp :bad-publicity 1))}}}

   "Adjusted Chronotype"
   {:events {:runner-loss {:req (req (some #{:click} target)) :once :per-turn
                           :msg "gain [Click]" :effect (effect (gain :runner :click 1))}}}

   "Adonis Campaign"
   {:data {:counter 12}
    :events {:corp-turn-begins {:msg "gain 3 [Credits]" :counter-cost 3
                                :effect (req (gain state :corp :credit 3)
                                             (when (zero? (:counter card)) (trash state :corp card)))}}}

   "Aesops Pawnshop"
   {:abilities [{:msg (msg "trash " (:title target) " and gain 3 [Credits]")
                 :choices {:req #(= (first (:zone %)) :rig)}
                 :effect (effect (gain :credit 3) (trash target))}]}

   "Aggressive Negotiation"
   {:req (req (:scored-agenda corp-reg)) :prompt "Choose a card" :choices (req (:deck corp))
    :effect (effect (move target :hand) (shuffle! :deck))}

   "Aggressive Secretary"
   {:advanceable :always
    :access
    {:optional
     {:req (req installed) :prompt "Pay 2 [Credits] to use Aggressive Secretary ability?"
      :cost [:credit 2]
      :effect (req (let [agg card]
                     (resolve-ability
                       state side (assoc (assoc-in trash-program [:choices :max] (req (:advance-counter agg)))
                                    :effect (effect (trash-cards targets))) agg nil)))}}}

   "Akamatsu Mem Chip"
   {:effect (effect (gain :memory 1)) :leave-play (effect (lose :memory 1))}


   "Akitaro Watanabe"
   {:events {:pre-rez {:req (req (and (= (:type target) "ICE")
                                        (= (card->server state card) (card->server state target))))
                       :effect (effect (rez-cost-bonus -2))}}}

   "Alix T4LB07"
   {:events {:corp-install {:effect (effect (add-prop card :counter 1))}}
    :abilities [{:cost [:click 1] :label "Gain 2 [Credits] for each counter on Alix T4LB07"
                 :msg (msg "gain " (* 2 (:counter card)) " [Credits]")
                 :effect (effect (gain :credit (* 2 (:counter card))) (trash card))}]}

   "All-nighter"
   {:abilities [{:cost [:click 1] :effect (effect (trash card {:cause :ability-cost}) (gain :click 2))
                 :msg "gain [Click][Click]"}]}

   "Allele Repression"
   {:advanceable :always
    :abilities [{:label "Swap 1 cards in HQ and Archives for each advancement token"
                 :effect (effect (trash card))
                 :msg (msg "Swap " (:advance-counter card) " cards in HQ and Archives")}]}

   "Amped Up"
   {:effect (effect (gain :click 3) (damage :brain 1 {:unpreventable true :card card}))}

   "Analog Dreamers"
   {:abilities [{:cost [:click 1] :msg "make a run on R&D"
                 :effect (effect (run :rd {:replace-access
                                           {:prompt "Choose a card to shuffle into R&D"
                                            :choices {:req #(and (not (= (:type %) "ICE"))
                                                                 (not (:rezzed %))
                                                                 (not (:advance-counter %)))}
                                            :effect (req (move state :corp target :deck)
                                                         (shuffle! state :corp :deck)
                                                         (swap! state update-in [:runner :prompt] rest)
                                                         (handle-end-run state side)) ; remove the replace-access prompt
                                            :msg "shuffle a card into R&D"}} card))}]}

   "Andromeda: Dispossessed Ristie"
   {:effect (effect (gain :link 1) (draw 4)) :mulligan (effect (draw 4))}

   "Angel Arena"
   {:prompt "How many power counters?" :choices :credit :msg (msg "add " target " power counters")
    :effect (effect (set-prop card :counter target))
    :abilities [{:counter-cost 1 :msg "look at the top card of Stack"
                 :effect (req (when (zero? (:counter card)) (trash state :runner card)))
                 :optional {:prompt (msg "Add " (:title (first (:deck runner))) " to bottom of Stack?")
                            :msg "add the top card of Stack to the bottom"
                            :effect (req (move state side (first (:deck runner)) :deck))}}]}

   "Anonymous Tip"
   {:effect (effect (draw 3))}

   "Archived Memories"
   {:prompt "Choose a card from Archives" :choices (req (:discard corp))
    :effect (effect (move target :hand)
                    (system-msg (str "adds " (if (:seen target) (:title target) "a card") " to HQ")))}

   "Armand \"Geist\" Walker"
   {:effect (effect (gain :link 1))
    :events {:trash {:optional {:req (req (and (= side :runner) (= (second targets) :ability-cost)))
                                :prompt "Draw a card?" :msg (msg "draw a card") :effect (effect (draw 1))}}}}

   "Armitage Codebusting"
   {:data {:counter 12}
    :abilities [{:cost [:click 1] :counter-cost 2 :msg "gain 2 [Credits]"
                 :effect (req (gain state :runner :credit 2)
                              (when (zero? (:counter card)) (trash state :runner card)))}]}

   "AstroScript Pilot Program"
   {:data {:counter 1}
    :abilities [{:counter-cost 1 :msg (msg "place 1 advancement token on "
                                           (if (:rezzed target) (:title target) "a card"))
                 :choices {:req #(or (= (:advanceable %) "always")
                                     (and (= (:advanceable %) "while-rezzed") (:rezzed %))
                                     (= (:type %) "Agenda"))}
                 :effect (effect (add-prop target :advance-counter 1))}]}

   "Argus Security: Protection Guaranteed"
   {:events {:agenda-stolen
             {:prompt "Take 1 tag or suffer 2 meat damage?"
              :choices ["1 tag" "2 meat damage"] :player :runner
              :msg "make the Runner take 1 tag or suffer 2 meat damage"
              :effect (req (if (= target "1 tag")
                             (do (gain state :runner :tag 1) (system-msg state side "takes 1 tag"))
                             (do (damage state :runner :meat 2 {:unboostable true :card card})
                                 (system-msg state side "suffers 2 meat damage"))))}}}

   "Ash 2X3ZB9CY"
   {:abilities [{:label "Trace 4 - Prevent the Runner from accessing cards other than Ash 2X3ZB9CY"
                 :trace {:base 4
                         :effect (req (max-access state side 0)
                                      (let [ash card]
                                        (swap! state update-in [:run :run-effect]
                                               #(assoc % :successful-run
                                                       {:effect (effect (handle-access [ash])) :card ash}))))
                         :msg "prevent the Runner from accessing cards other than Ash 2X3ZB9CY"}}]}

   "Astrolabe"
   {:effect (effect (gain :memory 1)) :leave-play (effect (lose :memory 1))
    :events {:server-created {:msg "draw 1 card" :effect (effect (draw :runner))}}}

   "Au Revoir"
   {:events {:jack-out {:effect (effect (gain :credit 1)) :msg "gain 1 [Credits]"}}}

   "Autoscripter"
   {:events {:runner-install {:req (req (and (= (:active-player @state) :runner)
                                             (has? target :type "Program")))
                              :once :per-turn :msg "gain [Click]" :effect (effect (gain :click 1))}
             :unsuccessful-run {:effect (effect (trash card)
                                                (system-msg "Autoscripter is trashed"))}}}

   "Bank Job"
   {:data {:counter 8}
    :abilities [{:label "Take any number of [Credits] on Bank Job"
                 :prompt "How many [Credits]?" :choices :counter :msg (msg "gain " target " [Credits]")
                 :effect (req (gain state side :credit target)
                              (when (= target (:counter card)) (trash state :runner card)))}]}

   "Beach Party"
   {:effect (effect (gain :max-hand-size 5)) :leave-play (effect (lose :max-hand-size 5))
    :events {:runner-turn-begins {:msg "lose [Click]" :effect (effect (lose :click 1))}}}

   "Beanstalk Royalties"
   {:effect (effect (gain :credit 3))}

   "Bernice Mai"
   {:events {:successful-run {:req (req this-server)
                              :trace {:base 5 :msg "give the Runner 1 tag"
                                      :effect (effect (gain :runner :tag 1))}}}}

   "Bioroid Efficiency Research"
   {:choices {:req #(and (= (:type %) "ICE") (has? % :subtype "Bioroid") (not (:rezzed %)))}
    :msg (msg "rez " (:title target) " at no cost")
    :effect (effect (rez target {:no-cost true})
                    (host (get-card state target) (assoc card :zone [:discard] :seen true)))}

   "Blue Level Clearance"
   {:effect (effect (gain :credit 5) (draw 2))}

   "Blue Sun: Powering the Future"
   {:abilities [{:msg (msg "add " (:title target) " to HQ and gain " (:cost target) " [Credits]")
                 :choices {:req #(:rezzed %)}
                 :effect (effect (gain :credit (:cost target)) (move target :hand))}]}

   "Big Brother"
   {:req (req tagged) :effect (effect (gain :runner :tag 2))}

   "Biotic Labor"
   {:effect (effect (gain :click 2))}

   "Blackguard"
   {:effect (effect (gain :memory 2)) :leave-play (effect (lose :memory 2))
    :events {:expose {:msg (msg "attempt to force the rez of " (:title target))
                      :effect (effect (rez :corp target))}}}

   "Blackmail"
   {:req (req (> (:bad-publicity corp) 0)) :prompt "Choose a server" :choices (req servers)
    :effect (effect (run target))}

   "Borrowed Satellite"
   {:effect (effect (gain :link 1 :max-hand-size 1))
    :leave-play (effect (lose :link 1 :max-hand-size 1))}

   "Box-E"
   {:effect (effect (gain :memory 2 :max-hand-size 2))
    :leave-play (effect (lose :memory 2 :max-hand-size 2))}

   "Bifrost Array"
   {:req (req (not (empty? (filter #(not= (:title %) "Bifrost Array") (:scored corp)))))
    :msg (msg "trigger the score ability on " (:title target))
    :prompt "Choose an agenda to trigger"
    :choices (req (filter #(not= (:title %) "Bifrost Array") (:scored corp)))
    :effect (effect (card-init target))}

   "Bishop"
   {:abilities [{:label "Host Bishop on a piece of ICE" :cost [:click 1]
                 :choices {:req #(and (= (:type %) "ICE")
                                      (= (last (:zone %)) :ices)
                                      (not (some (fn [c] (has? c :subtype "Caïssa")) (:hosted %))))}
                 :msg (msg "host it on " (if (:rezzed target) (:title target) "a piece of ICE"))
                 :effect (effect (host target card))}]
    :events {:pre-ice-strength
             {:req (req (and (= (:cid target) (:cid (:host card))) (:rezzed target)))
              :effect (effect (ice-strength-bonus -2))}}}

   "Brain Cage"
   {:effect (effect (damage :brain 1 {:card card}) (gain :max-hand-size 3))
    :leave-play (effect (lose :max-hand-size 3))}

   "Brain-Taping Warehouse"
   {:events {:pre-rez
             {:req (req (and (= (:type target) "ICE") (has? target :subtype "Bioroid")))
              :effect (effect (rez-cost-bonus (- (:click runner))))}}}

   "Braintrust"
   {:effect (effect (set-prop card :counter (quot (- (:advance-counter card) 3) 2)))
    :events {:pre-rez
             {:req (req (= (:type target) "ICE"))
              :effect (effect (rez-cost-bonus (- (:counter (get-card state card)))))}}}

   "Breaker Bay Grid"
   {:events {:pre-rez {:req (req (= (:zone card) (:zone target)))
                       :effect (effect (rez-cost-bonus -5))}}}

   "Breaking News"
   {:effect (effect (gain :runner :tag 2)) :msg "give the Runner 2 tags"
    :end-turn {:effect (effect (lose :runner :tag 2)) :msg "make the Runner lose 2 tags"}}

   "Bribery"
   {:prompt "How many [Credits]?" :choices :credit
    :msg (msg "increase the rez cost of the 1st unrezzed ice approached by " target " [Credits]")
    :effect (effect (resolve-ability {:prompt "Choose a server" :choices (req servers)
                                      :effect (effect (run target nil card))} card nil))}

   "Broadcast Square"
   {:abilities [{:label "Trace 3 - Avoid taking a bad publicity"
                 :trace {:base 3 :msg "avoid taking a bad publicity"
                         :effect (effect (lose :bad-publicity 1))}}]}

   "Cache"
   {:abilities [{:counter-cost 1 :effect (effect (gain :credit 1)) :msg "gain 1 [Credits]"}]
    :data {:counter 3}}

   "Calling in Favors"
   {:effect (effect (gain :credit (count (filter (fn [c] (has? c :subtype "Connection"))
                                                 (get-in runner [:rig :resource])))))}

   "Capital Investors"
   {:abilities [{:cost [:click 1] :effect (effect (gain :credit 2)) :msg "gain 2 [Credits]"}]}

   "Caprice Nisei"
   {:abilities [{:msg "start a Psi game"
                 :psi {:not-equal {:msg "end the run" :effect (effect (end-run))}}}]}

   "Career Fair"
   {:prompt "Choose a Resource to install"
    :choices (req (filter #(#{"Resource"} (:type %)) (:hand runner)))
    :effect  (effect
               (register-events {:pre-install
                                 {:effect (effect (install-cost-bonus -3) (unregister-events card))}}
                                (assoc card :zone '(:discard)))
               (runner-install target))
    :events {:pre-install nil}}

   "Celebrity Gift"
   {:choices {:max 5 :req #(and (:side % "Corp") (= (:zone %) [:hand]))}
    :msg (msg "reveal " (join ", " (map :title targets)) " and gain " (* 2 (count targets)) " [Credits]")
    :effect (effect (gain :credit (* 2 (count targets))))}

   "Cerebral Cast"
   {:psi {:not-equal {:player :runner :prompt "Take 1 tag or 1 brain damage?"
                      :choices ["1 tag" "1 brain damage"] :msg (msg "The Runner takes " target)
                      :effect (req (if (= target "1 tag")
                                     (gain state side :tag 1)
                                     (damage state side :brain 1 {:card card})))}}}

   "Cerebral Imaging: Infinite Frontiers"
   {:effect (req (add-watch state :cerebral-imaging
                            (fn [k ref old new]
                              (let [credit (get-in new [:corp :credit])]
                                (when (not= (get-in old [:corp :credit]) credit)
                                  (swap! ref assoc-in [:corp :max-hand-size] credit))))))}

   "Cerebral Overwriter"
   {:advanceable :always
    :access {:optional {:req (req installed)
                        :prompt "Pay 3 [Credits] to use Cerebral Overwriter ability?"
                        :cost [:credit 3] :msg (msg "do " (:advance-counter card) " brain damage")
                        :effect (effect (damage :brain (:advance-counter card) {:card card}))}}}

   "Chairman Hiro"
   {:effect (effect (lose :runner :max-hand-size 2))
    :leave-play (effect (gain :runner :max-hand-size 2))
    :trash-effect {:req (req (:access @state))
                   :effect (effect (move :runner card :scored) (gain :runner :agenda-point 2))}}

   "Chakana"
   {:leave-play (effect (update-all-advancement-costs))
    :events {:successful-run {:effect (effect (add-prop card :counter 1)) :req (req (= target :rd))}
             :pre-advancement-cost {:req (req (>= (get-virus-counters state side card) 3))
                                    :effect (effect (advancement-cost-bonus 1))}
             :counter-added
             {:req (req (or (= (:title target) "Hivemind") (= (:cid target) (:cid card))))
              :effect (effect (update-all-advancement-costs))}}}

   "Chaos Theory: Wünderkind"
   {:effect (effect (gain :memory 1))}

   "Character Assassination"
   {:prompt "Choose a resource to trash" :choices (req (get-in runner [:rig :resource]))
    :msg (msg "trash " (:title target)) :effect (effect (trash target))}

   "Chop Bot 3000"
   {:abilities [{:msg (msg "trash " (:title target))
                 :choices {:req #(= (first (:zone %)) :rig)}
                 :effect (effect (trash target)
                                 (resolve-ability
                                  {:prompt "Draw 1 card or remove 1 tag" :msg (msg (.toLowerCase target))
                                   :choices ["Draw 1 card" "Remove 1 tag"]
                                   :effect (req (if (= target "Draw 1 card")
                                                  (draw state side)
                                                  (lose state side :tag 1)))} card nil))}]}

   "Chrome Parlor"
   {:events
    {:pre-damage {:req (req (has? (second targets) :subtype "Cybernetic"))
                  :effect (effect (damage-prevent target Integer/MAX_VALUE))}}}

   "Chronos Project"
   {:effect (effect (move-zone :runner :discard :rfg))}

   "City Surveillance"
   {:events {:runner-turn-begins
             {:prompt "Pay 1 [Credits] or take 1 tag" :choices ["Pay 1 [Credits]" "Take 1 tag"]
              :player :runner :msg "make the Runner pay 1 [Credits] or take 1 tag"
              :effect (req (if-not (and (= target "Pay 1 [Credits]") (pay state side card :credit 1))
                             (do (gain state side :tag 1) (system-msg state side "takes 1 tag"))
                             (system-msg state side "pays 1 [Credits]")))}}}

   "Cloak"
   {:recurring 1}

   "Clone Chip"
   {:abilities [{:prompt "Choose a program to install" :msg (msg "install " (:title target))
                 :priority true
                 :choices (req (filter #(has? % :type "Program") (:discard runner)))
                 :effect (effect (trash card {:cause :ability-cost}) (runner-install target))}]}

   "Clone Retirement"
   {:msg "remove 1 bad publicity" :effect (effect (lose :bad-publicity 1))
    :stolen {:msg "force the Corp to take 1 bad publicity"
             :effect (effect (gain :corp :bad-publicity 1))}}

   "Closed Accounts"
   {:req (req tagged) :effect (effect (lose :runner :credit :all))}

   "Clot"
   {:events {:purge {:effect (effect (trash card))}}}

   "Code Siphon"
   {:effect (effect (run :rd
                      {:replace-access
                       {:prompt "Choose a program to install"
                        :msg (msg "Code Siphon to install " (:title target) " and take 1 tag")
                        :choices (req (filter #(and (has? % :type "Program")
                                                    (<= (:cost %) (:credit runner))) (:deck runner)))
                        :effect (effect (gain :tag 1)
                                        (runner-install target) (shuffle! :deck))}} card))}

   "Collective Consciousness"
   {:events {:rez {:req (req (= (:type target) "ICE")) :msg "draw 1 card"
                   :effect (effect (draw :runner))}}}

   "Comet"
   {:effect (effect (gain :memory 1)) :leave-play (effect (lose :memory 1))
    :events {:play-event
             {:optional {:prompt "Play another event?" :once :per-turn
                         :effect (effect (resolve-ability
                                          {:prompt "Choose an Event to play"
                                           :choices (req (filter #(has? % :type "Event") (:hand runner)))
                                           :msg (msg "play " (:title target))
                                           :effect (effect (play-instant target))} card nil))}}}}

   "Compromised Employee"
   {:recurring 1
    :events {:rez {:req (req (= (:type target) "ICE")) :msg "gain 1 [Credits]"
                   :effect (effect (gain :runner :credit 1))}}}

   "Commercialization"
   {:msg (msg "gain " (:advance-counter target) " [Credits]")
    :choices {:req #(has? % :type "ICE")} :effect (effect (gain :credit (:advance-counter target)))}

   "Constellation Protocol"
   {:events {:corp-turn-begins
             {:optional
              {:prompt "Move one advancement token between ICE?"
               :effect (effect
                         (resolve-ability
                           {:choices {:req #(and (= (:type %) "ICE") (:advance-counter %))}
                            :priority true
                            :effect (req
                                      (let [fr target]
                                           (resolve-ability
                                             state side
                                             {:priority true
                                              :prompt "Move to where?"
                                              :choices {:req #(and (= (:type %) "ICE")
                                                                   (not= (:cid fr) (:cid %))
                                                                   (or (= (:advanceable %) "always")
                                                                       (and (= (:advanceable %) "while-rezzed")
                                                                            (:rezzed %))))}
                                              :effect (effect (add-prop :corp target :advance-counter 1)
                                                              (add-prop :corp fr :advance-counter -1))} card nil)
                                           card nil))}
                           card nil))}}}}

   "Contract Killer"
   {:advanceable :always
    :abilities [{:label "Trash a connection" :cost [:click 1] :req (req (>= (:advance-counter card) 2))
                 :choices {:req #(has? % :subtype "Connection")}
                 :msg (msg "to trash " (:title target)) :effect (effect (trash card) (trash target))}
                {:cost [:click 1] :req (req (>= (:advance-counter card) 2))
                 :msg "do 2 meat damage" :effect (effect (trash card) (damage :meat 2 {:card card}))}]}

   "Corporate Shuffle"
   {:effect (effect (shuffle-into-deck :hand) (draw 5))}

   "Corporate Town"
   {:additional-cost [:forfeit]
    :events {:corp-turn-begins
             {:choices {:req #(and (= (:type %) "Resource"))} :msg (msg "trash " (:title target))
              :effect (effect (trash target))}}}

   "Corporate Troubleshooter"
   {:abilities [{:label "Add strength to a rezzed ICE protecting this server" :choices :credit
                 :prompt "How many credits?"
                 :effect (req (let [boost target]
                                (resolve-ability
                                 state side
                                 {:choices {:req #(and (has? % :type "ICE") (:rezzed %))}
                                  :msg (msg "add " boost " strength to " (:title target))
                                  :effect (req (update! state side (assoc card :troubleshooter-target target
                                                                          :troubleshooter-amount boost))
                                               (trash state side (get-card state card))
                                               (update-ice-strength state side target))} card nil)))}]
    :events {:pre-ice-strength nil :end-turn nil}
    :trash-effect
      {:effect (req (register-events
                      state side
                      (let [ct {:effect (req (unregister-events state side card)
                                             (update! state side (dissoc card :troubleshooter-target))
                                             (update-ice-strength state side (:troubleshooter-target card)))}]
                        {:pre-ice-strength
                          {:req (req (= (:cid target) (:cid (:troubleshooter-target card))))
                           :effect (effect (ice-strength-bonus (:troubleshooter-amount card)))}
                         :runner-turn-ends ct :corp-turn-ends ct}) card))}}

   "Corporate War"
   {:msg (msg (if (> (:credit corp) 6) "gain 7 [Credits]" "lose all credits"))
    :effect (req (if (> (:credit corp) 6)
                   (gain state :corp :credit 7) (lose state :corp :credit :all)))}

   "Cortez Chip"
   {:abilities [{:label "increase cost to rez a piece of ice by 2 [Credits]"
                 :prompt "Choose a piece of ice" :choices {:req #(and (not (:rezzed %)) (= (:type %) "ICE"))}
                 :effect (effect (update! (assoc card :cortez-target target))
                                 (trash (get-card state card) {:cause :ability-cost}))}]
    :trash-effect {:effect (effect (register-events {:pre-rez {:req (req (= (:cid target) (:cid (:cortez-target card))))
                                                               :effect (effect (rez-cost-bonus 2))}
                                                     :runner-turn-ends {:effect (effect (unregister-events card))}
                                                     :corp-turn-ends {:effect (effect (unregister-events card))}}
                                                    (get-card state card)))}
    :events {:pre-rez nil :runner-turn-ends nil :corp-turn-ends nil}}

   "Crash Space"
   {:prevent {:damage [:meat]}
    :recurring 2
    :abilities [{:label "Trash to prevent up to 3 meat damage"
                 :msg "prevent up to 3 meat damage"
                 :effect (effect (trash card {:cause :ability-cost}) (damage-prevent :meat 3))}]}

   "Crescentus"
   {:abilities [{:req (req current-ice) :msg (msg "derez " (:title current-ice))
                 :effect (effect (trash card {:cause :ability-cost}) (derez current-ice))}]}

   "Cybsoft MacroDrive"
   {:recurring 1}

   "Cyberdex Trial"
   {:effect (effect (purge))}

   "Cyberdex Virus Suite"
   {:access {:optional {:prompt "Purge viruses with Cyberdex Virus Suite?"
                        :msg (msg "purge viruses") :effect (effect (purge))}}
    :abilities [{:msg "purge viruses" :effect (effect (purge) (trash card))}]}

   "Cyberfeeder"
   {:recurring 1}

   "Cybernetics Division: Humanity Upgraded"
   {:effect (effect (lose :max-hand-size 1) (lose :runner :max-hand-size 1))}

   "CyberSolutions Mem Chip"
   {:effect (effect (gain :memory 2)) :leave-play (effect (lose :memory 2))}

   "D4v1d"
   {:data {:counter 3} :abilities [{:counter-cost 1 :msg "break 1 subroutine"}]}

   "Daily Business Show"
   {:events {:corp-draw
             {:msg "draw additional cards" :once :per-turn :once-key :daily-business-show
              :effect (req
                        (let [dbs (->> (:corp @state) :servers seq flatten (mapcat :content)
                                       (filter #(and (:rezzed %) (= (:title %) "Daily Business Show")))  count)
                              newcards (take dbs (:deck corp))
                              drawn (conj newcards (last (:hand corp)))]
                             (doseq [c newcards] (move state side c :hand))
                             (resolve-ability
                              state side
                              {:prompt (str "Choose " dbs " card" (if (> dbs 1) "s" "") " to add to the bottom of R&D")
                               :choices {:max dbs
                                         :req #(and (= (:zone %) [:hand]) (some (fn [c] (= (:cid c) (:cid %))) drawn))}
                               :msg (msg "add " dbs " card" (if (> dbs 1) "s" "") " to bottom of R&D")
                               :effect (req (doseq [c targets] (move state side c :deck)))} card targets)))}}}

   "Daily Casts"
   {:data {:counter 8}
    :events {:runner-turn-begins {:msg "gain 2 [Credits]" :counter-cost 2
                                  :effect (req (gain state :runner :credit 2)
                                               (when (zero? (:counter card)) (trash state :runner card)))}}}

   "Data Dealer"
   {:abilities [{:cost [:click 1 :forfeit] :effect (effect (gain :credit 9))
                 :msg (msg "gain 9 [Credits]")}]}

   "Data Folding"
   {:events {:runner-turn-begins {:req (req (>= (:memory runner) 2)) :msg "gain 1 [Credits]"
                                  :effect (effect (gain :credit 1))}}}

   "Data Leak Reversal"
   {:req (req (some #{:hq :rd :archives} (:successful-run runner-reg)))
    :abilities [{:req (req tagged) :cost [:click 1] :effect (effect (mill :corp))
                 :msg "force the Corp to trash the top card of R&D"}]}

   "Datasucker"
   {:events (let [ds {:effect (req (update! state side (dissoc card :datasucker-count)))}]
                 {:successful-run {:effect (effect (add-prop card :counter 1))
                                   :req (req (#{:hq :rd :archives} target))}
                  :pre-ice-strength {:req (req (and (= (:cid target) (:cid current-ice))
                                                    (:datasucker-count card)))
                                     :effect (req (let [c (:datasucker-count (get-card state card))]
                                                       (ice-strength-bonus state side (- c))))}
                  :pass-ice ds :run-ends ds})
    :abilities [{:counter-cost 1 :msg (msg "give -1 strength to " (:title current-ice))
                 :req (req current-ice)
                 :effect (req (update! state side (update-in card [:datasucker-count] (fnil #(+ % 1) 0)))
                              (update-ice-strength state side current-ice))}]}

   "Day Job"
   {:additional-cost [:click 3] :effect (effect (gain :credit 10))}

   "Decoy"
   {:abilities [{:msg "avoid 1 tag" :effect (effect (trash card {:cause :ability-cost}))}]}

   "Dedicated Response Team"
   {:events {:successful-run-ends {:req (req tagged) :msg "do 2 meat damage"
                                   :effect (effect (damage :meat 2 {:card card}))}}}

   "Dedicated Server"
   {:recurring 2}

   "Dedicated Technician Team"
   {:recurring 2}

   "Defective Brainchips"
   {:events {:pre-damage {:req (req (= target :brain)) :msg "to do 1 additional brain damage"
                          :once :per-turn :effect (effect (damage-bonus :brain 1))}}}

   "Déjà Vu"
   {:prompt "Choose a card to add to Grip" :choices (req (:discard runner))
    :msg (msg "add " (:title target) " to his Grip")
    :effect (req (move state side target :hand)
                 (when (has? target :subtype "Virus")
                   (resolve-ability state side
                                    {:prompt "Choose a virus to add to Grip"
                                     :msg (msg "add " (:title target) " to his Grip")
                                     :choices (req (filter #(has? % :subtype "Virus") (:discard runner)))
                                     :effect (effect (move target :hand))} card nil)))}

   "Demolition Run"
   {:prompt "Choose a server" :choices ["HQ" "R&D"] :effect (effect (run target))}

   "Desperado"
   {:effect (effect (gain :memory 1)) :leave-play (effect (lose :memory 1))
    :events {:successful-run {:msg "gain 1 [Credits]" :effect (effect (gain :credit 1))}}}

   "Diversified Portfolio"
   {:effect (effect (gain :credit (count (filter #(not (empty? (:content %)))
                                                 (get-in corp [:servers :remote])))))}

   "Diesel"
   {:effect (effect (draw 3))}

   "Dinosaurus"
   {:abilities [{:req (req (empty? (:hosted card))) :cost [:click 1]
                 :prompt "Choose a non-AI icebreaker to install on Dinosaurus"
                 :choices (req (filter #(and (has? % :subtype "Icebreaker")
                                             (not (has? % :subtype "AI"))
                                             (<= (:cost %) (:credit runner)))
                                       (:hand runner)))
                 :msg (msg "host " (:title target))
                 :effect (effect (gain :memory (:memoryunits target))
                                 (runner-install target {:host-card card})
                                 (update-breaker-strength target))}]
    :events {:pre-breaker-strength {:req (req (= (:cid target) (:cid (first (:hosted card)))))
                                    :effect (effect (breaker-strength-bonus 2))}}}

   "Dirty Laundry"
   {:prompt "Choose a server" :choices (req servers)
    :effect (effect (run target {:end-run {:req (req (:successful run)) :msg " gain 5 [Credits]"
                                           :effect (effect (gain :runner :credit 5))}} card))}

   "Djinn"
   {:abilities [{:label "Add a virus program to your Grip from your Stack"
                 :prompt "Choose a Virus" :msg (msg "adds " (:title target) " to his Grip")
                 :choices (req (filter #(and (= (:type %) "Program")
                                             (has? % :subtype "Virus"))
                                       (:deck runner)))
                 :cost [:click 1 :credit 1] :effect (effect (move target :hand) (shuffle! :deck))}
                {:label "Install a non Icebreaker program on Djin" :cost [:click 1]
                 :prompt "Choose a non Icebreaker program to install on Djin"
                 :choices (req (filter #(and (= (:type %) "Program")
                                             (not (has? % :subtype "Icebreaker"))
                                             (<= (:cost %) (:credit runner)))
                                       (:hand runner)))
                 :msg (msg "host " (:title target))
                 :effect (effect (gain :memory (:memoryunits target))
                                 (runner-install target {:host-card card}))}]}

   "Director Haas"
   {:effect (effect (gain :click 1 :click-per-turn 1)) :leave-play (effect (lose :click-per-turn 1))
    :trash-effect {:req (req (:access @state))
                   :effect (effect (move :runner card :scored) (gain :runner :agenda-point 2))}}

   "Docklands Crackdown"
   {:abilities [{:cost [:click 2] :msg "add 1 power counter" :effect (effect (add-prop card :counter 1))}]}

   "Domestic Sleepers"
   {:abilities [{:cost [:click 3] :msg "place 1 agenda counter on Domestic Sleepers"
                 :effect (req (when (zero? (:counter card))
                                (gain-agenda-point state side 1))
                              (set-prop state side card :counter 1 :agendapoints 1))}]}

   "Doppelgänger"
   {:effect (effect (gain :memory 1)) :leave-play (effect (lose :memory 1))
    :events {:successful-run-ends
             {:optional
              {:once :per-turn :prompt "Use Doppelgänger to run again?" :player :runner
               :effect (effect (resolve-ability {:prompt "Choose a server" :choices (req servers)
                                                 :msg (msg "to make a run on " target)
                                                 :effect (effect (run target))} card targets))}}}}

   "Dorm Computer"
   {:data {:counter 4}
    :abilities [{:counter-cost 1 :cost [:click 1]
                 :prompt "Choose a server" :choices (req servers)
                 :msg "make a run and avoid all tags for the remainder of the run"
                 :effect (effect (run target))}]}

   "Duggars"
   {:abilities [{:cost [:click 4] :effect (effect (draw 10)) :msg "draw 10 cards"}]}

   "Drive By"
   {:choices {:req #(and (= (second (:zone %)) :remote)
                         (= (last (:zone %)) :content)
                         (not (:rezzed %)))}
    :msg (msg "expose " (:title target) (when (#{"Asset" "Upgrade"} (:type target)) " and trash it"))
    :effect (req (expose state side target)
                 (when (#{"Asset" "Upgrade"} (:type target))
                   (trash state side (assoc target :seen true))))}

   "Dyson Fractal Generator"
   {:recurring 1}

   "Dyson Mem Chip"
   {:effect (effect (gain :link 1 :memory 1)) :leave-play (effect (lose :link 1 :memory 1))}

   "e3 Feedback Implants"
   {:abilities [{:cost [:credit 1] :msg "break 1 additional subroutine"}]}

   "Earthrise Hotel"
   {:data {:counter 3}
    :events {:runner-turn-begins {:msg "draw 2 cards" :counter-cost 1
                                  :effect (req (draw state :runner 2)
                                               (when (zero? (:counter card))
                                                 (trash state :runner card)))}}}

   "Early Bird"
   {:prompt "Choose a server" :choices (req servers) :effect (effect (gain :click 1) (run target))}

   "Easy Mark"
   {:effect (effect (gain :credit 3))}

   "Edge of World"
   {:access {:optional
             {:req (req installed) :cost [:credit 3]
              :prompt "Pay 3 [Credits] to use Edge of World ability?"
              :msg (msg "do " (count (get-in corp [:servers :remote (last (:server run)) :ices]))
                        " brain damage")
              :effect (req (damage state side :brain
                                   (count (get-in corp [:servers :remote (last (:server run)) :ices])) {:card card}))}}}

   "Edward Kim: Humanitys Hammer"
   {:effect (effect (gain :link 1))
    :events {:access {:req (req (= (:type target) "Operation")) :once :per-turn
                      :msg (msg "trash " (:title target)) :effect (effect (trash target))}}}

   "Efficiency Committee"
   {:effect (effect (add-prop card :counter 3))
    :abilities [{:cost [:click 1] :counter-cost 1 :effect (effect (gain :click 2))
                 :msg "gain [Click][Click]"}]}

   "Ekomind"
   {:effect (req (swap! state assoc-in [:runner :memory] (count (get-in @state [:runner :hand])))
                 (add-watch state :ekomind (fn [k ref old new]
                                             (let [hand-size (count (get-in new [:runner :hand]))]
                                               (when (not= (count (get-in old [:runner :hand])) hand-size)
                                                 (swap! ref assoc-in [:runner :memory] hand-size))))))
    :leave-play (req (remove-watch state :ekomind))}

   "Elizabeth Mills"
   {:effect (effect (lose :bad-publicity 1)) :msg "remove 1 bad publicity"
    :abilities [{:cost [:click 1] :label "Trash a location"
                 :msg (msg "trash " (:title target) " and take 1 bad publicity")
                 :choices {:req #(has? % :subtype "Location")}
                 :effect (effect (trash card) (trash target) (gain :bad-publicity 1))}]}

   "Elizas Toybox"
   {:abilities [{:cost [:click 3] :choices {:req #(not (:rezzed %))}
                 :label "Rez a card at no cost" :msg (msg "rez " (:title target) " at no cost")
                 :effect (effect (rez target {:no-cost true}))}]}

   "Emergency Shutdown"
   {:req (req (some #{:hq} (:successful-run runner-reg))) :msg (msg "derez " (:title target))
    :choices {:req #(and (has? % :type "ICE") (:rezzed %))} :effect (effect (derez target))}

   "Encrypted Portals"
   {:msg (msg "gain " (reduce (fn [c server]
                                (+ c (count (filter (fn [ice] (and (has? ice :subtype "Code Gate")
                                                                   (:rezzed ice))) (:ices server)))))
                              0 (flatten (seq (:servers corp))))
              " [Credits]")
    :effect (effect (gain :credit
                          (reduce (fn [c server]
                                    (+ c (count (filter (fn [ice] (and (has? ice :subtype "Code Gate")
                                                                       (:rezzed ice))) (:ices server)))))
                                  0 (flatten (seq (:servers corp))))))

    :events {:pre-ice-strength {:req (req (has? target :subtype "Code Gate"))
                                :effect (effect (ice-strength-bonus 1))}}}

   "Encryption Protocol"
   {:events {:pre-trash {:req (req (= (first (:zone target)) :servers))
                         :effect (effect (trash-cost-bonus 1))}}}

   "Enhanced Vision"
   {:events {:successful-run {:msg (msg "force the Corp to reveal " (:title (first (shuffle (:hand corp)))))
                              :once :per-turn}}}

   "Eureka!"
   {:effect
    (req (let [topcard (first (:deck runner))
               caninst (some #(= % (:type topcard)) '("Hardware" "Resource" "Program"))
               cost (min 10 (:cost topcard))]
              (when caninst
                    (do (gain state side :credit cost)
                        (runner-install state side topcard)))
              (when (get-card state topcard) ; only true if card was not installed
                    (do (system-msg state side (str "reveals and trashes " (:title topcard)))
                        (trash state side topcard)
                        (when caninst (lose state side :credit cost))))))}

   "Eve Campaign"
   {:data {:counter 16}
    :events {:corp-turn-begins {:msg "gain 2 [Credits]" :counter-cost 2
                                :effect (req (gain state :corp :credit 2)
                                             (when (zero? (:counter card)) (trash state :corp card)))}}}

   "Executive Boot Camp"
   {:abilities [{:prompt "Choose an asset to add to HQ" :msg (msg "add " (:title target) " to HQ")
                 :choices (req (filter #(has? % :type "Asset") (:deck corp)))
                 :cost [:credit 1] :label "Search R&D for an asset"
                 :effect (effect (trash card) (move target :hand) (shuffle! :deck))}]}

   "Executive Retreat"
   {:data {:counter 1} :effect (effect (shuffle-into-deck :hand))
    :abilities [{:cost [:click 1] :counter-cost 1 :msg "draw 5 cards" :effect (effect (draw 5))}]}

   "Executive Wiretaps"
   {:msg (msg "reveal cards in HQ: " (map :title (:hand corp)))}

   "Experiential Data"
   {:effect (req (update-ice-in-server state side (card->server state card)))
    :events {:pre-ice-strength {:req (req (= (card->server state card) (card->server state target)))
                                :effect (effect (ice-strength-bonus 1))}}
    :derez-effect {:effect (req (update-ice-in-server state side (card->server state card)))}
    :trash-effect {:effect (req (update-all-ice state side))}}

   "Expert Schedule Analyzer"
   {:abilities
    [{:cost [:click 1] :msg "make a run on HQ"
      :effect (effect (run :hq {:replace-access
                                {:msg (msg "reveal cards in HQ: " (map :title (:hand corp)))}} card))}]}

   "Exposé"
   {:advanceable :always
    :abilities [{:label "Remove 1 bad publicity for each advancement token on Exposé"
                 :msg (msg "remove " (:advance-counter card) " bad publicities")
                 :effect (effect (trash card) (lose :bad-publicity (:advance-counter card)))}]}

   "Express Delivery"
   {:prompt "Choose a card to add to your Grip" :choices (req (take 4 (:deck runner)))
    :effect (effect (move target :hand) (shuffle! :deck))}

   "Fall Guy"
   {:prevent {:trash [:resource]}
    :abilities [{:label "Prevent a resource from being trashed"
                 :effect (effect (trash-prevent :resource 1) (trash card {:unpreventable true :cause :ability-cost}))}
                {:effect (effect (trash card {:cause :ability-cost}) (gain :credit 2)) :msg "gain 2 [Credits]"}]}

   "False Lead"
   {:abilities [{:req (req (>= (:click runner) 2)) :msg "force the Runner to lose [Click][Click]"
                 :effect (effect (forfeit card) (lose :runner :click 2))}]}

   "Fast Track"
   {:prompt "Choose an Agenda" :choices (req (filter #(has? % :type "Agenda") (:deck corp)))
    :effect (effect (system-msg (str "adds " (:title target) " to HQ and shuffle R&D"))
                    (move target :hand) (shuffle! :deck))}

   "Feedback Filter"
   {:prevent {:damage [:net :brain]}
    :abilities [{:cost [:credit 3] :msg "prevent 1 net damage" :effect (effect (damage-prevent :net 1))}
                {:msg "prevent 2 brain damage" :effect (effect (trash card {:cause :ability-cost})
                                                               (damage-prevent :brain 2)) }]}

   "Feint"
   {:effect (effect (run :hq) (max-access 0))}

   "Fetal AI"
   {:access {:req (req (not= (first (:zone card)) :discard)) :msg "do 2 net damage"
             :effect (effect (damage :net 2 {:card card}))}
    :steal-cost [:credit 2]}

   "Fester"
   {:events {:purge {:msg "force the Corp to lose 2 [Credits] if able"
                     :effect (effect (pay :corp card :credit 2))}}}

   "Firmware Updates"
   {:data [:counter 3]
    :abilities [{:counter-cost 1 :choices {:req #(and (= (:type %) "ICE") (:advanceable %))}
                 :msg (msg "place 1 advancement token on " (if (:rezzed target) (:title target) "a card"))
                 :once :per-turn :effect (effect (add-prop target :advance-counter 1))}]}

   "Forged Activation Orders"
   {:choices {:req #(and (has? % :type "ICE") (not (:rezzed %)))}
    :effect (req (let [ice target]
                   (resolve-ability
                    state :corp
                    {:prompt (msg "Rez " (:title ice) " or trash it?") :choices ["Rez" "Trash"]
                     :effect (effect (resolve-ability
                                      (if (and (= target "Rez") (<= (:cost ice) (:credit corp)))
                                        {:msg (msg "force the rez of " (:title ice))
                                         :effect (effect (rez :corp ice))}
                                        {:msg "trash the ICE" :effect (effect (trash :corp ice))})
                                      card nil))}
                    card nil)))}

   "Forked"
   {:prompt "Choose a server" :choices (req servers) :effect (effect (run target))}

   "Forger"
   {:effect (effect (gain :link 1)) :leave-play (effect (lose :link 1))
    :abilities [{:msg "remove 1 tag"
                 :effect (effect (trash card {:cause :ability-cost}) (lose :tag 1))}]}

   "Foxfire"
   {:trace {:base 7 :prompt "Choose 1 card to trash" :not-distinct true
            :choices (req (filter #(or (has? % :subtype "Virtual") (has? % :subtype "Link"))
                                  (concat (get-in runner [:rig :hardware])
                                          (get-in runner [:rig :resource])
                                          (get-in runner [:rig :program]))))
            :msg (msg "trash " (:title target)) :effect (effect (trash target))}}

   "Frame Job"
   {:additional-cost [:forfeit] :effect (effect (gain :corp :bad-publicity 1))}

   "Freelance Coding Contract"
   {:choices {:max 5 :req #(and (has? % :type "Program") (= (:zone %) [:hand]))}
    :msg (msg "trash " (join ", " (map :title targets)) " and gain " (* 2 (count targets)) " [Credits]")
    :effect (effect (trash-cards targets) (gain :credit (* 2 (count targets))))}

   "Freelancer"
   {:req (req tagged) :msg (msg "trash " (join ", " (map :title targets)))
    :choices {:max 2 :req #(= (:zone %) [:rig :resource])} :effect (effect (trash-cards :runner targets))}

   "Gabriel Santiago: Consummate Professional"
   {:events {:successful-run {:msg "gain 2 [Credits]" :once :per-turn
                              :effect (effect (gain :credit 2)) :req (req (= target :hq))}}}

   "Game Day"
   {:msg (msg "draw " (- (:max-hand-size runner) (count (:hand runner))) " cards")
    :effect (effect (draw (- (:max-hand-size runner) (count (:hand runner)))))}

   "Genetic Resequencing"
   {:choices {:req #(= (last (:zone %)) :scored)} :msg (msg "add 1 agenda counter on " (:title target))
    :effect (effect (add-prop target :counter 1))}

   "Gang Sign"
   {:events {:agenda-scored {:msg "access 1 card from HQ"
                             :effect (req (let [c (first (shuffle (:hand corp)))]
                                            (system-msg state side (str "accesses " (:title c)))
                                            (handle-access state side [c])))}}}

   "Geothermal Fracking"
   {:data {:counter 2}
    :abilities [{:cost [:click 1] :counter-cost 1 :msg "gain 7 [Credits] and take 1 bad publicity"
                 :effect (effect (gain :credit 7 :bad-publicity 1))}]}

   "Ghost Branch"
   {:advanceable :always
    :access {:optional {:req (req installed) :prompt "Use Ghost Branch ability?"
                        :msg (msg "give the Runner " (:advance-counter card) " tag"
                                  (when (> (:advance-counter card) 1) "s"))
                        :effect (effect (gain :runner :tag (:advance-counter card)))}}}

   "Gila Hands Arcology"
   {:abilities [{:cost [:click 2] :effect (effect (gain :credit 3)) :msg "gain 3 [Credits]"}]}

   "Gorman Drip v1"
   {:abilities [{:cost [:click 1] :effect (effect (gain :credit (get-virus-counters state side card))
                                                  (trash card {:cause :ability-cost}))
                 :msg (msg "gain " (get-virus-counters state side card) " [Credits]")}]
    :events {:corp-click-credit {:effect (effect (add-prop :runner card :counter 1))}
             :corp-click-draw {:effect (effect (add-prop :runner card :counter 1))}}}

   "Government Contracts"
   {:abilities [{:cost [:click 2] :effect (effect (gain :credit 4)) :msg "gain 4 [Credits]"}]}

   "Government Takeover"
   {:abilities [{:cost [:click 1] :effect (effect (gain :credit 3)) :msg "gain 3 [Credits]"}]}

   "Grappling Hook"
   {:abilities [{:msg "break all but 1 subroutine" :effect (effect (trash card {:cause :ability-cost}))}]}

   "Gravedigger"
   {:events {:trash {:req (req (and (= (first (:zone target)) :servers) (= (:side target) "Corp")))
                     :effect (effect (add-prop :runner card :counter 1))}}
    :abilities [{:counter-cost 1 :cost [:click 1] :msg "force the Corp to trash the top card of R&D"
                 :effect (effect (mill :corp))}]}

   "Green Level Clearance"
   {:effect (effect (gain :credit 3) (draw))}

   "Grifter"
   {:events {:runner-turn-ends
             {:effect #(let [ab (if (get-in @%1 [:runner :register :successful-run])
                                  {:effect (effect (gain [:credit 1])) :msg "gain 1 [Credits]"}
                                  {:effect (effect (trash %3)) :msg "trash Grifter"})]
                         (resolve-ability %1 %2 ab %3 nil))}}}

   "Grimoire"
   {:effect (effect (gain :memory 2)) :leave-play (effect (lose :memory 2))
    :events {:runner-install {:req (req (has? target :subtype "Virus"))
                              :effect (effect (add-prop target :counter 1))}}}

   "GRNDL: Power Unleashed"
   {:effect (effect (gain :credit 5 :bad-publicity 1))}

   "GRNDL Refinery"
   {:advanceable :always
    :abilities [{:label "Gain 4 [Credits] for each advancement token on GRNDL Refinery"
                 :cost [:click 1] :msg (msg "gain " (* 4 (:advance-counter card)) " [Credits]")
                 :effect (effect (trash card) (gain :credit (* 4 (:advance-counter card))))}]}

   "Haas Arcology AI"
   {:advanceable :while-unrezzed
    :abilities [{:label "Gain [Click]" :once :per-turn :msg "gain [Click]"
                 :cost [:click 1] :advance-counter-cost 1 :effect (effect (gain :click 2))}]}

   "Haas-Bioroid: Engineering the Future"
   {:events {:corp-install {:once :per-turn :msg "gain 1 [Credits]"
                            :effect (effect (gain :credit 1))}}}

   "Haas-Bioroid: Stronger Together"
   {:events {:pre-ice-strength {:req (req (and (= (:type target) "ICE") (has? target :subtype "Bioroid")))
                                :effect (effect (ice-strength-bonus 1))}}}

   "Hacktivist Meeting"
   {:events {:rez {:req (req (not= (:type target) "ICE"))
                   :msg "force the Corp to trash 1 card from HQ at random"
                   :effect (effect (trash (first (shuffle (:hand corp)))))}}}

   "Hades Fragment"
   {:events {:corp-turn-begins
             {:optional
              {:prompt "Add 1 card from Archives to bottom of R&D?"
               :effect (effect (resolve-ability
                                {:prompt "Choose a card" :choices (:discard corp)
                                 :effect (effect (move target :deck))
                                 :msg (msg "add " (if (:seen target) (:title target) "a card")
                                           " to the bottom of R&D")} card target))}}}}

   "Hades Shard"
   {:abilities [{:msg "access all cards in Archives"
                 :effect (effect (trash card {:cause :ability-cost}) (handle-access (access state side [:archives])))}]}

   "Hard at Work"
   {:events {:runner-turn-begins {:msg "gain 2 [Credits] and lose [Click]"
                                  :effect (effect (lose :click 1) (gain :credit 2))}}}

   "Harmony Medtech: Biomedical Pioneer"
   {:effect (effect (lose :agenda-point-req 1) (lose :runner :agenda-point-req 1))}

   "Hayley Kaplan: Universal Scholar"
   {:events {:runner-install
             {:optional {:prompt (msg "Install another " (:type target) " from Grip?") :once :per-turn
                         :effect (req (let [type (:type target)]
                                        (resolve-ability
                                         state side
                                         {:prompt (msg "Choose a " type "to install")
                                          :choices (req (filter #(has? % :type type) (:hand runner)))
                                          :msg (msg "install " (:title target))
                                          :effect (effect (runner-install target))} card nil)))}}}}

   "Hedge Fund"
   {:effect (effect (gain :credit 9))}

   "Hemorrhage"
   {:events {:successful-run {:effect (effect (add-prop card :counter 1))}}
    :abilities [{:counter-cost 2 :cost [:click 1] :msg "force the Corp to trash 1 card from HQ"}]}

   "High-Risk Investment"
   {:data {:counter 1}
    :abilities [{:cost [:click 1] :counter-cost 1 :msg (msg "gain" (:credit runner) " [Credits]")
                 :effect (effect (gain :credit (:credit runner)))}]}

   "Hivemind"
   {:data {:counter 1 :counter-type "Virus"}
    :abilities [{:req (req (> (:counter card) 0)) :priority true
                 :prompt "Move a virus counter to which card?"
                 :choices {:req #(has? % :subtype "Virus")}
                 :effect (req (let [abilities (:abilities (card-def target))
                                    virus target]
                                (add-prop state :runner virus :counter 1)
                                (add-prop state :runner card :counter -1)
                                (if (= (count abilities) 1)
                                  (do (swap! state update-in [side :prompt] rest) ; remove the Hivemind prompt so Imp works
                                      (resolve-ability state side (first abilities) (get-card state virus) nil))
                                  (resolve-ability
                                   state side
                                   {:prompt "Choose an ability to trigger"
                                    :choices (vec (map :msg abilities))
                                    :effect (req (swap! state update-in [side :prompt] rest)
                                                 (resolve-ability
                                                  state side
                                                  (first (filter #(= (:msg %) target) abilities))
                                                  card nil))}
                                   (get-card state virus) nil))))
                 :msg (msg "to trigger an ability on " (:title target))}]}

   "Hokusai Grid"
   {:events {:successful-run {:req (req this-server) :msg "do 1 net damage"
                              :effect (req (damage state side :net 1 {:card card}))}}}

   "Hostage"
   {:prompt "Choose a Connection to install"
    :choices (req (filter #(and (has? % :subtype "Connection")
                                (<= (:cost %) (:credit runner))) (:deck runner)))
    :effect (effect (runner-install target) (shuffle! :deck))}

   "Hostile Infrastructure"
   {:events {:trash {:req (req (and (= (:side target) "Corp") (= side :runner)))
                     :msg "do 1 net damage" :effect (effect (damage :net 1 {:card card}))}}
    :abilities [{:msg "do 1 net damage" :effect (effect (damage :net 1 {:card card}))}]}

   "Hostile Takeover"
   {:effect (effect (gain :credit 7 :bad-publicity 1))}

   "Housekeeping"
   {:events {:runner-install {:req (req (= side :runner)) :choices (req (:hand runner))
                              :prompt "Choose a card to trash for Housekeeping" :once :per-turn
                              :msg (msg "to force the Runner to trash " (:title target) " from Grip")
                              :effect (effect (trash target))}}}

   "House of Knives"
   {:data {:counter 3}
    :abilities [{:counter-cost 1 :msg "do 1 net damage" :req (req (:run @state)) :once :per-run
                 :effect (effect (damage :net 1 {:card card}))}]}

   "Human First"
   {:events {:agenda-scored {:msg (msg "gain " (:agendapoints target) " [Credits]")
                             :effect (effect (gain :runner :credit (:agendapoints target)))}
             :agenda-stolen {:msg (msg "gain " (:agendapoints target) " [Credits]")
                             :effect (effect (gain :credit (:agendapoints target)))}}}

   "HQ Interface"
   {:effect (effect (gain :hq-access 1)) :leave-play (effect (lose :hq-access 1))}

   "Hyperdriver"
   {:abilities [{:label "Remove Hyperdriver from the game to gain [Click] [Click] [Click]"
                 :effect (effect (move card :rfg) (gain :memory 3 :click 3))
                 :msg "gain [Click] [Click] [Click]"}]}

   "Iain Stirling: Retired Spook"
   {:effect (effect (gain :link 1))
    :events {:runner-turn-begins {:req (req (> (:agenda-point corp) (:agenda-point runner)))
                                  :msg "to gain 2 [Credits]" :effect (effect (gain :credit 2))}}}

   "Ice Analyzer"
   {:events {:rez {:req (req (= (:type target) "ICE")) :msg "place 1 [Credits] on Ice Analyzer"
                   :effect (effect (add-prop :runner card :counter 1))}}
    :abilities [{:counter-cost 1 :effect (effect (gain :credit 1))
                 :msg "take 1 [Credits] to install programs"}]}

   "Ice Carver"
   {:events {:pre-ice-strength
             {:req (req (and (= (:cid target) (:cid current-ice)) (:rezzed target)))
              :effect (effect (ice-strength-bonus -1))}}}

   "Imp"
   {:data {:counter 2}
    :abilities [{:counter-cost 1 :msg "trash at no cost" :once :per-turn
                 :effect (effect (trash-no-cost))}]}

   "Incubator"
   {:events {:runner-turn-begins {:effect (effect (add-prop card :counter 1))}}
    :abilities [{:cost [:click 1]
                 :msg (msg "move " (:counter card) " virus counter to " (:title target))
                 :choices {:req #(and (= (first (:zone %)) :rig) (has? % :subtype "Virus"))}
                 :effect (effect (trash card {:cause :ability-cost}) (add-prop target :counter (:counter card)))}]}

   "Indexing"
   {:effect (effect (run :rd {:replace-access
                              {:msg "rearrange the top 5 cards of R&D"
                               :effect (req (doseq [c (take 5 (:deck corp))]
                                              (move state side c :play-area)))}} card))}

   "Industrial Genomics: Growing Solutions"
   {:events {:pre-trash {:effect (effect (trash-cost-bonus
                                           (count (filter #(not (:seen %)) (:discard corp)))))}}}

   "Infiltration"
   {:prompt "Gain 2 [Credits] or expose a card?" :choices ["Gain 2 [Credits]" "Expose a card"]
    :effect (effect (resolve-ability (if (= target "Expose a card")
                                       {:choices {:req #(= (first (:zone %)) :servers)}
                                        :effect (effect (expose target))
                                        :msg (msg "expose " (:title target))}
                                       {:msg "gain 2 [Credits]" :effect (effect (gain :credit 2))})
                                     card nil))}

   "Inject"
   {:effect (req (doseq [c (take 4 (get-in @state [:runner :deck]))]
                   (if (= (:type c) "Program")
                     (do (trash state side c) (gain state side :credit 1)
                         (system-msg state side (str "trashes " (:title c) " and gains 1 [Credits]")))
                     (do (move state side c :hand)
                         (system-msg state side (str "adds " (:title c) " to Grip"))))))}

   "Inside Job"
   {:prompt "Choose a server" :choices (req servers) :effect (effect (run target))}

   "Inside Man"
   {:recurring 2}

   "Interns"
   {:prompt "Install a card from Archives or HQ?" :choices ["Archives" "HQ"]
    :msg (msg "install a card from " target)
    :effect (effect (resolve-ability
                     {:prompt "Choose a card to install"
                      :choices (req (filter #(not= (:type %) "Operation")
                                            ((if (= target "HQ") :hand :discard) corp)))
                      :effect (effect (corp-install target nil {:no-install-cost true}))}
                     card targets))}

   "Invasion of Privacy"
   {:trace {:base 2 :msg (msg "reveal the Runner's Grip")
            :effect (req (doseq [c (:hand runner)]
                           (move state side c :play-area)))
            :unsuccessful {:msg "take 1 bad publicity" :effect (effect (gain :corp :bad-publicity 1))}}}

   "Isabel McGuire"
   {:abilities [{:label "Add an installed card to HQ" :choices {:req #(= (first (:zone %)) :servers)}
                 :msg (msg "move " (:title target) " to HQ") :effect (effect (move target :hand))}]}

   "IT Department"
   {:abilities [{:counter-cost 1 :label "Add strength to a rezzed ICE"
                 :choices {:req #(and (= (:type %) "ICE") (:rezzed %))}
                 :msg (msg "add strength to a rezzed ICE")
                 :effect (req (update! state side (update-in card [:it-targets (keyword (str (:cid target)))]
                                                             (fnil #(+ % 1) 0)))
                              (update-ice-strength state side target))}
                {:cost [:click 1] :msg "add 1 counter" :effect (effect (add-prop card :counter 1))}]
    :events
      (let [it {:req (req (:it-targets card))
                :effect (req (update! state side (dissoc card :it-targets))
                             (update-all-ice state side))}]
           {:pre-ice-strength {:req (req (get-in card [:it-targets (keyword (str (:cid target)))]))
                                :effect (effect (ice-strength-bonus
                                                  (* (get-in card [:it-targets (keyword (str (:cid target)))])
                                                     (inc (:counter card)))))}
            :runner-turn-ends it :corp-turn-ends it})}

   "Ive Had Worse"
   {:effect (effect (draw 3))
    :trash-effect {:req (req (#{:meat :net} target))
                   :effect (effect (draw :runner 3)) :msg "draw 3 cards"}}

   "Ixodidae"
   {:events {:corp-loss {:req (req (= (first target) :credit)) :msg "to gain 1 [Credits]"
                         :effect (effect (gain :runner :credit 1))}
             :purge {:effect (effect (trash card))}}}

   "Jackson Howard"
   {:abilities [{:cost [:click 1] :effect (effect (draw 2)) :msg "draw 2 cards"}
                {:effect (effect (move card :rfg)) :label "Remove Jackson Howard from the game"
                 :msg "shuffle up to 3 cards from Archives into R&D"}]}

   "Jinteki: Personal Evolution"
   {:events {:agenda-scored {:msg "do 1 net damage" :effect (effect (damage :net 1 {:card card}))}
             :agenda-stolen {:msg "do 1 net damage" :effect (effect (damage :net 1 {:card card}))}}}

   "Jinteki Biotech: Life Imagined"
   {:events {:pre-first-turn {:req (req (= side :corp))
                              :prompt "Choose a copy of Jinteki Biotech to use this game"
                              :choices ["The Brewery" "The Tank" "The Greenhouse"]
                              :effect (effect (update! (assoc card :biotech-target target))
                                              (system-msg (str "has chosen a copy of Jinteki Biotech for this game ")))}}
    :abilities [{:cost [:click 3]
                 :req (req (not (:biotech-used card)))
                 :effect (req (let [flip (:biotech-target card)]
                                (update! state side (assoc card :biotech-used true))
                                (case flip
                                  "The Brewery"
                                  (do (system-msg state side "uses The Brewery to do 2 net damage")
                                      (damage state side :net 2 {:card card}))
                                  "The Tank"
                                  (do (system-msg state side "uses The Tank to shuffle Archives into R&D")
                                      (shuffle-into-deck state side :discard))
                                  "The Greenhouse"
                                  (do (system-msg state side (str "uses The Greenhouse to place 4 advancement tokens "
                                                                  "on a card that can be advanced"))
                                      (resolve-ability
                                        state side
                                        {:prompt "Choose a card that can be advanced"
                                         :choices {:req #(or (= (:advanceable %) "always")
                                                             (and (= (:advanceable %) "while-rezzed") (:rezzed %))
                                                             (= (:type %) "Agenda"))}
                                         :effect (effect (add-prop target :advance-counter 4))} card nil)))))}]}

   "John Masanori"
   {:events {:successful-run {:msg "draw 1 card" :once :per-turn :once-key :john-masanori-draw
                              :effect (effect (draw))}
             :unsuccessful-run {:msg "take 1 tag" :once :per-turn :once-key :john-masanori-tag
                                :effect (effect (gain :runner :tag 1))}}}

   "Joshua B."
   {:events {:runner-turn-begins
             {:optional {:prompt "Use Joshua B. to gain [Click]?" :msg "gain [Click]"
                         :effect (effect (gain :click 1))
                         :end-turn {:effect (effect (gain :tag 1)) :msg "gain 1 tag"}}}}}

   "Investigative Journalism"
   {:req (req (> (:bad-publicity corp) 0))
    :abilities [{:cost [:click 4] :msg "give the Corp 1 bad publicity"
                 :effect (effect (gain :corp :bad-publicity 1) (trash card {:cause :ability-cost}))}]}

   "Kate \"Mac\" McCaffrey: Digital Tinker"
   {:effect (effect (gain :link 1))
    :events {:pre-install {:once :per-turn
                           :req (req (some #(= % (:type target)) '("Hardware" "Program")))
                           :msg (msg "reduce the install cost of " (:title target) " by 1 [Credits]")
                           :effect (effect (install-cost-bonus -1))}}}

   "Kati Jones"
   {:abilities
    [{:cost [:click 1] :msg "store 3 [Credits]" :once :per-turn
      :effect (effect (add-prop card :counter 3))}
     {:cost [:click 1] :msg (msg "gain " (:counter card) " [Credits]") :once :per-turn
      :label "Take all credits"
      :effect (effect (gain :credit (:counter card)) (set-prop card :counter 0))}]}

   "Ken \"Express\" Tenma: Disappeared Clone"
   {:events {:play-event {:req (req (has? target :subtype "Run")) :once :per-turn
                          :msg "gain 1 [Credits]" :effect (effect (gain :credit 1))}}}

   "Keyhole"
   {:abilities [{:cost [:click 1] :msg "make a run on R&D"
                 :effect (effect (run :rd
                                   {:replace-access
                                    {:prompt "Choose a card to trash" :not-distinct true
                                     :msg (msg "trash " (:title target))
                                     :choices (req (take 3 (:deck corp))) :mandatory true
                                     :effect (effect (trash (assoc target :seen true))
                                                     (shuffle! :corp :deck))}} card))}]}

   "Knifed"
   {:prompt "Choose a server" :choices (req servers) :effect (effect (run target))}

   "Kraken"
   {:req (req (:stole-agenda runner-reg)) :prompt "Choose a server" :choices (req servers)
    :msg (msg "force the Corp to trash an ICE protecting " target)}

   "Labyrinthine Servers"
   {:data {:counter 2}
    :abilities [{:counter-cost 1 :effect (effect (prevent-jack-out))
                 :msg "prevent the Runner from jacking out"}]}

   "Lag Time"
   {:events {:pre-ice-strength {:effect (effect (ice-strength-bonus 1))}}}

   "Lamprey"
   {:events {:successful-run {:req (req (= target :hq)) :msg "to force the Corp to lose 1 [Credits]"
                              :effect (effect (lose :corp :credit 1))}
             :purge {:effect (effect (trash card))}}}

   "Lawyer Up"
   {:effect (effect (draw 3) (lose :tag 2))}

   "Leela Patel: Trained Pragmatist"
   {:events {:agenda-scored {:choices {:req #(not (:rezzed %))} :msg "add 1 unrezzed card to HQ"
                             :player :runner :effect (effect (move :corp target :hand))}
             :agenda-stolen {:choices {:req #(not (:rezzed %))} :msg "add 1 unrezzed card to HQ"
                             :effect (req (move state :corp target :hand)
                                          (swap! state update-in [:runner :prompt] rest)
                                          (handle-end-run state side))}}}

   "Legwork"
   {:effect (effect (run :hq) (access-bonus 2))}

   "Lemuria Codecracker"
   {:abilities [{:cost [:click 1 :credit 1] :req (req (some #{:hq} (:successful-run runner-reg)))
                 :choices {:req #(= (first (:zone %)) :servers)} :effect (effect (expose target))
                 :msg "expose 1 card"}]}

   "Leprechaun"
   {:abilities [{:req (req (<= (count (:hosted card)) 2)) :cost [:click 1]
                 :prompt "Choose a program to install on Leprechaun"
                 :choices (req (filter #(and (= (:type %) "Program")
                                             (<= (:cost %) (:credit runner)))
                                       (:hand runner)))
                 :msg (msg "host " (:title target))
                 :effect (effect (gain :memory (:memoryunits target))
                                 (runner-install target {:host-card card}))}]}

   "Leverage"
   {:player :corp
    :prompt "Take 2 bad publicity?"
    :choices ["Yes" "No"]
    :effect (req (if (= target "Yes")
                   (do (gain state :corp :bad-publicity 2) (system-msg state :corp "takes 2 bad publicity"))
                   (do (register-events state side
                                    {:pre-damage {:effect (effect (damage-prevent :net Integer/MAX_VALUE)
                                                                  (damage-prevent :meat Integer/MAX_VALUE)
                                                                  (damage-prevent :brain Integer/MAX_VALUE))}
                                     :runner-turn-begins {:effect (effect (unregister-events card))}}
                                    (assoc card :zone '(:discard)))
                       (system-msg state :runner "is immune to damage until the beginning of the runner's next turn"))))
    ; This :events is a hack so that the unregister-events above will fire.
    :events {:runner-turn-begins nil :pre-damage nil}}

   "Levy AR Lab Access"
   {:effect (effect (shuffle-into-deck :hand :discard) (draw 5)
                    (move (first (:play-area runner)) :rfg))}

   "Levy University"
   {:abilities [{:prompt "Choose an ICE" :msg (msg "adds " (:title target) " to HQ")
                 :choices (req (filter #(has? % :type "ICE") (:deck corp)))
                 :label "Search R&D for a piece of ICE"
                 :cost [:click 1 :credit 1] :effect (effect (move target :hand) (shuffle! :deck))}]}

   "Liberated Account"
   {:data {:counter 16}
    :abilities [{:cost [:click 1] :counter-cost 4 :msg "gain 4 [Credits]"
                 :effect (req (gain state :runner :credit 4)
                              (when (= (:counter card) 0) (trash state :runner card)))}]}

   "License Acquisition"
   {:prompt "Install a card from Archives or HQ?" :choices ["Archives" "HQ"]
    :msg (msg "install a card from " target)
    :effect (effect (resolve-ability
                     {:prompt "Choose a card to install" :msg (msg "install and rez " (:title target))
                      :choices (req (filter #(#{"Asset" "Upgrade"} (:type %))
                                            ((if (= target "HQ") :hand :discard) corp)))
                      :effect (effect (corp-install target nil {:rezzed true}))} card targets))}

   "LLDS Energy Regulator"
   {:prevent {:trash [:hardware]}
    :abilities [{:cost [:credit 3] :msg "prevent a hardware from being trashed"}
                {:effect (effect (trash card {:cause :ability-cost})) :msg "prevent a hardware from being trashed"}]}

   "LLDS Processor"
   {:events
             (let [llds {:effect (req (let [cards (:llds-target card)]
                                           (update! state side (dissoc card :llds-target))
                                           (doseq [c cards]
                                             (update-breaker-strength state side c))))}]
               {:runner-turn-ends llds :corp-turn-ends llds
                :runner-install {:req (req (has? target :subtype "Icebreaker"))
                                 :effect (effect (update! (update-in card [:llds-target] #(conj % target)))
                                                 (update-breaker-strength target))}
                :pre-breaker-strength {:req (req (some #(= (:cid target) (:cid %)) (:llds-target card)))
                                       :effect (effect (breaker-strength-bonus 1))}})}

   "Lockpick"
   {:recurring 1}

   "Logos"
   {:effect (effect (gain :memory 1 :max-hand-size 1))
    :leave-play (effect (lose :memory 1 :max-hand-size 1))
    :events {:agenda-scored
             {:player :runner :prompt "Choose a card" :msg (msg "add 1 card to Grip from Stack")
              :choices (req (:deck runner)) :effect (effect (move target :hand) (shuffle! :deck))}}}

   "London Library"
   {:abilities [{:label "Install a non-virus program on London Library" :cost [:click 1]
                 :prompt "Choose a non-virus program to install on London Library"
                 :choices (req (filter #(and (= (:type %) "Program")
                                             (not (has? % :subtype "Virus"))
                                             (<= (:memoryunits %) (:memory runner)))
                                       (:hand runner)))
                 :msg (msg "host " (:title target))
                 :effect (effect (runner-install target {:host-card card :no-cost true}))}
                {:label "Add a program hosted on London Library to your Grip" :cost [:click 1]
                 :choices {:req #(:host %)} :msg (msg "add " (:title target) "to his or her Grip")
                 :effect (effect (move target :hand))}]
    :events {:runner-turn-ends {:effect (req (doseq [c (:hosted card)]
                                               (trash state side c)))}}}

   "Lucky Find"
   {:effect (effect (gain :credit 9))}

   "Magnum Opus"
   {:abilities [{:cost [:click 1] :effect (effect (gain :credit 2)) :msg "gain 2 [Credits]"}]}

   "Mandatory Upgrades"
   {:effect (effect (gain :click 1 :click-per-turn 1))}

   "Manhunt"
   {:events {:successful-run {:once :per-turn :trace {:base 2 :msg "give the Runner 1 tag"
                                                      :effect (effect (gain :runner :tag 1))}}}}

   "Marcus Batty"
   {:abilities [{:msg "start a Psi game"
                 :psi {:not-equal {:req (req this-server)
                                   :choices {:req #(and (has? % :type "ICE") (:rezzed %))}
                                   :msg (msg "resolve a subroutine on " (:title target))
                                   :effect (effect (trash card {:cause :ability-cost}))}}}]}

   "Mark Yale"
   {:events {:agenda-counter-spent {:effect (effect (gain :credit 1))
                                    :msg "gain 1 [Credits]"}}
    :abilities [{:label "Trash to gain 2 [Credits]"
                 :msg "gain 2 [Credits]"
                 :effect (effect (gain :credit 2) (trash card))}
                {:label "Spend an agenda counter to gain 2 [Credits]"
                 :effect (req (resolve-ability
                                state side
                                {:prompt "Select an agenda with a counter"
                                 :choices {:req #(and (= (:type %) "Agenda")
                                                      (:counter %))}
                                 :effect (req (add-prop state side target :counter -1)
                                              (gain state :corp :credit 2)
                                              (trigger-event state side :agenda-counter-spent card))
                                 :msg (msg "spend an agenda token on " (:title target) " and gain 2 [Credits]")}
                                card nil))}]}

   "Marked Accounts"
   {:abilities [{:cost [:click 1] :msg "store 3 [Credits]"
                 :effect (effect (add-prop card :counter 3))}]
    :events {:corp-turn-begins {:msg "gain 1 [Credits]" :counter-cost 1
                                :effect (effect (gain :credit 1))}}}

   "Market Research"
   {:req (req tagged) :effect (effect (set-prop card :counter 1 :agendapoints 3))}

   "Mass Install"
   {:choices {:max 3 :req #(and (has? % :type "Program") (= (:zone %) [:hand]))}
    :msg (msg "install " (join ", " (map :title targets)))
    :effect (req (doseq [c targets] (runner-install state side c)))}

   "MaxX: Maximum Punk Rock"
   {:events {:runner-turn-begins {:msg "trash the top 2 cards from Stack and draw 1 card"
                                  :effect (effect (mill 2) (draw))}}}

   "Medical Breakthrough"
   {:effect (effect (update-all-advancement-costs))
    :stolen (effect (update-all-advancement-costs))
    :advancement-cost-bonus (req (- (count (filter #(= (:title %) "Medical Breakthrough")
                                                (concat (:scored corp) (:scored runner))))))}

   "Medical Research Fundraiser"
   {:effect (effect (gain :credit 8) (gain :runner :credit 3))}

   "Medium"
   {:events
    {:successful-run
     {:req (req (= target :rd))
      :effect (effect (add-prop card :counter 1)
                      (access-bonus (max 0 (dec (get-virus-counters state side (get-card state card))))))}}}

   "Melange Mining Corp."
   {:abilities [{:cost [:click 3] :effect (effect (gain :credit 7)) :msg "gain 7 [Credits]"}]}

   "MemStrips"
   {:effect (effect (gain :memory 3))}

   "Mental Health Clinic"
   {:effect (effect (gain :runner :max-hand-size 1))
    :leave-play (effect (lose :runner :max-hand-size 1))
    :events {:corp-turn-begins {:msg "gain 1 [Credits]" :effect (effect (gain :credit 1))}}}

   "Midseason Replacements"
   {:req (req (:stole-agenda runner-reg))
    :trace {:base 6 :msg (msg "give the Runner " (- target (second targets)) " tags")
            :effect (effect (gain :runner :tag (- target (second targets))))}}

   "Modded"
   {:prompt "Choose a card to install"
    :choices (req (filter #(#{"Hardware" "Program"} (:type %)) (:hand runner)))
    :effect (effect
              (register-events {:pre-install
                                {:effect (effect (install-cost-bonus -3) (unregister-events card))}}
                               (assoc card :zone '(:discard)))
              (runner-install target))
    :events {:pre-install nil}}

   "Monolith"
   {:prevent {:damage [:net :brain]}
    :effect (effect (gain :memory 3)) :leave-play (effect (lose :memory 3))
    :abilities [{:msg (msg "prevent 1 brain or net damage by trashing " (:title target))
                 :priority true
                 :choices (req (filter #(= (:type %) "Program") (:hand runner)))
                 :prompt "Choose a program to trash" :effect (effect (trash target)
                                                                     (damage-prevent :brain 1)
                                                                     (damage-prevent :net 1))}]}

   "Motivation"
   {:events
    {:runner-turn-begins
     {:msg "look at the top card of his Stack"
      :effect (effect (prompt! card (str "The top card of your Stack is "
                                         (:title (first (:deck runner)))) ["OK"] {}))}}}
   "Mr. Li"
   {:abilities [{:cost [:click 1] :prompt "Card to keep?"
                 :choices (req (take 2 (:deck runner))) :msg "choose 1 card to draw"
                 :effect (req (move state side target :hand)
                              (if (= target (first (:deck runner)))
                                (move state side (second (:deck runner)) :deck)
                                (move state side (first (:deck runner)) :deck)))}]}

   "Muertos Gang Member"
   {:abilities [{:msg "draw 1 card"
                 :effect (effect (trash card {:cause :ability-cost}) (draw))}] }

   "Muresh Bodysuit"
   {:events {:pre-damage {:once :per-turn :once-key :muresh-bodysuit
                          :req (req (= target :meat))
                          :msg "prevent the first meat damage this turn"
                          :effect (effect (damage-prevent :meat 1))}}}

   "Mushin No Shin"
   {:prompt "Choose a card to install"
    :choices (req (filter #(#{"Asset" "Agenda" "Upgrade"} (:type %)) (:hand corp)))
    :effect (effect (corp-install (assoc target :advance-counter 3) "New remote"))}

   "NAPD Contract"
   {:steal-cost [:credit 4]
    :advancement-cost-bonus (req (:bad-publicity corp))}

   "NBN: Making News"
   {:recurring 2}

   "NBN: The World is Yours*"
   {:effect (effect (gain :max-hand-size 1))}

   "Near-Earth Hub: Broadcast Center"
   {:events {:server-created {:msg "draw 1 card" :once :per-turn :effect (effect (draw 1))}}}

   "NeoTokyo Grid"
   {:events {:advance {:req (req (= (butlast (:zone target)) (butlast (:zone card)))) :once :per-turn
                       :msg "gain 1 [Credits]" :effect (effect (gain :credit 1))}}}

   "Nerve Agent"
   {:events
    {:successful-run
     {:req (req (= target :hq))
      :effect (effect (add-prop card :counter 1)
                      (access-bonus (max 0 (dec (get-virus-counters state side (get-card state card))))))}}}

   "Net Celebrity"
   {:recurring 1}

   "Net Shield"
   {:prevent {:damage [:net]}
    :abilities [{:cost [:credit 1] :once :per-turn :msg "prevent the first net damage this turn"
                 :effect (effect (damage-prevent :net 1))}]}

   "Networking"
   {:effect (effect (lose :tag 1))
    :optional {:cost [:credit 1] :prompt "Pay 1 [Credits] to add Networking to Grip?"
               :msg "add it to his Grip" :effect (effect (move (first (:discard runner)) :hand))}}

   "Neural EMP"
   {:req (req (:made-run runner-reg)) :effect (effect (damage :net 1 {:card card}))}

   "Net-Ready Eyes"
   {:effect (effect (damage :meat 2 {:unboostable true :card card})) :msg "suffer 2 meat damage"
    :events {:run {:choices {:req #(and (:installed %) (has? % :subtype "Icebreaker"))}
                   :msg (msg "give " (:title target) " +1 strength")
                   :effect (effect (pump target 1 :all-run))}}}

   "New Angeles City Hall"
   {:events {:agenda-stolen {:msg "trash itself" :effect (effect (trash card))}}
    :abilities [{:cost [:credit 2] :msg "avoid 1 tag" :effect (effect (lose :tag 1))}]}

   "Nisei Division: The Next Generation"
   {:events {:psi-game {:msg "gain 1 [Credits]" :effect (effect (gain :corp :credit 1))}}}

   "Nisei MK II"
   {:data {:counter 1} :abilities [{:counter-cost 1 :msg "end the run" :effect (effect (end-run))}]}

   "Noise: Hacker Extraordinaire"
   {:events {:runner-install {:msg "force the Corp to trash the top card of R&D" :effect (effect (mill :corp))
                              :req (req (has? target :subtype "Virus"))}}}

   "Notoriety"
   {:req (req (and (some #{:hq} (:successful-run runner-reg))
                   (some #{:rd} (:successful-run runner-reg))
                   (some #{:archives} (:successful-run runner-reg))))
    :effect (effect (gain-agenda-point 1) (move (first (:play-area runner)) :scored))}

   "Oaktown Grid"
   {:events {:pre-trash {:req (req (= (:zone card) (:zone target)))
                         :effect (effect (trash-cost-bonus 3))}}}

   "Oaktown Renovation"
   {:install-state :face-up
    :events {:advance {:req (req (= (:cid card) (:cid target)))
                       :effect (req (gain state side :credit
                                          (if (>= (:advance-counter (get-card state card)) 5) 3 2)))}}}

   "Off-Campus Apartment"
   {:abilities [{:prompt "Choose a connection to install on Off-Campus Apartment"
                 :choices (req (filter #(and (has? % :subtype "Connection")
                                             (<= (:cost %) (:credit runner)))
                                       (:hand runner)))
                 :msg (msg "host " (:title target) " and draw 1 card")
                 :effect (effect (runner-install target {:host-card card}) (draw))}]}

   "Oracle May"
   {:abilities [{:cost [:click 1] :once :per-turn :prompt "Choose card type"
                 :choices ["Event" "Hardware" "Program" "Resource"]
                 :effect #(let [c (first (get-in @%1 [:runner :deck]))]
                            (system-msg %1 %2 (str "uses Oracle May, names " (first %4)
                                                   " and reveals " (:title c)))
                            (if (= (:type c) (first %4))
                              (do (system-msg %1 %2 (str "gains 2 [Credits] and draws " (:title c)))
                                  (gain %1 %2 :credit 2) (draw %1 %2))
                              (do (system-msg %1 %2 (str "trashes " (:title c))) (mill %1 %2))))}]}

   "Origami"
   {:effect (effect (gain :max-hand-size
                          (dec (* 2 (count (filter #(= (:title %) "Origami")
                                                   (get-in runner [:rig :program])))))))
    :leave-play (effect (lose :max-hand-size
                              (dec (* 2 (count (filter #(= (:title %) "Origami")
                                                       (get-in runner [:rig :program])))))))}

   "Oversight AI"
   {:choices {:req #(and (= (:type %) "ICE") (not (:rezzed %)))}
    :msg (msg "rez " (:title target) " at no cost")
    :effect (effect (rez target {:no-cost true})
                    (host (get-card state target) (assoc card :zone [:discard] :seen true)))}

   "PAD Campaign"
   {:events {:corp-turn-begins {:msg "gain 1 [Credits]" :effect (effect (gain :credit 1))}}}

   "Patch"
   {:choices {:req #(and (= (:type %) "ICE") (:rezzed %))}
    :effect (effect (host target (assoc card :zone [:discard] :seen true))
                    (update-ice-strength (get-card state target)))
    :events {:pre-ice-strength {:req (req (= (:cid target) (:cid (:host card))))
                                :effect (effect (ice-strength-bonus 2))}}}

   "Posted Bounty"
   {:optional {:prompt "Forfeit Posted Bounty to give the Runner 1 tag and take 1 bad publicity?"
               :msg "give the Runner 1 tag and take 1 bad publicity"
               :effect (effect (gain :bad-publicity 1) (gain :runner :tag 1) (forfeit card))}}

   "Precognition"
   {:effect (req (doseq [c (take 5 (:deck corp))] (move state side c :play-area)))}

   "Profiteering"
   {:choices ["0" "1" "2" "3"] :prompt "How many bad publicity?"
    :msg (msg "take " target " bad publicity and gain " (* 5 (Integer/parseInt target)) " [Credits]")
    :effect (effect (gain :credit (* 5 (Integer/parseInt target))
                          :bad-publicity (Integer/parseInt target)))}

   "Progenitor"
   {:abilities [{:cost [:click 1] :req (req (empty? (:hosted card)))
                 :prompt "Choose a Virus program to install on Progenitor"
                 :choices (req (filter #(and (= (:type %) "Program")
                                             (has? % :subtype "Virus")
                                             (<= (:cost %) (:credit runner)))
                                       (:hand runner)))
                 :msg (msg "host " (:title target))
                 :effect (effect (gain :memory (:memoryunits target))
                                 (runner-install target {:host-card card}))}]
    :events {:purge {:effect (req (when-let [c (first (:hosted card))]
                                    (add-prop state side c :counter 1)))}}}

   "Omni-Drive"
   {:recurring 1
    :abilities [{:label "Install a program of 1[Memory Unit] or less on Omni-Drive"
                 :req (req (empty? (:hosted card))) :cost [:click 1]
                 :prompt "Choose a program of 1[Memory Unit] or less to install on Omni-Drive"
                 :choices (req (filter #(and (= (:type %) "Program")
                                             (<= (:memoryunits %) 1)
                                             (<= (:cost %) (:credit runner)))
                                       (:hand runner)))
                 :msg (msg "host " (:title target))
                 :effect (effect (gain :memory (:memoryunits target))
                                 (runner-install target {:host-card card}))}]}

   "Order of Sol"
   {:effect (req (add-watch state :order-of-sol
                            (fn [k ref old new]
                              (when (and (not (zero? (get-in old [:runner :credit])))
                                         (zero? (get-in new [:runner :credit])))
                                (resolve-ability ref side {:msg "gain 1 [Credits]" :once :per-turn
                                                           :effect (effect (gain :credit 1))} card nil)))))
    :leave-play (req (remove-watch state :order-of-sol))}

   "Paintbrush"
   {:abilities [{:cost [:click 1] :msg (msg "give " (:title target)
                                            " sentry, code gate or barrier until the end of next run this turn")
                 :choices {:req #(and (= (first (:zone %)) :servers) (has? % :type "ICE") (:rezzed %))}}]}

   "Panic Button"
   {:init {:root "HQ"} :abilities [{:cost [:credit 1] :effect (effect (draw))
                                    :req (req (and run (= (first (:server run)) :hq)))}]}

   "Paper Tripping"
   {:effect (effect (lose :tag :all))}

   "Parasite"
   {:hosting {:req #(and (= (:type %) "ICE") (:rezzed %))}
    :effect (req (when-let [h (:host card)] (update-ice-strength state side h)))
    :events {:runner-turn-begins
             {:effect (req (add-prop state side card :counter 1))}
             :counter-added
             {:req (req (or (= (:title target) "Hivemind") (= (:cid target) (:cid card))))
              :effect (effect (update-ice-strength (:host card)))}
             :pre-ice-strength
             {:req (req (= (:cid target) (:cid (:host card))))
              :effect (effect (ice-strength-bonus (- (get-virus-counters state side card))))}
             :ice-strength-changed
             {:req (req (and (= (:cid target) (:cid (:host card))) (<= (:current-strength target) 0)))
              :effect (effect (trash target))
              :msg (msg "trash " (:title target))}}}

   "Paricia"
   {:recurring 2}

   "Pawn"
   {:abilities [{:label "Host Pawn on a piece of ICE" :cost [:click 1]
                 :choices {:req #(and (= (:type %) "ICE")
                                      (= (last (:zone %)) :ices)
                                      (not (some (fn [c] (has? c :subtype "Caïssa")) (:hosted %))))}
                 :msg (msg "host it on " (if (:rezzed target) (:title target) "a piece of ICE")) 
                 :effect (effect (host target card))}]}

   "Paywall Implementation"
   {:events {:successful-run {:msg "gain 1 [Credits]" :effect (effect (gain :corp :credit 1))}}}

   "Peak Efficiency"
   {:effect (effect (gain :credit
                          (reduce (fn [c server]
                                    (+ c (count (filter (fn [ice] (:rezzed ice)) (:ices server)))))
                                  0 (flatten (seq (:servers corp))))))}

   "Personal Workshop"
   (let [remove-counter
         {:req (req (not (empty? (:hosted card))))
          :msg (msg "remove 1 counter from " (:title target)) :choices {:req #(:host %)}
          :effect (req (if (= (:counter target) 1)
                         (runner-install state side (dissoc target :counter) {:no-cost true})
                         (add-prop state side target :counter -1)))}]
     {:abilities [{:label "Host a program or piece of hardware" :cost [:click 1]
                   :prompt "Choose a card to host on Personal Workshop"
                   :choices (req (filter #(#{"Program" "Hardware"} (:type %)) (:hand runner)))
                   :effect (effect (host card (assoc target :counter (:cost target))))
                   :msg (msg "host " (:title target) "")}
                  (assoc remove-counter
                         :label "Remove 1 counter from a hosted card" :cost [:credit 1])]
      :events {:runner-turn-begins remove-counter}})

   "Philotic Entanglement"
   {:msg (msg "do " (count (:scored runner)) " net damage")
    :effect (effect (damage :net (count (:scored runner)) {:card card}))}

   "Plan B"
   {:advanceable :always
    :access {:optional
             {:prompt "Score an Agenda from HQ?" :req (req installed)
              :effect (effect
                       (resolve-ability
                        {:prompt "Choose an Agenda to score"
                         :choices (req (filter #(and (has? % :type "Agenda")
                                                     (<= (:advancementcost %) (:advance-counter card)))
                                               (:hand corp)))
                         :msg (msg "score " (:title target))
                         :effect (effect (score (assoc target :advance-counter (:advancementcost target))))}
                        card targets))}}}

   "Planned Assault"
   {:msg (msg "play " (:title target))
    :choices (req (filter #(and (has? % :subtype "Run")
                                (<= (:cost %) (:credit runner))) (:deck runner)))
    :prompt "Choose a Run event" :effect (effect (play-instant target {:no-additional-cost true}))}

   "Plascrete Carapace"
   {:data [:counter 4]
    :prevent {:damage [:meat]}
    :abilities [{:counter-cost 1 :msg "prevent 1 meat damage"
                 :effect (req (damage-prevent state side :meat 1)
                              (when (= (:counter card) 0) (trash state side card)))}]}

   "Power Shutdown"
   {:req (req (:made-run runner-reg)) :prompt "Trash how many cards from the top R&D?"
    :choices {:number (req (count (:deck corp)))}
    :msg (msg "trash " target " cards from the top of R&D")
    :effect (req (mill state :corp target)
                 (let [n target]
                   (resolve-ability state :runner
                                    {:prompt "Choose a Program or piece of Hardware to trash"
                                     :choices {:req #(and (#{"Hardware" "Program"} (:type %))
                                                          (<= (:cost %) n))}
                                     :msg (msg "trash " (:title target)) :effect (effect (trash target))}
                                    card nil)))}

   "Priority Requisition"
   {:choices {:req #(and (= (:type %) "ICE") (not (:rezzed %)))}
    :msg (msg "rez " (:title target) " at no cost")
    :effect (effect (rez target {:no-cost true}))}

   "Private Contracts"
   {:data {:counter 14}
    :abilities [{:cost [:click 1] :counter-cost 2 :msg "gain 2 [Credits]"
                 :effect (req (gain state :corp :credit 2)
                              (when (= (:counter card) 0) (trash state :corp card)))}]}

   "Private Security Force"
   {:abilities [{:req (req tagged) :cost [:click 1] :effect (effect (damage :meat 1 {:card card}))
                 :msg "do 1 meat damage"}]}

   "Project Atlas"
   {:effect (effect (set-prop card :counter (max 0 (- (:advance-counter card) 3))))
    :abilities [{:counter-cost 1 :prompt "Choose a card" :label "Search R&D and add 1 card to HQ"
                 :msg (msg "add " (:title target) " to HQ from R&D")
                 :choices (req (:deck corp)) :effect (effect (move target :hand) (shuffle! :deck))}]}

   "Project Beale"
   {:effect (effect (set-prop card :counter (quot (- (:advance-counter card) 3) 2)
                              :agendapoints (+ 2 (quot (- (:advance-counter card) 3) 2))))}

   "Project Junebug"
   {:advanceable :always
    :access {:optional {:prompt "Pay 1 [Credits] to use Project Junebug ability?" :cost [:credit 1]
                        :req (req installed) :msg (msg "do " (* 2 (:advance-counter card)) " net damage")
                        :effect (effect (damage :net (* 2 (:advance-counter card)) {:card card}))}}}

   "Project Vitruvius"
   {:effect (effect (set-prop card :counter (- (:advance-counter card) 3)))
    :abilities [{:counter-cost 1 :prompt "Choose a card"
                 :msg (msg "add " (if (:seen target)
                                    (:title target) "an unseen card ") " to HQ from Archives")
                 :choices (req (:discard corp)) :effect (effect (move target :hand))}]}

   "Project Wotan"
   {:data [:counter 3]
    :abilities [{:counter-cost 1 :msg "add an 'End the run' subroutine to the approached ICE"}]}

   "Psychic Field"
   (let [ab {:psi {:req (req installed)
                   :not-equal {:msg (msg "do " (count (:hand runner)) " net damage")
                               :effect (effect (damage :net (count (:hand runner)) {:card card}))}}}]
     {:expose ab :access ab})

   "Public Sympathy"
   {:effect (effect (gain :max-hand-size 2)) :leave-play (effect (lose :max-hand-size 2))}

   "Public Terminal"
   {:recurring 1}

   "Power Nap"
   {:effect (effect (gain :credit (+ 2 (count (filter (fn [c] (has? c :subtype "Double"))
                                                      (:discard runner))))))}

   "Power Grid Overload"
   {:trace {:base 2 :msg (msg "trash 1 piece of hardware with install cost lower or equal to "
                              (- target (second targets)))
            :effect (req (let [max-cost (- target (second targets))]
                           (resolve-ability state side
                                            {:choices {:req #(and (has? % :type "Hardware")
                                                                  (<= (:cost %) max-cost))}
                                             :msg (msg "trash " (:title target))
                                             :effect (effect (trash target))}
                                            card nil)))}}

   "Power Tap"
   {:events {:trace {:msg "gain 1 [Credits]" :effect (effect (gain :runner :credit 1))}}}

   "Prepaid VoicePAD"
   {:recurring 1}

   "Primary Transmission Dish"
   {:recurring 3}

   "Professional Contacts"
   {:abilities [{:cost [:click 1] :effect (effect (gain :credit 1) (draw))
                 :msg "gain 1 [Credits] and draw 1 card"}]}

   "Psychographics"
   {:req (req tagged) :choices :credit :prompt "How many credits?"
    :effect (req (let [c (min target (:tag runner))]
                   (resolve-ability state side
                                    {:msg (msg "place " c " advancement tokens on "
                                               (if (:rezzed target) (:title target) "a card"))
                                     :choices {:req #(or (= (:type %) "Agenda") (:advanceable %))}
                                     :effect (effect (add-prop target :advance-counter c))} card nil)))}

   "Punitive Counterstrike"
   {:trace {:base 5 :msg (msg "do " (:stole-agenda runner-reg) " meat damage")
            :effect (effect (damage :meat (get-in runner [:register :stole-agenda]) {:card card}))}}

   "Push Your Luck"
   {:player :corp :prompt "Guess the amount the Runner will spend on Push Your Luck"
    :choices ["Even" "Odd"] :msg "make the Corp choose a guess"
    :effect (req (let [guess target]
                   (resolve-ability
                    state :runner
                    {:choices :credit :prompt "How many credits?"
                     :msg (msg "spend " target " [Credits]. The Corp guessed " guess)
                     :effect (req (when (or (and (= guess "Even") (odd? target))
                                            (and (= guess "Odd") (even? target)))
                                    (system-msg state :runner (str "gains " (* 2 target) " [Credits]"))
                                    (gain state :runner :credit (* 2 target))))} card nil)))}

   "Q-Coherence Chip"
   {:effect (effect (gain :memory 1)) :leave-play (effect (lose :memory 1))
    :events {:trash {:msg "trash itself" :req (req (= (last (:zone target)) :program))
                     :effect (effect (trash card))}}}

   "Quality Time"
   {:effect (effect (draw 5))}

   "Queens Gambit"
   {:choices ["0", "1", "2", "3"] :prompt "How many advancement tokens?"
    :effect (req (let [c (Integer/parseInt target)]
                   (resolve-ability
                    state side
                    {:choices {:req #(and (= (second (:zone %)) :remote)
                                          (= (last (:zone %)) :content)
                                          (not (:rezzed %)))}
                     :msg (msg "add " c " advancement tokens on a card and gain " (* 2 c) " [Credits]")
                     :effect (effect (gain :credit (* 2 c)) (add-prop :corp target :advance-counter c))}
                    card nil)))}

   "Quest Completed"
   {:req (req (and (some #{:hq} (:successful-run runner-reg))
                   (some #{:rd} (:successful-run runner-reg))
                   (some #{:archives} (:successful-run runner-reg))))
    :choices {:req #(= (first (:zone %)) :servers)} :msg (msg "access " (:title target))
    :effect (effect (handle-access targets))}

   "Quetzal: Free Spirit"
   {:abilities [{:once :per-turn :msg "break 1 barrier subroutine"}]}

   "R&D Interface"
   {:effect (effect (gain :rd-access 1)) :leave-play (effect (lose :rd-access 1))}

   "Rabbit Hole"
   {:effect
    (effect (gain :link 1)
            (resolve-ability
             {:optional {:req (req (some #(when (= (:title %) "Rabbit Hole") %) (:deck runner)))
                         :prompt "Install another Rabbit Hole?" :msg "install another Rabbit Hole"
                         :effect (req (when-let [c (some #(when (= (:title %) "Rabbit Hole") %)
                                                         (:deck runner))]
                                        (runner-install state side c)
                                        (shuffle! state :runner :deck)))}} card nil))
    :leave-play (effect (lose :link 1))}

   "Rachel Beckman"
   {:effect (req (gain state :runner :click 1 :click-per-turn 1)
                 (add-watch state :rachel-beckman
                            (fn [k ref old new]
                              (when (> (get-in new [:runner :tag]) 0)
                                (remove-watch state :rachel-beckman)
                                (trash ref :runner card)
                                (system-msg ref side "trashes Rachel Beckman for being tagged")))))
    :leave-play (effect (lose :click 1 :click-per-turn 1))}

   "Recon"
   {:prompt "Choose a server" :choices (req servers) :effect (effect (run target))}

   "Reclamation Order"
   {:prompt "Choose a card from Archives" :msg (msg "add copies of " (:title target) " to HQ")
    :choices (req (filter #(not= (:title %) "Reclamation Order") (:discard corp)))
    :effect (req (doseq [c (filter #(= (:title target) (:title %)) (:discard corp))]
                   (move state side c :hand)))}

   "Reina Roja: Freedom Fighter"
   {:effect (effect (gain :link 1))
    :events {:pre-rez
             {:req (req (= (:type target) "ICE")) :once :per-turn
              :effect (effect (rez-cost-bonus 1))}}}

   "Replicator"
   {:events {:runner-install
             {:optional {:req (req (= (:type target) "Hardware"))
                         :prompt "Use Replicator to add a copy?"
                         :msg (msg "add a copy of " (:title target) " to his Grip")
                         :effect (effect (move (some #(when (= (:title %) (:title target)) %)
                                                     (:deck runner)) :hand)
                                         (shuffle! :deck))}}}}

   "Research Station"
   {:init {:root "HQ"}
    :effect (effect (gain :max-hand-size 2)) :leave-play (effect (lose :max-hand-size 2))}

   "Restoring Face"
   {:prompt "Choose a Sysop, Executive or Clone to trash"
    :msg (msg "trash " (:title target) " to remove 2 bad publicity")
    :choices (req (filter #(and (:rezzed %)
                                (or (has? % :subtype "Clone") (has? % :subtype "Executive")
                                    (has? % :subtype "Sysop")))
                          (mapcat :content (flatten (seq (:servers corp))))))
    :effect (effect (lose :bad-publicity 2) (trash target))}

   "Restructure"
   {:effect (effect (gain :credit 15))}

   "Restructured Datapool"
   {:abilities [{:cost [:click 1]
                 :trace {:base 2 :msg "give the Runner 1 tag" :effect (effect (gain :runner :tag 1))}}]}

   "Retrieval Run"
   {:effect (effect (run :archives
                      {:replace-access
                       {:prompt "Choose a program to install" :msg (msg "install " (:title target))
                        :choices (req (filter #(= (:type %) "Program") (:discard runner)))
                        :effect (effect (runner-install target {:no-cost true}))}} card))}

   "Reuse"
   {:choices {:max 100 :req #(and (:side % "Corp") (= (:zone %) [:hand]))}
    :msg (msg "trash " (join ", " (map :title targets)) " and gain " (* 2 (count targets)) " [Credits]")
    :effect (effect (trash-cards targets) (gain :credit (* 2 (count targets))))}

   "Reversed Accounts"
   {:advanceable :always
    :abilities [{:cost [:click 1]
                 :effect (effect (lose :runner :credit (* 4 (:advance-counter card))) (trash card))}]}

   "Rework"
   {:prompt "Choose a card to shuffle into R&D" :choices (req (:hand corp))
    :effect (effect (move target :deck) (shuffle! :deck))}

   "Rex Campaign"
   {:data [:counter 3]
    :events {:corp-turn-begins
             {:effect (req (add-prop state side card :counter -1)
                           (when (= (:counter card) 1)
                             (trash state side card)
                             (resolve-ability state side
                                              {:prompt "Remove 1 bad publicity or gain 5 [Credits]?"
                                               :choices ["Remove 1 bad publicity" "Gain 5 credits"]
                                               :msg (msg (.toLowerCase target))
                                               :effect (req (if (= target "Remove 1 bad publicity")
                                                              (lose state side :bad-publicity 1)
                                                              (gain state side :credit 5)))}
                                              card targets)))}}}

   "Ronin"
   {:advanceable :always
    :abilities [{:cost [:click 1] :req (req (>= (:advance-counter card) 4))
                 :msg "do 3 net damage" :effect (effect (trash card) (damage :net 3 {:card card}))}]}

   "Rook"
   {:abilities [{:label "Host Rook on a piece of ICE" :cost [:click 1]
                 :choices {:req #(and (= (:type %) "ICE")
                                      (= (last (:zone %)) :ices)
                                      (not (some (fn [c] (has? c :subtype "Caïssa")) (:hosted %))))}
                 :msg (msg "host it on " (if (:rezzed target) (:title target) "a piece of ICE")) 
                 :effect (effect (host target card))}]
    :events {:pre-rez {:req (req (= (:zone (:host card)) (:zone target)))
                       :effect (effect (rez-cost-bonus 2))}}}

   "Running Interference"
   {:prompt "Choose a server" :choices (req servers)
    :effect (effect (run target)
                    (register-events {:pre-rez
                                      {:req (req (= (:type target) "ICE"))
                                       :effect (effect (rez-cost-bonus (:cost target)))}
                                      :run-ends
                                      {:effect (effect (unregister-events card))}}
                                     (assoc card :zone '(:discard))))
    :events {:pre-rez nil :run-ends nil}}

   "Ryon Knight"
   {:abilities [{:msg "do 1 brain damage" :req (req (and this-server (zero? (:click runner))))
                 :effect (effect (trash card) (damage :brain 1 {:card card}))}]}

   "Sacrificial Clone"
   {:prevent {:damage [:meat :net :brain]}
    :abilities [{:effect (req (doseq [c (concat (get-in runner [:rig :hardware])
                                                (filter #(not (has? % :subtype "Virtual"))
                                                        (get-in runner [:rig :resource]))
                                                (:hand runner))]
                                (trash state side c {:cause :ability-cost}))
                              (lose state side :credit :all :tag :all)
                              (damage-prevent state side :net Integer/MAX_VALUE)
                              (damage-prevent state side :meat Integer/MAX_VALUE)
                              (damage-prevent state side :brain Integer/MAX_VALUE))}]}

   "Sacrificial Construct"
   {:prevent {:trash [:program :hardware]}
    :abilities [{:effect (effect (trash-prevent :program 1) (trash-prevent :hardware 1)
                                 (trash card {:cause :ability-cost}))}]}

   "Sahasrara"
   {:recurring 2}

   "Same Old Thing"
   {:abilities [{:cost [:click 2]
                 :prompt "Choose an event to play" :msg (msg "play " (:title target))
                 :choices (req (filter #(and (has? % :type "Event")
                                             (<= (:cost %) (:credit runner))) (:discard runner)))
                 :effect (effect (trash card {:cause :ability-cost}) (play-instant target))}]}

   "SanSan City Grid"
   {:effect (req (when-let [agenda (some #(when (= (:type %) "Agenda") %) (:content (card->server state card)))]
                   (update-advancement-cost state side agenda)))
    :events {:corp-install {:req (req (and (= (:type target) "Agenda") (= (:zone card) (:zone target))))
                            :effect (effect (update-advancement-cost target))}
             :pre-advancement-cost {:req (req (= (:zone card) (:zone target)))
                               :effect (effect (advancement-cost-bonus -1))}}}

   "Satellite Uplink"
   {:msg (msg "expose " (join ", " (map :title targets)))
    :choices {:max 2 :req #(= (first (:zone %)) :servers)}
    :effect (req (doseq [c targets] (expose state side c)))}

   "Savoir-faire"
   {:abilities [{:cost [:credit 2] :once :per-turn :msg (msg "install " (:title target))
                 :prompt "Choose a program to install"
                 :choices (req (filter #(= (:type %) "Program") (:hand runner)))
                 :effect (effect (runner-install target))}]}

   "Scavenge"
   {:choices {:req #(= (:type %) "Program")}
    :effect
    (req (let [trashed target]
           (trash state side trashed)
           (resolve-ability
            state side
            {:prompt "Install a card from Grip or Heap?" :choices ["Grip" "Heap"]
             :effect (req (let [fr target]
                            (system-msg state side (str "trashes " (:title trashed) " to install a card from " fr))
                            (resolve-ability
                             state side
                             {:prompt "Choose a program to install"
                              :choices (req (filter #(and (= (:type %) "Program")
                                                          (<= (:cost %) (+ (:credit runner) (:cost trashed))))
                                                    ((if (= fr "Grip") :hand :discard) runner)))
                              :effect (effect (register-events {:pre-install
                                                                {:effect
                                                                 (effect (install-cost-bonus (- (:cost trashed)))
                                                                         (unregister-events card))}}
                                                               (assoc card :zone '(:discard)))
                                              (runner-install target))} card nil)))} card nil)))
    :events {:pre-install nil}}

   "Scheherazade"
   {:abilities [{:cost [:click 1] :prompt "Choose a program to install on Scherazade"
                 :choices (req (filter #(and (has? % :type "Program")
                                             (<= (:cost %) (:credit runner))
                                             (<= (:memoryunits %) (:memory runner)))
                                       (:hand runner)))
                 :msg (msg "host " (:title target) " and gain 1 [Credits]")
                 :effect (effect (runner-install target {:host-card card}) (gain :credit 1))}]}

   "Scorched Earth"
   {:req (req tagged) :effect (effect (damage :meat 4 {:card card}))}

   "Scrubbed"
   {:events (let [sc {:effect (req (update! state side (dissoc card :scrubbed-target)))}]
                 {:encounter-ice {:once :per-turn
                                  :effect (effect (update! (assoc card :scrubbed-target target)))}
                  :pre-ice-strength {:req (req (= (:cid target) (:cid (:scrubbed-target card))))
                                     :effect (effect (ice-strength-bonus -2))}
                  :pass-ice sc :run-ends sc})}

   "Scrubber"
   {:recurring 2}

   "Sealed Vault"
   {:abilities [{:label "Store any number of [Credits] on Sealed Vault" :cost [:credit 1]
                 :prompt "How many [Credits]?" :choices :credit :msg (msg "store " target " [Credits]")
                 :effect (effect (add-prop card :counter target))}
                {:label "Spend [Click] to move any number of [Credits] to your credit pool"
                 :cost [:click 1] :prompt "How many [Credits]?"
                 :choices :counter :msg (msg "spend [Click] to gain " target " [Credits]")
                 :effect (effect (gain :credit target))}
                {:label "Trash Sealed Vault to move any number of [Credits] to your credit pool"
                 :prompt "How many [Credits]?" :choices :counter
                 :msg (msg "trash it and gain " target " [Credits]")
                 :effect (effect (gain :credit target) (trash card))}]}

   "SEA Source"
   {:req (req (:successful-run runner-reg))
    :trace {:base 3 :msg "give the Runner 1 tag" :effect (effect (gain :runner :tag 1))}}

   "Security Subcontract"
   {:abilities [{:choices {:req #(and (= (:type %) "ICE") (:rezzed %))} :cost [:click 1]
                 :msg (msg "trash " (:title target) " to gain 4 [Credits]")
                 :label "Trash a rezzed ICE to gain 4 [Credits]"
                 :effect (effect (trash target) (gain :credit 4))}]}

   "Security Testing"
   {:events {:runner-turn-begins
             {:prompt "Choose a server for Security Testing" :choices (req servers)
              :msg (msg "target " target)
              :effect (effect (update! (assoc card :testing-target (vec (next (server->zone state target))))))}
             :successful-run
             {:req (req (= (get-in @state [:run :server]) (get (get-card state card) :testing-target)))
              :once :per-turn
              :effect (req (let [st card]
                             (swap! state assoc-in [:run :run-effect :replace-access]
                                    {:mandatory true
                                     :effect (effect (resolve-ability
                                                      {:msg "gain 2 [Credits] instead of accessing"
                                                       :effect (effect (gain :credit 2))} st nil))})))}}}

   "Self-destruct"
   {:abilities [{:req (req this-server)
                 :label "Trace X - Do 3 net damage"
                 :effect (req (let [serv (card->server state card)
                                    cards (concat (:ices serv) (:content serv))]
                                   (trash state side card)
                                   (doseq [c cards] (trash state side c))
                                   (resolve-ability
                                     state side
                                     {:trace {:base (req (dec (count cards)))
                                              :effect (effect (damage :net 3 {:card card}))
                                              :msg "do 3 net damage"}} card nil)))}]}

   "Self-Destruct Chips"
   {:effect (effect (lose :runner :max-hand-size 1))}

   "Self-modifying Code"
   {:abilities [{:prompt "Choose a program to install" :msg (msg "install " (:title target))
                 :priority true
                 :choices (req (filter #(has? % :type "Program") (:deck runner)))
                 :cost [:credit 2]
                 :effect (effect (trash card {:cause :ability-cost}) (runner-install target) (shuffle! :deck))}]}

   "Sentinel Defense Program"
   {:events {:damage {:req (req (= target :brain)) :msg "to do 1 net damage"
                      :effect (effect (damage :net 1 {:card card})) }}}

   "Server Diagnostics"
   {:events {:corp-turn-begins {:effect (effect (gain :credit 2)) :msg "gain 2 [Credits]"}
             :corp-install {:req (req (has? target :type "ICE"))
                            :effect (effect (trash card)
                                            (system-msg "trashes Server Diagnostics"))}}}

   "Shattered Remains"
   {:advanceable :always
    :access
    {:optional
     {:req (req installed) :prompt "Pay 1 [Credits] to use Shattered Remains ability?"
      :cost [:credit 1]
      :effect (req (let [shat card]
                     (resolve-ability
                       state side (assoc (assoc-in trash-hardware [:choices :max] (req (:advance-counter shat)))
                                    :effect (effect (trash-cards targets))) shat nil)))}}}

   "Shell Corporation"
   {:abilities
    [{:cost [:click 1] :msg "store 3 [Credits]" :once :per-turn
      :effect (effect (add-prop card :counter 3))}
     {:cost [:click 1] :msg (msg "gain " (:counter card) " [Credits]") :once :per-turn
      :label "Take all credits"
      :effect (effect (gain :credit (:counter card)) (set-prop card :counter 0))}]}

   "Shi.Kyū"
   {:access {:req (req (not= (first (:zone card)) :deck))
             :prompt "How many [Credits] for Shi.Kyū?" :choices :credit
             :msg (msg "attempt to do " target " net damage")
             :effect (effect (resolve-ability
                              {:player :runner :msg (msg target)
                               :prompt (str "Take " target " net damage or lose 1 agenda point?")
                               :choices [(str "take " target " net damage") "lose 1 agenda point"]
                               :effect (let [dmg target]
                                         (req (if (= target "lose 1 agenda point")
                                                (do (gain state :runner :agenda-point -1)
                                                    (move state :runner card :scored nil))
                                                (damage state :corp :net dmg {:card card}))))}
                              card targets))}}

   "Shipment from Kaguya"
   {:choices {:max 2 :req #(or (= (:advanceable %) "always")
                               (and (= (:advanceable %) "while-rezzed") (:rezzed %))
                               (= (:type %) "Agenda"))}
    :msg (msg "1 advancement tokens on " (count targets) " cards")
    :effect (req (doseq [t targets] (add-prop state :corp t :advance-counter 1)))}

   "Shipment from SanSan"
   {:choices ["0", "1", "2"] :prompt "How many advancement tokens?"
    :effect (req (let [c (Integer/parseInt target)]
                   (resolve-ability
                    state side
                    {:choices {:req #(or (= (:advanceable %) "always")
                                         (and (= (:advanceable %) "while-rezzed") (:rezzed %))
                                         (= (:type %) "Agenda"))}
                     :msg (msg "add " c " advancement tokens on a card")
                     :effect (effect (add-prop :corp target :advance-counter c))} card nil)))}

   "Shock!"
   {:access {:msg "do 1 net damage" :effect (effect (damage :net 1 {:card card}))}}

   "Shoot the Moon"
   {:choices {:req #(and (= (:type %) "ICE") (not (:rezzed %)))
              :max (req (min (:tag runner)
                             (reduce (fn [c server]
                                       (+ c (count (filter #(not (:rezzed %)) (:ices server)))))
                                     0 (flatten (seq (:servers corp))))))}
    :req (req tagged)
    :effect (req (doseq [t targets] (rez state side t {:no-cost true})))}

   "Silencer"
   {:recurring 1}

   "Silhouette: Stealth Operative"
   {:events {:successful-run
             {:req (req (= target :hq)) :once :per-turn
              :effect (effect (resolve-ability {:choices {:req #(= (first (:zone %)) :servers)}
                                                :effect (effect (expose target)) :msg "expose 1 card"}
                                               card nil))}}}

   "Simone Diego"
   {:recurring 2}

   "Singularity"
   {:prompt "Choose a server" :choices (req remotes)
    :effect (effect (run target
                      {:replace-access
                       {:msg "trash all cards in the server at no cost"
                        :effect (req (doseq [c (get-in (:servers corp) (conj (:server run) :content))]
                                       (trash state side c)))}} card))}

   "Skulljack"
   {:effect (effect (damage :brain 1 {:card card}))
    :events {:pre-trash {:effect (effect (trash-cost-bonus -1))}}}

   "Snatch and Grab"
   {:trace {:base 3 :choices {:req #(has? % :subtype "Connection")}
            :msg (msg "attempt to trash " (:title target))
            :effect (req (let [c target]
                           (resolve-ability
                            state side
                            {:prompt (msg "Take 1 tag to prevent " (:title c) " from being trashed?")
                             :choices ["Yes" "No"] :player :runner
                             :effect (effect (resolve-ability
                                              (if (= target "Yes")
                                                {:msg (msg "take 1 tag to prevent " (:title c)
                                                           " from being trashed")
                                                 :effect (effect (gain :runner :tag 1))}
                                                {:effect (trash state side c) :msg (msg "trash " (:title c))})
                                              card nil))}
                            card nil)))}}

   "Sneakdoor Beta"
   {:abilities [{:cost [:click 1] :msg "make a run on Archives"
                 :effect (effect (run :archives
                                   {:successful-run
                                    {:msg "make a successful run on HQ"
                                     :effect (req (swap! state assoc-in [:run :server] [:hq]))}} card))}]}

   "Snare!"
   {:access {:optional {:req (req (not= (first (:zone card)) :discard))
                        :prompt "Pay 4 [Credits] to use Snare! ability?" :cost [:credit 4]
                        :msg "do 3 net damage and give the Runner 1 tag"
                        :effect (effect (damage :net 3 {:card card}) (gain :runner :tag 1))}}}

   "Snitch"
   {:abilities [{:once :per-run :req (req current-ice) :msg (msg "expose " (:title current-ice))
                 :effect (effect (expose current-ice)
                                 (resolve-ability {:optional {:prompt "Jack out?" :msg "jack out"
                                                              :effect (effect (jack-out nil))}}
                                                  card nil))}]}

   "Space Camp"
   {:access {:msg (msg "place 1 advancement token on " (if (:rezzed target) (:title target) "a card"))
             :choices {:req #(or (= (:type %) "Agenda") (:advanceable %))}
             :effect (effect (add-prop target :advance-counter 1))}}

   "Special Order"
   {:prompt "Choose an Icebreaker"
    :effect (effect (system-msg (str "adds " (:title target) " to his Grip and shuffles his Stack"))
                    (move target :hand) (shuffle! :deck))
    :choices (req (filter #(has? % :subtype "Icebreaker") (:deck runner)))}

<<<<<<< HEAD
=======
   "Spike"
   {:abilities [{:msg "break up to 3 barrier subroutines" :effect (effect (trash card))}]
    :events (let [cloud {:req (req (has? target :subtype "Icebreaker"))
                         :effect (effect (update-breaker-strength card))}]
              {:runner-install cloud :trash cloud :card-moved cloud})
    :strength-bonus (req (count (filter #(has? % :subtype "Icebreaker") (get-in runner [:rig :program]))))}

>>>>>>> e00e2a93
   "Spinal Modem"
   {:effect (effect (gain :memory 1)) :leave-play (effect (lose :memory 1)) :recurring 2
    :events {:successful-trace {:req (req run) :effect (effect (damage :brain 1 {:card card}))}}}

   "Spooned"
   {:prompt "Choose a server" :choices (req servers) :effect (effect (run target))}

   "Starlight Crusade Funding"
   {:events {:runner-turn-begins {:msg "lose [Click]" :effect (effect (lose :click 1))}}}

   "Stim Dealer"
   {:events {:runner-turn-begins
             {:effect (req (if (>= (:counter card) 2)
                             (do (set-prop state side card :counter 0)
                                 (damage state side :brain 1 {:unpreventable true :card card})
                                 (system-msg state side "takes 1 brain damage from Stim Dealer"))
                             (do (add-prop state side card :counter 1)
                                 (gain state side :click 1)
                                 (system-msg state side "uses Stim Dealer to gain [Click]"))))}}}

   "Stimhack"
   {:prompt "Choose a server" :choices (req servers)
    :effect (effect (gain :credit 9)
                    (run target {:end-run
                                 {:msg " take 1 brain damage"
                                  :effect (effect (damage :brain 1 {:unpreventable true :card card}))}}
                      card))}

   "Sub Boost"
   {:choices {:req #(and (= (:type %) "ICE") (:rezzed %))}
    :effect (effect (host target (assoc card :zone [:discard] :seen true)))}

   "Subliminal Messaging"
   {:effect (effect (gain :credit 1)
                    (resolve-ability {:once :per-turn :once-key :subliminal-messaging
                                      :effect (effect (gain :corp :click 1))} card nil))}

   "Successful Demonstration"
   {:req (req (:unsuccessful-run runner-reg)) :effect (effect (gain :credit 7))}

   "Sundew"
   {:events {:runner-spent-click {:req (req (not (= (:server run) (:zone card)))) :once :per-turn
                                  :msg "gain 2 [Credits]" :effect (effect (gain :corp :credit 2))}}}

   "Superior Cyberwalls"
   {:msg (msg "gain " (reduce (fn [c server]
                                (+ c (count (filter (fn [ice] (and (has? ice :subtype "Barrier")
                                                                   (:rezzed ice))) (:ices server)))))
                              0 (flatten (seq (:servers corp))))
              " [Credits]")
    :effect (req (do (gain state :corp :credit
                          (reduce (fn [c server]
                                    (+ c (count (filter (fn [ice] (and (has? ice :subtype "Barrier")
                                                                       (:rezzed ice))) (:ices server)))))
                                  0 (flatten (seq (:servers corp)))))
                     (update-all-ice state side)))
    :events {:pre-ice-strength {:req (req (has? target :subtype "Barrier"))
                                :effect (effect (ice-strength-bonus 1))}}}

   "Sure Gamble"
   {:effect (effect (gain :credit 9))}

   "Surge"
   {:msg (msg "place 2 virus token on " (:title target))
    :choices {:req #(has? % :subtype "Virus")}
    :effect (effect (add-prop target :counter 2))}

   "Sweeps Week"
   {:effect (effect (gain :credit (count (:hand runner))))}

   "Symmetrical Visage"
   {:events {:runner-click-draw {:once :per-turn :msg "gain 1 [Credits]"
                                 :effect (effect (gain :credit 1))}}}

   "Synthetic Blood"
   {:events {:damage {:once :per-turn :msg "draw 1 card" :effect (effect (draw :runner))}}}

   "Tech Startup"
   {:abilities [{:label "Install an asset from R&D"
                 :prompt "Choose an asset to install" :msg (msg "install " (:title target))
                 :choices (req (filter #(has? % :type "Asset") (:deck corp)))
                 :effect (effect (trash card) (corp-install target nil) (shuffle! :deck))}]}

   "Tennin Institute: The Secrets Within"
   {:abilities [{:msg "add 1 advancement counter on a card" :choices {:req #(= (first (:zone %)) :servers)}
                 :req (req (not (:successful-run runner-reg))) :once :per-turn
                 :effect (effect (add-prop target :advance-counter 1))}]}

   "Test Ground"
   {:advanceable :always
    :abilities [{:label "Derez 1 card for each advancement token"
                 :msg (msg "derez " (:advance-counter card)) :effect (effect (trash card))}]}

   "Test Run"
   {:prompt "Install a card from Stack or Heap?" :choices ["Stack" "Heap"]
    :msg (msg "install a card from " target) :effect
    (effect (resolve-ability
             {:prompt "Choose a card to install"
              :choices (req (filter #(= (:type %) "Program")
                                    ((if (= target "Heap") :discard :deck) runner)))
              :effect (effect (runner-install (assoc-in target [:special :test-run] true) {:no-cost true}))
              :end-turn
              {:req (req (some #(when (and (= (:cid target) (:cid %)) (get-in % [:special :test-run])) %)
                               (get-in runner [:rig :program])))
               :msg (msg "move " (:title target) " on top of Stack")
               :effect (req (move state side (some #(when (= (:cid target) (:cid %)) %)
                                                   (get-in runner [:rig :program])) :deck true))}}
             card targets))}

   "TGTBT"
   {:access {:msg "give the Runner 1 tag" :effect (effect (gain :runner :tag 1))}}

   "The Board"
   {:effect (effect (lose :runner :agenda-point
                          (count (filter #(> (:agendapoints %) 0) (:scored runner)))))
    :leave-play (effect (gain :runner :agenda-point
                              (count (filter #(> (:agendapoints %) 0) (:scored runner)))))
    :trash-effect {:req (req (:access @state))
                   :effect (effect (move :runner card :scored) (gain :runner :agenda-point 2))}
    :events {:agenda-stolen {:req (req (> (:agendapoints target) 0))
                             :effect (effect (lose :runner :agenda-point 1))}}}

   "The Cleaners"
   {:events {:pre-damage {:req (req (= target :meat)) :msg "to do 1 additional meat damage"
                          :effect (effect (damage-bonus :meat 1))}}}

   "The Foundry: Refining the Process"
   {:events
    {:rez {:req (req (and (= (:type target) "ICE") (some #(= (:title %) (:title target)) (:deck corp))))
           :optional
           {:prompt "Add another copy to HQ?" :once :per-turn
            :effect (effect (move (some #(when (= (:title %) (:title target)) %) (:deck corp)) :hand)
                            (shuffle! :deck))
            :msg (msg "add a copy of " (:title target) " from R&D to HQ")}}}}

   "The Future Perfect"
   {:steal-req (req installed)
    :access {:psi {:req (req (not installed)) :equal {:effect (effect (steal card))}}}}

   "The Helpful AI"
   {:effect (effect (gain :link 1)) :leave-play (effect (lose :link 1))
    :abilities [{:msg "give an icebreaker +2 strength" :effect (effect (trash card {:cause :ability-cost}))}]}

   "The Makers Eye"
   {:effect (effect (run :rd) (access-bonus 2))}

   "The Personal Touch"
   {:hosting {:req #(and (has? % :subtype "Icebreaker") (:installed %))}}

   "The Supplier"
   {:abilities [{:label "Host a resource or piece of hardware" :cost [:click 1]
                 :prompt "Choose a card to host on The Supplier"
                 :choices (req (filter #(#{"Resource" "Hardware"} (:type %)) (:hand runner)))
                 :effect (effect (host card target)) :msg (msg "host " (:title target) "")}]
    :events {:runner-turn-begins
             {:prompt "Choose a card on The Supplier to install"
              :choices (req (conj (filter #(<= (- (or (:cost %) 0) 2) (:credit runner)) (:hosted card))
                                  "No install"))
              :req (req (not (string? target)))
              :msg (msg "install " (:title target) " lowering its install cost by 2")
              :effect (effect (gain :credit (min 2 (:cost target))) (runner-install target))}}}

   "Theophilius Bagbiter"
   {:effect (req (lose state :runner :credit :all)
                 (add-watch state :theophilius-bagbiter
                            (fn [k ref old new]
                              (let [credit (get-in new [:runner :credit])]
                                (when (not= (get-in old [:runner :credit]) credit)
                                  (swap! ref assoc-in [:runner :max-hand-size] credit))))))
    :leave-play (req (remove-watch state :theophilius-bagbiter))}

   "The Root"
   {:recurring 3}

   "The Toolbox"
   {:effect (effect (gain :link 2 :memory 2)) :leave-play (effect (lose :link 2 :memory 2))
    :recurring 2}

   "Three Steps Ahead"
   {:end-turn {:effect (effect (gain :credit (* 2 (count (:successful-run runner-reg)))))
               :msg (msg "gain " (* 2 (count (:successful-run runner-reg))) " [Credits]")}}

   "Thomas Haas"
   {:advanceable :always
    :abilities [{:label "Gain credits" :msg (msg "gain " (* 2 (:advance-counter card)) " [Credits]")
                 :effect (effect (gain :credit (* 2 (:advance-counter card))) (trash card))}]}

   "Titan Transnational: Investing In Your Future"
   {:events {:agenda-scored {:msg (msg "add 1 agenda counter to " (:title target))
                             :effect (effect (add-prop target :counter 1))}}}

   "Titanium Ribs"
   {:effect (effect (damage :meat 2 {:card card}))}

   "Toshiyuki Sakai"
   {:advanceable :always}

   "Trade-In"
   {:prompt "Choose a hardware to trash" :choices (req (get-in runner [:rig :hardware]))
    :msg (msg "trash " (:title target) " and gain " (quot (:cost target) 2) " [Credits]")
    :effect (effect (trash target) (gain [:credit (quot (:cost target) 2)])
                    (resolve-ability {:prompt "Choose a Hardware to add to Grip from Stack"
                                      :choices (req (filter #(= (:type %) "Hardware") (:deck runner)))
                                      :msg (msg "adds " (:title target) " to his Grip")
                                      :effect (effect (move target :hand))} card nil))}

   "Traffic Accident"
   {:req (req (>= (:tag runner) 2)) :effect (effect (damage :meat 2 {:card card}))}

   "Traffic Jam"
   {:effect (effect (update-all-advancement-costs))
    :leave-play (effect (update-all-advancement-costs))
    :events {:pre-advancement-cost
             {:effect (req (advancement-cost-bonus
                             state side (count (filter #(= (:title %) (:title target)) (:scored corp)))))}}}

   "Tri-maf Contact"
   {:abilities [{:cost [:click 1] :msg "gain 2 [Credits]" :once :per-turn
                 :effect (effect (gain :credit 2))}]
    :leave-play (effect (damage :meat 3 {:unboostable true :card card}))}

   "Trick of Light"
   {:choices {:req #(and (contains? % :advance-counter) (> (:advance-counter %) 0))}
    :effect
    (req (let [fr target tol card]
           (resolve-ability
            state side
            {:prompt "Move how many advancement tokens?"
             :choices (take (inc (:advance-counter fr)) ["0" "1" "2"])
             :effect (req (let [c (Integer/parseInt target)]
                            (resolve-ability
                             state side
                             {:prompt  "Move to where?"
                              :choices {:req #(and (not= (:cid fr) (:cid %))
                                                   (or (= (:advanceable %) "always")
                                                       (and (= (:advanceable %) "while-rezzed") (:rezzed %))
                                                       (= (:type %) "Agenda")))}
                              :effect  (effect (add-prop :corp target :advance-counter c)
                                               (add-prop :corp fr :advance-counter (- c))
                                               (system-msg (str "moves " c " advancement tokens from "
                                                                (if (:rezzed fr) (:title fr) "a card") " to "
                                                                (if (:rezzed target) (:title target) "a card"))))}
                             tol nil)))}
            card nil)))}

   "Turntable"
   {:effect (effect (gain :memory 1)) :leave-play (effect (lose :memory 1))}

   "Turtlebacks"
   {:events {:server-created {:msg "gain 1 [Credits]" :effect (effect (gain :credit 1))}}}

   "Tyrs Hand"
   {:abilities [{:label "Prevent a subroutine on a Bioroid from being broken"
                 :req (req (and (= (butlast (:zone current-ice)) (butlast (:zone card)))
                                (has? current-ice :subtype "Bioroid"))) :effect (effect (trash card))
                 :msg (msg "prevent a subroutine on " (:title current-ice) " from being broken")}]}

   "Tyson Observatory"
   {:abilities [{:prompt "Choose a piece of Hardware" :msg (msg "adds " (:title target) " to his Grip")
                 :choices (req (filter #(has? % :type "Hardware") (:deck runner)))
                 :cost [:click 2] :effect (effect (move target :hand) (shuffle! :deck))}]}

   "Underway Renovation"
   {:install-state :face-up
    :events {:advance {:req (req (= (:cid card) (:cid target)))
                       :effect (effect (mill :runner
                                          (if (>= (:advance-counter (get-card state card)) 4) 2 1)))}}}

   "Underworld Contact"
   {:events {:runner-turn-begins {:msg "gain 1 [Credits]" :req (req (>= (:link runner) 2))
                                  :effect (effect (gain :credit 1))}}}

   "Uninstall"
   {:choices {:req #(and (= (first (:zone %)) :rig) (#{"Program" "Hardware"} (:type %)))}
    :msg (msg "move " (:title target) " to his or her grip")
    :effect (effect (move target :hand))}

   "Unorthodox Predictions"
   {:prompt "Choose an ICE type for Unorthodox Predictions" :choices ["Sentry", "Code Gate", "Barrier"]
    :msg (msg "prevent subroutines on " target " ICE from being broken until next turn.")}

   "Unregistered S&W 35"
   {:abilities
    [{:cost [:click 2] :req (req (some #{:hq} (:successful-run runner-reg)))
      :label "trash a Bioroid, Clone, Executive or Sysop" :prompt "Choose a card to trash"
      :choices (req (filter #(and (:rezzed %)
                                  (or (has? % :subtype "Bioroid") (has? % :subtype "Clone")
                                      (has? % :subtype "Executive") (has? % :subtype "Sysop")))
                            (mapcat :content (flatten (seq (:servers corp))))))
      :msg (msg "trash " (:title target)) :effect (effect (trash target))}]}

   "Utopia Shard"
   {:abilities [{:effect (effect (trash-cards :corp (take 2 (shuffle (:hand corp))))
                                 (trash card {:cause :ability-cost}))
                 :msg "force the Corp to discard 2 cards from HQ at random"}]}

   "Valencia Estevez: The Angel of Cayambe"
   {:effect (effect (gain :corp :bad-publicity 1))}

   "Vamp"
   {:effect (effect (run :hq {:replace-access
                              {:prompt "How many [Credits]?" :choices :credit
                               :msg (msg "take 1 tag and make the Corp lose " target " [Credits]")
                               :effect (effect (lose :corp :credit target) (gain :tag 1))}} card))}

   "Veterans Program"
   {:effect (effect (lose :bad-publicity 2))}

   "Vigil"
   {:effect (effect (gain :memory 1)) :leave-play (effect (lose :memory 1))
    :events {:runner-turn-begins {:req (req (= (count (:hand corp)) (:max-hand-size corp)))
                                  :msg "draw 1 card" :effect (effect (draw 1))}}}

   "Virus Breeding Ground"
   {:data {:counter-type "Virus"}
    :events {:runner-turn-begins {:effect (effect (add-prop card :counter 1))}}
    :abilities [{:cost [:click 1] :counter-cost 1 :msg (msg "move 1 virus counter to " (:title target))
                 :choices {:req #(and (has? % :subtype "Virus") (>= (:counter %) 1))}
                 :effect (effect (add-prop target :counter 1))}]}

   "Vulcan Coverup"
   {:msg "do 2 meat damage" :effect (effect (damage :meat 2 {:card card}))
    :stolen {:msg "force the Corp to take 1 bad publicity"
             :effect (effect (gain :corp :bad-publicity 1))}}

   "Wanton Destruction"
   {:effect (effect
             (run :hq {:replace-access
                       {:msg (msg "Wanton Destruction to force the Corp to discard " target
                                  " cards from HQ at random")
                        :prompt "How many [Click] do you want to spend?"
                        :choices (req (map str (range 1 (inc (:click runner)))))
                        :effect (req (let [n (Integer/parseInt target)]
                                       (when (pay state :runner card :click n)
                                         (trash-cards state :corp (take n (shuffle (:hand corp)))))))}} card))}

   "Weyland Consortium: Because We Built It"
   {:recurring 1}

   "Weyland Consortium: Building a Better World"
   {:events {:play-operation {:msg "gain 1 [Credits]" :effect (effect (gain :credit 1))
                              :req (req (has? target :subtype "Transaction"))}}}

   "Window"
   {:abilities [{:cost [:click 1] :msg "draw 1 card from the bottom of his Stack"
                 :effect (effect (move (last (:deck runner)) :hand))}]}

   "Whizzard: Master Gamer"
   {:recurring 3}

   "Will-o-the-Wisp"
   {:abilities [{:label "Add an icebreaker to the bottom of Stack"
                 :choices {:req #(has? % :subtype "Icebreaker")}
                 :msg (msg "add " (:title target) " to the bottom of Stack")
                 :effect (effect (trash card) (move :runner target :deck))}]}

   "Witness Tampering"
   {:effect (effect (lose :bad-publicity 2))}

   "Woman in the Red Dress"
   {:events {:runner-turn-begins
             {:msg (msg "reveal " (:title (first (:deck corp))) " on the top of R&D")
              :optional {:prompt (msg "Draw " (:title (first (:deck corp))) "?")
                         :msg (msg "draw " (:title (first (:deck corp))))
                         :no-msg "doesn't draw with Woman in the Red Dress"
                         :player :corp :effect (effect (draw))}}}}

   "Wyldside"
   {:events {:runner-turn-begins {:msg "draw 2 cards and lose [Click]"
                                  :effect (effect (lose :click 1) (draw 2))}}}

   "Xanadu"
   {:events {:pre-rez {:req (req (= (:type target) "ICE"))
                       :effect (effect (rez-cost-bonus 1))}}}
   ;; Icebreakers

   "Alpha"
   {:abilities [{:cost [:credit 1] :req (req (and run (zero? (:position run))))
                 :msg "break 1 subroutine on the outermost ICE protecting this server"}
                {:cost [:credit 1] :msg "add 1 strength" :effect (effect (pump card 1))}]}

   "Alias"
   {:abilities [{:cost [:credit 1] :req (req (#{:hq :rd :archives} (first (:server run))))
                 :msg "break 1 sentry subroutine"}
                {:cost [:credit 2] :msg "add 3 strength" :effect (effect (pump card 3))}]}

   "Atman"
   {:prompt "How many power counters?" :choices :credit :msg (msg "add " target " power counters")
    :effect (effect (add-prop card :counter target))
    :abilities [{:cost [:credit 1] :msg "break 1 subroutine"}]
    :strength-bonus (req (or (:counter card) 0))
    :events {:counter-added {:req (req (= :cid target) (:cid card))
                             :effect (effect (update-breaker-strength card))}}}

   "Aurora"
   {:abilities [{:cost [:credit 2] :msg "break 1 barrier subroutine"}
                {:cost [:credit 2] :msg "add 3 strength" :effect (effect (pump card 3))}]}

   "Battering Ram"
   {:abilities [{:cost [:credit 2] :msg "break up to 2 barrier subroutines"}
                {:cost [:credit 1] :msg "add 1 strength for the remainder of this run"
                 :effect (effect (pump card 1 :all-run))}]}

   "BlacKat"
   {:abilities [{:cost [:credit 1] :msg "break 1 barrier subroutine"}
                {:cost [:credit 1] :msg "add 1 strength" :effect (effect (pump card 1))}]}

   "Breach"
   {:abilities [{:cost [:credit 2] :req (req (#{:hq :rd :archives} (first (:server run))))
                 :msg "break 3 barrier subroutines"}
                {:cost [:credit 2] :msg "add 4 strength" :effect (effect (pump card 4))}]}

   "Cerberus \"Cuj.0\" H3"
   {:data {:counter 4}
    :abilities [{:counter-cost 1 :msg "break up to 2 sentry subroutines"}
                {:cost [:credit 1] :msg "add 1 strength" :effect (effect (pump card 1))}]}

   "Cerberus \"Rex\" H2"
   {:data {:counter 4}
    :abilities [{:counter-cost 1 :msg "break up to 2 code gate subroutines"}
                {:cost [:credit 1] :msg "add 1 strength" :effect (effect (pump card 1))}]}

   "Cerberus \"Lady\" H1"
   {:data {:counter 4}
    :abilities [{:counter-cost 1 :msg "break up to 2 barrier subroutines"}
                {:cost [:credit 1] :msg "add 1 strength" :effect (effect (pump card 1))}]}

   "Chameleon"
   {:prompt "Choose one subtype" :choices ["Barrier" "Code Gate" "Sentry"]
    :msg (msg "choose " target) :effect (effect (set-prop card :ice-type target))
    :end-turn {:msg "add itself to Grip" :effect (effect (move card :hand))}
    :abilities [{:cost [:credit 1] :msg (msg "break 1 " (:ice-type card) " subroutine")}]}

   "Corroder"
   {:abilities [{:cost [:credit 1] :msg "break 1 barrier subroutine"}
                {:cost [:credit 1] :msg "add 1 strength" :effect (effect (pump card 1))}]}

   "Creeper"
   {:abilities [{:cost [:credit 2] :msg "break 1 sentry subroutine"}
                {:cost [:credit 1] :msg "add 1 strength" :effect (effect (pump card 1))}]}

   "Crowbar"
<<<<<<< HEAD
   {:abilities [{:msg "break up to 3 code gate subroutines" :effect (effect (trash card {:cause :ability-cost}))}]}
=======
   {:abilities [{:msg "break up to 3 code gate subroutines" :effect (effect (trash card))}]
    :events (let [cloud {:req (req (has? target :subtype "Icebreaker"))
                         :effect (effect (update-breaker-strength card))}]
              {:runner-install cloud :trash cloud :card-moved cloud})
    :strength-bonus (req (count (filter #(has? % :subtype "Icebreaker") (get-in runner [:rig :program]))))}
>>>>>>> e00e2a93

   "Crypsis"
   {:abilities [{:cost [:credit 1] :msg "break ICE subroutine"}
                {:cost [:credit 1] :msg "add 1 strength" :effect (effect (pump card 1))}
                {:cost [:click 1] :msg "place 1 virus counter"
                 :effect (effect (add-prop card :counter 1))}
                {:counter-cost 1 :label "Remove 1 hosted virus counter" :msg "remove 1 virus counter"}]}

   "Cyber-Cypher"
   {:abilities [{:cost [:credit 1] :msg "break 1 code gate subroutine"}
                {:cost [:credit 1] :msg "add 1 strength" :effect (effect (pump card 1))}]}

   "Dagger"
   {:abilities [{:cost [:credit 1] :msg "break 1 sentry subroutine"}
                {:cost [:credit 1] :msg "add 5 strength" :effect (effect (pump card 5))}]}

   "Darwin"
   {:events {:runner-turn-begins
             {:optional {:cost [:credit 1] :prompt "Place 1 virus counter on Darwin?"
                         :msg "place 1 virus counter" :effect (effect (add-prop card :counter 1))}}}
    :abilities [{:cost [:credit 2] :msg "break ICE subroutine"}]}

   "Deus X"
   {:prevent {:damage [:net]}
    :abilities [{:msg "break any number of AP subroutines" :effect (effect (trash card {:cause :ability-cost}))}
                {:msg "prevent any amount of net damage"
                 :effect (effect (trash card {:cause :ability-cost}) (damage-prevent :net Integer/MAX_VALUE))}]}

   "Eater"
   {:abilities [{:cost [:credit 1] :msg "break ICE subroutine and access 0 cards this run"
                 :effect (effect (max-access 0))}
                {:cost [:credit 1] :msg "add 1 strength" :effect (effect (pump card 1))}]}

   "Faerie"
   {:abilities [{:msg "break any number of sentry subroutines" :effect (effect (trash card))}
                {:cost [:credit 1] :msg "add 1 strength" :effect (effect (pump card 1))}]}

   "Faust"
   {:abilities [{:label "Trash 1 card from Grip to break 1 subroutine"
                 :prompt "Choose a card to trash for Faust" :choices (req (:hand runner))
                 :msg (msg "trash " (:title target) " and break 1 subroutine")
                 :effect (effect (trash target))}
                {:label "Trash 1 card from Grip to add 2 strength"
                 :prompt "Choose a card to trash for Faust" :choices (req (:hand runner))
                 :msg (msg "trash " (:title target) " and add 2 strength")
                 :effect (effect (trash target) (pump card 2))}]}

   "Femme Fatale"
   {:abilities [{:cost [:credit 1] :msg "break 1 sentry subroutine"}
                {:cost [:credit 2] :msg "add 1 strength" :effect (effect (pump card 1))}]}

   "Force of Nature"
   {:abilities [{:cost [:credit 2] :msg "break up to 2 code gate subroutines"}
                {:cost [:credit 1] :msg "add 1 strength" :effect (effect (pump card 1))}]}

   "Garrote"
   {:abilities [{:cost [:credit 1] :msg "break 1 sentry subroutine"}
                {:cost [:credit 1] :msg "add 1 strength" :effect (effect (pump card 1))}]}

   "Gordian Blade"
   {:abilities [{:cost [:credit 1] :msg "break 1 code gate subroutine"}
                {:cost [:credit 1] :msg "add 1 strength for the remainder of this run"
                 :effect (effect (pump card 1 :all-run))}]}

   "Gingerbread"
   {:abilities [{:cost [:credit 1] :msg "break 1 tracer subroutine"}
                {:cost [:credit 2] :msg "add 3 strength" :effect (effect (pump card 3))}]}

   "Inti"
   {:abilities [{:cost [:credit 1] :msg "break 1 barrier subroutine"}
                {:cost [:credit 2] :msg "add 1 strength for the remainder of this run"
                 :effect (effect (pump card 1 true))}]}

   "Knight"
   {:abilities [{:label "Host Knight on a piece of ICE" :cost [:click 1]
                 :choices {:req #(and (= (:type %) "ICE")
                                      (= (last (:zone %)) :ices)
                                      (not (some (fn [c] (has? c :subtype "Caïssa")) (:hosted %))))}
                 :msg (msg "host it on " (if (:rezzed target) (:title target) "a piece of ICE"))
                 :effect (effect (host target card))}
                {:cost [:credit 2] :msg "break 1 subroutine on the host ICE"}]}

   "Leviathan"
   {:abilities [{:cost [:credit 3] :msg "break up to 3 code gate subroutines"}
                {:cost [:credit 3] :msg "add 5 strength" :effect (effect (pump card 5))}]}

   "Morning Star"
   {:abilities [{:cost [:credit 1] :msg "break any number of barrier subroutines"}]}

   "Mimic"
   {:abilities [{:cost [:credit 1] :msg "break 1 sentry subroutine"}]}

   "Ninja"
   {:abilities [{:cost [:credit 1] :msg "break 1 sentry subroutine"}
                {:cost [:credit 3] :msg "add 5 strength" :effect (effect (pump card 5))}]}

   "Passport"
   {:abilities [{:cost [:credit 1] :req (req (#{:hq :rd :archives} (first (:server run))))
                 :msg "break 1 code gate subroutine"}
                {:cost [:credit 2] :msg "add 2 strength" :effect (effect (pump card 2))}]}

   "Omega"
   {:abilities [{:cost [:credit 1] :req (req (= (:position run) (dec (count (:ices run)))))
                 :msg "break 1 subroutine on the innermost ICE protecting this server"}
                {:cost [:credit 1] :msg "add 1 strength" :effect (effect (pump card 1))}]}

   "Overmind"
   {:effect (effect (set-prop card :counter (:memory runner)))
    :abilities [{:counter-cost 1 :msg "break 1 subroutine"}
                {:cost [:credit 1] :msg "add 1 strength" :effect (effect (pump card 1))}]}

   "Peacock"
   {:abilities [{:cost [:credit 2] :msg "break 1 code gate subroutine"}
                {:cost [:credit 2] :msg "add 3 strength" :effect (effect (pump card 3))}]}

   "Pipeline"
   {:abilities [{:cost [:credit 1] :msg "break 1 sentry subroutine"}
                {:cost [:credit 2] :msg "add 1 strength for the remainder of this run"
                 :effect (effect (pump card 1 :all-run))}]}

   "Refractor"
   {:abilities [{:cost [:credit 1] :msg "break 1 code gate subroutine"}
                {:cost [:credit 1] :msg "add 3 strength" :effect (effect (pump card 3))}]}

   "Sage"
   {:abilities [{:cost [:credit 2] :msg "break 1 code gate or barrier subroutine"}]
    :effect (req (add-watch state (keyword (str "sage" (:cid card)))
                            (fn [k ref old new]
                              (when (not= (get-in old [:runner :memory]) (get-in new [:runner :memory]))
                                (update-breaker-strength ref side card))))
                 (update-breaker-strength state side card))
    :leave-play (req (remove-watch state (keyword (str "sage" (:cid card)))))
    :strength-bonus (req (:memory runner))}

   "Snowball"
   {:abilities [{:cost [:credit 1] :msg "break 1 barrier subroutine"
                 :effect (effect (pump card 1 :all-run))}
                {:cost [:credit 1] :msg "add 1 strength" :effect (effect (pump card 1))}]}

   "Sharpshooter"
   {:abilities [{:msg "break any number of destroyer subroutines" :effect (effect (trash card {:cause :ability-cost}))}
                {:cost [:credit 1] :msg "add 2 strength" :effect (effect (pump card 2))}]}

   "Shiv"
   {:abilities [{:msg "break up to 3 sentry subroutines" :effect (effect (trash card {:cause :ability-cost}))}]}

   "Spike"
   {:abilities [{:msg "break up to 3 barrier subroutines" :effect (effect (trash card {:cause :ability-cost}))}]}

   "Study Guide"
   {:abilities [{:cost [:credit 1] :msg "break 1 code gate subroutine"}
                {:cost [:credit 2] :msg "place 1 power counter" :effect (effect (add-prop card :counter 1)
                                                                                (update-breaker-strength card))}]
    :strength-bonus (req (or (:counter card) 0))}

   "Switchblade"
   {:abilities [{:cost [:credit 1] :msg "break any number of sentry subroutines"}
                {:cost [:credit 1] :msg "add 7 strength" :effect (effect (pump card 7))}]}

   "Torch"
   {:abilities [{:cost [:credit 1] :msg "break 1 code gate subroutine"}
                {:cost [:credit 1] :msg "add 1 strength" :effect (effect (pump card 1))}]}

   "Wyrm"
   {:abilities [{:cost [:credit 3] :msg "break 1 subroutine on ICE with 0 or less strength"}
                {:cost [:credit 1]
                 :label "give -1 strength to current ice" :msg (msg "give -1 strength to " (:title current-ice))
                 :req (req current-ice)
                 :effect (req (update! state side (update-in card [:wyrm-count] (fnil #(+ % 1) 0)))
                              (update-ice-strength state side current-ice))}
                {:cost [:credit 1] :msg "add 1 strength" :effect (effect (pump card 1))}]
    :events (let [wy {:effect (req (update! state side (dissoc card :wyrm-count)))}]
                 {:pre-ice-strength {:req (req (and (= (:cid target) (:cid current-ice)) (:wyrm-count card)))
                                     :effect (req (let [c (:wyrm-count (get-card state card))]
                                                       (ice-strength-bonus state side (- c))))}
                  :pass-ice wy :run-ends wy})}

   "Yog.0"
   {:abilities [{:msg "break 1 code gate subroutine"}]}

   "ZU.13 Key Master"
   {:abilities [{:cost [:credit 1] :msg "break 1 code gate subroutine"}
                {:cost [:credit 1] :msg "add 1 strength" :effect (effect (pump card 1))}]}

   ;; ICE
   "Archer"
   {:additional-cost [:forfeit]
    :abilities [{:msg "gain 2 [Credits]" :effect (effect (gain :credit 2))}
                trash-program
                {:msg "end the run" :effect (effect (end-run))}]}

   "Architect"
   {:abilities [{:msg "look at the top 5 cards of R&D" :prompt "Choose a card to install"
                 :req (req (not (string? target))) :not-distinct true
                 :choices (req (conj (take 5 (:deck corp)) "No install"))
                 :effect (effect (corp-install target nil {:no-install-cost true}))}
                {:msg "install a card from Archives" :choices (req (:discard corp))
                 :prompt "Choose a card to install" :effect (effect (corp-install target nil))}
                {:msg "install a card from HQ" :choices (req (:hand corp))
                 :prompt "Choose a card to install" :effect (effect (corp-install target nil))}]}

   "Ashigaru"
   {:abilities [{:msg "end the run" :effect (effect (end-run))}]}

   "Asteroid Belt"
   {:advanceable :always :abilities [{:msg "end the run" :effect (effect (end-run))}]}

   "Bandwidth"
   {:abilities [{:msg "give the Runner 1 tag" :effect (effect (gain :runner :tag 1))}]}

   "Bastion"
   {:abilities [{:msg "end the run" :effect (effect (end-run))}]}

   "Builder"
   {:abilities [{:label "Move Builder to the outermost position of any server"
                 :cost [:click 1] :prompt "Choose a server" :choices (req servers)
                 :msg (msg "move it to the outermost position of " target)
                 :effect (effect (move card (conj (server->zone state target) :ices)))}
                {:label "Place 1 advancement token on an ICE that can be advanced on this server"
                 :msg (msg "place 1 advancement token on " (if (:rezzed target) (:title target) "a card"))
                 :choices {:req #(or (= (:type %) "Agenda") (:advanceable %))}
                 :effect (effect (add-prop target :advance-counter 1))}]}

   "Bullfrog"
   {:abilities [{:msg "start a Psi game"
                 :psi {:not-equal
                       {:player :corp :prompt "Choose a server" :choices (req servers)
                        :msg (msg "move it to the outermost position of " target)
                        :effect (req (let [dest (server->zone state target)]
                                       (swap! state update-in [:run]
                                              #(assoc % :position (count (get-in corp (conj dest :ices)))
                                                      :server (rest dest))))
                                     (move state side card (conj (server->zone state target) :ices)))}}}]}

   "Burke Bugs"
   {:abilities [trash-program]}

   "Caduceus"
   {:abilities [{:label "Trace 3 - Gain 3 [Credits]"
                 :trace {:base 3 :msg "gain 3 [Credits]" :effect (effect (gain :credit 3))}}
                {:label "Trace 2 - End the run"
                 :trace {:base 2 :msg "end the run" :effect (effect (end-run))}}]}

   "Cell Portal"
   {:abilities [{:msg "make the Runner approach the outermost ICE"
                 :effect #(do (swap! %1 assoc-in [:run :position] 0) (derez %1 %2 %3))}]}

   "Changeling"
   {:advanceable :always :abilities [{:msg "end the run" :effect (effect (end-run))}]}

   "Checkpoint"
   {:effect (effect (gain :bad-publicity 1) (system-msg "takes 1 bad publicity"))
    :abilities [{:label "Trace 5 - Do 3 meat damage when this run is successful"
                 :trace {:base 5
                         :effect #(do (swap! %1 assoc-in [:run :run-effect :end-run]
                                             {:req (req (:successful run)) :msg "do 3 meat damage"
                                              :effect (effect (damage :meat 3 {:card card}))})
                                      (swap! %1 assoc-in [:run :run-effect :card] %3))}}]}

   "Chimera"
   {:prompt "Choose one subtype" :choices ["Barrier" "Code Gate" "Sentry"]
    :msg (msg "change its subtype to " target) :end-turn {:effect (effect (derez card))}
    :abilities [{:msg "end the run" :effect (effect (end-run))}]}

   "Clairvoyant Monitor"
   {:abilities [{:msg "start a Psi game"
                 :psi {:not-equal {:player :corp
                                   :prompt "Choose a target for Clairvoyant Monitor"
                                   :msg (msg "place 1 advancement token on "
                                             (if (:rezzed target) (:title target) "a card") " and end the run")
                                   :choices {:req #(or (= (:type %) "Agenda") (:advanceable %))}
                                   :effect (effect (add-prop target :advance-counter 1) (end-run))}}}]}

   "Chum"
   {:abilities [{:msg "do 3 net damage" :effect (effect (damage :net 3 {:card card}))}]}

   "Cortex Lock"
   {:abilities [{:label "Do 1 net damage for each unused memory units the Runner has"
                 :msg (msg "do " (:memory runner) " net damage")
                 :effect (effect (damage :net (:memory runner) {:card card}))}]}

   "Crick"
   {:abilities [{:msg "install a card from Archives" :choices (req (:discard corp))
                 :prompt "Choose a card to install" :effect (effect (corp-install target nil))}]
    :strength-bonus (req (if (= (second (:zone card)) :archives) 3 0))}

   "Curtain Wall"
   {:abilities [{:msg "end the run" :effect (effect (end-run))}]
    :strength-bonus (req (let [ices (:ices (card->server state card))]
                              (if (= (:cid card) (:cid (last ices))) 4 0)))
    :events (let [cw {:req (req (and (not= (:cid card) (:cid target))
                                     (= (card->server state card) (card->server state target))))
                      :effect (effect (update-ice-strength card))}]
                 {:corp-install cw :trash cw :card-moved cw})}

   "Data Hound"
   {:abilities [{:label "Trace 2 - Look at the top of Stack"
                 :trace {:base 2 :msg (msg "look at the top " (- target (second targets)) " cards of Stack")
                         :effect (req (doseq [c (take (- target (second targets)) (:deck runner))]
                                        (move state side c :play-area false true)))}}]}

   "Data Mine"
   {:abilities [{:msg "do 1 net damage" :effect (effect (trash card) (damage :net 1 {:card card}))}]}

   "Datapike"
   {:abilities [{:msg "force the Runner to pay 2 [Credits] if able"
                 :effect (effect (pay :runner card :credit 2))}
                {:msg "end the run" :effect (effect (end-run))}]}

   "Data Raven"
   {:abilities [{:msg "give the Runner 1 tag" :effect (effect (gain :runner :tag 1))}
                {:msg "give the Runner 1 tag using 1 power counter"
                 :counter-cost 1 :effect (effect (gain :runner :tag 1))}
                {:label "Trace 3 - Add 1 power counter"
                 :trace {:base 3 :msg "add 1 power counter" :effect (effect (add-prop card :counter 1))}}]}

   "Dracō"
   {:prompt "How many power counters?" :choices :credit :msg (msg "add " target " power counters")
    :effect (effect (set-prop card :counter target))
    :strength-bonus (req (or (:counter card) 0))
    :abilities [{:label "Trace 2"
                 :trace {:base 2 :msg "give the Runner 1 tag and end the run"
                         :effect (effect (gain :runner :tag 1) (end-run))}}]}

   "Eli 1.0"
   {:abilities [{:msg "end the run" :effect (effect (end-run))}]}

   "Enigma"
   {:abilities [{:msg "force the Runner to lose 1 [Click] if able"
                 :effect (effect (lose :runner :click 1))}
                {:msg "end the run" :effect (effect (end-run))}]}

   "Errand Boy"
   {:abilities [{:msg "gain 1 [Credits]" :effect (effect (gain :credit 1))}
                {:msg "draw 1 card" :effect (effect (draw))}]}

   "Excalibur"
   {:abilities [{:label "The Runner cannot make another run this turn"
                 :msg "prevent the Runner from making another run" :effect (effect (prevent-run))}]}

   "Fenris"
   {:effect (effect (gain :bad-publicity 1) (system-msg "takes 1 bad publicity"))
    :abilities [{:msg "do 1 brain damage" :effect (effect (damage :brain 1 {:card card}))}
                {:msg "end the run" :effect (effect (end-run))}]}

   "Fire Wall"
   {:advanceable :always :abilities [{:msg "end the run" :effect (effect (end-run))}]
    :strength-bonus (req (or (:advance-counter card) 0))}

   "Flare"
   {:abilities [{:prompt "Choose a piece of hardware to trash"
                 :msg (msg "trash " (:title target)) :label "Trash a piece of hardware"
                 :choices (req (get-in runner [:rig :hardware])) :effect (effect (trash target))}
                {:msg "do 2 meat damage and end the run"
                 :effect (effect (damage :meat 2 {:unpreventable true :card card}) (end-run))}]}

   "Galahad"
   {:abilities [{:label "End the run" :msg "end the run" :effect (effect (end-run))}
                {:label "Reveal up to 2 Grail ICE from HQ"
                 :choices {:max 2 :req #(and (:side % "Corp") (= (:zone %) [:hand]) (has? % :subtype "Grail"))}
                 :msg (msg "reveal "
                           (join ", " (map #(str (:title %) " ("
                                                 (:label (first (:abilities (card-def %)))) ")") targets)))}
                {:label "Resolve a Grail ICE subroutine from HQ"
                 :choices {:req #(and (:side % "Corp") (= (:zone %) [:hand]) (has? % :subtype "Grail"))}
                 :effect (req (doseq [ice targets]
                                (resolve-ability state side (first (:abilities (card-def ice))) card nil)))}]}

   "Gemini"
   {:abilities [{:label "Trace 2"
                 :trace {:base 2 :msg "do 1 net damage" :effect (effect (damage :net 1) {:card card})
                         :kicker {:min 5 :msg "do 1 net damage" :effect (effect (damage :net 1 {:card card}))}}}]}

   "Grim"
   {:effect (effect (gain :bad-publicity 1) (system-msg "takes 1 bad publicity"))
    :abilities [trash-program]}

   "Guard"
   {:abilities [{:msg "end the run" :effect (effect (end-run))}]}

   "Gutenberg"
   {:abilities [{:label "Trace 7 - Give the Runner 1 tag"
                 :trace {:base 7 :msg "give the Runner 1 tag" :effect (effect (gain :runner :tag 1))}}]
    :strength-bonus (req (if (= (second (:zone card)) :rd) 3 0))}

   "Hadrians Wall"
   {:advanceable :always
    :abilities [{:msg "end the run" :effect (effect (end-run))}]
    :strength-bonus (req (or (:advance-counter card) 0))}

   "Himitsu-Bako"
   {:abilities [{:msg "end the run" :effect (effect (end-run))}
                {:msg "add it to HQ" :cost [:credit 1] :effect (effect (move card :hand))}]}

   "Hive"
   {:abilities [{:msg "end the run" :effect (effect (end-run))}]}

   "Heimdall 1.0"
   {:abilities [{:msg "do 1 brain damage" :effect (effect (damage :brain 1 {:card card}))}
                {:msg "end the run" :effect (effect (end-run))}]}

   "Heimdall 2.0"
   {:abilities [{:msg "do 1 brain damage" :effect (effect (damage :brain 1 {:card card}))}
                {:msg "do 1 brain damage and end the run" :effect (effect (damage :brain 1 {:card card}) (end-run))}
                {:msg "end the run" :effect (effect (end-run))}]}

   "Hourglass"
   {:abilities [{:msg "force the Runner to lose 1 [Click] if able"
                 :effect (effect (lose :runner :click 1))}]}

   "Hudson 1.0"
   {:abilities [{:msg "prevent the Runner from accessing more than 1 card during this run"
                 :effect (effect (max-access 1))}]}

   "Hunter"
   {:abilities [{:label "Trace 3 - Give the Runner 1 tag"
                 :trace {:base 3 :msg "give the Runner 1 tag" :effect (effect (gain :runner :tag 1))}}]}

   "Ice Wall"
   {:advanceable :always :abilities [{:msg "end the run" :effect (effect (end-run))}]
    :strength-bonus (req (or (:advance-counter card) 0))}

   "Ichi 1.0"
   {:abilities [trash-program
                {:label "Trace 1 - Give the Runner 1 tag and do 1 brain damage"
                 :trace {:base 1 :msg "give the Runner 1 tag and do 1 brain damage"
                         :effect (effect (damage :brain 1 {:card card}) (gain :runner :tag 1))}}]}

   "Ichi 2.0"
   {:abilities [trash-program
                {:label "Trace 3 - Give the Runner 1 tag and do 1 brain damage"
                 :trace {:base 3 :msg "give the Runner 1 tag and do 1 brain damage"
                         :effect (effect (damage :brain 1 {:card card}) (gain :runner :tag 1))}}]}

   "IQ"
   {:abilities [{:msg "end the run" :effect (effect (end-run))}]
    :strength-bonus (req (count (:hand corp)))}

   "Information Overload"
   {:abilities [{:label "Trace 1 - Give the Runner 1 tag"
                 :trace {:base 1 :msg "give the Runner 1 tag" :effect (effect (gain :runner :tag 1))}}]}

   "Ireress"
   {:abilities [{:msg "make the Runner lose 1 [Credits]" :effect (effect (lose :runner :credit 1))}]}

   "Janus 1.0"
   {:abilities [{:msg "do 1 brain damage" :effect (effect (damage :brain 1 {:card card}))}]}

   "Kitsune"
   {:abilities [{:prompt "Choose a card in HQ" :choices (req (:hand corp))
                 :label "Force the Runner to access a card in HQ"
                 :msg (msg "force the Runner to access " (:title target))
                 :effect (effect (handle-access targets) (trash card))}]}

   "Komainu"
   {:abilities [{:msg "do 1 net damage" :effect (effect (damage :net 1 {:card card}))}]}

   "Lab Dog"
   {:abilities [(assoc trash-hardware :label "Force the Runner to trash an installed piece of hardware"
                                      :player :runner
                                      :msg (msg "force the runner to trash " (:title target))
                                      :effect (effect (trash target) (trash card)))]}

   "Lancelot"
   {:abilities [trash-program
                {:label "Reveal up to 2 Grail ICE from HQ"
                 :choices {:max 2 :req #(and (:side % "Corp") (= (:zone %) [:hand]) (has? % :subtype "Grail"))}
                 :msg (msg "reveal "
                           (join ", " (map #(str (:title %) " ("
                                                 (:label (first (:abilities (card-def %)))) ")") targets)))}
                {:label "Resolve a Grail ICE subroutine from HQ"
                 :choices {:req #(and (:side % "Corp") (= (:zone %) [:hand]) (has? % :subtype "Grail"))}
                 :effect (req (doseq [ice targets]
                                (resolve-ability state side (first (:abilities (card-def ice))) card nil)))}]}

   "Little Engine"
   {:abilities [{:msg "end the run" :effect (effect (end-run))}
                {:msg "make the Runner gain 5 [Credits]" :effect (effect (gain :runner :credit 5))}]}

   "Lotus Field"
   {:abilities [{:msg "end the run" :effect (effect (end-run))}]}

   "Lycan"
   {:advanceable :always
    :abilities [trash-program]}

   "Mamba"
   {:abilities [{:msg "do 1 net damage" :effect (effect (damage :net 1 {:card card}))}
                {:msg "do 1 net damage using 1 power counter"
                 :counter-cost 1 :effect (effect (damage :net 1 {:card card}))}
                {:msg "start a Psi game"
                 :psi {:not-equal {:msg "add 1 power counter"
                                   :effect (effect (add-prop :runner card :counter 1))}}}]}

   "Markus 1.0"
   {:abilities [{:msg "force the Runner to trash a card"}
                {:msg "end the run" :effect (effect (end-run))}]}

   "Matrix Analyzer"
   {:abilities [{:label "Place 1 advancement token on a card that can be advanced"
                 :msg (msg "place 1 advancement token on " (if (:rezzed target) (:title target) "a card"))
                 :choices {:req #(or (= (:type %) "Agenda") (:advanceable %))}
                 :cost [:credit 1] :effect (effect (add-prop target :advance-counter 1))}
                {:label "Trace 2 - Give the Runner 1 tag"
                 :trace {:base 2 :msg "give the Runner 1 tag" :effect (effect (gain :runner :tag 1))}}]}

   "Merlin"
   {:abilities [{:label "Do 2 net damage" :msg "do 2 net damage" :effect (effect (damage :net 2 {:card card}))}
                {:label "Reveal up to 2 Grail ICE from HQ"
                 :choices {:max 2 :req #(and (:side % "Corp") (= (:zone %) [:hand]) (has? % :subtype "Grail"))}
                 :msg (msg "reveal "
                           (join ", " (map #(str (:title %) " ("
                                                 (:label (first (:abilities (card-def %)))) ")") targets)))}
                {:label "Resolve a Grail ICE subroutine from HQ"
                 :choices {:req #(and (:side % "Corp") (= (:zone %) [:hand]) (has? % :subtype "Grail"))}
                 :effect (req (doseq [ice targets]
                                (resolve-ability state side (first (:abilities (card-def ice))) card nil)))}]}

   "Meru Mati"
   {:abilities [{:msg "end the run" :effect (effect (end-run))}]
    :strength-bonus (req (if (= (second (:zone card)) :hq) 3 0))}

   "Minelayer"
   {:abilities [{:msg "install an ICE from HQ"
                 :choices (req (filter #(has? % :type "ICE") (:hand corp)))
                 :prompt "Choose an ICE to install"
                 :effect (req (corp-install state side target (:server run)))}]}

   "Mother Goddess"
   (let [ab {:req (req (= (:type target) "ICE"))
             :effect (effect (update! (assoc card :subtype
                                             (->> (mapcat :ices (flatten (seq (:servers corp))))
                                                  (filter #(and (:rezzed %) (not= (:cid card) (:cid %))))
                                                  (mapcat #(vec (.split (:subtype %) " - ")))
                                                  (cons "Mythic")
                                                  distinct
                                                  (join " - ")))))}]
     {:abilities [{:msg "end the run" :effect (effect (end-run))}]
      :events {:rez ab :trash ab :derez ab}})

   "Muckraker"
   {:effect (effect (gain :bad-publicity 1))
    :abilities [{:label "Trace 1 - Give the Runner 1 tag"
                 :trace {:base 1 :msg "give the Runner 1 tag" :effect (effect (gain :runner :tag 1))}}
                {:label "Trace 2 - Give the Runner 1 tag"
                 :trace {:base 2 :msg "give the Runner 1 tag" :effect (effect (gain :runner :tag 1))}}
                {:label "Trace 3 - Give the Runner 1 tag"
                 :trace {:base 3 :msg "give the Runner 1 tag" :effect (effect (gain :runner :tag 1))}}
                {:msg "end the run if the Runner is tagged" :req (req tagged)
                 :effect (effect (end-run))}]}

   "Nebula"
   {:advanceable :always
    :abilities [trash-program]}

   "Negotiator"
   {:abilities [{:msg "gain 2 [Credits]" :effect (effect (gain :credit 2))}
                trash-program]}

   "Neural Katana"
   {:abilities [{:msg "do 3 net damage" :effect (effect (damage :net 3 {:card card}))}]}

   "NEXT Bronze"
   {:abilities [{:msg "end the run" :effect (effect (end-run))}]
    :strength-bonus (req (reduce (fn [c server]
                                         (+ c (count (filter (fn [ice] (and (:rezzed ice) (has? ice :subtype "NEXT")))
                                                             (:ices server)))))
                                     0 (flatten (seq (:servers corp)))))
    :events (let [nb {:req (req (and (not= (:cid target) (:cid card)) (has? target :subtype "NEXT")))
                   :effect (effect (update-ice-strength card))}]
                 {:rez nb :derez nb :trash nb :card-moved nb})}

   "NEXT Gold"
   {:abilities [{:label "Do 1 net damage for each rezzed NEXT ice"
                 :msg (msg "do "
                           (reduce (fn [c server]
                                     (+ c (count (filter (fn [ice]
                                                           (and (:rezzed ice) (has? ice :subtype "NEXT")))
                                                         (:ices server)))))
                                   0 (flatten (seq (:servers corp)))) " net damage")
                 :effect (effect (damage :net (reduce (fn [c server]
                                                        (+ c (count (filter (fn [ice]
                                                                              (and (:rezzed ice) (has? ice :subtype "NEXT")))
                                                                            (:ices server)))))
                                                      0 (flatten (seq (:servers corp)))) {:card card}))}
                trash-program]}

   "NEXT Silver"
   {:abilities [{:msg "end the run" :effect (effect (end-run))}]}

   "Orion"
   {:advanceable :always
    :abilities [trash-program
                {:msg "end the run" :effect (effect (end-run))}]}

   "Pachinko"
   {:abilities [{:label "End the run if the Runner is tagged"
                 :req (req tagged) :msg "end the run" :effect (effect (end-run))}]}

   "Paper Wall"
   {:abilities [{:msg "end the run" :effect (effect (end-run))}]}

   "Pop-up Window"
   {:abilities [{:msg "gain 1 [Credits]" :effect (effect (gain :credit 1))}
                {:msg "end the run" :effect (effect (end-run))}]}

   "Pup"
   {:abilities [{:msg "do 1 net damage" :effect (effect (damage :net 1 {:card card}))}]}

   "Quandary"
   {:abilities [{:msg "end the run" :effect (effect (end-run))}]}

   "Quicksand"
   {:events {:encounter-ice {:req (req (= (:cid target) (:cid card)))
                             :effect (effect (add-prop card :counter 1))}}
    :strength-bonus (req (or (:counter card) 0))
    :abilities [{:msg "end the run" :effect (effect (end-run))}]}

   "Rainbow"
   {:abilities [{:msg "end the run" :effect (effect (end-run))}]}

   "Rototurret"
   {:abilities [trash-program
                {:msg "end the run" :effect (effect (end-run))}]}

   "Sagittarius"
   {:abilities [{:label "Trace 2 - Trash a program"
                 :trace (assoc trash-program :base 2 :not-distinct true
                         :kicker (assoc trash-program :min 5))}]}

   "Salvage"
   {:advanceable :while-rezzed
    :abilities [{:label "Trace 2 - Give the Runner 1 tag"
                 :trace {:base 2 :msg "give the Runner 1 tag" :effect (effect (gain :runner :tag 1))}}]}

   "Searchlight"
   {:advanceable :always
    :abilities [{:label "Trace X - Give the runner 1 tag"
                 :trace {:base (req (or (:advance-counter card) 0)) :effect (effect (gain :runner :tag 1))
                         :msg "give the Runner 1 tag"}}]}

   "Shadow"
   {:advanceable :always
    :abilities [{:msg "gain 2 [Credits]" :effect (effect (gain :credit 2))}
                {:label "Trace 3 - Give the Runner 1 tag"
                 :trace {:base 3 :msg "give the Runner 1 tag" :effect (effect (gain :runner :tag 1))}}]
    :strength-bonus (req (or (:advance-counter card) 0))}

   "Sherlock 1.0"
   {:abilities [{:label "Trace 4 - Add an installed program to the top of Stack"
                 :trace {:base 4 :choices {:req #(= (:zone %) [:rig :program])}
                         :msg (msg "add " (:title target) " to the top of Stack")
                         :effect (effect (move :runner target :deck true))}}]}

   "Shinobi"
   {:effect (effect (gain :bad-publicity 1) (system-msg "takes 1 bad publicity"))
    :abilities [{:label "Trace 1 - Do 1 net damage"
                 :trace {:base 1 :msg "do 1 net damage" :effect (effect (damage :net 1 {:card card}))}}
                {:label "Trace 2 - Do 2 net damage"
                 :trace {:base 2 :msg "do 2 net damage" :effect (effect (damage :net 2 {:card card}))}}
                {:label "Trace 3 - Do 3 net damage"
                 :trace {:base 3 :msg "do 3 net damage" :effect (effect (damage :net 3 {:card card}))}}]}

   "Snoop"
   {:abilities [{:msg "place 1 power counter on Snoop" :effect (effect (add-prop card :counter 1))}
                {:counter-cost 1 :label "Look at all cards in Grip and trash 1 card"
                 :msg (msg "Look at all cards in Grip and trashes " (:title target))
                 :choices (req (:hand runner)) :prompt "Choose a card to trash"
                 :effect (effect (trash target))}]}

   "Snowflake"
   {:abilities [{:msg "start a Psi game"
                 :psi {:not-equal {:msg "end the run" :effect (effect (end-run))}}}]}

   "Spiderweb"
   {:abilities [{:msg "end the run" :effect (effect (end-run))}]}

   "Susanoo-No-Mikoto"
   {:abilities [{:req (req (not= (:server run) [:discard]))
                 :msg "make the Runner continue the run on Archives"
                 :effect (req (swap! state update-in [:run]
                                     #(assoc % :position (count (get-in corp [:servers :archives :ices]))
                                             :server [:archives])))}]}

   "Swarm"
   {:advanceable :always
    :abilities [trash-program]}

   "Swordsman"
   {:abilities [{:msg "do 1 net damage" :effect (effect (damage :net 1 {:card card}))}
                {:prompt "Choose an AI program to trash" :msg (msg "trashes " (:title target))
                 :label "Trash an AI program" :effect (effect (trash target))
                 :choices (req (filter #(has? % :subtype "AI") (get-in runner [:rig :program])))}]}

   "Taurus"
   {:abilities [{:label "Trace 2 - Trash a piece of hardware"
                 :trace (assoc trash-hardware :base 2 :not-distinct true
                                              :kicker (assoc trash-hardware :min 5))}]}

   "TMI"
   {:trace {:base 2 :unsuccessful {:effect (effect (derez card))}}
    :abilities [{:msg "end the run" :effect (effect (end-run))}]}

   "Tollbooth"
   {:abilities [{:msg "force the Runner to lose 3 [Credits]"
                 :effect (effect (lose :runner :credit 3))}
                {:msg "end the run" :effect (effect (end-run))}]}

   "Troll"
   {:abilities [{:player :runner :prompt "Choose one" :choices ["Lose [Click]" "End the run"]
                 :label "Force the Runner to lose [Click] or end the run"
                 :effect (req (if-not (and (= target "Lose [Click]") (pay state side card :click 1))
                                (do (end-run state side) (system-msg state side "ends the run"))
                                (system-msg state side "loses [Click]")))}]}

   "Tsurugi"
   {:abilities [{:msg "end the run" :effect (effect (end-run))}
                {:msg "do 1 net damage" :effect (effect (damage :net 1 {:card card}))}]}

   "Turing"
   {:abilities [{:msg "end the run" :effect (effect (end-run))}]
    :strength-bonus (req (if (= (second (:zone card)) :remote) 3 0))}

   "Tyrant"
   {:advanceable :while-rezzed
    :abilities [{:msg "end the run" :effect (effect (end-run))}]}

   "Universal Connectivity Fee"
   {:abilities [{:msg (msg "force the Runner to lose " (if (> (:tag runner) 0) "all credits" "1 [Credits]"))
                 :effect (req (if (> (get-in @state [:runner :tag]) 0)
                                (do (lose state :runner :credit :all) (trash state side card))
                                (lose state :runner :credit 1)))}]}

   "Uroboros"
   {:abilities [{:label "Trace 4 - Prevent the Runner from making another run"
                 :trace {:base 4 :msg "prevent the Runner from making another run"
                         :effect (effect (prevent-run))}}
                {:label "Trace 4 - End the run"
                 :trace {:base 4 :msg "end the run" :effect (effect (end-run))}}]}

   "Viktor 1.0"
   {:abilities [{:msg "do 1 brain damage" :effect (effect (damage :brain 1 {:card card}))}
                {:msg "end the run" :effect (effect (end-run))}]}

   "Viktor 2.0"
   {:abilities [{:msg "do 1 brain damage using 1 power counter" :counter-cost 1
                 :effect (effect (damage :brain 1 {:card card}))}
                {:label "Trace 2 - Add 1 power counter"
                 :trace {:base 2 :msg "add 1 power counter" :effect (effect (add-prop card :counter 1))}}
                {:msg "end the run" :effect (effect (end-run))}]}

   "Viper"
   {:abilities [{:label "Trace 3 - The Runner loses 1 [Click] if able"
                 :trace {:base 3 :msg  "force the Runner to lose 1 [Click] if able"
                         :effect (effect (lose :runner :click 1))}}
                {:label "Trace 3 - End the run"
                 :trace {:base 3 :msg "end the run" :effect (effect (end-run))}}]}

   "Virgo"
   {:abilities [{:label "Trace 2"
                 :trace {:base 2 :msg "give the Runner 1 tag" :effect (effect (gain :runner :tag 1))
                         :kicker {:min 5 :msg "give the Runner 1 tag"
                                  :effect (effect (gain :runner :tag 1))}}}]}

   "Wall of Static"
   {:abilities [{:msg "end the run" :effect (effect (end-run))}]}

   "Wall of Thorns"
   {:abilities [{:msg "do 2 net damage" :effect (effect (damage :net 2 {:card card}))}
                {:msg "end the run" :effect (effect (end-run))}]}

   "Wendigo"
   {:advanceable :always
    :abilities [{:msg "prevent the Runner from using a chosen program for the remainder of this run"}]}

   "Whirlpool"
   {:abilities [{:msg "prevent the Runner from jacking out"
                 :effect (effect (trash card) (prevent-jack-out))}]}

   "Woodcutter"
   {:advanceable :while-rezzed
    :abilities [{:msg "do 1 net damage" :effect (effect (damage :net 1 {:card card}))}]}

   "Wormhole"
   {:advanceable :always}

   "Wotan"
   {:abilities [{:msg "end the run" :effect (effect (end-run))}]}

   "Wraparound"
   {:abilities [{:msg "end the run" :effect (effect (end-run))}]
    :strength-bonus (req (if (some #(has? % :subtype "Fracter") (get-in runner [:rig :program]))
                           0 7))
    :events (let [wr {:req (req (and (not= (:cid target) (:cid card)) (has? target :subtype "Fracter")))
                      :effect (effect (update-ice-strength card))}]
                 {:runner-install wr :trash wr :card-moved wr})}

   "Yagura"
   {:abilities [{:msg "do 1 net damage" :effect (effect (damage :net 1 {:card card}))}
                {:msg "look at the top card of R&D"
                 :optional {:prompt (msg "Add " (:title (first (:deck corp))) " to bottom of R&D?")
                            :msg "add the top card of R&D to the bottom"
                            :effect (effect (move (first (:deck corp)) :deck))}}]}

   "Zona Sul Shipping"
   {:events {:runner-turn-begins {:effect (effect (add-prop card :counter 1))}}
    :abilities [{:cost [:click 1] :msg (msg "gain " (:counter card) " [Credits]")
                 :label "Take all credits"
                 :effect (effect (gain :credit (:counter card)) (set-prop card :counter 0))}]
    :effect (req (add-watch state (keyword (str "zona-sul-shipping" (:cid card)))
                            (fn [k ref old new]
                              (when (> (get-in new [:runner :tag]) 0)
                                (remove-watch state (keyword (str "zona-sul-shipping" (:cid card))))
                                (trash ref :runner card)
                                (system-msg ref side "trash Zona Sul Shipping for being tagged")))))}

   ;; partial implementation
   "Bad Times"
   {:req (req tagged)}

   "Exile: Streethawk"
   {:effect (effect (gain :link 1))}

   "Deep Red"
   {:effect (effect (gain :memory 3)) :leave-play (effect (lose :memory 3))}

   "Deep Thought"
   {:events {:successful-run {:effect (effect (add-prop card :counter 1)) :req (req (= target :rd))}
             :runner-turn-begins
             {:req (req (>= (get-virus-counters state side card) 3)) :msg "look at the top card of R&D"
              :effect (effect (prompt! card (str "The top card of your R&D is "
                                                 (:title (first (:deck corp)))) ["OK"] {}))}}}

   "Eden Shard"
   {:abilities [{:effect (effect (trash card {:cause :ability-cost}) (draw :corp 2))
                 :msg "force the Corp to draw 2 cards"}]}

   "Ghost Runner"
   {:data {:counter 3}
    :abilities [{:counter-cost 1 :msg "gain 1 [Credits]" :req (req (:run @state))
                 :effect (req (gain state side :credit 1)
                              (when (zero? (:counter card)) (trash state :runner card)))}]}

   "Nasir Meidan: Cyber Explorer"
   {:effect (effect (gain :link 1))}

   "Tallie Perrault"
   {:abilities [{:label "Draw 1 card for each Corp bad publicity"
                 :effect (effect (trash card {:cause :ability-cost}) (draw (:bad-publicity corp)))
                 :msg (msg "draw " (:bad-publicity corp) " cards")}]
    :events {:play-operation {:msg "give the Corp 1 bad publicity and take 1 tag"
                              :effect (effect (gain :bad-publicity 1) (gain :runner :tag 1))
                              :req (req (or (has? target :subtype "Black Ops")
                                            (has? target :subtype "Gray Ops")))}}}

   "The Source"
   {:effect (effect (update-all-advancement-costs))
    :leave-play (effect (update-all-advancement-costs))
    :events {:agenda-scored (effect (trash card)) :agenda-stolen (effect (trash card))
             :pre-advancement-cost {:effect (effect (advancement-cost-bonus 1))}}}})<|MERGE_RESOLUTION|>--- conflicted
+++ resolved
@@ -2476,16 +2476,9 @@
                     (move target :hand) (shuffle! :deck))
     :choices (req (filter #(has? % :subtype "Icebreaker") (:deck runner)))}
 
-<<<<<<< HEAD
-=======
    "Spike"
-   {:abilities [{:msg "break up to 3 barrier subroutines" :effect (effect (trash card))}]
-    :events (let [cloud {:req (req (has? target :subtype "Icebreaker"))
-                         :effect (effect (update-breaker-strength card))}]
-              {:runner-install cloud :trash cloud :card-moved cloud})
-    :strength-bonus (req (count (filter #(has? % :subtype "Icebreaker") (get-in runner [:rig :program]))))}
-
->>>>>>> e00e2a93
+   {:abilities [{:msg "break up to 3 barrier subroutines" :effect (effect (trash card {:cause :ability-cost}))}]}
+
    "Spinal Modem"
    {:effect (effect (gain :memory 1)) :leave-play (effect (lose :memory 1)) :recurring 2
     :events {:successful-trace {:req (req run) :effect (effect (damage :brain 1 {:card card}))}}}
@@ -2928,15 +2921,11 @@
                 {:cost [:credit 1] :msg "add 1 strength" :effect (effect (pump card 1))}]}
 
    "Crowbar"
-<<<<<<< HEAD
-   {:abilities [{:msg "break up to 3 code gate subroutines" :effect (effect (trash card {:cause :ability-cost}))}]}
-=======
    {:abilities [{:msg "break up to 3 code gate subroutines" :effect (effect (trash card))}]
     :events (let [cloud {:req (req (has? target :subtype "Icebreaker"))
                          :effect (effect (update-breaker-strength card))}]
               {:runner-install cloud :trash cloud :card-moved cloud})
     :strength-bonus (req (count (filter #(has? % :subtype "Icebreaker") (get-in runner [:rig :program]))))}
->>>>>>> e00e2a93
 
    "Crypsis"
    {:abilities [{:cost [:credit 1] :msg "break ICE subroutine"}
