(in-ns 'game.core)

(def cards-programs
  {"Analog Dreamers"
   {:abilities [{:cost [:click 1] :msg "make a run on R&D"
                 :effect (effect (run :rd {:req (req (= target :rd))
                                           :replace-access
                                           {:prompt "Choose a card to shuffle into R&D"
                                            :choices {:req #(and (not (= (:type %) "ICE"))
                                                                 (not (:rezzed %))
                                                                 (not (:advance-counter %)))}
                                            :effect (req (move state :corp target :deck)
                                                         (shuffle! state :corp :deck)
                                                         (swap! state update-in [:runner :prompt] rest)
                                                         (handle-end-run state side)) ; remove the replace-access prompt
                                            :msg "shuffle a card into R&D"}} card))}]}

   "Au Revoir"
   {:events {:jack-out {:effect (effect (gain :credit 1)) :msg "gain 1 [Credits]"}}}

   "Bishop"
   {:abilities [{:cost [:click 1]
                 :effect (req (let [b (get-card state card)
                                    hosted? (= (:type (:host b)) "ICE")
                                    remote? (is-remote? (second (:zone (:host b))))]
                                (resolve-ability state side
                                 {:prompt (msg "Host Bishop on a piece of ICE protecting "
                                            (if hosted? (if remote? "a central" "a remote") "any") " server")
                                  :choices {:req #(if hosted?
                                                    (and (if remote?
                                                           (is-central? (second (:zone %)))
                                                           (is-remote? (second (:zone %))))
                                                         (= (:type %) "ICE")
                                                         (= (last (:zone %)) :ices)
                                                         (not (some (fn [c] (has? c :subtype "Caïssa")) (:hosted %))))
                                                    (and (= (:type %) "ICE")
                                                         (= (last (:zone %)) :ices)
                                                         (not (some (fn [c] (has? c :subtype "Caïssa")) (:hosted %)))))}
                                  :msg (msg "host it on " (if (:rezzed target) (:title target) "a piece of ICE"))
                                  :effect (effect (host target card))} card nil)))}]
    :events {:pre-ice-strength
             {:req (req (and (= (:cid target) (:cid (:host card))) (:rezzed target)))
              :effect (effect (ice-strength-bonus -2))}}}

   "Bug"
   {:req (req (some #{:hq} (:successful-run runner-reg)))}

   "Cache"
   {:abilities [{:counter-cost 1 :effect (effect (gain :credit 1)) :msg "gain 1 [Credits]"}]
    :data {:counter 3}}

   "Chakana"
   {:leave-play (effect (update-all-advancement-costs))
    :events {:successful-run {:effect (effect (add-prop card :counter 1)) :req (req (= target :rd))}
             :pre-advancement-cost {:req (req (>= (get-virus-counters state side card) 3))
                                    :effect (effect (advancement-cost-bonus 1))}
             :counter-added
             {:req (req (or (= (:title target) "Hivemind") (= (:cid target) (:cid card))))
              :effect (effect (update-all-advancement-costs))}
             :purge {:effect (effect (update-all-advancement-costs))}}}

   "Cloak"
   {:recurring 1}

   "Clot"
   {:effect (req (let [agendas (map first (filter #(= (:type (first %) "Agenda")) (turn-events state :corp :corp-install)))]
                   (swap! state assoc-in [:corp :register :cannot-score] agendas)))
    :events {:purge {:effect (req (swap! state update-in [:corp :register] dissoc :cannot-score)
                                  (trash state side card))}
             :corp-install {:req (req (= (:type target) "Agenda"))
                            :effect (req (swap! state update-in [:corp :register :cannot-score] #(cons target %)))}}}

   "Collective Consciousness"
   {:events {:rez {:req (req (= (:type target) "ICE")) :msg "draw 1 card"
                   :effect (effect (draw :runner))}}}

   "Copycat"
   {:abilities [{:req (req (and (:run @state)
                                (:rezzed current-ice)))
                 :effect (req (let [icename (:title current-ice)]
                                (resolve-ability
                                  state side
                                  {:prompt (msg "Choose a rezzed copy of " icename)
                                   :choices {:req #(and (:rezzed %) (= (:type %) "ICE") (= (:title %) icename))}
                                   :msg "redirect the run"
                                   :effect (req (let [dest (second (:zone target))
                                                      tgtndx (ice-index state target)]
                                                  (swap! state update-in [:run]
                                                         #(assoc % :position tgtndx :server [dest]))
                                                  (trash state side card {:cause :ability-cost})))}
                                 card nil)))}]}

   "Crescentus"
   {:abilities [{:req (req current-ice) :msg (msg "derez " (:title current-ice))
                 :effect (effect (trash card {:cause :ability-cost}) (derez current-ice))}]}

   "D4v1d"
   {:data {:counter 3} :abilities [{:counter-cost 1 :msg "break 1 subroutine"}]}

   "DaVinci"
   {:events {:successful-run {:effect (effect (add-prop card :counter 1))}}
    :abilities [{:effect
                 (req (let [c card]
                        (resolve-ability state side
                                         {:prompt "Choose a card to install from your grip"
                                          :choices {:req #(and (<= (:cost %) (get c :counter 0))
                                                               (#{"Hardware" "Program" "Resource"} (:type %))
                                                               (= (:zone %) [:hand]))}
                                          :msg (msg "install " (:title target) " at no cost")
                                          :effect (effect (trash card) (runner-install target {:no-cost true}))}
                                         card nil)))}]}

   "Datasucker"
   {:events (let [ds {:effect (req (update! state side (dissoc card :datasucker-count)))}]
              {:successful-run {:effect (effect (add-prop card :counter 1))
                                :req (req (#{:hq :rd :archives} target))}
               :pre-ice-strength {:req (req (and (= (:cid target) (:cid current-ice))
                                                 (:datasucker-count card)))
                                  :effect (req (let [c (:datasucker-count (get-card state card))]
                                                 (ice-strength-bonus state side (- c))))}
               :pass-ice ds :run-ends ds})
    :abilities [{:counter-cost 1 :msg (msg "give -1 strength to " (:title current-ice))
                 :req (req (and current-ice (:rezzed current-ice)))
                 :effect (req (update! state side (update-in card [:datasucker-count] (fnil #(+ % 1) 0)))
                              (update-ice-strength state side current-ice))}]}

   "Deep Thought"
   {:events {:successful-run {:effect (effect (add-prop card :counter 1)) :req (req (= target :rd))}
             :runner-turn-begins
                             {:req (req (>= (get-virus-counters state side card) 3)) :msg "look at the top card of R&D"
                              :effect (effect (prompt! card (str "The top card of R&D is "
                                                                 (:title (first (:deck corp)))) ["OK"] {}))}}}

   "Djinn"
   {:abilities [{:label "Add a virus program to your Grip from your Stack"
                 :prompt "Choose a Virus" :msg (msg "adds " (:title target) " to their Grip")
                 :choices (req (cancellable (filter #(and (= (:type %) "Program")
                                                          (has? % :subtype "Virus"))
                                                    (:deck runner)) :sorted))
                 :cost [:click 1 :credit 1] :effect (effect (move target :hand) (shuffle! :deck))}
                {:label "Install a non-Icebreaker program on Djinn" :cost [:click 1]
<<<<<<< HEAD
                 :prompt "Choose a non-Icebreaker program to install on Djinn from your grip"
=======
                 :prompt "Choose a non-Icebreaker program from your Grip to install on Djinn"
>>>>>>> b509a760
                 :choices {:req #(and (= (:type %) "Program")
                                      (not (has? % :subtype "Icebreaker"))
                                      (= (:zone %) [:hand]))}
                 :msg (msg "install and host " (:title target))
                 :effect (effect (gain :memory (:memoryunits target))
                                 (runner-install target {:host-card card}))}
                {:label "Host an installed non-Icebreaker program on Djinn"
                 :prompt "Choose an installed non-Icebreaker program to host on Djinn"
                 :choices {:req #(and (= (:type %) "Program")
                                      (not (has? % :subtype "Icebreaker"))
                                      (:installed %))}
                 :msg (msg "host " (:title target)) :effect (effect (host card target))}]}

   "Expert Schedule Analyzer"
   {:abilities
    [{:cost [:click 1] :msg "make a run on HQ"
      :effect (effect (run :hq {:req (req (= target :hq))
                                :replace-access
                                {:msg (msg "reveal cards in HQ: " (map :title (:hand corp)))}} card))}]}

   "False Echo"
   {:abilities [{:req (req (and (:run @state)
                                (< (:position run) (count (:ices run)))
                                (not (:rezzed (nth (get-in @state
                                                     (vec (concat [:corp :servers] (:server run) [:ices]))) (:position run))))))
                 :msg "make the Corp rez the passed ICE or add it to HQ"
                 :effect (req (let [s (:server run)
                                    ice (nth (get-in @state (vec (concat [:corp :servers] s [:ices]))) (:position run))
                                    icename (:title ice)
                                    icecost (rez-cost state side ice)]
                                (resolve-ability
                                  state side
                                  {:prompt (msg "Rez " icename " or add it to HQ?") :player :corp
                                   :choices (req (if (< (:credit corp) icecost)
                                                     ["Add to HQ"]
                                                     ["Rez" "Add to HQ"]))
                                   :effect (req (if (= target "Rez")
                                                  (rez state side ice)
                                                  (do (move state :corp ice :hand nil)
                                                      (system-msg state :corp (str "chooses to add the passed ICE to HQ"))))
                                                (trash state side card))}
                                 card nil)))}]}

   "Gorman Drip v1"
   {:abilities [{:cost [:click 1] :effect (effect (gain :credit (get-virus-counters state side card))
                                                  (trash card {:cause :ability-cost}))
                 :msg (msg "gain " (get-virus-counters state side card) " [Credits]")}]
    :events {:corp-click-credit {:effect (effect (add-prop :runner card :counter 1))}
             :corp-click-draw {:effect (effect (add-prop :runner card :counter 1))}}}

   "Grappling Hook"
   {:abilities [{:msg "break all but 1 subroutine" :effect (effect (trash card {:cause :ability-cost}))}]}

   "Gravedigger"
   {:events (let [e {:req (req (and (= (first (:zone target)) :servers) (= (:side target) "Corp")))
                               :effect (effect (add-prop :runner card :counter 1))}]
              {:runner-trash e :corp-trash e})
    :abilities [{:counter-cost 1 :cost [:click 1] :msg "force the Corp to trash the top card of R&D"
                 :effect (effect (mill :corp))}]}

   "Harbinger"
   {:trash-effect
     {:req (req (not (some #{:facedown :hand} (:previous-zone card))))
       :effect (effect (runner-install card {:facedown true}))}}

   "Hemorrhage"
   {:events {:successful-run {:effect (effect (add-prop card :counter 1))}}
    :abilities [{:counter-cost 2 :cost [:click 1] :msg "force the Corp to trash 1 card from HQ"
                 :effect (req (resolve-ability
                                state :corp
                                {:prompt "Choose a card to trash"
                                 :choices (req (filter #(= (:side %) "Corp") (:hand corp)))
                                 :effect (effect (trash target))}
                               card nil))}]}

   "Hivemind"
   {:data {:counter 1 :counter-type "Virus"}
    :abilities [{:req (req (> (:counter card) 0)) :priority true
                 :prompt "Move a virus counter to which card?"
                 :choices {:req #(has? % :subtype "Virus")}
                 :effect (req (let [abilities (:abilities (card-def target))
                                    virus target]
                                (add-prop state :runner virus :counter 1)
                                (add-prop state :runner card :counter -1)
                                (if (= (count abilities) 1)
                                  (do (swap! state update-in [side :prompt] rest) ; remove the Hivemind prompt so Imp works
                                      (resolve-ability state side (first abilities) (get-card state virus) nil))
                                  (resolve-ability
                                    state side
                                    {:prompt "Choose an ability to trigger"
                                     :choices (vec (map :msg abilities))
                                     :effect (req (swap! state update-in [side :prompt] rest)
                                                  (resolve-ability
                                                    state side
                                                    (first (filter #(= (:msg %) target) abilities))
                                                    card nil))}
                                    (get-card state virus) nil))))
                 :msg (msg "to trigger an ability on " (:title target))}]}

   "Hyperdriver"
   {:abilities [{:label "Remove Hyperdriver from the game to gain [Click] [Click] [Click]"
                 :effect (effect (move card :rfg) (gain :memory 3 :click 3))
                 :msg "gain [Click] [Click] [Click]"}]}

   "Imp"
   {:data {:counter 2}
    :abilities [{:counter-cost 1 :msg "trash at no cost" :once :per-turn
                 :effect (effect (trash-no-cost))}]}

   "Incubator"
   {:events {:runner-turn-begins {:effect (effect (add-prop card :counter 1))}}
    :abilities [{:cost [:click 1]
                 :msg (msg "move " (:counter card) " virus counter to " (:title target))
                 :choices {:req #(and (:installed %) (has? % :subtype "Virus"))}
                 :effect (effect (trash card {:cause :ability-cost}) (add-prop target :counter (:counter card)))}]}

   "Ixodidae"
   {:events {:corp-loss {:req (req (= (first target) :credit)) :msg "to gain 1 [Credits]"
                         :effect (effect (gain :runner :credit 1))}
             :purge {:effect (effect (trash card))}}}

   "Keyhole"
   {:abilities [{:cost [:click 1] :msg "make a run on R&D"
                 :effect (effect (run :rd
                                   {:req (req (= target :rd))
                                    :replace-access
                                    {:prompt "Choose a card to trash" :not-distinct true
                                     :msg (msg "trash " (:title target))
                                     :choices (req (take 3 (:deck corp))) :mandatory true
                                     :effect (effect (trash (assoc target :seen true))
                                                     (shuffle! :corp :deck))}} card))}]}

   "Lamprey"
   {:events {:successful-run {:req (req (= target :hq)) :msg "to force the Corp to lose 1 [Credits]"
                              :effect (effect (lose :corp :credit 1))}
             :purge {:effect (effect (trash card))}}}

   "Leprechaun"
   {:abilities [{:label "Install a program on Leprechaun"
                 :req (req (<= (count (:hosted card)) 2)) :cost [:click 1]
<<<<<<< HEAD
                 :prompt "Choose a program to install on Leprechaun from your grip"
                 :choices {:req #(and (= (:type %) "Program")
                                      (= (:zone %) [:hand]))}
=======
                 :prompt "Choose a program from your Grip to install on Leprechaun"
                 :choices {:req #(and (= (:type %) "Program") (= (:zone %) [:hand]))}
>>>>>>> b509a760
                 :msg (msg "host " (:title target))
                 :effect (effect (gain :memory (:memoryunits target))
                                 (runner-install target {:host-card card}))}
                {:label "Host an installed program on Leprechaun"
                 :req (req (<= (count (:hosted card)) 2))
                 :prompt "Choose a program to host on Leprechaun"
                 :choices {:req #(and (= (:type %) "Program") (:installed %))}
                 :msg (msg "host " (:title target)) :effect (effect (host card target))}]}

   "LLDS Energy Regulator"
   {:prevent {:trash [:hardware]}
    :abilities [{:cost [:credit 3] :msg "prevent a hardware from being trashed"}
                {:effect (effect (trash card {:cause :ability-cost})) :msg "prevent a hardware from being trashed"}]}

   "Magnum Opus"
   {:abilities [{:cost [:click 1] :effect (effect (gain :credit 2)) :msg "gain 2 [Credits]"}]}

   "Medium"
   {:events {:no-action {:req (req (and run (= (:server run) [:rd]) (not current-ice))
                                        (and (:counter card) (> (:counter card) 0)))
                         :effect (req (system-msg state :runner (str "may choose fewer than all additional R&D accesses"
                                                                     " by clicking on Medium"))
                                      (update! state side (assoc card :medium-active true)))}
             :successful-run {:req (req (and (= target :rd)
                                             (or (:medium-active card) (nil? (:counter card)))))
                              :effect (effect (add-prop card :counter 1))}
             :pre-access {:req (req (and (= target :rd) (:medium-active card)))
                          :effect (effect (access-bonus (max 0 (dec (get-virus-counters state side (get-card state card))))))}}
    :abilities [{:req (req (:medium-active card))
                 :effect (effect (add-prop card :counter 1)
                                 (resolve-ability
                                   {:prompt "Choose how many additional R&D accesses to make"
                                    :choices {:number (req (get-virus-counters state side card))}
                                    :msg (msg "do " target " additional accesses from R&D")
                                    :effect (effect (access-bonus (max 0 target))
                                                    (update! (dissoc (get-card state card) :medium-active)))} card nil))}]}

   "Multithreader"
   {:recurring 2}

   "Nerve Agent"
   {:events {:no-action {:req (req (and run (= (:server run) [:hq]) (not current-ice))
                                        (and (:counter card) (> (:counter card) 0)))
                         :effect (req (system-msg state :runner (str "may choose fewer than all additional HQ accesses"
                                                                     " by clicking on Nerve Agent"))
                                      (update! state side (assoc card :nerve-active true)))}
             :successful-run {:req (req (and (= target :hq)
                                             (or (:nerve-active card) (nil? (:counter card)))))
                              :effect (effect (add-prop card :counter 1))}
             :pre-access {:req (req (and (= target :hq) (:nerve-active card)))
                          :effect (effect (access-bonus (max 0 (dec (get-virus-counters state side (get-card state card))))))}}
    :abilities [{:req (req (:nerve-active card))
                 :effect (effect (add-prop card :counter 1)
                                 (resolve-ability
                                   {:prompt "Choose how many additional HQ accesses to make"
                                    :choices {:number (req (get-virus-counters state side card))}
                                    :msg (msg "do " target " additional accesses from HQ")
                                    :effect (effect (access-bonus (max 0 target))
                                                    (update! (dissoc (get-card state card) :nerve-active)))} card nil))}]}

   "Net Shield"
   {:prevent {:damage [:net]}
    :abilities [{:cost [:credit 1] :once :per-turn :msg "prevent the first net damage this turn"
                 :effect (effect (damage-prevent :net 1))}]}

   "Origami"
   {:effect (effect (gain :max-hand-size
                          (dec (* 2 (count (filter #(= (:title %) "Origami")
                                                   (all-installed state :runner)))))))
    :leave-play (effect (lose :max-hand-size
                              (dec (* 2 (count (filter #(= (:title %) "Origami")
                                                       (all-installed state :runner)))))))}

   "Paintbrush"
   {:abilities [{:cost [:click 1]
                 :choices {:req #(and (= (first (:zone %)) :servers) (has? % :type "ICE") (:rezzed %))}
                 :effect (req (let [ice target
                                    stypes (:subtype ice)]
                           (resolve-ability
                              state :runner
                              {:prompt (msg "Choose a subtype")
                               :choices ["Sentry" "Code Gate" "Barrier"]
                               :msg (msg "give " (:title ice) " " (.toLowerCase target) " until the end of the next run this turn")
                               :effect (effect (update! (assoc ice :subtype
                                                                   (->> (vec (.split (:subtype ice) " - "))
                                                                        (cons target)
                                                                        distinct
                                                                        (join " - "))))
                                               (register-events {:run-ends
                                                                 {:effect (effect (update! (assoc ice :subtype stypes))
                                                                                  (unregister-events card))}} card))}
                              card nil)))}]
    :events {:run-ends nil}}

   "Parasite"
   {:hosting {:req #(and (= (:type %) "ICE") (:rezzed %))}
    :effect (req (when-let [h (:host card)]
                   (update! state side (assoc-in card [:special :installing] true))
                   (update-ice-strength state side h)
                   (when-let [card (get-card state card)]
                     (update! state side (update-in card [:special] dissoc :installing)))))
    :events {:runner-turn-begins
             {:effect (req (add-prop state side card :counter 1))}
             :counter-added
             {:req (req (or (= (:title target) "Hivemind") (= (:cid target) (:cid card))))
              :effect (effect (update-ice-strength (:host card)))}
             :pre-ice-strength
             {:req (req (= (:cid target) (:cid (:host card))))
              :effect (effect (ice-strength-bonus (- (get-virus-counters state side card))))}
             :ice-strength-changed
             {:req (req (and (= (:cid target) (:cid (:host card))) (<= (:current-strength target) 0)))
              :effect (req (unregister-events state side card)
                           (when (get-in card [:special :installing])
                             (update! state side (update-in card [:special] dissoc :installing))
                             (trigger-event state side :runner-install card))
                           (trash state side target))
              :msg (msg "trash " (:title target))}}}

   "Paricia"
   {:recurring 2}

   "Pawn"
   {:abilities [{:prompt "Host Pawn on the outermost ICE of a central server" :cost [:click 1]
                 :choices {:req #(and (= (:type %) "ICE")
                                      (= (last (:zone %)) :ices)
                                      (some #{:hq :rd :archives} (rest (butlast (:zone %)))))}
                 :msg (msg "host it on " (if (:rezzed target) (:title target) "a piece of ICE"))
                 :effect (effect (host target card))}]
    :events {:successful-run
             {:effect (req (let [i (ice-index state (:host card))
                                 nextice (when (> i 0) (nth (get-in @state
                                                              (vec (concat [:corp] (:zone (:host card))))) (dec i)))]
                             (if (pos? i)
                               (host state side nextice card)
                               (do (resolve-ability state side
                                     {:prompt "Install a Caïssa program from Grip or Heap?" :choices ["Grip" "Heap"]
                                      :msg (msg "install a Caïssa program from " target)
                                      :effect (req (let [p target]
                                                     (resolve-ability state side
                                                       {:prompt "Choose a Caïssa program to install"
                                                        :choices (req (filter #(has? % :subtype "Caïssa")
                                                                        ((if (= p "Heap") :discard :hand) runner)))
                                                        :effect (effect (runner-install target {:no-cost true}))} card nil)))}
                                    card nil)
                                   (trash state side card)))))}}}

   "Pheromones"
   {:recurring (effect (set-prop card :rec-counter (:counter card)))
    :events {:successful-run {:req (req (= target :hq))
                              :effect (effect (add-prop card :counter 1))}}}

   "Progenitor"
   {:abilities [{:label "Install a virus program on Progenitor"
                 :cost [:click 1] :req (req (empty? (:hosted card)))
                 :prompt "Choose a Virus program to install on Progenitor"
                 :choices {:req #(and (= (:type %) "Program")
                                      (has? % :subtype "Virus")
                                      (= (:zone %) [:hand]))}
                 :msg (msg "host " (:title target))
                 :effect (effect (gain :memory (:memoryunits target))
                                 (runner-install target {:host-card card}))}
                {:label "Host an installed virus on Progenitor" :req (req (empty? (:hosted card)))
                 :prompt "Choose an installed virus program to host on Progenitor"
                 :choices {:req #(and (= (:type %) "Program")
                                      (has? % :subtype "Virus")
                                      (:installed %))}
                 :msg (msg "host " (:title target)) :effect (effect (host card target))}]
    :events {:pre-purge {:effect (req (when-let [c (first (:hosted card))]
                                        (update! state side (assoc-in card [:special :numpurged] (:counter c)))))}
             :purge {:req (req (pos? (or (get-in card [:special :numpurged]) 0)))
                     :effect (req (when-let [c (first (:hosted card))]
                                    (add-prop state side c :counter 1)))}}}


   "Rook"
   {:abilities [{:label "Host Rook on a piece of ICE" :cost [:click 1]
                 :choices {:req #(and (= (:type %) "ICE")
                                      (= (last (:zone %)) :ices)
                                      (not (some (fn [c] (has? c :subtype "Caïssa")) (:hosted %))))}
                 :msg (msg "host it on " (if (:rezzed target) (:title target) "a piece of ICE"))
                 :effect (effect (host target card))}]
    :events {:pre-rez-cost {:req (req (= (:zone (:host card)) (:zone target)))
                            :effect (effect (rez-cost-bonus 2))}}}

   "Sahasrara"
   {:recurring 2}

   "Savoir-faire"
   {:abilities [{:cost [:credit 2] :once :per-turn :msg (msg "install " (:title target))
                 :prompt "Choose a program to install from your grip"
                 :choices {:req #(and (= (:type %) "Program")
                                      (= (:zone %) [:hand]))}
                 :effect (effect (runner-install target))}]}

   "Scheherazade"
<<<<<<< HEAD
   {:abilities [{:label "Install and host a program from Grip"
                 :cost [:click 1] :prompt "Choose a program to install on Scheherazade from your grip"
                 :choices {:req #(and (= (:type %) "Program")
                                      (= (:zone %) [:hand]))}
=======
   {:abilities [{:label "Install and host a program from your Grip"
                 :cost [:click 1] :prompt "Choose a program from your Grip to install on Scheherazade"
                 :choices {:req #(and (= (:type %) "Program") (= (:zone %) [:hand]))}
>>>>>>> b509a760
                 :msg (msg "host " (:title target) " and gain 1 [Credits]")
                 :effect (effect (runner-install target {:host-card card}) (gain :credit 1))}
                {:label "Host an installed program"
                 :prompt "Choose a program to host on Scheherazade"
                 :choices {:req #(and (= (:type %) "Program") (:installed %))}
                 :msg (msg "host " (:title target) " and gain 1 [Credits]")
                 :effect (req (when (host state side card target)
                                (gain state side :credit 1)))}]}

   "Self-modifying Code"
   {:abilities [{:prompt "Choose a program to install" :msg (msg "install " (:title target))
                 :priority true
                 :choices (req (cancellable (filter #(has? % :type "Program") (:deck runner)) :sorted))
                 :cost [:credit 2]
                 :effect (effect (trash card {:cause :ability-cost}) (runner-install target) (shuffle! :deck))}]}

   "Sneakdoor Beta"
   {:abilities [{:cost [:click 1] :msg "make a run on Archives"
                 :effect (effect (run :archives
                                   {:req (req (= target :archives))
                                    :successful-run
                                    {:msg "make a successful run on HQ"
                                     :effect (req (swap! state assoc-in [:run :server] [:hq])
                                                  (update-run-ice state side))}} card))}]}

   "Snitch"
   {:abilities [{:once :per-run :req (req current-ice) :msg (msg "expose " (:title current-ice))
                 :effect (effect (expose current-ice)
                                 (resolve-ability {:optional {:prompt "Jack out?"
                                                              :yes-ability {:msg "jack out"
                                                                            :effect (effect (jack-out nil))}}}
                                                  card nil))}]}

   "Surfer"
   {:abilities [{:cost [:credit 2]
                 :req (req (and (:run @state) (:rezzed current-ice) (has? current-ice :subtype "Barrier")))
                 :label "Swap the barrier ICE currently being encountered with a piece of ICE directly before or after it"
                 :effect (req (let [cice current-ice]
                                (resolve-ability
                                  state side
                                  {:prompt (msg "Choose an ICE before or after " (:title cice))
                                   :choices {:req #(and (= (:type %) "ICE")
                                                        (= (:zone %) (:zone cice))
                                                        (= 1 (abs (- (ice-index state %) (ice-index state cice)))))}
                                   :msg "swap a piece of barrier ICE"
                                   :effect (req (let [tgtndx (ice-index state target)
                                                      oldndx (ice-index state cice)]
                                                  (swap! state update-in (cons :corp (:zone cice))
                                                      #(assoc % tgtndx cice))
                                                  (swap! state update-in (cons :corp (:zone cice))
                                                      #(assoc % oldndx target))
                                                  (swap! state update-in [:run]
                                                      #(assoc % :position (inc tgtndx)))
                                                  (update-all-ice state side)
                                                  (update-run-ice state side)
                                                  (trigger-event state side :approach-ice current-ice)))}
                                 card nil)))}]}

   "Trope"
   {:events {:runner-turn-begins {:effect (effect (add-prop card :counter 1))}}
    :abilities [{:cost [:click 1] :label "[Click], remove Trope from the game: Reshuffle cards from Heap back into Stack"
                 :effect (effect
                          (move card :rfg)
                          (resolve-ability
                           {:show-discard true
                            :choices {:max (:counter card) :req #(and (:side % "Runner") (= (:zone %) [:discard]))}
                            :msg (msg "shuffle " (join ", " (map :title targets))
                                      " into their Stack")
                            :effect (req (doseq [c targets] (move state side c :deck))
                                         (shuffle! state side :deck))}
                           card nil))}]}})<|MERGE_RESOLUTION|>--- conflicted
+++ resolved
@@ -139,11 +139,7 @@
                                                     (:deck runner)) :sorted))
                  :cost [:click 1 :credit 1] :effect (effect (move target :hand) (shuffle! :deck))}
                 {:label "Install a non-Icebreaker program on Djinn" :cost [:click 1]
-<<<<<<< HEAD
                  :prompt "Choose a non-Icebreaker program to install on Djinn from your grip"
-=======
-                 :prompt "Choose a non-Icebreaker program from your Grip to install on Djinn"
->>>>>>> b509a760
                  :choices {:req #(and (= (:type %) "Program")
                                       (not (has? % :subtype "Icebreaker"))
                                       (= (:zone %) [:hand]))}
@@ -284,14 +280,9 @@
    "Leprechaun"
    {:abilities [{:label "Install a program on Leprechaun"
                  :req (req (<= (count (:hosted card)) 2)) :cost [:click 1]
-<<<<<<< HEAD
                  :prompt "Choose a program to install on Leprechaun from your grip"
                  :choices {:req #(and (= (:type %) "Program")
                                       (= (:zone %) [:hand]))}
-=======
-                 :prompt "Choose a program from your Grip to install on Leprechaun"
-                 :choices {:req #(and (= (:type %) "Program") (= (:zone %) [:hand]))}
->>>>>>> b509a760
                  :msg (msg "host " (:title target))
                  :effect (effect (gain :memory (:memoryunits target))
                                  (runner-install target {:host-card card}))}
@@ -487,16 +478,10 @@
                  :effect (effect (runner-install target))}]}
 
    "Scheherazade"
-<<<<<<< HEAD
    {:abilities [{:label "Install and host a program from Grip"
                  :cost [:click 1] :prompt "Choose a program to install on Scheherazade from your grip"
                  :choices {:req #(and (= (:type %) "Program")
                                       (= (:zone %) [:hand]))}
-=======
-   {:abilities [{:label "Install and host a program from your Grip"
-                 :cost [:click 1] :prompt "Choose a program from your Grip to install on Scheherazade"
-                 :choices {:req #(and (= (:type %) "Program") (= (:zone %) [:hand]))}
->>>>>>> b509a760
                  :msg (msg "host " (:title target) " and gain 1 [Credits]")
                  :effect (effect (runner-install target {:host-card card}) (gain :credit 1))}
                 {:label "Host an installed program"
