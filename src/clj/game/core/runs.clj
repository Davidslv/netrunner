(in-ns 'game.core)

(declare any-flag-fn? clear-run-register! run-cleanup gain-run-credits
         update-ice-in-server update-all-ice get-agenda-points get-remote-names
         card-name can-access-loud can-steal?  prevent-jack-out card-flag? can-run?
         update-all-agenda-points reset-all-ice)

(defn add-run-effect
  [state side run-effect]
  (swap! state update-in [:run :run-effects] conj run-effect))

(defn total-run-cost
  ([state side card] (total-run-cost state side card nil))
  ([state side card {:keys [click-run ignore-costs] :as args}]
   (let [cost (let [cost (run-cost state side card nil args)]
                (when (and (pos? cost)
                           (not ignore-costs))
                  [:credit cost]))
         additional-costs (run-additional-cost-bonus state side card args)
         click-run-cost (when click-run [:click 1])]
     (when-not ignore-costs
       (merge-costs
         [click-run-cost
          cost
          additional-costs])))))

(declare make-run encounter-ends pass-ice)

(defn set-current-ice
  ([state]
   (let [run-ice (get-run-ices state)
         pos (get-in @state [:run :position])]
     (when (and pos
                (pos? pos)
                (<= pos (count run-ice)))
       (set-current-ice state (nth run-ice (dec pos))))))
  ([state card]
   (swap! state assoc-in [:run :current-ice] (get-card state card))))

(defn get-current-ice
  [state]
   (get-card state (get-in @state [:run :current-ice])))

(defn set-phase
  [state phase]
  (swap! state assoc-in [:run :phase] phase)
  (swap! state dissoc-in [:run :next-phase])
  (swap! state assoc-in [:run :no-action] false)
  phase)

(defn set-next-phase
  [state phase]
  (swap! state assoc-in [:run :next-phase] phase)
  phase)

(defmulti start-next-phase
  (fn [state side args]
    (:next-phase (:run @state))))

(defmulti continue
  (fn [state side args]
    (:phase (:run @state))))

(defn make-run
  "Starts a run on the given server, with the given card as the cause. If card is nil, assume a click was spent."
  ([state side server] (make-run state side (make-eid state) server nil nil nil))
  ([state side eid server] (make-run state side eid server nil nil nil))
  ([state side server run-effect card] (make-run state side (make-eid state) server run-effect card nil))
  ([state side eid server run-effect card] (make-run state side eid server run-effect card nil))
  ([state side eid server run-effect card {:keys [click-run ignore-costs] :as args}]
   (let [cost-args (assoc args :server (unknown->kw server))
         costs (total-run-cost state side card cost-args)]
     (if (and (can-run? state :runner)
              (can-run-server? state server)
              (can-pay? state :runner eid card "a run" costs))
       (do (when click-run
             (swap! state assoc-in [:runner :register :click-type] :run)
             (swap! state assoc-in [:runner :register :made-click-run] true)
             (play-sfx state side "click-run"))
           (wait-for (pay-sync state :runner (make-eid state {:source card :source-type :make-run}) nil costs)
                     (if-let [cost-str async-result]
                       (let [s [(if (keyword? server) server (last (server->zone state server)))]
                             ices (get-in @state (concat [:corp :servers] s [:ices]))
                             n (count ices)]
                         (when click-run
                           (system-msg state :runner (str (build-spend-msg cost-str "make a run on" "makes a run on")
                                                          (zone->name (unknown->kw server))
                                                          (when ignore-costs ", ignoring all costs"))))
                         ;; s is a keyword for the server, like :hq or :remote1
                         (swap! state assoc
                                :per-run nil
                                :run {:server s
                                      :position n
                                      :access-bonus []
                                      :jack-out false
                                      :jack-out-after-pass false
                                      :phase :initiation
                                      :next-phase :initiation
                                      :eid eid})
                         (when (or run-effect card)
                           (add-run-effect state side (assoc run-effect :card card)))
                         (trigger-event state side :begin-run :server s)
                         (gain-run-credits state side (get-in @state [:runner :next-run-credit]))
                         (swap! state assoc-in [:runner :next-run-credit] 0)
                         (gain-run-credits state side (count-bad-pub state))
                         (swap! state update-in [:runner :register :made-run] #(conj % (first s)))
                         (swap! state update-in [:stats side :runs :started] (fnil inc 0))
                         (update-all-ice state side)
                         (update-all-icebreakers state side)
                         (wait-for (trigger-event-simult state :runner :run nil s n cost-args)
                                   (if (pos? (get-in @state [:run :position] 0))
                                     (do (set-next-phase state :approach-ice)
                                         (start-next-phase state side nil))
                                     (do (set-next-phase state :approach-server)
                                         (swap! state assoc-in [:run :jack-out] true)
                                         (start-next-phase state side nil)))))
                       (effect-completed state side eid))))
       (effect-completed state side eid)))))

(defn check-for-empty-server
  [state]
  (let [run (:run @state)
        server (first (:server run))]
    (and run
         (is-remote? server)
         (empty? (get-in @state [:corp :servers server :content]))
         (empty? (get-in @state [:corp :servers server :ices])))))

(defmethod start-next-phase :approach-ice
  [state side args]
  (set-phase state :approach-ice)
  (set-current-ice state)
  (update-all-ice state side)
  (update-all-icebreakers state side)
  (reset-all-ice state side)
  (let [ice (get-current-ice state)]
    (system-msg state :runner (str "approaches " (card-str state ice)))
    (wait-for (trigger-event-simult state :runner :approach-ice
                                    ;; Immediately end approach step if:
                                    ;; * run ends
                                    ;; * server becomes empty
                                    {:cancel-fn (fn [state] (or (:ended (:run @state))
                                                                (check-for-empty-server state)))}
                                    ice)
              (update-all-ice state side)
              (update-all-icebreakers state side)
<<<<<<< HEAD
              (if (get-in @state [:run :jack-out-after-pass])
                (wait-for (jack-out state :runner (make-eid state))
                          (when (:ended (:run @state))
                            (handle-end-run state side)))
                (when (:ended (:run @state))
                  (handle-end-run state side))))))
=======
              (when (or (check-for-empty-server state)
                        (:ended (:run @state)))
                (handle-end-run state side)))))
>>>>>>> 639ccaa8

(defmethod continue :approach-ice
  [state side args]
  (if (get-in @state [:run :no-action])
    (do (update-all-ice state side)
        (update-all-icebreakers state side)
        (swap! state assoc-in [:run :no-action] false)
        (swap! state assoc-in [:run :jack-out] true)
        (cond
          (or (check-for-empty-server state)
              (:ended (:run @state)))
          (handle-end-run state side)
          (rezzed? (get-current-ice state))
          (do (set-next-phase state :encounter-ice)
              (start-next-phase state side nil))
          :else
          (pass-ice state side)))
    (swap! state assoc-in [:run :no-action] :runner)))

(defn bypass-ice
  [state]
  (swap! state assoc-in [:run :bypass] true))

(defn can-bypass-ice
  [state side ice]
  (when-not (any-effects state side :bypass-ice false? ice)
    (:bypass (:run @state))))

(defmethod start-next-phase :encounter-ice
  [state side args]
  (set-phase state :encounter-ice)
  (update-all-ice state side)
  (update-all-icebreakers state side)
  (let [ice (get-current-ice state)
        on-encounter (when ice (:on-encounter (card-def ice)))
        current-server (:server (:run @state))]
    (system-msg state :runner (str "encounters " (card-str state ice)))
    (wait-for (trigger-event-simult state side :encounter-ice
                                    {:card-abilities (ability-as-handler ice on-encounter)
                                     ;; Immediately end encounter step if:
                                     ;; * run ends
                                     ;; * ice is bypassed
                                     ;; * run is moved to another server
                                     ;; * server becomes empty
                                     :cancel-fn (fn [state] (or (:ended (:run @state))
                                                                (can-bypass-ice state side (get-card state ice))
                                                                (not= current-server (:server (:run @state)))
                                                                (check-for-empty-server state)))}
                                    ice)
              (update-all-ice state side)
              (update-all-icebreakers state side)
              (cond
                (or (check-for-empty-server state)
                    (:ended (:run @state)))
                (handle-end-run state side)
                (or (can-bypass-ice state side (get-card state ice))
                    (not= current-server (:server (:run @state))))
                (encounter-ends state side args)))))

(defn encounter-ends
  [state side args]
  (update-all-ice state side)
  (update-all-icebreakers state side)
  (swap! state assoc-in [:run :no-action] false)
  (wait-for (trigger-event-simult state :runner :encounter-ice-ends nil (get-current-ice state))
            (swap! state dissoc-in [:run :bypass])
            (unregister-floating-effects state side :end-of-encounter)
            (unregister-floating-events state side :end-of-encounter)
            (update-all-ice state side)
            (update-all-icebreakers state side)
            (cond
              (or (check-for-empty-server state)
                  (:ended (:run @state)))
              (handle-end-run state side)
              (not (get-in @state [:run :next-phase]))
              (pass-ice state side))))

(defmethod continue :encounter-ice
  [state side {:keys [jack-out] :as args}]
  (when (some? jack-out)
    (swap! state assoc-in [:run :jack-out-after-pass] jack-out)) ;ToDo: Do not transmit this to the Corp (same with :no-action)
  (if (or (and (get-in @state [:run :no-action])
               (not= side (get-in @state [:run :no-action]))) ; Other side has pressed continue
          (get-in @state [:run :bypass]))
    (encounter-ends state side args)
    (do (when (not (get-in @state [:run :no-action]))
          (system-msg state side "has no further action"))
        (swap! state assoc-in [:run :no-action] :runner))))

(defn pass-ice
  [state side]
  (let [run-ice (get-run-ices state)
        pos (get-in @state [:run :position])
        ice (get-current-ice state)
        passed-all-ice (and (pos? (count run-ice))
                            (zero? (dec pos)))
        current-server (:server (:run @state))
        args (assoc
               (when passed-all-ice
                 {:card-abilities (gather-events state side :pass-all-ice nil)})
               ;; Immediately end pass ice step if:
               ;; * run ends
               ;; * run is moved to another server
               ;; * server becomes empty
               :cancel-fn (fn [state] (or (:ended (:run @state))
                                          (not= current-server (:server (:run @state)))
                                          (check-for-empty-server state))))]
    (set-phase state :pass-ice)
    (update-all-ice state side)
    (update-all-icebreakers state side)
    (swap! state assoc-in [:run :no-action] false)
    (system-msg state :runner (str "passes " (card-str state ice)))
    (swap! state update-in [:run :position] (fnil dec 1))
    (wait-for (trigger-event-simult state side :pass-ice args ice)
              (update-all-ice state side)
              (update-all-icebreakers state side)
              (reset-all-ice state side)
              (cond
                (or (check-for-empty-server state)
                    (:ended (:run @state)))
                (handle-end-run state side)
                (not (get-in @state [:run :next-phase]))
                (if (pos? (get-in @state [:run :position]))
                  (do (set-next-phase state :approach-ice)
                      (start-next-phase state side nil))
                  (do (set-next-phase state :approach-server)
                      (start-next-phase state side nil)))))))

(defmethod start-next-phase :approach-server
  [state side args]
  (let [no-ice (zero? (count (get-run-ices state)))
        args (assoc
               (when (and no-ice
                          (= :initiation (get-in @state [:run :phase])))
                 {:card-abilities (gather-events state side :pass-all-ice nil)})
               ;; Immediately end pass ice step if:
               ;; * run ends
               ;; * server becomes empty
               :cancel-fn (fn [state] (or (:ended (:run @state))
                                          (check-for-empty-server state))))]
        (set-phase state :approach-server)
        (system-msg state :runner (str "approaches " (zone->name (:server (:run @state)))))
        (wait-for (trigger-event-simult state side :approach-server args (count (get-run-ices state)))
                  (update-all-ice state side)
                  (update-all-icebreakers state side)
<<<<<<< HEAD
                  (if (get-in @state [:run :jack-out-after-pass])
                    (wait-for (jack-out state :runner (make-eid state))
                              (when (:ended (:run @state))
                                (handle-end-run state side)))
                    (when (:ended (:run @state))
                      (handle-end-run state side))))))
=======
                  (when (or (check-for-empty-server state)
                            (:ended (:run @state)))
                    (handle-end-run state side)))))
>>>>>>> 639ccaa8

(defmethod continue :default
  [state side args]
  (.println *err* (with-out-str
                    (print-stack-trace
                      (Exception. "Continue clicked at the wrong time")
                      2500)))
  (.println *err* (str "Run: " (:run @state) "\n")))

(defn no-action
  "The corp indicates they have no more actions for this window."
  [state side args]
  (if (get-in @state [:run :no-action])
    (continue state :corp args)
    (do (swap! state assoc-in [:run :no-action] :corp)
        (when (or (= :approach-ice (get-in @state [:run :phase]))
                  (= :approach-server (get-in @state [:run :phase])))
          (system-msg state side "has no further action")))))

;; Non timing stuff
(defn gain-run-credits
  "Add temporary credits that will disappear when the run is over."
  [state side n]
  (swap! state update-in [:runner :run-credit] (fnil + 0 0) n)
  (gain-credits state :runner n))

(defn gain-next-run-credits
  "Add temporary credits for the next run to be initiated."
  [state side n]
  (swap! state update-in [:runner :next-run-credit] (fnil + 0 0) n))

(defn no-trash-or-steal
  [state]
  (swap! state update-in [:runner :register :no-trash-or-steal] (fnil inc 0)))

(defn access-end
  "Trigger events involving the end of the access phase, including :no-trash and :post-access-card"
  [state side eid c]
  ;; Do not trigger :no-trash if card has already been trashed
  (wait-for (trigger-event-sync state side
                                (when-not (find-cid (:cid c) (get-in @state [:corp :discard]))
                                  :no-trash)
                                c)
            (wait-for (trigger-event-sync state side
                                          (when (and (agenda? c)
                                                     (not (find-cid (:cid c) (get-in @state [:runner :scored]))))
                                            :no-steal)
                                          c)
                      (when (and (get-card state c)
                                 ;; Don't increment :no-trash-or-steal if accessing a card in Archives
                                 (not= (:zone c) [:discard]))
                        (no-trash-or-steal state))
                      (swap! state dissoc :access)
                      (trigger-event-sync state side eid :post-access-card c))))

;;; Stealing agendas
(defn steal
  "Moves a card to the runner's :scored area, triggering events from the completion of the steal."
  ([state side card] (steal state side (make-eid state) card))
  ([state side eid card]
   (let [c (move state :runner (dissoc card :advance-counter :new) :scored {:force true})
         points (get-agenda-points state :runner c)]
     (wait-for
       (trigger-event-simult
         state :runner :agenda-stolen
         {:first-ability {:effect (req (system-msg state :runner (str "steals " (:title c) " and gains "
                                                                      (quantify points "agenda point")))
                                       (swap! state update-in [:runner :register :stole-agenda]
                                              #(+ (or % 0) (:agendapoints c 0)))
                                       (update-all-agenda-points state side)
                                       (check-winner state side)
                                       (play-sfx state side "agenda-steal")
                                       (when (:run @state)
                                         (swap! state assoc-in [:run :did-steal] true))
                                       (when (card-flag? c :has-events-when-stolen true)
                                         (register-events state side c))
                                       (remove-old-current state side :corp))}
          :card-abilities (ability-as-handler c (:stolen (card-def c)))}
         c)
       (access-end state side eid card)))))

(defn- steal-agenda
  "Trigger the stealing of an agenda, now that costs have been paid."
  ([state side card] (steal-agenda state side (make-eid state) card))
  ([state side eid card]
   (let [cdef (card-def card)]
     (if (or (not (:steal-req cdef)) ((:steal-req cdef) state :runner (make-eid state) card nil))
       (steal state :runner eid card)
       (access-end state side eid card)))))

(defn steal-cost-bonus
  "Applies a cost to the next steal attempt. costs can be a vector of [:key value] pairs,
  for example [:credit 2 :click 1]."
  [state side costs]
  (swap! state update-in [:bonus :steal-cost] #(merge-costs (concat % costs))))

(defn steal-cost
  "Gets a vector of costs for stealing the given agenda."
  [state side card]
  (-> (when-let [costfun (:steal-cost-bonus (card-def card))]
        (costfun state side (make-eid state) card nil))
      (concat (get-in @state [:bonus :steal-cost]))
      merge-costs
      flatten
      vec))

;;; Accessing rules.
(defn interactions
  [card ability-key]
  (get-in (card-def card) [:interactions ability-key]))

(defn- access-ab
  [card]
  (interactions card :access-ability))

(defn- access-ab-label
  [card]
  (let [title (first (string/split (:title card) #":"))
        label (make-label (access-ab card))]
    (str "[" title "] " label)))

(defn access-non-agenda
  "Access a non-agenda. Show a prompt to trash for trashable cards."
  [state side eid c & {:keys [skip-trigger-event]}]
  (when-not skip-trigger-event
    (trigger-event state side :pre-trash c))
  (swap! state update-in [:stats :runner :access :cards] (fnil inc 0))
  ; Don't show the access prompt if:
  (if (or ; 1) accessing cards in Archives
          (in-discard? c)
          ; 2) Edward Kim's auto-trash flag is true
          (and (operation? c)
               (card-flag? c :can-trash-operation true))
          ; 3) card has already been trashed but hasn't been updated
          (find-cid (:cid c) (get-in @state [:corp :discard])))
    (access-end state side eid c)
    ; Otherwise, show the access prompt
    (let [card (assoc c :seen true)
          ; Trash costs
          trash-cost (trash-cost state side card)
          trash-eid (assoc eid :source card :source-type :runner-trash-corp-cards)
          can-pay (when trash-cost
                    (can-pay? state :runner trash-eid card nil [:credit trash-cost]))
          trash-cost-str (when can-pay
                           [(str "Pay " trash-cost " [Credits] to trash")])
          ; Is the runner is forced to trash this card with only credits? (NAT)
          must-trash-with-credits? (and can-pay
                                        (get-in @state [:runner :register :must-trash-with-credits]))
          ; Access abilities
          access-ab-cards (when-not must-trash-with-credits?
                            (seq (filter #(can-trigger? state :runner (access-ab %) % [card])
                                         (all-active state :runner))))
          ; Remove any non-trash abilities, as they can't be used if we're forced to trash
          trash-ab-cards (seq (filter #(:trash? (access-ab %) true) access-ab-cards))
          ; Is the runner is forced to trash this card by any means?
          ; Only relevant when not forced to trash with credits, as we want to include
          ; trash abilities here
          must-trash? (when-not must-trash-with-credits?
                        (and (or can-pay trash-ab-cards)
                             (card-flag-fn? state side card :must-trash true)))
          ; If we must trash, make the label only from the trash abilities
          ; Otherwise, make the label from all abilities
          ability-strs (mapv access-ab-label
                             (if must-trash? trash-ab-cards access-ab-cards))
          ; Only display "No action" when we're not forced to do anything
          no-action-str (when-not (or must-trash? must-trash-with-credits?)
                          ["No action"])
          choices (vec (concat ability-strs trash-cost-str no-action-str))]
      (continue-ability
        state :runner
        {:async true
         :prompt (str "You accessed " (:title card) ".")
         :choices choices
         :effect (req (cond
                        ; Can't or won't trash or use an ability
                        (= target (first no-action-str))
                        (access-end state side eid c)

                        ; Pay credits (from pool or cards) to trash
                        (= target (first trash-cost-str))
                        (wait-for (pay-sync state side (make-eid state trash-eid) card [:credit trash-cost])
                                  (when (:run @state)
                                    (swap! state assoc-in [:run :did-trash] true)
                                    (when must-trash?
                                      (swap! state assoc-in [:run :did-access] true)))
                                  (swap! state assoc-in [:runner :register :trashed-card] true)
                                  (system-msg state side (str async-result " to trash "
                                                              (:title card) " from "
                                                              (name-zone :corp (get-nested-zone card))))
                                  (wait-for (trash state side card nil)
                                            (access-end state side eid c)))

                        ; Use access ability
                        (some #(= % target) ability-strs)
                        (let [idx (.indexOf ability-strs target)
                              ability-card (nth access-ab-cards idx)
                              ability-eid (assoc eid :source ability-card :source-type :ability)
                              ability (access-ab ability-card)]
                          (when (and (:run @state)
                                     (:trash? ability true))
                            (swap! state assoc-in [:run :did-trash] true))
                          (wait-for (resolve-ability state side (make-eid state ability-eid) ability ability-card [card])
                                    (access-end state side eid c)))))}
        card nil))))

(defn- access-agenda
  "Rules interactions for a runner that has accessed an agenda and may be able to steal it."
  [state side eid card]
  (trigger-event state side :pre-steal-cost card)
  (swap! state update-in [:stats :runner :access :cards] (fnil inc 0))
  (let [cost (steal-cost state side card)
        part-cost (partition 2 cost)
        cost-strs (build-cost-string cost)
        can-pay (can-pay? state side (make-eid state eid) card (:title card) cost)
        can-steal (can-steal? state side card)
        ; Access abilities are useless in the discard
        access-ab-cards (when-not (in-discard? card)
                          (seq (filter #(can-trigger? state :runner (access-ab %) % [card])
                                       (all-active state :runner))))
        ability-strs (mapv access-ab-label access-ab-cards)
        ;; strs
        steal-str (when (and can-steal can-pay)
                    (if (not (blank? cost-strs))
                      ["Pay to steal"]
                      ["Steal"]))
        no-action-str (when-not (= steal-str ["Steal"])
                        ["No action"])
        prompt-str (if (not (blank? cost-strs))
                     (str " " cost-strs " to steal?")
                     "")
        prompt-str (str "You accessed " (:title card) "." prompt-str)
        choices (vec (concat ability-strs steal-str no-action-str))]
    ;; Steal costs are additional costs and can be denied by the runner.
    (continue-ability
      state :runner
      {:async true
       :prompt prompt-str
       :choices choices
       :effect (req (cond
                      ;; Can't steal or pay, or won't pay additional costs to steal
                      (= target "No action")
                      (do (when-not (find-cid (:cid card) (:deck corp))
                            (system-msg state side (str "decides to not pay to steal " (:title card))))
                          (access-end state side eid card))

                      ;; Steal normally
                      (= target "Steal")
                      (steal-agenda state side eid card)

                      ;; Pay additiional costs to steal
                      (= target "Pay to steal")
                      (wait-for (pay-sync state side nil cost {:action :steal-cost})
                                (system-msg state side (str async-result " to steal "
                                                            (:title card) " from "
                                                            (name-zone :corp (get-nested-zone card))))
                                (steal-agenda state side eid card))

                      ;; Use access ability
                      (some #(= % target) ability-strs)
                      (let [idx (.indexOf ability-strs target)
                            ability-card (nth access-ab-cards idx)
                            ability-eid (assoc eid :source ability-card :source-type :ability)
                            ability (access-ab ability-card)]
                        (when (and (:run @state)
                                   (:trash? ability true))
                          (swap! state assoc-in [:run :did-trash] true))
                        (wait-for (resolve-ability state side (make-eid state ability-eid) ability ability-card [card])
                                  (trigger-event state side :no-steal card)
                                  (access-end state side eid card)))))}
      card nil)))

(defn- reveal-access?
  "Check if the card should be revealed on access"
  ;; If any special reveal message is wanted it can go in this function
  [state side {:keys [zone] :as card}]
  (let [cdef (card-def card)
        ;; Add more kw here as the maybe become relevant. Only think rd is relevant,
        ;; everything else should not be "unseen".
        reveal-kw (match (vec zone)
                         [:deck] :rd-reveal
                         [:hand] :hq-reveal
                         [:discard] :archives-reveal
                         :else :reveal)]
    ;; Check if the zone-reveal keyword exists in the flags property of the card definition
    (when-let [reveal-fn (get-in cdef [:flags reveal-kw])]
      (reveal-fn state side (make-eid state) card nil))))

(defn- join-cost-strs
  [& costs]
  (->> costs
       flatten
       (filter some?)
       (interpose " and ")
       (apply str)))

(defn msg-handle-access
  "Generate the message from the access"
  [state side {:keys [zone] :as card} title cost-msg]
  (let [cost-str (join-cost-strs cost-msg)]
    (system-msg state side
                (str (if (seq cost-msg)
                       (str cost-str " to access ")
                       "accesses ")
                     title
                     (when card
                       (str " from " (name-zone side zone))))))
  (when (reveal-access? state side card)
    (system-msg state side (str "must reveal they accessed " (:title card)))
    (reveal state :runner card)))

(defn- access-trigger-events
  "Trigger access effects, then move into trash/steal choice."
  [state side eid c title & cost-msg]
  (let [cdef (card-def c)
        c (assoc c :seen true)
        access-effect (when-let [acc (:access cdef)]
                        (ability-as-handler c acc))]
    (swap! state assoc-in [:runner :register :accessed-cards] true)
    (msg-handle-access state side c title cost-msg)
    (wait-for (trigger-event-simult state side :access
                                    {:card-abilities access-effect
                                     ; Cancel other access handlers if the card moves zones because of a handler
                                     ; or access has been stopped
                                     :cancel-fn (fn [state] (or (not (get-card state c))
                                                                (not (:access @state))))}
                                    c)
              ; make sure the card has not been moved by a handler
              ; and we're still accessing the card
              (if (and (get-card state c)
                       (same-card? c (:access @state)))
                (if (agenda? c)
                  (access-agenda state side eid c)
                  ;; Accessing a non-agenda
                  (access-non-agenda state side eid c))
                (access-end state side eid c)))))

(defn access-cost-bonus
  "Applies a cost to the next access. costs can be a vector of [:key value] pairs,
  for example [:credit 2 :click 1]."
  [state side costs]
  (swap! state update-in [:bonus :access-cost] #(merge-costs (concat % costs))))

(defn access-cost
  "Gets a vector of costs for accessing the given card."
  [state side card]
  (merge-costs (get-in @state [:bonus :access-cost])))

(defn- access-pay
  "Force the runner to pay any costs to access this card, if any, before proceeding with access."
  [state side eid card title]
  (let [cost (access-cost state side card)
        cost-str (build-cost-string cost)
        can-pay (when (not-empty cost)
                  (can-pay? state side (make-eid state eid) nil nil cost))
        prompt-str (if can-pay
                     (str cost-str " to access this card?")
                     "You can't pay the cost to access this card.")
        choices (if can-pay
                  ["Pay to access" "No action"]
                  ["OK"])]
    (cond
      ;; Did a pre-access-card effect trash the card? (By Any Means)
      (not (get-card state card))
      (access-end state side eid card)
      ;; There are access costs
      (not-empty cost)
      (continue-ability
        state :runner
        {:async true
         :prompt prompt-str
         :choices choices
         :effect (req (cond
                        (= "OK" target)
                        (access-end state side eid card)
                        (= "No action" target)
                        (access-end state side eid card)
                        :else
                        (wait-for (pay-sync state side card cost)
                                  (if async-result
                                    (access-trigger-events state side eid card title async-result)
                                    (access-end state side eid card)))))}
        card nil)
      ;; There are no access costs
      :else
      (access-trigger-events state side eid card title))))

(defn access-card
  "Apply game rules for accessing the given card."
  ([state side card] (access-card state side (make-eid state) card nil))
  ([state side eid card] (access-card state side eid card (:title card)))
  ([state side eid card title]
    ;; Indicate that we are in the access step.
   (swap! state assoc :access card)
    ;; Reset counters for increasing costs of trash, steal, and access.
   (swap! state update-in [:bonus] dissoc :trash)
   (swap! state update-in [:bonus] dissoc :steal-cost)
   (swap! state update-in [:bonus] dissoc :access-cost)
   (when (:run @state)
     (let [zone (or (#{:discard :deck :hand} (-> card :zone first))
                    (-> card :zone second))]
       (swap! state update-in [:run :cards-accessed zone] (fnil inc 0))))
   ;; First trigger pre-access-card, then move to determining if we can trash or steal.
   (wait-for (trigger-event-sync state side :pre-access-card card)
             (access-pay state side eid card title))))

(defn prevent-access
  "Prevents the runner from accessing cards this run. This will cancel any run effects and not trigger access routines."
  [state _]
  (swap! state assoc-in [:run :prevent-access] true))

(defn max-access
  "Put an upper limit on the number of cards that can be accessed in this run. For Eater."
  [state side n]
  (swap! state assoc-in [:run :max-access] n))

(defn access-bonus
  "Increase the number of cards to be accessed in server during this run by n.
  For temporary/per-run effects like Legwork, Maker's Eye.
  Not for permanent increases like RDI."
  [state side server bonus]
  (swap! state update-in [:run :access-bonus] conj [server bonus]))

(defn access-bonus-count
  [run s]
  (reduce
    (fn [acc [server bonus]]
      (if (= s server)
        (+ acc bonus)
        acc))
    0
    (:access-bonus run)))

(defn access-count
  [state side kw]
  (let [run (:run @state)
        s (case kw
           :rd-access :rd
           :hq-access :hq
           kw)
        accesses (+ (get-in @state [:runner kw])
                    (access-bonus-count run s))]
    (if-let [max-access (:max-access run)]
      (min max-access accesses)
      accesses)))


;;; Methods for allowing user-controlled multi-access in servers.

;; choose-access implements game prompts allowing the runner to choose the order of access.
(defmulti choose-access (fn [cards server args] (get-server-type (first server))))

(defn access-helper-remote [cards]
  {:prompt "Click a card to access it. You must access all cards in this server."
   :choices {:card #(some (fn [c] (same-card? % c)) cards)}
   :async true
   :effect (req (wait-for (access-card state side target)
                          (if (< 1 (count cards))
                            (continue-ability state side (access-helper-remote (remove #(same-card? % target) cards))
                                              card nil)
                            (effect-completed state side eid))))})

(defmethod choose-access :remote [cards server args]
  {:async true
   :effect (req (cond
                  ;; Only 1 card
                  (= 1 (count cards))
                  (access-card state side eid (first cards))
                  ;; Normal access
                  (pos? (count cards))
                  (continue-ability state side (access-helper-remote cards) card nil)
                  :else
                  (effect-completed state side eid)))})

(defn access-helper-hq-or-rd
  "Shows a prompt to access card(s) from the given zone.
  zone: :rd or :hq, for finding Upgrades to access.
  label: a string label to describe what is being accessed, e.g., 'Card from deck' -- 'deck' being the label.
  amount: how many accesses the runner has remaining.
  select-fn: a function taking the already-accessed set as argument, and returning the next card to access
      from the given zone.
  title-fn: a function taking a card map being accessed and returning a string to print as the card's title, e.g.,
      'an unseen card from R&D' for an R&D run.
  already-accessed: a set of cards already accessed from this zone or its root."
  [state chosen-zone label amount select-fn title-fn already-accessed]
  (let [get-root-content (fn [state]
                           (remove #(contains? already-accessed %) (get-in @state [:corp :servers chosen-zone :content])))
        server-name (central->name chosen-zone)
        unrezzed-upgrade (str "Unrezzed upgrade in " server-name)
        card-from (str "Card from " label)]
    {:async true
     :prompt "Select a card to access."
     :choices (concat (when (pos? amount) [card-from])
                      (map #(if (rezzed? %) (:title %) unrezzed-upgrade)
                           (get-root-content state)))
     :effect (req (cond
                    (= target unrezzed-upgrade)
                    ;; accessing an unrezzed upgrade
                    (let [from-root (get-root-content state)
                          unrezzed (filter #(and (= (last (:zone %)) :content) (not (rezzed? %)))
                                           from-root)]
                      (if (= 1 (count unrezzed))
                        ;; only one unrezzed upgrade; access it and continue
                        (wait-for (access-card state side (first unrezzed))
                                  (if (or (pos? amount) (< 1 (count from-root)))
                                    (continue-ability
                                      state side
                                      (access-helper-hq-or-rd state chosen-zone label amount select-fn title-fn
                                                              (conj already-accessed (first unrezzed)))
                                      card nil)
                                    (effect-completed state side eid)))
                        ;; more than one unrezzed upgrade. allow user to select with mouse.
                        (continue-ability
                          state side
                          {:async true
                           :prompt (str "Choose an upgrade in " server-name " to access.")
                           :choices {:card #(and (= (second (:zone %)) chosen-zone)
                                                 (complement already-accessed))}
                           :effect (req (wait-for (access-card state side target)
                                                  (continue-ability
                                                    state side
                                                    (access-helper-hq-or-rd state chosen-zone label amount select-fn title-fn
                                                                            (conj already-accessed target))
                                                    card nil)))}
                          card nil)))
                    ;; accessing a card in deck
                    (= target card-from)
                    (let [accessed (select-fn already-accessed)]
                      (wait-for (access-card state side (make-eid state) accessed
                                             (title-fn accessed))

                                (let [from-root (get-root-content state)]
                                  (if (or (< 1 amount) (not-empty from-root))
                                    (continue-ability
                                      state side
                                      (access-helper-hq-or-rd state chosen-zone label (dec amount) select-fn title-fn
                                                              (if (-> @state :run :shuffled-during-access chosen-zone)
                                                                ;; if the zone was shuffled because of the access,
                                                                ;; the runner "starts over" excepting any upgrades that were accessed
                                                                (do (swap! state update-in [:run :shuffled-during-access] dissoc chosen-zone)
                                                                    (set (filter #(= :servers (first (:zone %)))
                                                                                 already-accessed)))
                                                                (conj already-accessed accessed)))
                                      card nil)
                                    (effect-completed state side eid)))))
                    ;; accessing a rezzed upgrade
                    :else
                    (let [accessed (some #(when (= (:title %) target) %) (get-root-content state))]
                      (wait-for (access-card state side accessed)
                                (if (or (pos? amount)
                                        (< 1 (count (get-root-content state))))
                                  (continue-ability
                                    state side
                                    (access-helper-hq-or-rd state chosen-zone label amount select-fn title-fn
                                                            (conj already-accessed accessed))
                                    card nil)
                                  (effect-completed state side eid))))))}))

(defn- access-cards-from-rd
  [state]
  (let [f (get-in @state [:runner :rd-access-fn])]
    (f (get-in @state [:corp :deck]))))

(defmethod choose-access :rd [cards server {:keys [no-root] :as args}]
  {:async true
   :effect (req (cond
                  ;; Only 1 card
                  (= 1 (count cards))
                  (access-card state side eid (first cards) "an unseen card")
                  ;; Normal access
                  (pos? (count cards))
                  (let [from-rd (access-count state side :rd-access)]
                    (continue-ability state side (access-helper-hq-or-rd
                                                   state :rd "deck" from-rd
                                                   ;; access the first card in deck that has not been accessed.
                                                   (fn [already-accessed] (first (drop-while already-accessed
                                                                                             (access-cards-from-rd state))))
                                                   (fn [_] "an unseen card")
                                                   (if no-root
                                                     (set (get-in @state [:corp :servers :rd :content]))
                                                     #{}))
                                      card nil))
                  :else
                  (effect-completed state side eid)))})

(defn access-helper-hq
  "This is a helper for cards to invoke HQ access without knowing how to use the full access method. See Dedicated Neural Net."
  [state from-hq already-accessed]
  (access-helper-hq-or-rd state :hq "hand" from-hq
                          (fn [already-accessed] (some #(when-not (already-accessed %) %)
                                                       (shuffle (-> @state :corp :hand))))
                          :title
                          already-accessed))

(defmethod choose-access :hq [cards server {:keys [no-root] :as args}]
  {:async true
   :effect (req (let [cards-count (count cards)]
                  (cond
                    ;; Corp chooses accessed cards
                    (and (pos? cards-count)
                         (any-effects state side :corp-choose-hq-access))
                    (do (show-wait-prompt state :runner "Corp to select cards in HQ to be accessed")
                        (continue-ability
                          state :corp
                          {:prompt (msg "Select " (min (access-count state side :hq-access)
                                                       (-> @state :corp :hand count)) " cards in HQ for the Runner to access")
                           :choices {:card #(and (in-hand? %) (corp? %))
                                     :all true
                                     :max (req (min (access-count state side :hq-access)
                                                    (-> @state :corp :hand count)))}
                           :async true
                           :effect (req (clear-wait-prompt state :runner)
                                        (if (= 1 cards-count)
                                          (access-card state side eid target)
                                          (continue-ability
                                            state :runner
                                            (access-helper-hq
                                              state (access-count state side :hq-access)
                                              ; access-helper-hq uses a set to keep track of which cards have already
                                              ; been accessed. Using the set difference we make the runner unable to
                                              ; access non-selected cards from the corp prompt
                                              (clojure.set/difference (set (:hand corp)) (set targets)))
                                            card nil)))}
                          card nil))
                    ;; Only 1 card
                    (= 1 cards-count)
                    (access-card state side eid (first cards))
                    ;; Normal access
                    (pos? cards-count)
                    (let [from-hq (min (access-count state side :hq-access)
                                       (-> @state :corp :hand count))
                          ; Handle root only access - no cards to access in hand
                          from-hq (if (some in-hand? cards) from-hq 0)]
                      (continue-ability state side (access-helper-hq-or-rd
                                                     state :hq "hand" from-hq
                                                     (fn [already-accessed] (some #(when-not (already-accessed %) %)
                                                                                  (shuffle (-> @state :corp :hand))))
                                                     (fn [card] (:title card))
                                                     (if no-root
                                                       (set (get-in @state [:corp :servers :hq :content]))
                                                       #{}))
                                        card nil))
                    :else
                    (effect-completed state side eid))))})

(defn- get-archives-accessible [state]
  ;; only include agendas and cards with an :access ability whose :req is true
  ;; (or don't have a :req, or have an :optional with no :req, or :optional with a true :req.)
  (filter #(let [cdef (card-def %)]
             ;; must also be :seen
             (and (:seen %)
                  (or (agenda? %)
                      (should-trigger? state :corp % nil (:access cdef)))))
          (get-in @state [:corp :discard])))

(defn- get-archives-inactive [state]
  ;; get faceup cards with no access interaction
  (filter #(let [cdef (card-def %)]
             (and (:seen %)
                  (not (or (agenda? %)
                           (should-trigger? state :corp % nil (:access cdef))))))
          (get-in @state [:corp :discard])))

(defn access-helper-archives [state amount already-accessed]
  (let [root-content (fn [already-accessed] (remove already-accessed (-> @state :corp :servers :archives :content)))
        faceup-accessible (fn [already-accessed] (remove already-accessed (get-archives-accessible state)))
        facedown-cards (fn [already-accessed] (filter #(and (not (:seen %))
                                                            (not (already-accessed %)))
                                                      (-> @state :corp :discard)))

        next-access (fn [state side eid already-accessed card]
                      (continue-ability state side (access-helper-archives state (dec amount) already-accessed)
                                        card nil))

        must-continue? (fn [already-accessed]
                         (and (< 1 amount)
                              (pos? (+ (count (root-content already-accessed))
                                       (count (faceup-accessible already-accessed))
                                       (count (facedown-cards already-accessed))))))]
    {:async true
     :prompt "Select a card to access. You must access all cards."
     :choices (concat (when (<= amount (count (filter (complement already-accessed) (get-archives-inactive state))))
                        [(str "Access " amount " inactive cards")])
                      (map :title (faceup-accessible already-accessed))
                      (map #(if (rezzed? %) (:title %) "Unrezzed upgrade in Archives") (root-content already-accessed))
                      (map (fn [_] (str "Facedown card in Archives")) (facedown-cards already-accessed)))
     :effect (req (cond
                    (.endsWith target "inactive cards")
                    ;; Interaction with Bacterial Programming. If we have X accesses remaining and <= X inactive cards
                    ;; in Archives, we don't have to access the remaining active cards.  This only happens if you choose
                    ;; to access at least one of the facedown cards added to Archives by Bacterial Programming.
                    (do (system-msg state side "accesses the remaining inactive cards in Archives")
                        (effect-completed state side eid))

                    (= target "Facedown card in Archives")
                    ;; accessing a card that was added to archives because of the effect of another card
                    (let [accessed (first (shuffle (facedown-cards already-accessed)))
                          already-accessed (conj already-accessed accessed)]
                      (wait-for (access-card state side accessed)
                                (if (must-continue? already-accessed)
                                  (next-access state side eid already-accessed card)
                                  (effect-completed state side eid))))

                    (= target "Unrezzed upgrade in Archives")
                    ;; accessing an unrezzed upgrade
                    (let [unrezzed (filter #(and (= (last (:zone %)) :content) (not (rezzed? %)))
                                           (root-content already-accessed))]
                      (if (= 1 (count unrezzed))
                        ;; only one unrezzed upgrade; access it and continue
                        (let [already-accessed (conj already-accessed (first unrezzed))]
                          (wait-for (access-card state side (first unrezzed))
                                    (if (must-continue? already-accessed)
                                      (next-access state side eid already-accessed card)
                                      (effect-completed state side eid))))
                        ;; more than one unrezzed upgrade. allow user to select with mouse.
                        (continue-ability
                          state side
                          {:async true
                           :prompt "Choose an upgrade in Archives to access."
                           :choices {:card #(and (= (second (:zone %)) :archives)
                                                 (not (already-accessed %)))}
                           :effect (req (let [already-accessed (conj already-accessed target)]
                                          (wait-for (access-card state side target)
                                                    (if (must-continue? already-accessed)
                                                      (next-access state side eid already-accessed card)
                                                      (effect-completed state side eid)))))}
                          card nil)))

                    :else
                    ;; accessing a rezzed upgrade, or a card in archives
                    (let [accessed (some #(when (= (:title %) target) %)
                                         (concat (faceup-accessible already-accessed) (root-content already-accessed)))
                          already-accessed (conj already-accessed accessed)]
                      (wait-for (access-card state side accessed)
                                (if (must-continue? already-accessed)
                                  (next-access state side eid already-accessed card)
                                  (effect-completed state side eid))))))}))

(defmethod choose-access :archives [cards server {:keys [no-root] :as args}]
  {:async true
   :effect (req (let [archives-count (count cards)
                      active-cards (concat (get-archives-accessible state) (-> @state :corp :servers :archives :content))]
                  ;; Because we don't "access" cards in Archives like normal,
                  ;; we have to manually count all the cards we'd normally skip
                  (when (and (:run @state)
                             (not (safe-zero? (get-in @state [:run :max-access]))))
                    (swap! state update-in [:run :cards-accessed :discard] (fnil + 0 0) (- archives-count (count active-cards))))
                  (if (and (seq cards)
                           (seq active-cards))
                    (if (= 1 (count active-cards))
                      (access-card state side eid (first active-cards))
                      (continue-ability state side
                                        (access-helper-archives state archives-count
                                                                (if no-root
                                                                  (set (get-in @state [:corp :servers :archives :content]))
                                                                  #{}))
                                        card nil))
                    (do (system-msg state side (str "accesses " archives-count " cards in Archives"))
                        (effect-completed state side eid)))))})

(defn get-all-hosted [hosts]
  (let [hosted-cards (mapcat :hosted hosts)]
    (if (empty? hosted-cards)
      hosted-cards
      (concat hosted-cards (get-all-hosted hosted-cards)))))


(defmulti cards-to-access
  "Gets the list of cards to access for the server"
  (fn [state side server] (get-server-type (first server))))

(defmethod cards-to-access :hq [state side server]
  (concat (take (access-count state side :hq-access) (shuffle (get-in @state [:corp :hand])))
          (get-in @state [:corp :servers :hq :content])))

(defmethod cards-to-access :rd [state side server]
  (concat (take (access-count state side :rd-access) (access-cards-from-rd state))
          (get-in @state [:corp :servers :rd :content])))

(defmethod cards-to-access :archives [state side server]
  (swap! state update-in [:corp :discard] #(map (fn [c] (assoc c :seen true)) %))
  (when-not (safe-zero? (get-in @state [:run :max-access]))
    (concat (get-in @state [:corp :discard]) (get-in @state [:corp :servers :archives :content]))))

(defmethod cards-to-access :remote [state side server]
  (let [contents (get-in @state [:corp :servers (first server) :content])]
    (when-not (safe-zero? (get-in @state [:run :max-access]))
      (filter (partial can-access-loud state side) (concat contents (get-all-hosted contents))))))

(defn set-cards-to-access
  "Currently only used with Ash 2X"
  [state side & cards]
  (swap! state update-in [:run :cards-to-access] concat cards))

(defn get-cards-to-access
  "Currently only used with do-access below and Top Hat. It's hacky but whatever"
  [state]
  (seq (filter identity (map #(get-card state %) (get-in @state [:run :cards-to-access])))))

(defn do-access
  "Starts the access routines for the run's server."
  ([state side server] (do-access state side (make-eid state) server))
  ([state side eid server] (do-access state side eid server nil))
  ([state side eid server {:keys [hq-root-only no-root] :as args}]
   (wait-for (trigger-event-sync state side :pre-access (first server))
             (let [cards (cards-to-access state side server)
                   cards (if hq-root-only (remove #(= '[:hand] (:zone %)) cards) cards)
                   cards (if no-root (remove #(or (= '[:servers :rd :content] (:zone %))
                                                  (= '[:servers :hq :content] (:zone %))) cards) cards)
                   cards (or (get-cards-to-access state) cards)
                   n (count cards)]
               (swap! state dissoc :cards-to-access)
               ;; Make `:did-access` true when reaching the access step (no replacement)
               (when (:run @state)
                 (swap! state assoc-in [:run :did-access] true))
               (when-not (or (zero? n)
                             (safe-zero? (get-in @state [:run :max-access])))
                 (swap! state assoc-in [:runner :register :accessed-cards] true))
               (wait-for (resolve-ability state side (choose-access cards server args) nil nil)
                         (wait-for (trigger-event-sync state side :end-access-phase {:from-server (first server)})
                                   (unregister-floating-effects state side :end-of-access)
                                   (unregister-floating-events state side :end-of-access)
                                   (effect-completed state side eid)))))))

;;; Ending runs.
(defn register-successful-run
  ([state side server] (register-successful-run state side (make-eid state) server))
  ([state side eid server]
   (swap! state update-in [:runner :register :successful-run] #(conj % (first server)))
   (swap! state assoc-in [:run :successful] true)
   (wait-for (trigger-event-simult state side :pre-successful-run nil (first server))
             (wait-for (trigger-event-simult state side :successful-run nil (first (get-in @state [:run :server])))
                       (wait-for (trigger-event-simult state side :post-successful-run nil (first (get-in @state [:run :server])))
                                 (effect-completed state side eid))))))

(defn replace-access
  "Replaces the standard access routine with the :replace-access effect of the card"
  [state side ability card]
  (wait-for (resolve-ability state side ability card nil)
            (run-cleanup state side)))

(defn successful-run-effect-impl
  [state side eid run-effects]
  (if-let [run-effect (first run-effects)]
    (wait-for (resolve-ability state side (when-not (trigger-suppress state side :successful-run (:card run-effect))
                                            (:successful-run run-effect))
                               (:card run-effect) nil)
              (successful-run-effect-impl state side eid (next run-effects)))
    (effect-completed state side eid)))

(defn- successful-run-trigger
  "The real 'successful run' trigger."
  [state side]
  (wait-for
    (successful-run-effect-impl state side (filter :successful-run (get-in @state [:run :run-effects])))
    (wait-for (register-successful-run state side (get-in @state [:run :server]))
              (if (:ended (:run @state))
                (run-cleanup state :runner)
                (let [the-run (:run @state)
                      server (:server the-run) ; bind here as the server might have changed
                      run-effects (->> (:run-effects the-run)
                                       (filter #(and (:replace-access %)
                                                     (or (not (:req %))
                                                         ((:req %) state :runner (:eid the-run) (:card %) [(first server)]))))
                                       doall)
                      mandatory-run-effects (->> run-effects
                                                 (filter #(get-in % [:replace-access :mandatory]))
                                                 doall)]
                  (cond
                    ;; Prevented from accessing anything
                    (:prevent-access the-run)
                    (resolve-ability
                      state :runner
                      {:prompt "You are prevented from accessing any cards this run."
                       :choices ["OK"]
                       :effect (effect (system-msg :runner "is prevented from accessing any cards this run")
                                       (handle-end-run))}
                      nil nil)

                    ;; One mandatory replace-access effect
                    (= 1 (count mandatory-run-effects))
                    (let [chosen (first mandatory-run-effects)]
                      (system-msg state :runner (str "must use the replacement effect from " (:title (:card chosen))))
                      (replace-access state :runner (:replace-access chosen) (:card chosen)))

                    ;; Multiple mandatory replace-access effects
                    (pos? (count mandatory-run-effects))
                    (resolve-ability
                      state :runner
                      {:prompt "Choose a mandatory replacement effect"
                       :choices (mapv #(get-in % [:card :title]) mandatory-run-effects)
                       :effect (req (let [chosen (some #(when (= target (get-in % [:card :title])) %) mandatory-run-effects)]
                                      (system-msg state :runner
                                                  (str "chooses to use the replacement effect from " (:title (:card chosen))))
                                      (replace-access state :runner (:replace-access chosen) (:card chosen))))}
                      nil nil)

                    ;; Any number of optional replace-access effects
                    (pos? (count run-effects))
                    (resolve-ability
                      state :runner
                      {:prompt "Use a replacement effect instead of accessing cards?"
                       :choices (conj (mapv #(get-in % [:card :title]) run-effects) "Access cards")
                       :effect (req (if-let [chosen (some #(when (= target (get-in % [:card :title])) %) run-effects)]
                                      (do (system-msg state :runner
                                                      (str "chooses to use the replacement effect from " (:title (:card chosen))))
                                          (replace-access state :runner (:replace-access chosen) (:card chosen)))
                                      (do (system-msg state :runner "chooses to access cards instead of use a replacement effect")
                                          (wait-for (do-access state :runner server)
                                                    (handle-end-run state :runner)))))}
                      nil nil)

                    ;; No replace-access effects
                    :else
                    (wait-for (do-access state side server)
                              (handle-end-run state side))))))))

(defn successful-run
  "Run when a run has passed all ice and the runner decides to access. The corp may still get to act in 4.3."
  [state side args]
  (if (get-in @state [:run :corp-phase-43])
    ;; if corp requests phase 4.3, then we do NOT fire :successful-run yet, which does not happen until 4.4
    (do (swap! state dissoc :no-action)
        (system-msg state :corp "wants to act before the run is successful")
        (show-wait-prompt state :runner "Corp's actions")
        (show-prompt state :corp nil "Rez and take actions before Successful Run" ["Done"]
                     (fn [args-corp]
                       (clear-wait-prompt state :runner)
                       (if-not (:ended (:run @state))
                        (show-prompt state :runner nil "The run is now successful" ["Continue"]
                                     (fn [args-runner] (successful-run-trigger state :runner)))
                        (handle-end-run state side)))
                     {:priority -1}))
    (successful-run-trigger state side)))

(defn corp-phase-43
  "The corp indicates they want to take action after runner hits Successful Run, before access."
  [state side args]
  (swap! state assoc-in [:run :corp-phase-43] true)
  (swap! state assoc-in [:run :no-action] true)
  (system-msg state side "has no further action")
  (trigger-event state side :no-action))

(defn end-run-prevent
  [state side]
  (swap! state update-in [:end-run :end-run-prevent] (fnil inc 0)))

(defn- resolve-end-run
  "End this run, and set it as UNSUCCESSFUL"
  ([state side eid]
   (if (get-in @state [:run :successful])
     (do (handle-end-run state side)
         (effect-completed state side eid))
     (let [run (:run @state)
           server (first (get-in @state [:run :server]))]
       (swap! state update-in [:runner :register :unsuccessful-run] #(conj % server))
       (swap! state assoc-in [:run :unsuccessful] true)
       (handle-end-run state side)
       (trigger-event-sync state side eid :unsuccessful-run run)))))

(defn end-run
  "After checking for prevents, end this run, and set it as UNSUCCESSFUL."
  ([state side eid card]
   (swap! state update-in [:end-run] dissoc :end-run-prevent)
   (let [prevent (get-prevent-list state :runner :end-run)]
     (if (cards-can-prevent? state :runner prevent :end-run nil {:card-cause card})
       (do (system-msg state :runner "has the option to prevent the run from ending")
           (show-wait-prompt state :corp "Runner to prevent the run from ending" {:priority 10})
           (show-prompt state :runner nil
                        (str "Prevent the run from ending?") ["Done"]
                        (fn [_]
                          (clear-wait-prompt state :corp)
                          (if-let [_ (get-in @state [:end-run :end-run-prevent])]
                            (effect-completed state side eid)
                            (do (system-msg state :runner "will not prevent the run from ending")
                                (resolve-end-run state side eid))))
                        {:priority 10}))
       (resolve-end-run state side eid)))))

(defn jack-out-prevent
  [state side]
  (swap! state update-in [:jack-out :jack-out-prevent] (fnil inc 0))
  (prevent-jack-out state side))

(defn- resolve-jack-out
  [state side eid]
  (wait-for (end-run state side nil)
            (system-msg state side "jacks out")
            (wait-for (trigger-event-sync state side :jack-out)
                      (complete-with-result state side eid true))))

(defn jack-out
  "The runner decides to jack out."
  ([state side eid]
   (swap! state update-in [:jack-out] dissoc :jack-out-prevent)
   (let [cost (jack-out-cost state side)]
     (if (can-pay? state side eid nil "jack out" cost)
       (wait-for (pay-sync state :runner nil cost)
                 (if-let [cost-str async-result]
                   (let [prevent (get-prevent-list state :corp :jack-out)]
                     (if (cards-can-prevent? state :corp prevent :jack-out)
                       (do (system-msg state :runner (str (build-spend-msg cost-str "attempt to" "attempts to") "jack out"))
                           (system-msg state :corp "has the option to prevent the Runner from jacking out")
                           (show-wait-prompt state :runner "Corp to prevent the jack out" {:priority 10})
                           (show-prompt state :corp nil
                                        (str "Prevent the Runner from jacking out?") ["Done"]
                                        (fn [_]
                                          (clear-wait-prompt state :runner)
                                          (if-let [_ (get-in @state [:jack-out :jack-out-prevent])]
                                            (effect-completed state side (make-result eid false))
                                            (do (system-msg state :corp "will not prevent the Runner from jacking out")
                                                (resolve-jack-out state side eid))))
                                        {:priority 10}))
                       (do (when (not (blank? cost-str)) (system-msg state :runner (str cost-str " to jack out")))
                           (resolve-jack-out state side eid)
                           (effect-completed state side (make-result eid false)))))
                   (effect-completed state side (make-result eid false))))
       (do (system-msg state :runner (str "attempts to jack out but can't pay (" (build-cost-string cost) ")"))
           (effect-completed state side (make-result eid false)))))))

(defn- run-end-fx
  [state side eid run]
  (cond
    ;; Successful
    (:successful run)
    (do
      (play-sfx state side "run-successful")
      (effect-completed state side (make-result eid {:successful true})))
    ;; Unsuccessful
    (:unsuccessful run)
    (do
      (play-sfx state side "run-unsuccessful")
      (effect-completed state side (make-result eid {:unsuccessful true})))
    ;; Neither
    :else
    (effect-completed state side (make-result eid nil))))

(defn run-cleanup-2
  [state side]
  (let [run (:run @state)]
    (swap! state assoc-in [:runner :register :last-run] run)
    (swap! state update-in [:runner :credit] - (get-in @state [:runner :run-credit]))
    (swap! state assoc-in [:runner :run-credit] 0)
    (swap! state assoc :run nil)
    (wait-for (trigger-event-simult state side :run-ends nil run)
              (unregister-floating-effects state side :end-of-run)
              (unregister-floating-events state side :end-of-run)
              (update-all-icebreakers state side)
              (update-all-ice state side)
              (reset-all-ice state side)
              (clear-run-register! state)
              (run-end-fx state side (:eid run) run))))

(defn run-cleanup
  "Trigger appropriate events for the ending of a run."
  [state side]
  (let [server (-> @state :run :server first)
        event (when (= :encounter-ice (get-in @state [:run :phase])) :encounter-ice-ends)]
    (swap! state assoc-in [:run :ended] true)
    (wait-for (trigger-event-simult state side event nil (get-current-ice state))
              (unregister-floating-effects state side :end-of-encounter)
              (unregister-floating-events state side :end-of-encounter)
              (run-cleanup-2 state side))))

(defn handle-end-run
  "Initiate run resolution."
  [state side]
  (if (and (empty? (get-in @state [:runner :prompt]))
           (empty? (get-in @state [:corp :prompt])))
    (run-cleanup state side)
    (swap! state assoc-in [:run :ended] true)))

(defn close-access-prompt
  "Closes a 'You accessed _' prompt through a non-standard card effect like Imp."
  [state side]
  (let [prompt (-> @state side :prompt first)
        eid (:eid prompt)]
    (swap! state update-in [side :prompt] rest)
    (effect-completed state side eid)
    (when-let [run (:run @state)]
      (when (and (:ended run)
                 (empty? (get-in @state [:runner :prompt])))
        (handle-end-run state :runner)))))

(defn get-run-ices
  [state]
  (get-in @state (concat [:corp :servers] (:server (:run @state)) [:ices])))

(defn total-cards-accessed
  ([run]
   (apply + (vals (:cards-accessed run {}))))
  ([run server]
   (get-in run [:cards-accessed server] 0)))<|MERGE_RESOLUTION|>--- conflicted
+++ resolved
@@ -144,18 +144,14 @@
                                     ice)
               (update-all-ice state side)
               (update-all-icebreakers state side)
-<<<<<<< HEAD
               (if (get-in @state [:run :jack-out-after-pass])
                 (wait-for (jack-out state :runner (make-eid state))
-                          (when (:ended (:run @state))
+                          (when (or (check-for-empty-server state)
+                                    (:ended (:run @state)))
                             (handle-end-run state side)))
-                (when (:ended (:run @state))
+                (when (or (check-for-empty-server state)
+                          (:ended (:run @state)))
                   (handle-end-run state side))))))
-=======
-              (when (or (check-for-empty-server state)
-                        (:ended (:run @state)))
-                (handle-end-run state side)))))
->>>>>>> 639ccaa8
 
 (defmethod continue :approach-ice
   [state side args]
@@ -301,18 +297,14 @@
         (wait-for (trigger-event-simult state side :approach-server args (count (get-run-ices state)))
                   (update-all-ice state side)
                   (update-all-icebreakers state side)
-<<<<<<< HEAD
                   (if (get-in @state [:run :jack-out-after-pass])
                     (wait-for (jack-out state :runner (make-eid state))
-                              (when (:ended (:run @state))
+                              (when (or (check-for-empty-server state)
+                                        (:ended (:run @state)))
                                 (handle-end-run state side)))
-                    (when (:ended (:run @state))
+                    (when (or (check-for-empty-server state)
+                              (:ended (:run @state)))
                       (handle-end-run state side))))))
-=======
-                  (when (or (check-for-empty-server state)
-                            (:ended (:run @state)))
-                    (handle-end-run state side)))))
->>>>>>> 639ccaa8
 
 (defmethod continue :default
   [state side args]
