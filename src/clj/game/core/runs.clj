(in-ns 'game.core)

(declare any-flag-fn? clear-run-register! run-cleanup
         gain-run-credits update-ice-in-server update-all-ice
         get-agenda-points gain-agenda-point optional-ability7
         get-remote-names card-name can-access-loud can-steal?
         prevent-jack-out card-flag? can-run?)

;;; Steps in the run sequence
(defn run
  "Starts a run on the given server, with the given card as the cause."
  ([state side server] (run state side (make-eid state) server nil nil))
  ([state side eid server] (run state side eid server nil nil))
  ([state side server run-effect card] (run state side (make-eid state) server run-effect card))
  ([state side eid server run-effect card]
   (when (can-run? state :runner)
     (let [s [(if (keyword? server) server (last (server->zone state server)))]
           ices (get-in @state (concat [:corp :servers] s [:ices]))
           n (count ices)]
       ;; s is a keyword for the server, like :hq or :remote1
       (swap! state assoc :per-run nil
              :run {:server s :position n :access-bonus 0
                    :run-effect (assoc run-effect :card card)
                    :eid eid})
       (gain-run-credits state side (+ (get-in @state [:corp :bad-publicity]) (get-in @state [:corp :has-bad-pub])))
       (swap! state update-in [:runner :register :made-run] #(conj % (first s)))
       (update-all-ice state :corp)
       (trigger-event-sync state :runner (make-eid state) :run s)
       (when (>= n 2) (trigger-event state :runner :run-big s n))))))

(defn gain-run-credits
  "Add temporary credits that will disappear when the run is over."
  [state side n]
  (swap! state update-in [:runner :run-credit] + n)
  (gain state :runner :credit n))

;;; Stealing agendas
(defn steal
  "Moves a card to the runner's :scored area, triggering events from the completion of the steal."
  ([state side card] (steal state side (make-eid state) card))
  ([state side eid card]
   (let [c (move state :runner (dissoc card :advance-counter :new) :scored {:force true})
         points (get-agenda-points state :runner c)]
     (when-completed
       (trigger-event-simult
         state :runner :agenda-stolen
         {:first-ability {:effect (req (system-msg state :runner (str "steals " (:title c) " and gains "
                                                                      (quantify points "agenda point")))
                                       (swap! state update-in [:runner :register :stole-agenda]
                                              #(+ (or % 0) (:agendapoints c)))
                                       (gain-agenda-point state :runner points)
                                       (play-sfx state side "agenda-steal")
                                       (when (:run @state)
                                         (swap! state assoc-in [:run :did-steal] true))
                                       (when (card-flag? c :has-events-when-stolen true)
                                         (register-events state side (:events (card-def c)) c))
                                       (remove-old-current state side :corp))}
          :card-ability (ability-as-handler c (:stolen (card-def c)))}
         c)
       (effect-completed state side eid nil)))))

(defn- resolve-steal-events
  "Trigger events from accessing an agenda, which were delayed to account for Film Critic."
  ([state side card] (resolve-steal-events state side (make-eid state) card))
  ([state side eid card]
   (trigger-event state side :access card)
   (effect-completed state side eid card)))

(defn- resolve-steal
  "Finish the stealing of an agenda."
  ([state side card] (resolve-steal state side (make-eid state) card))
  ([state side eid card]
   (let [cdef (card-def card)]
     (when-completed (resolve-steal-events state side card)
                     (if (or (not (:steal-req cdef)) ((:steal-req cdef) state :runner (make-eid state) card nil))
                       (steal state :runner eid card)
                       (effect-completed state side eid nil))))))

(defn steal-cost-bonus
  "Applies a cost to the next steal attempt. costs can be a vector of [:key value] pairs,
  for example [:credit 2 :click 1]."
  [state side costs]
  (swap! state update-in [:bonus :steal-cost] #(merge-costs (concat % costs))))

(defn steal-cost
  "Gets a vector of costs for stealing the given agenda."
  [state side card]
  (-> (when-let [costfun (:steal-cost-bonus (card-def card))]
        (costfun state side (make-eid state) card nil))
      (concat (get-in @state [:bonus :steal-cost]))
      merge-costs flatten vec))

;;; Accessing rules.
(defn access-cost-bonus
  "Applies a cost to the next access. costs can be a vector of [:key value] pairs,
  for example [:credit 2 :click 1]."
  [state side costs]
  (swap! state update-in [:bonus :access-cost] #(merge-costs (concat % costs))))

(defn access-cost
  "Gets a vector of costs for accessing the given card."
  [state side card]
  (-> (when-let [costfun (:access-cost-bonus (card-def card))]
        (costfun state side (make-eid state) card nil))
      (concat (get-in @state [:bonus :access-cost]))
      merge-costs flatten vec))

(defn- access-non-agenda
  [state side eid c]
  (trigger-event state side :access c)
  (trigger-event state side :pre-trash c)
  (if (not= (:zone c) [:discard]) ; if not accessing in Archives
    (if-let [trash-cost (trash-cost state side c)]
      ;; The card has a trash cost (Asset, Upgrade)
      (let [card (assoc c :seen true)
            name (:title card)
            trash-msg (str trash-cost " [Credits] to trash " name " from " (name-zone :corp (:zone card)))]
        (if (and (get-in @state [:runner :register :force-trash])
                 (can-pay? state :runner name :credit trash-cost))
          ;; If the runner is forced to trash this card (Neutralize All Threats)
          (continue-ability state :runner
                            {:cost [:credit trash-cost]
                             :delayed-completion true
                             :effect (req (when (:run @state)
                                            (swap! state assoc-in [:run :did-trash] true)
                                            (swap! state assoc-in [:run :did-access] true))
                                          (swap! state assoc-in [:runner :register :trashed-card] true)
                                          (trash state side eid card nil)
                                          (system-msg state side (str "is forced to pay " trash-msg)))}
                            card nil)
          ;; Otherwise, show the option to pay to trash the card.
          (when-not (and (is-type? card "Operation")
                         ;; Don't show the option if Edward Kim's auto-trash flag is true.
                         (card-flag? card :can-trash-operation true))
            ;; If card has already been trashed this access don't show option to pay to trash (eg. Ed Kim)
            (when-not (find-cid (:cid card) (get-in @state [:corp :discard]))
              (continue-ability state :runner
                                {:optional
                                 {:delayed-completion true
                                  :prompt (str "Pay " trash-cost " [Credits] to trash " name "?")
                                  :no-ability {:effect (req
                                                         ;; toggle access flag to prevent Hiro issue #2638
                                                         (swap! state dissoc :access)
                                                         (trigger-event state side :no-trash c)
                                                         (swap! state assoc :access true)
                                                         (effect-completed state side eid))}
                                  :yes-ability {:cost [:credit trash-cost]
                                                :delayed-completion true
                                                :effect (req (when (:run @state)
                                                               (swap! state assoc-in [:run :did-trash] true))
                                                             (swap! state assoc-in [:runner :register :trashed-card] true)
                                                             (trash state side eid card nil)
                                                             (system-msg state side (str "pays " trash-msg)))}}}
                                card nil)))))
      ;; The card does not have a trash cost
      (do (prompt! state :runner c (str "You accessed " (:title c)) ["OK"] {:eid eid})
          ;; TODO: Trigger :no-trash after hit "OK" on access
          (when-not (find-cid (:cid c) (get-in @state [:corp :discard]))
            ;; Do not trigger :no-trash if card (operation) has already been trashed
            (trigger-event state side :no-trash c))))
    (effect-completed state side eid)))

(defn- steal-pay-choice
  "Enables a vector of costs to be resolved in the order of choosing"
  [state side choices chosen n card]
  {:delayed-completion true
   :prompt "Pay steal cost?"
   :choices (conj (vec choices) "Don't steal")
   :effect (req
             (if (= target "Don't steal")
               (continue-ability state :runner
                                 {:delayed-completion true
                                  :effect (req (when-not (find-cid (:cid card) (:deck corp))
                                                    (system-msg state side (str "decides not to pay to steal " (:title card))))
                                                  (trigger-event state side :no-steal card)
                                                  (resolve-steal-events state side eid card))} card nil)
               (let [name (:title card)
                     chosen (cons target chosen)
                     clicks (count (re-seq #"\[Click\]+" target))
                     kw (if (pos? clicks) :click (to-keyword (join "-" (rest (split target #" ")))))
                     val (if (pos? clicks) clicks (string->num (first (split target #" "))))]
                 (if (can-pay? state side name [kw val])
                   (when-completed
                     (pay-sync state side nil [kw val] {:action :steal-cost})
                     (do (system-msg state side (str "pays " target
                                                   " to steal " (:title card)))
                         (if (< (count chosen) n)
                           (continue-ability
                             state side
                             (steal-pay-choice state :runner (remove-once #(= target %) choices) chosen n card)
                             card nil)
                           (resolve-steal state side eid card))))
                   (resolve-steal-events state side eid card)))))})

(defn- access-agenda
  [state side eid c]
  (trigger-event state side :pre-steal-cost c)
  (if-not (can-steal? state side c)
    ;; The runner cannot steal this agenda.
    (when-completed (resolve-steal-events state side c)
                    (do (prompt! state :runner c (str "You accessed but cannot steal " (:title c)) ["OK"] {})
                        (trigger-event state side :no-steal c)
                        (effect-completed state side eid c)))
    ;; The runner can potentially steal this agenda.
    (let [cost (steal-cost state side c)
          name (:title c)
          choices (map costs-to-symbol (partition 2 cost))
          n (count choices)]
      ;; Steal costs are additional costs and can be denied by the runner.
      (cond
        ;; Ask if the runner will pay a single additional cost to steal.
        (= 1 (count choices))
        (optional-ability
          state :runner eid c (str "Pay " (costs-to-symbol cost) " to steal " name "?")
          {:yes-ability
                       {:delayed-completion true
                        :effect (req (if (can-pay? state side name cost)
                                       (when-completed (pay-sync state side nil cost {:action :steal-cost})
                                                       (do (system-msg state side (str "pays " (costs-to-symbol cost)
                                                                                   " to steal " name))
                                                           (resolve-steal state side eid c)))
                                       (do (trigger-event state side :no-steal card)
                                           (resolve-steal-events state side eid c))))}
           :no-ability {:delayed-completion true
                        :effect (effect (trigger-event :no-steal card)
                                        (resolve-steal-events eid c))}}
          nil)

        ;; For multiple additional costs give the runner the choice of order to pay
        (> (count choices) 1)
        (continue-ability state side (steal-pay-choice state :runner choices '() n c) c nil)

        ;; Otherwise, show the "You access" prompt with the single option to Steal.
        :else
        (continue-ability state :runner
                          {:delayed-completion true
                           :prompt (str "You access " name) :choices ["Steal"]
                           :effect (req (resolve-steal state :runner eid c))} c nil)))))

(defn- reveal-access?
  "Check if the card should be revealed on access"
  ;; If any special reveal message is wanted it can go in this function
  [state side {:keys [zone] :as card}]
  (let [cdef (card-def card)
        ;; Add more kw here as the maybe become relevant. Only think rd is relevant,
        ;; everything else should not be "unseen".
        reveal-kw (match (vec zone)
                         [:deck] :rd-reveal
                         [:hand] :hq-reveal
                         [:discard] :archives-reveal
                         :else :reveal)]
    ;; Check if the zone-reveal keyword exists in the flags property of the card definition
    (when-let [reveal-fn (get-in cdef [:flags reveal-kw])]
      (reveal-fn state side (make-eid state) card nil))))

(defn msg-handle-access
<<<<<<< HEAD
  "Generate the message from the access"
  [state side {:keys [zone] :as card} title]
  (let [msg (str "accesses " title
                 (when card
                   (str " from " (name-zone side zone))))]
    (system-msg state side msg)
    (when (reveal-access? state side card)
      (system-msg state side (str "must reveal they accessed " (:title card))))))
=======
  ([state side card title]
   (let [message (str "accesses " title
                      (when card
                        (str " from " (->> card :zone (name-zone side)))))]
     (system-msg state side message))))
>>>>>>> cfadda4d

(defn- resolve-handle-access
  [state side eid c title]
  (let [cdef (card-def c)
        c (assoc c :seen true)
        access-effect (:access cdef)]
    (msg-handle-access state side c title)
    (when-let [name (:title c)]
      (if (is-type? c "Agenda")
        ;; Accessing an agenda
        (if (and access-effect
                 (can-trigger? state side access-effect c nil))
          ;; deal with access effects first. This is where Film Critic can be used to prevent these
          (continue-ability state :runner
                            {:delayed-completion true
                             :prompt             (str "You must access " name)
                             :choices            ["Access"]
                             :effect             (req (when-completed
                                                        (resolve-ability state (to-keyword (:side c)) access-effect c nil)
                                                        (access-agenda state side eid c)))} c nil)
          (access-agenda state side eid c))
        ;; Accessing a non-agenda
        (if (and access-effect
                 (= (:zone c) (:zone (get-card state c))))
          ;; if card wasn't moved by a pre-access effect
          (when-completed (resolve-ability state (to-keyword (:side c)) access-effect c nil)
                          (if (= (:zone c) (:zone (get-card state c)))
                            ;; if the card wasn't moved by the access effect
                            (access-non-agenda state side eid c)
                            (effect-completed state side eid)))
          (access-non-agenda state side eid c))))))

(defn- handle-access-pay
  [state side eid c title]
  (let [acost (access-cost state side c)
        ;; hack to prevent toasts when playing against Gagarin and accessing on 0 credits
        anon-card (dissoc c :title)
        cant-pay #(prompt! state :runner nil "You can't pay the cost to access this card" ["OK"] {})]
    (cond
      ;; Check if a pre-access-card effect trashed the card (By Any Means)
      (not (get-card state c))
      (effect-completed state side eid)

      ;; Either there were no access costs, or the runner could pay them.
      (empty? acost)
      (resolve-handle-access state side eid c title)

      (not-empty acost)
      (when-completed (pay-sync state side anon-card acost)
                      (if async-result
                        (resolve-handle-access state side eid c title)
                        (cant-pay)))
      :else
      ;; The runner cannot afford the cost to access the card
      (cant-pay)))
  (trigger-event state side :post-access-card c))

(defn handle-access
  "Apply game rules for accessing the given list of cards (which generally only contains 1 card.)"
  ([state side cards] (handle-access state side (make-eid state) cards nil))
  ([state side eid cards] (handle-access state side eid cards (:title (first cards))))
  ([state side eid cards title]
   (swap! state assoc :access true)
   (doseq [c cards]
     ;; Reset counters for increasing costs of trash, steal, and access.
     (swap! state update-in [:bonus] dissoc :trash)
     (swap! state update-in [:bonus] dissoc :steal-cost)
     (swap! state update-in [:bonus] dissoc :access-cost)
     (when-completed (trigger-event-sync state side :pre-access-card c)
                     (handle-access-pay state side eid c title)))))

(defn max-access
  "Put an upper limit on the number of cards that can be accessed in this run. For Eater."
  [state side n]
  (swap! state assoc-in [:run :max-access] n))

(defn access-bonus
  "Increase the number of cards to be accessed during this run by n. Legwork, Maker's Eye.
  Not for permanent increases like RDI."
  [state side n]
  (swap! state update-in [:run :access-bonus] (fnil #(+ % n) 0)))

(defn access-count [state side kw]
  (let [run (:run @state)
        accesses (+ (get-in @state [:runner kw]) (:access-bonus run 0))]
    (if-let [max-access (:max-access run)]
      (min max-access accesses) accesses)))


;;; Methods for allowing user-controlled multi-access in servers.

;; choose-access implements game prompts allowing the runner to choose the order of access.
(defmulti choose-access (fn [cards server] (get-server-type (first server))))

(defn access-helper-remote [cards]
  {:prompt "Click a card to access it. You must access all cards in this server."
   :choices {:req #(some (fn [c] (= (:cid %) (:cid c))) cards)}
   :delayed-completion true
   :effect (req (when-completed (handle-access state side [target])
                                (if (< 1 (count cards))
                                  (continue-ability state side (access-helper-remote (filter #(not= (:cid %) (:cid target)) cards))
                                                    card nil)
                                  (effect-completed state side eid nil))))})

(defmethod choose-access :remote [cards server]
  {:delayed-completion true
   :effect (req (if (and (>= 1 (count cards))
                         (not (any-flag-fn? state :runner :slow-remote-access true
                                            (concat (all-active state :runner) (all-active state :corp)))))
                  (handle-access state side eid cards)
                  (continue-ability state side (access-helper-remote cards) card nil)))})

(defn access-helper-hq-or-rd
  "Shows a prompt to access card(s) from the given zone.
  zone: :rd or :hq, for finding Upgrades to access.
  label: a string label to describe what is being accessed, e.g., 'Card from deck' -- 'deck' being the label.
  amount: how many accesses the runner has remaining.
  select-fn: a function taking the already-accessed set as argument, and returning the next card to access
      from the given zone.
  title-fn: a function taking a card map being accessed and returning a string to print as the card's title, e.g.,
      'an unseen card from R&D' for an R&D run.
  already-accessed: a set of cards already accessed from this zone or its root."
  [state chosen-zone label amount select-fn title-fn already-accessed]
  (let [get-root-content (fn [state]
                           (filter #(not (contains? already-accessed %)) (get-in @state [:corp :servers chosen-zone :content])))
        server-name (central->name chosen-zone)
        unrezzed-upgrade (str "Unrezzed upgrade in " server-name)
        card-from (str "Card from " label)]
    {:delayed-completion true
     :prompt "Select a card to access."
     :choices (concat (when (pos? amount) [card-from])
                      (map #(if (rezzed? %) (:title %) unrezzed-upgrade)
                           (get-root-content state)))
     :effect (req (cond
                    (= target unrezzed-upgrade)
                    ;; accessing an unrezzed upgrade
                    (let [from-root (get-root-content state)
                          unrezzed (filter #(and (= (last (:zone %)) :content) (not (:rezzed %)))
                                           from-root)]
                      (if (= 1 (count unrezzed))
                        ;; only one unrezzed upgrade; access it and continue
                        (when-completed (handle-access state side unrezzed)
                                        (if (or (pos? amount) (< 1 (count from-root)))
                                          (continue-ability
                                            state side
                                            (access-helper-hq-or-rd state chosen-zone label amount select-fn title-fn
                                                                    (conj already-accessed (first unrezzed)))
                                            card nil)
                                          (effect-completed state side eid)))
                        ;; more than one unrezzed upgrade. allow user to select with mouse.
                        (continue-ability
                          state side
                          {:delayed-completion true
                           :prompt (str "Choose an upgrade in " server-name " to access.")
                           :choices {:req #(and (= (second (:zone %)) chosen-zone)
                                                (complement already-accessed))}
                           :effect (req (when-completed (handle-access state side [target])
                                                        (continue-ability
                                                          state side
                                                          (access-helper-hq-or-rd state chosen-zone label amount select-fn title-fn
                                                                                  (conj already-accessed target))
                                                          card nil)))}
                          card nil)))
                    ;; accessing a card in deck
                    (= target card-from)
                    (let [accessed (select-fn already-accessed)]
                      (when-completed (handle-access state side (make-eid state) [accessed]
                                                     (title-fn accessed))

                                      (let [from-root (get-root-content state)]
                                        (if (or (< 1 amount) (not-empty from-root))
                                          (continue-ability
                                            state side
                                            (access-helper-hq-or-rd state chosen-zone label (dec amount) select-fn title-fn
                                                                    (if (-> @state :run :shuffled-during-access chosen-zone)
                                                                      ;; if the zone was shuffled because of the access,
                                                                      ;; the runner "starts over" excepting any upgrades that were accessed
                                                                      (do (swap! state update-in [:run :shuffled-during-access] dissoc chosen-zone)
                                                                          (set (filter #(= :servers (first (:zone %)))
                                                                                       already-accessed)))
                                                                      (conj already-accessed accessed)))
                                            card nil)
                                          (effect-completed state side eid)))))
                    ;; accessing a rezzed upgrade
                    :else
                    (let [accessed (some #(when (= (:title %) target) %) (get-root-content state))]
                      (when-completed (handle-access state side [accessed])
                                      (if (or (pos? amount) (< 1 (count (get-root-content state))))
                                        (continue-ability
                                          state side
                                          (access-helper-hq-or-rd state chosen-zone label amount select-fn title-fn
                                                                  (conj already-accessed accessed))
                                          card nil)
                                        (effect-completed state side eid))))))}))

(defmethod choose-access :rd [cards server]
  {:delayed-completion true
   :effect (req (if (pos? (count cards))
                  (if (= 1 (count cards))
                    (handle-access state side eid cards "an unseen card")
                    (let [from-rd (access-count state side :rd-access)]
                      (continue-ability state side (access-helper-hq-or-rd
                                                     state :rd "deck" from-rd
                                                     ;; access the first card in deck that has not been accessed.
                                                     (fn [already-accessed] (first (drop-while already-accessed
                                                                                               (-> @state :corp :deck))))
                                                     (fn [_] "an unseen card")
                                                     #{})
                                        card nil)))
                  (effect-completed state side eid)))})

(defmethod choose-access :hq [cards server]
  {:delayed-completion true
   :effect (req (if (pos? (count cards))
                  (if (and (= 1 (count cards)) (not (any-flag-fn? state :runner :slow-hq-access true)))
                    (handle-access state side eid cards)
                    (let [from-hq (min (access-count state side :hq-access)
                                       (-> @state :corp :hand count))
                          ; Handle root only access - no cards to access in hand
                          from-hq (if (some #(= '[:hand] (:zone %)) cards) from-hq 0)]
                      (continue-ability state side (access-helper-hq-or-rd
                                                     state :hq "hand" from-hq
                                                     (fn [already-accessed] (some #(when-not (already-accessed %) %)
                                                                                  (shuffle (-> @state :corp :hand))))
                                                     (fn [card] (:title card))
                                                     #{})
                                        card nil)))
                  (effect-completed state side eid)))})


(defn access-helper-hq
  "This is a helper for cards to invoke HQ access without knowing how to use the full access method. See Dedicated Neural Net."
  [state from-hq already-accessed]
  (access-helper-hq-or-rd state :hq "hand" from-hq
                          (fn [already-accessed] (some #(when-not (already-accessed %) %)
                                                       (shuffle (-> @state :corp :hand))))
                          :title
                          already-accessed))


(defn- get-archives-accessible [state]
  ;; only include agendas and cards with an :access ability whose :req is true
  ;; (or don't have a :req, or have an :optional with no :req, or :optional with a true :req.)
  (filter #(let [cdef (card-def %)]
             ;; must also be :seen
             (and (:seen %)
                  (or (is-type? % "Agenda")
                      (should-trigger? state :corp % nil (:access cdef)))))
          (get-in @state [:corp :discard])))

(defn- get-archives-inactive [state]
  ;; get faceup cards with no access interaction
  (filter #(let [cdef (card-def %)]
             (and (:seen %)
                  (not (or (is-type? % "Agenda")
                           (should-trigger? state :corp % nil (:access cdef))))))
          (get-in @state [:corp :discard])))

(defn access-helper-archives [state amount already-accessed]
  (let [root-content (fn [already-accessed] (remove already-accessed (-> @state :corp :servers :archives :content)))
        faceup-accessible (fn [already-accessed] (remove already-accessed (get-archives-accessible state)))
        facedown-cards (fn [already-accessed] (filter #(and (not (:seen %))
                                                            (not (already-accessed %)))
                                                      (-> @state :corp :discard)))

        next-access (fn [state side eid already-accessed card]
                      (continue-ability state side (access-helper-archives state (dec amount) already-accessed)
                                        card nil))

        must-continue? (fn [already-accessed]
                         (and (< 1 amount)
                              (pos? (+ (count (root-content already-accessed))
                                       (count (faceup-accessible already-accessed))
                                       (count (facedown-cards already-accessed))))))]
    {:delayed-completion true
     :prompt "Select a card to access. You must access all cards."
     :choices (concat (when (<= amount (count (filter (complement already-accessed) (get-archives-inactive state))))
                        [(str "Access " amount " inactive cards")])
                      (map :title (faceup-accessible already-accessed))
                      (map #(if (rezzed? %) (:title %) "Unrezzed upgrade in Archives") (root-content already-accessed))
                      (map (fn [_] (str "Facedown card in Archives")) (facedown-cards already-accessed)))
     :effect (req (cond
                    (.endsWith target "inactive cards")
                    ;; Interaction with Bacterial Programming. If we have X accesses remaining and <= X inactive cards
                    ;; in Archives, we don't have to access the remaining active cards.  This only happens if you choose
                    ;; to access at least one of the facedown cards added to Archives by Bacterial Programming.
                    (do (system-msg state side "accesses the remaining inactive cards in Archives")
                        (effect-completed state side eid))

                    (= target "Facedown card in Archives")
                    ;; accessing a card that was added to archives because of the effect of another card
                    (let [accessed (first (shuffle (facedown-cards already-accessed)))
                          already-accessed (conj already-accessed accessed)]
                      (when-completed (handle-access state side [accessed])
                                      (if (must-continue? already-accessed)
                                        (next-access state side eid already-accessed card)
                                        (effect-completed state side eid))))

                    (= target "Unrezzed upgrade in Archives")
                    ;; accessing an unrezzed upgrade
                    (let [unrezzed (filter #(and (= (last (:zone %)) :content) (not (:rezzed %)))
                                           (root-content already-accessed))]
                      (if (= 1 (count unrezzed))
                        ;; only one unrezzed upgrade; access it and continue
                        (let [already-accessed (conj already-accessed (first unrezzed))]
                          (when-completed (handle-access state side unrezzed)
                                          (if (must-continue? already-accessed)
                                            (next-access state side eid already-accessed card)
                                            (effect-completed state side eid))))
                        ;; more than one unrezzed upgrade. allow user to select with mouse.
                        (continue-ability
                          state side
                          {:delayed-completion true
                           :prompt "Choose an upgrade in Archives to access."
                           :choices {:req #(and (= (second (:zone %)) :archives)
                                                (not (already-accessed %)))}
                           :effect (req (let [already-accessed (conj already-accessed target)]
                                          (when-completed (handle-access state side [target])
                                                          (if (must-continue? already-accessed)
                                                            (next-access state side eid already-accessed card)
                                                            (effect-completed state side eid)))))}
                          card nil)))

                    :else
                    ;; accessing a rezzed upgrade, or a card in archives
                    (let [accessed (some #(when (= (:title %) target) %)
                                         (concat (faceup-accessible already-accessed) (root-content already-accessed)))
                          already-accessed (conj already-accessed accessed)]
                      (when-completed (handle-access state side [accessed])
                                      (if (must-continue? already-accessed)
                                        (next-access state side eid already-accessed card)
                                        (effect-completed state side eid))))))}))

(defmethod choose-access :archives [cards server]
  {:delayed-completion true
   :effect (req (let [cards (concat (get-archives-accessible state) (-> @state :corp :servers :archives :content))
                      archives-count (+ (count (-> @state :corp :discard)) (count (-> @state :corp :servers :archives :content)))]
                  (if (not-empty cards)
                    (if (= 1 archives-count)
                      (handle-access state side eid cards)
                      (continue-ability state side (access-helper-archives state archives-count #{}) card nil))
                    (effect-completed state side eid))))})

(defn get-all-hosted [hosts]
  (let [hosted-cards (mapcat :hosted hosts)]
    (if (empty? hosted-cards)
      hosted-cards
      (concat hosted-cards (get-all-hosted hosted-cards)))))


(defmulti cards-to-access
  "Gets the list of cards to access for the server"
  (fn [state side server] (get-server-type (first server))))

(defmethod cards-to-access :hq [state side server]
  (concat (take (access-count state side :hq-access) (shuffle (get-in @state [:corp :hand])))
          (get-in @state [:corp :servers :hq :content])))

(defmethod cards-to-access :rd [state side server]
  (concat (take (access-count state side :rd-access) (get-in @state [:corp :deck]))
          (get-in @state [:corp :servers :rd :content])))

(defmethod cards-to-access :archives [state side server]
  (swap! state update-in [:corp :discard] #(map (fn [c] (assoc c :seen true)) %))
  (concat (get-in @state [:corp :discard]) (get-in @state [:corp :servers :archives :content])))

(defmethod cards-to-access :remote [state side server]
  (let [contents (get-in @state [:corp :servers (first server) :content])]
    (filter (partial can-access-loud state side) (concat contents (get-all-hosted contents)))))

(defn do-access
  "Starts the access routines for the run's server."
  ([state side eid server] (do-access state side eid server nil))
  ([state side eid server {:keys [hq-root-only] :as args}]
   (when-completed (trigger-event-sync state side :pre-access (first server))
                   (do (let [cards (cards-to-access state side server)
                             cards (if hq-root-only (remove #(= '[:hand] (:zone %)) cards) cards)
                             n (count cards)]
                         ;; Cannot use `zero?` as it does not deal with `nil` nicely (throws exception)
                         (if (or (safe-zero? (get-in @state [:run :max-access]))
                                 (empty? cards))
                           (system-msg state side "accessed no cards during the run")
                           (do (when (:run @state)
                                 (swap! state assoc-in [:run :did-access] true))
                               (swap! state assoc-in [:runner :register :accessed-cards] true)
                               (when-completed (resolve-ability state side (choose-access cards server) nil nil)
                                               (effect-completed state side eid nil))
                               (swap! state update-in [:run :cards-accessed] (fnil #(+ % n) 0)))))
                       (handle-end-run state side)))))

(defn replace-access
  "Replaces the standard access routine with the :replace-access effect of the card"
  [state side ability card]
  (when-completed (resolve-ability state side ability card nil)
                  (run-cleanup state side)))

;;;; OLDER ACCESS ROUTINES. DEPRECATED.


;;; Ending runs.
(defn register-successful-run
  ([state side server] (register-successful-run state side (make-eid state) server))
  ([state side eid server]
   (swap! state update-in [:runner :register :successful-run] #(conj % (first server)))
   (swap! state assoc-in [:run :successful] true)
   (when-completed (trigger-event-simult state side :pre-successful-run nil (first server))
                   (when-completed (trigger-event-simult state side :successful-run nil (first (get-in @state [:run :server])))
                                   (when-completed (trigger-event-simult state side :post-successful-run nil (first (get-in @state [:run :server])))
                                                   (effect-completed state side eid nil))))))

(defn- successful-run-trigger
  "The real 'successful run' trigger."
  [state side]
  (let [successful-run-effect (get-in @state [:run :run-effect :successful-run])]
    (when (and successful-run-effect (not (apply trigger-suppress state side :successful-run
                                                 (get-in @state [:run :run-effect :card]))))
      (resolve-ability state side successful-run-effect (:card successful-run-effect) nil)))
  (when-completed (register-successful-run state side (get-in @state [:run :server]))
                  (let [server (get-in @state [:run :server]) ; bind here as the server might have changed
                        run-effect (get-in @state [:run :run-effect])
                        r (:req run-effect)
                        card (:card run-effect)
                        replace-effect (:replace-access run-effect)]
                    (if (and replace-effect
                             (or (not r) (r state side (make-eid state) card [(first server)])))
                      (if (:mandatory replace-effect)
                        (replace-access state side replace-effect card)
                        (swap! state update-in [side :prompt]
                               (fn [p]
                                 (conj (vec p) {:msg "Use Run ability instead of accessing cards?"
                                                :choices ["Run ability" "Access"]
                                                :effect #(if (= % "Run ability")
                                                          (replace-access state side replace-effect card)
                                                          (when-completed (do-access state side server)
                                                                          (handle-end-run state side)))}))))
                      (when-completed (do-access state side server)
                                      (handle-end-run state side))))))

(defn successful-run
  "Run when a run has passed all ice and the runner decides to access. The corp may still get to act in 4.3."
  [state side args]
  (if (get-in @state [:run :corp-phase-43])
    ;; if corp requests phase 4.3, then we do NOT fire :successful-run yet, which does not happen until 4.4
    (do (swap! state dissoc :no-action)
        (system-msg state :corp "wants to act before the run is successful")
        (show-wait-prompt state :runner "Corp's actions")
        (show-prompt state :corp nil "Rez and take actions before Successful Run" ["Done"]
                     (fn [args-corp]
                       (clear-wait-prompt state :runner)
                       (if-not (:ended (:run @state))
                        (show-prompt state :runner nil "The run is now successful" ["Continue"]
                                     (fn [args-runner] (successful-run-trigger state :runner)))
                        (handle-end-run state side)))
                     {:priority -1}))
    (successful-run-trigger state side)))

(defn corp-phase-43
  "The corp indicates they want to take action after runner hits Successful Run, before access."
  [state side args]
  (swap! state assoc-in [:run :corp-phase-43] true)
  (swap! state assoc-in [:run :no-action] true)
  (system-msg state side "has no further action")
  (trigger-event state side :no-action))

(defn end-run
  "End this run, and set it as UNSUCCESSFUL"
  ([state side] (end-run state side (make-eid state)))
  ([state side eid]
   (let [run (:run @state)
         server (first (get-in @state [:run :server]))]
     (swap! state update-in [:runner :register :unsuccessful-run] #(conj % server))
     (swap! state assoc-in [:run :unsuccessful] true)
     (handle-end-run state side)
     (trigger-event-sync state side eid :unsuccessful-run run))))

(defn jack-out-prevent
  [state side]
  (swap! state update-in [:jack-out :jack-out-prevent] (fnil inc 0))
  (prevent-jack-out state side))

(defn- resolve-jack-out
  [state side eid]
  (end-run state side)
  (system-msg state side "jacks out")
  (trigger-event-sync state side (make-result eid true) :jack-out))

(defn jack-out
  "The runner decides to jack out."
  ([state side] (jack-out state side (make-eid state)))
  ([state side eid]
  (swap! state update-in [:jack-out] dissoc :jack-out-prevent)
  (when-completed (trigger-event-sync state side :pre-jack-out)
                  (let [prevent (get-in @state [:prevent :jack-out])]
                    (if (pos? (count prevent))
                      (do (system-msg state :corp "has the option to prevent the Runner from jacking out")
                          (show-wait-prompt state :runner "Corp to prevent the jack out" {:priority 10})
                          (show-prompt state :corp nil
                                       (str "Prevent the Runner from jacking out?") ["Done"]
                                       (fn [_]
                                         (clear-wait-prompt state :runner)
                                         (if-let [_ (get-in @state [:jack-out :jack-out-prevent])]
                                           (effect-completed state side (make-result eid false))
                                           (do (system-msg state :corp "will not prevent the Runner from jacking out")
                                               (resolve-jack-out state side eid))))
                                       {:priority 10}))
                      (do (resolve-jack-out state side eid)
                          (effect-completed state side (make-result eid false))))))))

(defn- trigger-run-end-events
  [state side eid run]
  (cond
    ;; Successful
    (:successful run)
    (do
      (play-sfx state side "run-successful")
      (trigger-event-simult state side eid :successful-run-ends nil run))
    ;; Unsuccessful
    (:unsuccessful run)
    (do
      (play-sfx state side "run-unsuccessful")
      (trigger-event-sync state side eid :unsuccessful-run-ends run))
    ;; Neither
    :else
    (effect-completed state side eid)))

(defn run-cleanup
  "Trigger appropriate events for the ending of a run."
  [state side]
  (let [run (:run @state)
        server (:server run)
        eid (:eid run)]
    (swap! state assoc-in [:run :ending] true)
    (trigger-event state side :run-ends (first server))
    (doseq [p (filter #(has-subtype? % "Icebreaker") (all-active-installed state :runner))]
      (update! state side (update-in (get-card state p) [:pump] dissoc :all-run))
      (update! state side (update-in (get-card state p) [:pump] dissoc :encounter ))
      (update-breaker-strength state side p))
    (let [run-effect (get-in @state [:run :run-effect])]
      (when-let [end-run-effect (:end-run run-effect)]
        (resolve-ability state side end-run-effect (:card run-effect) [(first server)])))
    (swap! state update-in [:runner :credit] - (get-in @state [:runner :run-credit]))
    (swap! state assoc-in [:runner :run-credit] 0)
    (swap! state assoc :run nil)
    (update-all-ice state side)
    (swap! state dissoc :access)
    (clear-run-register! state)
    (trigger-run-end-events state side eid run)))

(defn handle-end-run
  "Initiate run resolution."
  [state side]
  (if-not (and (empty? (get-in @state [:runner :prompt])) (empty? (get-in @state [:corp :prompt])))
    (swap! state assoc-in [:run :ended] true)
    (run-cleanup state side)))

(defn close-access-prompt
  "Closes a 'You accessed _' prompt through a non-standard card effect like Imp."
  [state side]
  (let [prompt (-> @state side :prompt first)
        eid (:eid prompt)]
    (swap! state update-in [side :prompt] rest)
    (effect-completed state side eid nil)
    (when-let [run (:run @state)]
      (when (and (:ended run) (empty? (get-in @state [:runner :prompt])) )
        (handle-end-run state :runner)))))

(defn get-run-ices
  [state]
  (get-in @state (concat [:corp :servers] (:server (:run @state)) [:ices])))<|MERGE_RESOLUTION|>--- conflicted
+++ resolved
@@ -254,7 +254,6 @@
       (reveal-fn state side (make-eid state) card nil))))
 
 (defn msg-handle-access
-<<<<<<< HEAD
   "Generate the message from the access"
   [state side {:keys [zone] :as card} title]
   (let [msg (str "accesses " title
@@ -263,13 +262,6 @@
     (system-msg state side msg)
     (when (reveal-access? state side card)
       (system-msg state side (str "must reveal they accessed " (:title card))))))
-=======
-  ([state side card title]
-   (let [message (str "accesses " title
-                      (when card
-                        (str " from " (->> card :zone (name-zone side)))))]
-     (system-msg state side message))))
->>>>>>> cfadda4d
 
 (defn- resolve-handle-access
   [state side eid c title]
