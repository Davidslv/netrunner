--- conflicted
+++ resolved
@@ -1,14 +1,8 @@
 (in-ns 'game.core)
 
-<<<<<<< HEAD
-(declare active? all-installed all-active-installed cards card-init deactivate card-flag? gain get-card-hosted handle-end-run hardware? has-subtype? ice?
-         make-eid program? register-events remove-from-host remove-icon reset-card resource? rezzed? toast trash trigger-event update-breaker-strength update-hosted!
-         update-ice-strength unregister-events)
-=======
-(declare active? all-installed all-active-installed cards card-init deactivate card-flag? get-card-hosted handle-end-run
-         hardware? has-subtype? ice? is-type? make-eid program? register-events remove-from-host remove-icon reset-card
-         resource? rezzed? trash trigger-event update-hosted! update-ice-strength unregister-events)
->>>>>>> ffde9547
+(declare active? all-installed all-active-installed cards card-init deactivate card-flag? gain get-card-hosted handle-end-run 
+         hardware? has-subtype? ice? is-type? make-eid program? register-events remove-from-host remove-icon reset-card 
+         resource? rezzed? toast trash trigger-event update-breaker-strength update-hosted! update-ice-strength unregister-events)
 
 ;;; Functions for loading card information.
 (defn card-def
