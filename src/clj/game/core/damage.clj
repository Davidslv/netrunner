(ns game.core.damage
  (:require
    [game.core.card :refer [get-title]]
    [game.core.eid :refer [complete-with-result effect-completed make-eid]]
    [game.core.engine :refer [checkpoint queue-event trigger-event trigger-event-simult]]
    [game.core.moving :refer [trash-cards get-trash-event]]
    [game.core.prevention :refer [resolve-damage-prevention]]
    [game.core.prompt-state :refer [add-to-prompt-queue remove-from-prompt-queue]]
    [game.core.prompts :refer [clear-wait-prompt show-prompt show-wait-prompt]]
    [game.core.say :refer [system-msg]]
    [game.core.winning :refer [flatline]]
    [game.macros :refer [wait-for]]
    [game.utils :refer [dissoc-in enumerate-str side-str]]
    [jinteki.utils :refer [str->int]]))

(defn damage-name [damage-type]
  (case damage-type
    :net "net"
    :meat "meat"
    :core "core"
    :brain "core"
    "[UNKNOWN DAMAGE TYPE]"))

(defn enable-runner-damage-choice
  [state _]
  (swap! state assoc-in [:damage :damage-choose-runner] true))

(defn enable-corp-damage-choice
  [state _]
  (swap! state assoc-in [:damage :damage-choose-corp] true))

(defn runner-can-choose-damage?
  [state]
  (get-in @state [:damage :damage-choose-runner]))

(defn corp-can-choose-damage?
  [state]
  (get-in @state [:damage :damage-choose-corp]))

(defn chosen-damage
  [state _ & targets]
  (swap! state update-in [:damage :chosen-damage] #(apply conj % (flatten targets))))

(defn- get-chosen-damage
  [state]
  (get-in @state [:damage :chosen-damage]))

(defn- damage-choice-priority
  "Determines which side gets to act if either or both have the ability to choose cards for damage.
  Currently just for Chronos Protocol vs Titanium Ribs"
  [state]
  (let [active-player (get-in @state [:active-player])]
    (when (and (corp-can-choose-damage? state) (runner-can-choose-damage? state))
      (if (= active-player :corp)
        (swap! state update-in [:damage] dissoc :damage-choose-runner)
        (swap! state update-in [:damage] dissoc :damage-choose-corp)))))

(defn- resolve-damage
  "Resolves the attempt to do n damage, now that both sides have acted to boost or
  prevent damage."
<<<<<<< HEAD
  [state side eid dmg-type n {:keys [card cause]}]
=======
  [state side eid dmg-type n {:keys [card cause suppress-checkpoint]}]
  (swap! state update-in [:damage :defer-damage] dissoc dmg-type)
>>>>>>> 749a3c20
  (swap! state dissoc-in [:damage :chosen-damage])
  (damage-choice-priority state)
  (wait-for (trigger-event-simult state side :pre-resolve-damage nil dmg-type side n)
            (if (not (pos? n))
              (do ;; shouldn't be possible, should be handled before getting here
                (println "attempted to resolve 0 damage")
                (effect-completed state side eid))
              (let [hand (get-in @state [:runner :hand])
                    chosen-cards (seq (get-chosen-damage state))
                    chosen-cids (into #{} (map :cid chosen-cards))
                    leftovers (remove #(contains? chosen-cids (:cid %)) hand)
                    cards-trashed (->> (shuffle leftovers)
                                       (take (- n (count chosen-cards)))
                                       (concat chosen-cards))]
                (when (= dmg-type :brain)
                  (swap! state update-in [:runner :brain-damage] #(+ % n)))
                (when-let [trashed-msg (enumerate-str (map get-title cards-trashed))]
                  (system-msg state :runner (str "trashes " trashed-msg " due to " (damage-name dmg-type) " damage"))
                  (swap! state update-in [:stats :corp :damage :all] (fnil + 0) n)
                  (swap! state update-in [:stats :corp :damage dmg-type] (fnil + 0) n)
                  (if (< (count hand) n)
                    (do (flatline state)
                        (trash-cards state side eid cards-trashed {:unpreventable true}))
                    (wait-for (trash-cards state side cards-trashed {:unpreventable true
                                                                     :cause dmg-type
                                                                     :suppress-checkpoint true
                                                                     :suppress-event true})
                              (queue-event state :damage {:amount n
                                                          :card card
                                                          :damage-type dmg-type
                                                          :cause cause
                                                          :cards-trashed cards-trashed})
                              (if suppress-checkpoint
                                (complete-with-result state side eid cards-trashed)
                                (let [trash-event (get-trash-event side false)
                                      args {:durations [:damage trash-event]}]
                                  (wait-for (checkpoint state nil (make-eid state eid) args)
                                            (complete-with-result state side eid cards-trashed)))))))))))

(defn damage
  "Attempts to deal n damage of the given type to the runner. Starts the
  prevention/boosting process and eventually resolves the damage."
  ([state side eid type n] (damage state side eid type n nil))
  ([state side eid type n {:keys [unpreventable card suppress-checkpoint] :as args}]
   (wait-for (resolve-damage-prevention state side type n args)
             (let [{:keys [remaining type source-card]} async-result]
               (if (pos? remaining)
                 (resolve-damage state side eid type remaining (assoc args :card source-card))
                 (do (queue-event state :all-damage-was-prevented {:side side
                                                                   :type type
                                                                   :cause-card source-card})
                     (if suppress-checkpoint
                       (effect-completed state side eid)
                       (checkpoint state side eid))))))))<|MERGE_RESOLUTION|>--- conflicted
+++ resolved
@@ -58,12 +58,7 @@
 (defn- resolve-damage
   "Resolves the attempt to do n damage, now that both sides have acted to boost or
   prevent damage."
-<<<<<<< HEAD
-  [state side eid dmg-type n {:keys [card cause]}]
-=======
   [state side eid dmg-type n {:keys [card cause suppress-checkpoint]}]
-  (swap! state update-in [:damage :defer-damage] dissoc dmg-type)
->>>>>>> 749a3c20
   (swap! state dissoc-in [:damage :chosen-damage])
   (damage-choice-priority state)
   (wait-for (trigger-event-simult state side :pre-resolve-damage nil dmg-type side n)
