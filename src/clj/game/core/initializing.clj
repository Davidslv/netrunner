(ns game.core.initializing
  (:require
    [game.core.board :refer [all-active all-active-installed]]
    [game.core.card :refer [get-card map->Card program? runner?]]
    [game.core.card-defs :refer [card-def]]
    [game.core.cost-fns :refer [break-sub-ability-cost card-ability-cost]]
    [game.core.effects :refer [register-static-abilities unregister-static-abilities]]
    [game.core.eid :refer [effect-completed make-eid]]
    [game.core.engine :refer [is-ability? register-default-events register-events resolve-ability unregister-events]]
    [game.core.finding :refer [find-cid]]
    [game.core.gaining :refer [gain lose]]
    [game.core.ice :refer [add-sub]]
    [game.core.memory :refer [init-mu-cost]]
    [game.core.payment :refer [add-cost-label-to-ability]]
    [game.core.props :refer [add-counter]]
    [game.core.update :refer [update!]]
    [game.macros :refer [req]]
    [game.utils :refer [make-cid server-card to-keyword]]
    [jinteki.utils :refer [make-label]]))

(defn subroutines-init
  "Initialised the subroutines associated with the card, these work as abilities"
  [card cdef]
  (let [no-subs-card (dissoc card :subroutines)]
    (->> (:subroutines cdef)
         (reduce (fn [ice sub] (add-sub ice sub (:cid ice) {:printed true})) no-subs-card)
         :subroutines
         (into []))))

(defn ability-init
  "Gets abilities associated with the card"
  [cdef]
  (into [] (for [ab (:abilities cdef)
                 :let [ab (assoc ab :label (make-label ab))]]
             (add-cost-label-to-ability ab))))

(defn- dissoc-card
  "Dissoc relevant keys in card"
  [card keep-counter]
  (let [cdef (card-def card)
        c (dissoc card
                  :current-strength :current-advancement-requirement :current-points
                  :runner-abilities :corp-abilities :rezzed :new
                  :subtype-target :card-target :extra-advance-counter :special)
        c (assoc c :subroutines (subroutines-init c cdef) :abilities (ability-init cdef))
        c (if keep-counter c (dissoc c :counter :advance-counter))]
    (map->Card c)))

(defn- trigger-leave-effect
  "Triggers leave effects for specified card if relevant"
  [state side {:keys [disabled installed rezzed facedown zone host] :as card}]
  (when-let [leave-effect (:leave-play (card-def card))]
    (when (and (not disabled)
               (not (and (runner? card) host (not installed) (not facedown)))
               (or (and (runner? card) installed (not facedown))
                   rezzed
                   (and host (not facedown))
                   (= (first zone) :current)
                   (= (first zone) :scored)))
      (leave-effect state side (make-eid state) card nil))))

(defn deactivate
  "Deactivates a card, unregistering its events, removing certain attribute keys, and triggering
  some events."
  ([state side card] (deactivate state side card nil))
  ([state side {:keys [cid disabled installed rezzed] :as card} keep-counter]
   (unregister-events state side card)
   (unregister-static-abilities state side card)
   (trigger-leave-effect state side card)
   (when (and (find-cid cid (all-active-installed state side))
              (not disabled)
              (or rezzed
                  installed))
     (when-let [in-play (:in-play (card-def card))]
       (apply lose state side in-play)))
   (dissoc-card card keep-counter)))


;;; Initialising a card
(defn corp-ability-init
  "Gets abilities associated with the card"
  [cdef]
  (into [] (for [ab (:corp-abilities cdef)
                 :let [ab (assoc (select-keys ab [:cost]) :label (make-label ab))]]
             (add-cost-label-to-ability ab))))

(defn runner-ability-init
  "Gets abilities associated with the card"
  [cdef]
  (into [] (for [ab (:runner-abilities cdef)
                 :let [ab (assoc (select-keys ab [:cost :break-cost]) :label (make-label ab))]]
             (add-cost-label-to-ability ab (or (:break-cost ab) (:cost ab))))))

(defn card-init
  "Initializes the abilities and events of the given card."
  ([state side card] (card-init state side card {:resolve-effect true :init-data true}))
  ([state side card args] (card-init state side (make-eid state) card args))
  ([state side eid card {:keys [resolve-effect init-data no-mu]}]
   (let [cdef (card-def card)
         recurring (:recurring cdef)
         run-abs (runner-ability-init cdef)
         corp-abs (corp-ability-init cdef)
         c (update! state side
                    (merge card {:runner-abilities run-abs
                                 :corp-abilities corp-abs}))
         data (merge
                (when init-data (:counter (:data cdef)))
                (when recurring
                  {:recurring
                   (cond
                     (fn? recurring) (recurring state side eid c nil)
                     (number? recurring) recurring
                     :else (throw (Exception. (str (:title card) " - Recurring isn't number or fn"))))}))
         _ (when recurring (update! state side (assoc-in c [:counter :recurring] 0)))
         _ (doseq [[c-type c-num] data]
             (add-counter state side (get-card state c) c-type c-num {:placed true}))
         c (get-card state c)]
     (when recurring
       (let [recurring-fn (req (if (number? recurring) recurring (recurring state side eid card targets)))
             r (req (let [card (update! state side (assoc-in card [:counter :recurring] 0))]
                      (add-counter state side card
                                   :recurring (recurring-fn state side eid card targets)
                                   {:placed true})))]
         (register-events
           state side c
           [{:event (if (= side :corp) :corp-phase-12 :runner-phase-12)
             :req (req (not (:disabled card)))
             :effect r}])))
     (register-default-events state side c)
     (register-static-abilities state side c)
     ;; Facedown cards can't be initialized
     (when (and (program? card)
                (not no-mu))
       (init-mu-cost state c))
     (if (and resolve-effect (is-ability? cdef))
       (resolve-ability state side (assoc eid :source-type :ability) (dissoc cdef :cost :additional-cost) c nil)
       (effect-completed state side eid))
     (when-let [in-play (:in-play cdef)]
       (apply gain state side in-play))
     (get-card state c))))

(defn update-ability-cost-str
  [state side card ability-kw]
  (into [] (for [ab (get card ability-kw)
                 :let [ab-cost
                       (cond
                         (:break-cost ab)
                         (assoc ab :cost (break-sub-ability-cost state side ab card))
                         :else
                         ab)]]
             (add-cost-label-to-ability ab (card-ability-cost state side ab-cost card)))))

(defn update-abilities-cost-str
  [state side card]
  (-> card
      (assoc :abilities (update-ability-cost-str state side card :abilities))
      (assoc :corp-abilities (update-ability-cost-str state side card :corp-abilities))
      (assoc :runner-abilities (update-ability-cost-str state side card :runner-abilities))))

(defn update-all-card-labels
  [state]
  (reduce (fn [changed? card]
            (let [side (to-keyword (:side card))
                  new-card (update-abilities-cost-str state side card)]
              (when (not= card new-card)
                (update! state side new-card))
              (or (not= card new-card) changed?)))
          false
          (concat (all-active state :corp) (all-active state :runner))))

(defn card-implemented
  "Checks if the card is implemented. Looks for a valid return from `card-def`.
  If implemented also looks for `:implementation` key which may contain special notes.
  Returns either:
    nil - not implemented
    :full - implemented fully
    msg - string with implementation notes"
  [card]
  (when-let [cdef (card-def card)]
    ;; Card is defined - hence implemented
    (if-let [impl (:implementation cdef)]
      (if (:recurring cdef) (str impl ". Recurring credits usage not restricted") impl)
      (if (:recurring cdef) "Recurring credits usage not restricted" :full))))

(defn make-card
  "Makes or remakes (with current cid) a proper card from a server card"
  ([card] (make-card card (make-cid)))
  ([card cid]
   (let [cdef (card-def card)]
     (-> card
         (assoc :cid cid
                :implementation (card-implemented card)
                :subroutines (subroutines-init (assoc card :cid cid) cdef)
                :abilities (ability-init cdef)
<<<<<<< HEAD
                :enforce-conditions (:enforce-conditions cdef)
                :trash-when-tagged (:trash-when-tagged cdef)
=======
                :expend (:expend cdef)
>>>>>>> 24d84bc4
                :x-fn (:x-fn cdef)
                :poison (:poison cdef)
                :highlight-in-discard (:highlight-in-discard cdef)
                :printed-title (:title card))
         (dissoc :setname :text :_id :influence :number :influencelimit
                 :image_url :factioncost :format :quantity)
         (map->Card)))))

(defn reset-card
  "Resets a card back to its original state - retaining any data in the :persistent key"
  ([state side {:keys [cid persistent previous-zone printed-title seen title zone]}]
   (swap! state update :per-turn dissoc cid)
   (let [s-card (server-card (or printed-title title))
         new-card (make-card s-card cid)]
     (update! state side (assoc new-card
                                :persistent persistent
                                :previous-zone previous-zone
                                :seen seen
                                :zone zone)))))<|MERGE_RESOLUTION|>--- conflicted
+++ resolved
@@ -192,12 +192,6 @@
                 :implementation (card-implemented card)
                 :subroutines (subroutines-init (assoc card :cid cid) cdef)
                 :abilities (ability-init cdef)
-<<<<<<< HEAD
-                :enforce-conditions (:enforce-conditions cdef)
-                :trash-when-tagged (:trash-when-tagged cdef)
-=======
-                :expend (:expend cdef)
->>>>>>> 24d84bc4
                 :x-fn (:x-fn cdef)
                 :poison (:poison cdef)
                 :highlight-in-discard (:highlight-in-discard cdef)
