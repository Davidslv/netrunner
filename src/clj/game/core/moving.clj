(ns game.core.moving
  (:require
    [game.core.agendas :refer [update-all-agenda-points]]
    [game.core.board :refer [all-active-installed]]
    [game.core.card :refer [card-index corp? facedown? fake-identity? get-card get-zone
                            has-subtype? ice? in-play-area? installed? resource? rezzed? runner?]]
    [game.core.card-defs :refer [card-def]]
    [game.core.effects :refer [register-constant-effects unregister-constant-effects]]
    [game.core.eid :refer [complete-with-result effect-completed make-eid make-result]]
    [game.core.engine :refer [checkpoint dissoc-req make-pending-event queue-event register-events resolve-ability should-trigger? trigger-event trigger-event-sync unregister-events]]
    [game.core.finding :refer [find-cid get-scoring-owner]]
    [game.core.flags :refer [can-trash? card-flag? cards-can-prevent? get-prevent-list untrashable-while-resources? untrashable-while-rezzed?]]
    [game.core.hosting :refer [remove-from-host]]
    [game.core.ice :refer [get-current-ice set-current-ice update-breaker-strength]]
    [game.core.initializing :refer [card-init deactivate reset-card]]
    [game.core.prompts :refer [clear-wait-prompt show-prompt show-wait-prompt]]
    [game.core.say :refer [enforce-msg system-msg system-say]]
    [game.core.servers :refer [is-remote? type->rig-zone]]
    [game.core.update :refer [update!]]
    [game.core.winning :refer [check-winner]]
    [game.macros :refer [wait-for]]
    [game.utils :refer [dissoc-in make-cid remove-once same-card? same-side? to-keyword]]
    [jinteki.utils :refer [other-side]]
    [clojure.string :as string]))

;; Helpers for move
(defn- remove-old-card
  "Removes the old pre-move card from the game state, for use in move"
  [state side {:keys [zone host] :as card}]
  (doseq [s [:runner :corp]]
    (if host
      (remove-from-host state side card)
      (swap! state update-in (cons s (vec zone)) (fn [coll] (remove-once #(same-card? card %) coll))))))

(defn uninstall
  "Triggers :uninstall effects"
  ([state side {:keys [disabled] :as card}]
  (when-let [uninstall-effect (:uninstall (card-def card))]
    (when (not disabled)
      (uninstall-effect state side (make-eid state) card nil)))
  card))

(declare trash)

(defn- get-moved-card
  "Get the moved cards with correct abilities and keys hooked up / removed etc."
  [state side {:keys [zone host installed] :as card} to]
  (let [zone (if host (map to-keyword (:zone host)) zone)
        src-zone (first zone)
        target-zone (if (vector? to) (first to) to)
        same-zone? (= src-zone target-zone)
        dest (if (sequential? to) (vec to) [to])
        to-facedown (= dest [:rig :facedown])
        to-installed (#{:servers :rig} (first dest))
        from-installed (#{:servers :rig} src-zone)
        trash-hosted (fn [h]
                       (trash state side
                              (make-eid state)
                              (update-in h [:zone] #(map to-keyword %))
                              {:unpreventable true
                               :host-trashed true
                               :game-trash true})
                       ())
        update-hosted (fn [h]
                        (let [newz (flatten (list dest))
                              newh (-> h
                                       (assoc-in [:zone] '(:onhost))
                                       (assoc-in [:host :zone] newz))]
                          (update! state side newh)
                          (unregister-events state side h)
                          (register-events state side newh)
                          (unregister-constant-effects state side h)
                          (register-constant-effects state side newh)
                          newh))
        hosted (seq (flatten (map (if same-zone? update-hosted trash-hosted) (:hosted card))))
        ;; Set :seen correctly
        c (if (= :corp side)
            (cond
              ;; Moving rezzed card to discard, explicitly mark as seen
              (and (= :discard (first dest))
                   (rezzed? card))
              (assoc card :seen true)
              ;; Moving card to HQ or R&D, explicitly mark as not seen
              (#{:hand :deck} (first dest))
              (dissoc card :seen)
              ;; Else return card
              :else
              card)
            card)
        c (if (and (not (and (= (get-scoring-owner state card) :runner)
                             (#{:scored} src-zone)
                             (#{:hand :deck :discard :rfg} target-zone)))
                   (or installed
                       host
                       (#{:servers :scored :current :play-area} src-zone))
                   (or (#{:hand :deck :discard :rfg} target-zone)
                       to-facedown)
                   (not (facedown? c)))
            (deactivate state side c to-facedown)
            c)
        c (if (and from-installed
                   (not (facedown? c)))
            (uninstall state side c)
            c)
        c (if to-installed
            (assoc c :installed :this-turn)
            (dissoc c :installed))
        c (if to-facedown
            (assoc c :facedown true)
            (dissoc c :facedown))
        c (if (= :scored (first dest))
            (assoc c :scored-side side)
            c)
        cid (if (and (not (contains? #{:deck :hand :discard} src-zone))
                     (contains? #{:deck :hand :discard} target-zone))
              (make-cid)
              (:cid c))
        moved-card (assoc c :zone dest
                            :host nil
                            :hosted hosted
                            :cid cid
                            :previous-zone (:zone c))
        ;; Set up abilities for stolen agendas
        moved-card (if (and (= :scored (first dest))
                            (card-flag? moved-card :has-abilities-when-stolen true))
                     (merge moved-card {:abilities (:abilities (card-def moved-card))})
                     moved-card)]
    moved-card))

(defn- update-effects
  [state {:keys [cid] :as card} moved-card]
  (if (= cid (:cid moved-card))
    ;; Moving the card hasn't changed the cid
    (let [new-effects (reduce
                        (fn [all-effects current-effect]
                          (if (= cid (:cid (:card current-effect)))
                            (conj all-effects (assoc current-effect :card moved-card))
                            (conj all-effects current-effect)))
                        []
                        (:effects @state))]
      (swap! state assoc :effects (into [] new-effects)))
    ;; Moving the card has changed the cid
    (swap! state assoc :effects
           (->> (:effects @state)
                (remove #(and (same-card? card (:card %))
                              (= :constant (:duration %))))
                (into [])))))

(defn update-installed-card-indices
  [state side server]
  (when (seq (get-in @state (cons side server)))
    (swap! state update-in (cons side server)
           #(into [] (map-indexed (fn [idx card] (assoc card :index idx)) %)))))

(defn move
  "Moves the given card to the given new zone."
  ([state side card to] (move state side card to nil))
  ([state side {:keys [zone host cid] :as card} to {:keys [front index keep-server-alive force suppress-event]}]
   (let [zone (if host (map to-keyword (:zone host)) zone)
         src-zone (first zone)
         target-zone (if (vector? to) (first to) to)]
     (if (fake-identity? card)
       ;; Make Fake-Identity cards "disappear"
       (do (deactivate state side card false)
           (remove-old-card state side card))
       (when (and card
                  (or host
                      (some #(same-card? card %) (get-in @state (cons :runner (vec zone))))
                      (some #(same-card? card %) (get-in @state (cons :corp (vec zone)))))
                  (or force
                      (empty? (get-in @state [(to-keyword (:side card)) :locked (-> card :zone first)]))))
         (when-not suppress-event
           (trigger-event state side :pre-card-moved card src-zone target-zone))
         (let [dest (if (sequential? to) (vec to) [to])
               moved-card (get-moved-card state side card to)]
<<<<<<< HEAD
           (if (= cid (:cid moved-card))
             ;; Moving the card hasn't changed the cid
             (let [new-effects (reduce
                                 (fn [all-effects current-effect]
                                   (if (= cid (:cid (:card current-effect)))
                                     (conj all-effects (assoc current-effect :card moved-card))
                                     (conj all-effects current-effect)))
                                 []
                                 (:effects @state))]
               (swap! state assoc :effects (into [] new-effects)))
             ;; Moving the card has changed the cid
             (swap! state assoc :effects
                    (->> (:effects @state)
                         (remove #(and (= :constant (:duration %))
                                       (same-card? card (:card %))))
                         (into []))))
=======
           (update-effects state card moved-card)
>>>>>>> a37b863b
           (remove-old-card state side card)
           (let [pos-to-move-to (cond index index
                                      front 0
                                      :else (count (get-in @state (cons side dest))))]
             (swap! state update-in (cons side dest) #(into [] (concat (take pos-to-move-to %) [moved-card] (drop pos-to-move-to %)))))
           (when (seq zone)
             (update-installed-card-indices state side zone))
           (update-installed-card-indices state side dest)
           (let [z (vec (cons :corp (butlast zone)))]
             (when (and (not keep-server-alive)
                        (is-remote? z)
                        (empty? (get-in @state (conj z :content)))
                        (empty? (get-in @state (conj z :ices))))
               (swap! state dissoc-in z)))
           (when-let [move-zone-fn (:move-zone (card-def moved-card))]
             (move-zone-fn state side (make-eid state) moved-card card))
           (when-not suppress-event
             (trigger-event state side :card-moved card (assoc moved-card :move-to-side side)))
           ; This is for removing `:location :X` events that are non-default locations,
           ; such as Subliminal Messaging only registering in :discard. We first unregister
           ; any non-default events from the previous zone and the register the non-default
           ; events for the current zone.
           ; NOTE: I (NoahTheDuke) experimented with using this as the basis for all event
           ; registration and handling, but there are too many edge-cases in the engine
           ; right now. Maybe at some later date it'll work, but currently (Oct '19),
           ; there are more important things to focus on.
           (let [zone #{(first (:previous-zone moved-card))}
                 old-events (filter #(zone (:location %)) (:events (card-def moved-card)))]
             (when (seq old-events)
               (unregister-events state side moved-card {:events (into [] old-events)})))
           (let [zone #{(first (:zone moved-card))}
                 events (filter #(zone (:location %)) (:events (card-def moved-card)))]
             (when (seq events)
               (register-events state side moved-card events)))
           ;; Default a card when moved to inactive zones (except :persistent key)
           (when (some #{:discard :hand :deck :rfg} dest)
             (reset-card state side moved-card))
           (get-card state moved-card)))))))

(defn move-zone
  "Moves all cards from one zone to another, as in Chronos Project."
  [state side server to]
  (when-not (seq (get-in @state [side :locked server]))
    (doseq [card (get-in @state [side server])]
      (move state side card to))))

;;; Trashing
(defn trash-resource-bonus
  "Applies a cost increase of n to trashing a resource with the click action. (SYNC.)"
  [state _ n]
  (swap! state update-in [:corp :trash-cost-bonus] (fnil #(+ % n) 0)))

(defn trash-prevent
  [state _ type n]
  (swap! state update-in [:trash :trash-prevent type] (fnil #(+ % n) 0)))

(defn- prevent-trash-impl
  [state side eid {:keys [zone type] :as card} oid {:keys [unpreventable cause game-trash] :as args}]
  (if (and card (not-any? #{:discard} zone))
    (cond
      (and (not game-trash)
           (untrashable-while-rezzed? card))
      (do (enforce-msg state card "cannot be trashed while installed")
          (effect-completed state side eid))
      (and (= side :runner)
           (not (can-trash? state side card)))
      (do (enforce-msg state card "cannot be trashed")
          (effect-completed state side eid))
      (and (= side :corp)
           (untrashable-while-resources? card)
           (> (count (filter resource? (all-active-installed state :runner))) 1))
      (do (enforce-msg state card "cannot be trashed while there are other resources installed")
          (effect-completed state side eid))
      ;; Card is not enforced untrashable
      :else
      (let [ktype (keyword (string/lower-case type))]
        (when (and (not unpreventable)
                   (not= cause :ability-cost))
          (swap! state update-in [:trash :trash-prevent] dissoc ktype))
        (let [type (->> ktype name (str "trash-") keyword)
              prevent (get-prevent-list state :runner type)]
          ;; Check for prevention effects
          (if (and (not unpreventable)
                   (not= cause :ability-cost)
                   (cards-can-prevent? state :runner prevent type card args))
            (do (system-msg state :runner "has the option to prevent trash effects")
                (show-wait-prompt state :corp "Runner to prevent trash effects")
                (show-prompt state :runner nil
                             (str "Prevent the trashing of " (:title card) "?") ["Done"]
                             (fn [_]
                               (clear-wait-prompt state :corp)
                               (if-let [_ (get-in @state [:trash :trash-prevent ktype])]
                                 (do (system-msg state :runner (str "prevents the trashing of " (:title card)))
                                     (swap! state update-in [:trash :trash-prevent] dissoc ktype)
                                     (effect-completed state side eid))
                                 (do (system-msg state :runner (str "will not prevent the trashing of " (:title card)))
                                     (complete-with-result state side eid card))))))
            ;; No prevention effects: add the card to the trash-list
            (complete-with-result state side eid card)))))
    (effect-completed state side eid)))

(defn update-current-ice-to-trash
  "If the current ice is going to be trashed, update it with any changes"
  [state trashlist]
  (let [current-ice (get-current-ice state)
        current-ice-to-trash (first (filter #(same-card? current-ice %) trashlist))]
    (when current-ice-to-trash
      (set-current-ice state (get-card state current-ice-to-trash)))))

(defn- get-card?
  [state c]
  (when-let [card (get-card state c)]
    (assoc card :seen (:seen c))))

(defn- prevent-trash
  ([state side eid cs args] (prevent-trash state side eid cs args []))
  ([state side eid cs args acc]
   (if (seq cs)
     (wait-for (prevent-trash-impl state side (make-eid state eid) (get-card? state (first cs)) eid args)
               (if-let [card async-result]
                 (prevent-trash state side eid (rest cs) args (conj acc card))
                 (prevent-trash state side eid (rest cs) args acc)))
     (complete-with-result state side eid acc))))

(defn trash-cards
  "Attempts to trash each given card, and then once all given cards have been either
  added or not added to the trash list, all of those cards are trashed"
  ([state side eid cards] (trash-cards state side eid cards nil))
  ([state side eid cards {:keys [cause keep-server-alive host-trashed game-trash accessed] :as args}]
   (wait-for (prevent-trash state side (make-eid state eid) cards args)
             (let [trashlist async-result
                   _ (update-current-ice-to-trash state trashlist)
                   ;; Criteria for abilities that trigger when the card is trashed
                   get-trash-effect (fn [card]
                                      (let [trash-effect (:on-trash (card-def card))]
                                        (when (and card
                                                   (not (:disabled card))
                                                   (or (and (runner? card)
                                                            (installed? card)
                                                            (not (facedown? card)))
                                                       (and (rezzed? card)
                                                            (not host-trashed))
                                                       (and (:when-inactive trash-effect)
                                                            (not host-trashed))
                                                       (in-play-area? card))
                                                   (should-trigger? state side eid card
                                                                    [{:card card
                                                                      :cause cause
                                                                      :accessed accessed}]
                                                                    trash-effect))
                                          (let [once-per (:once-per-instance trash-effect)]
                                            (-> trash-effect
                                                (assoc :once-per-instance (if (some? once-per) once-per true))
                                                dissoc-req)))))
                   ;; No card should end up in the opponent's discard pile, so instead
                   ;; of using `side`, we use the card's `:side`.
                   move-card (fn [card]
                               (move state (to-keyword (:side card)) card :discard {:keep-server-alive keep-server-alive}))
                   ;; If the trashed card is installed, update all of the indicies
                   ;; of the other installed cards in the same location
                   update-indicies (fn [card]
                                     (when (installed? card)
                                       (update-installed-card-indices state side (:zone card))))
                   ;; Perform the move of the cards from their current location to
                   ;; the discard. At the same time, gather their `:trash-effect`s
                   ;; to be used in the simult event later.
                   moved-cards (reduce
                                 (fn [acc card]
                                   (if-let [card (get-card? state card)]
                                     (let [moved-card (move-card card)
                                           trash-effect (get-trash-effect card)]
                                       (update-indicies card)
                                       (conj acc [moved-card trash-effect]))
                                     acc))
                                 []
                                 trashlist)]
               (swap! state update-in [:trash :trash-list] dissoc eid)
               (when (seq (remove #{side} (map #(to-keyword (:side %)) trashlist)))
                 (swap! state assoc-in [side :register :trashed-card] true))
               ;; Pseudo-shuffle archives. Keeps seen cards in play order and shuffles unseen cards.
               (swap! state assoc-in [:corp :discard]
                      (vec (sort-by #(if (:seen %) -1 (rand-int 30)) (get-in @state [:corp :discard]))))
               (let [;; The trash event will be determined by who is performing the
                     ;; trash. `:game-trash` in this case refers to when a checkpoint
                     ;; sees a card has been trashed and it has hosted cards, so it
                     ;; trashes each hosted card. (Rule 10.3.1g)
                     ;; This doesn't count as either player trashing the card, but
                     ;; the cards are counted as trashed by the engine and so
                     ;; abilities that don't care who performed the trash (Simulchip
                     ;; for example) still need it either logged or watchable.
                     trash-event (cond
                                   game-trash :game-trash
                                   (= side :corp) :corp-trash
                                   (= side :runner) :runner-trash)
                     targets (concat trashlist (list {:cause cause}))
                     eid (make-result eid (mapv first moved-cards))]
                 (doseq [[card trash-effect] moved-cards
                         :when trash-effect]
                   (make-pending-event state trash-event card trash-effect))
                 (doseq [trashed-card trashlist]
                   (queue-event state trash-event {:card trashed-card
                                                   :cause cause
                                                   :accessed accessed}))
                 (checkpoint state nil eid nil))))))

(defn trash
  [state side eid card args] (trash-cards state side eid [card] args))

(defn mill
  "Force the discard of n cards from the deck by trashing them"
  [state from-side eid to-side n]
  (let [cards (take n (get-in @state [to-side :deck]))]
    (trash-cards state from-side eid cards {:unpreventable true})))

(defn discard-from-hand
  "Force the discard of n cards from the hand by trashing them"
  [state from-side eid to-side n]
  (let [cards (take n (shuffle (get-in @state [to-side :hand])))]
    (trash-cards state from-side eid cards {:unpreventable true})))

(defn remove-old-current
  "Trashes or RFG the existing current when a new current is played, or an agenda is stolen / scored"
  [state side eid current-side]
  (if-let [current (first (get-in @state [current-side :current]))]
    (do (trigger-event state side :trash-current current)
        (unregister-constant-effects state side current)
        (let [current (get-card state current)]
          (if (get-in current [:special :rfg-when-trashed])
            (do (system-say state side (str (:title current) " is removed from the game."))
                (move state (other-side side) current :rfg)
                (effect-completed state side eid))
            (do (system-say state side (str (:title current) " is trashed."))
                (trash state (to-keyword (:side current)) eid current nil)))))
    (effect-completed state side eid)))

(defn swap-installed
  "Swaps two installed corp cards"
  [state side a b]
  (let [pred? (every-pred corp? installed?)]
    (when (and (pred? a)
               (pred? b))
      (let [a-index (card-index state a)
            b-index (card-index state b)
            a-new (assoc a :zone (:zone b))
            b-new (assoc b :zone (:zone a))]
        (swap! state update-in (cons :corp (:zone a)) assoc a-index b-new)
        (swap! state update-in (cons :corp (:zone b)) assoc b-index a-new)
        (update-installed-card-indices state :corp (:zone a))
        (update-installed-card-indices state :corp (:zone b))
        (doseq [new-card [a-new b-new]]
          (unregister-events state side new-card)
          (when (rezzed? new-card)
            (register-events state side new-card))
          (doseq [h (:hosted new-card)]
            (let [newh (-> h
                           (assoc-in [:zone] '(:onhost))
                           (assoc-in [:host :zone] (:zone new-card)))]
              (update! state side newh)
              (unregister-events state side h)
              (register-events state side newh))))
        (trigger-event state side :swap a-new b-new)))))

(defn swap-ice
  "Swaps two pieces of ICE."
  [state side a b]
  (let [pred? (every-pred corp? installed? ice?)]
    (when (and (pred? a)
               (pred? b))
      (swap-installed state side a b)
      (set-current-ice state))))

(defn swap-cards
  "Swaps two cards when one or both aren't installed"
  [state side a b]
  (when (same-side? (:side a) (:side b))
    (let [moved-a (move state side a (get-zone b)
                        {:keep-server-alive true
                         :index (card-index state b)
                         :suppress-event true})
          moved-b (move state side b (get-zone a)
                        {:keep-server-alive true
                         :index (card-index state a)
                         :suppress-event true})]
      (trigger-event state side :swap moved-a moved-b)
      (when (and (:run @state)
                 (or (ice? a)
                     (ice? b)))
        (set-current-ice state))
      [(get-card state moved-a) (get-card state moved-b)])))

(defn swap-agendas
  "Swaps the two specified agendas, first one scored (on corp side), second one stolen (on runner side)"
  [state side scored stolen]
  ;; Update location information
  (let [scored (assoc scored :scored-side :runner)
        stolen (assoc stolen :scored-side :corp)]
    ;; Move agendas
    (swap! state update-in [:corp :scored]
           (fn [coll] (conj (remove-once #(same-card? % scored) coll) stolen)))
    (swap! state update-in [:runner :scored]
           (fn [coll] (conj (remove-once #(same-card? % stolen) coll)
                            (if-not (card-flag? scored :has-abilities-when-stolen true)
                              (dissoc scored :abilities :events) scored))))
    ;; Set up abilities and events for new scored agenda
    (let [new-scored (find-cid (:cid stolen) (get-in @state [:corp :scored]))
          abilities (:abilities (card-def new-scored))
          new-scored (merge new-scored {:abilities abilities})]
      (update! state :corp new-scored)
      (unregister-events state side new-scored)
      (register-events state side new-scored)
      (unregister-constant-effects state side new-scored)
      (register-constant-effects state side new-scored)
      (resolve-ability state side (:swapped (card-def new-scored)) new-scored new-scored))
    ;; Overload :scored for interrupts like Project Vacheron I guess
    (let [new-stolen (find-cid (:cid scored) (get-in @state [:runner :scored]))]
      (resolve-ability state side (:stolen (card-def new-stolen)) new-stolen [new-stolen]))
    ;; Set up abilities and events for new stolen agenda
    (when-not (card-flag? scored :has-events-when-stolen true)
      (let [new-stolen (find-cid (:cid scored) (get-in @state [:runner :scored]))]
        (deactivate state :corp new-stolen)))
    ;; Update agenda points
    (update-all-agenda-points state side)
    (check-winner state side)))

(defn as-agenda
  "Adds the given card to the given side's :scored area as an agenda worth n points."
  ([state side card n] (as-agenda state side (make-eid state) card n nil))
  ([state side eid card n] (as-agenda state side eid card n nil))
  ([state side eid card n {:keys [register-events force]}]
   (let [card (deactivate state side card)
         card (move state side (assoc card :agendapoints n) :scored {:force force})]
     (if register-events
       (wait-for (card-init state side card {:resolve-effect false})
                 (wait-for (resolve-ability state side (make-eid state eid) (:swapped (card-def card)) card nil)
                           (wait-for (trigger-event-sync state side :as-agenda (assoc card :as-agenda-side side :as-agenda-points n))
                                     (update-all-agenda-points state side)
                                     (check-winner state side)
                                     (effect-completed state side eid))))
       (wait-for (trigger-event-sync state side :as-agenda (assoc card :as-agenda-side side :as-agenda-points n))
                 (update-all-agenda-points state side)
                 (check-winner state side)
                 (effect-completed state side eid))))))

(defn forfeit
  "Forfeits the given agenda to the :rfg zone."
  ([state side card] (forfeit state side (make-eid state) card))
  ([state side eid card] (forfeit state side eid card {:msg true}))
  ([state side eid card args]
   ;; Remove all hosted cards first
   (doseq [h (:hosted card)]
     (trash state side
            (make-eid state)
            (update-in h [:zone] #(map to-keyword %))
            {:unpreventable true :suppress-event true}))
   (let [card (get-card state card)]
     (when (:msg args)
       (system-msg state side (str "forfeits " (:title card))))
     (move state (to-keyword (:side card)) card :rfg)
     (update-all-agenda-points state side)
     (check-winner state side)
     (trigger-event-sync state side eid (if (= :corp side) :corp-forfeit-agenda :runner-forfeit-agenda) card))))

(defn flip-facedown
  "Flips a runner card facedown, either manually (if it's hosted) or by calling move to facedown"
  [state side {:keys [host] :as card}]
  (if host
    (let [card (deactivate state side card true)
          card (assoc-in card [:facedown] true)]
      (update! state side card))
    (move state side card [:rig :facedown])))

(defn flip-faceup
  "Flips a runner card facedown, either manually (if it's hosted) or by calling move to correct area.
  Wires events without calling effect/init-data"
  [state side {:keys [host] :as card}]
  (let [card (if host
               (dissoc card :facedown)
               (move state side card (type->rig-zone (:type card))))]
   (card-init state side card {:resolve-effect false :init-data false})
   (when (has-subtype? card "Icebreaker")
     (update-breaker-strength state side card))))<|MERGE_RESOLUTION|>--- conflicted
+++ resolved
@@ -173,26 +173,7 @@
            (trigger-event state side :pre-card-moved card src-zone target-zone))
          (let [dest (if (sequential? to) (vec to) [to])
                moved-card (get-moved-card state side card to)]
-<<<<<<< HEAD
-           (if (= cid (:cid moved-card))
-             ;; Moving the card hasn't changed the cid
-             (let [new-effects (reduce
-                                 (fn [all-effects current-effect]
-                                   (if (= cid (:cid (:card current-effect)))
-                                     (conj all-effects (assoc current-effect :card moved-card))
-                                     (conj all-effects current-effect)))
-                                 []
-                                 (:effects @state))]
-               (swap! state assoc :effects (into [] new-effects)))
-             ;; Moving the card has changed the cid
-             (swap! state assoc :effects
-                    (->> (:effects @state)
-                         (remove #(and (= :constant (:duration %))
-                                       (same-card? card (:card %))))
-                         (into []))))
-=======
            (update-effects state card moved-card)
->>>>>>> a37b863b
            (remove-old-card state side card)
            (let [pos-to-move-to (cond index index
                                       front 0
