(in-ns 'game.core)

(declare forfeit prompt! toast damage mill installed? is-type? is-scored? system-msg
         facedown? make-result unknown->kw discard-from-hand card-str trash trash-cards
         complete-with-result all-installed-runner-type pick-credit-providing-cards all-active
         eligible-pay-credit-cards)

(defn deduct
  "Deduct the value from the player's attribute."
  [state side [attr value]]
  (cond
    ;; value is a map, should be :base, :mod, etc.
    (map? value)
    (doseq [[subattr value] value]
      (swap! state update-in [side attr subattr] (if (#{:mod :used} subattr)
                                                   ;; Modifications and mu used may be negative
                                                   ;; mu used is for easier implementation of the 0-mu hosting things
                                                   #(- % value)
                                                   (sub->0 value))))

    ;; values that expect map, if passed a number use default subattr of :mod
    (#{:hand-size :memory} attr)
    (deduct state side [attr {:mod value}])

    ;; default case for `:tag` is `:base`
    (#{:tag} attr)
    (deduct state side [attr {:base value}])

    :else
    (do (swap! state update-in [side attr] (if (= attr :agenda-point)
                                             ;; Agenda points may be negative
                                             #(- % value)
                                             (sub->0 value)))
        (when (and (= attr :credit)
                   (= side :runner)
                   (pos? (get-in @state [:runner :run-credit] 0)))
          (swap! state update-in [:runner :run-credit] (sub->0 value)))
        (cond
          (= :credit attr)
          (str "pays " value " [Credits]")
          (= :click attr)
          (str "spends " (->> "[Click]" repeat (take value) (apply str)))))))

(defn flag-stops-pay?
  "Checks installed cards to see if payment type is prevented by a flag"
  [state side type]
  (let [flag (keyword (str "cannot-pay-" (name type)))]
    (some #(card-flag? % flag true) (all-active-installed state side))))

(defn total-available-credits
  [state side eid card]
  (+ (get-in @state [side :credit])
     (->> (eligible-pay-credit-cards state side eid card)
          (map #(+ (get-counters % :recurring)
                   (get-counters % :credit)))
          (reduce +))))

(defn toast-msg-helper
  "Creates a toast message for given cost and title if applicable"
  [state side eid card cost]
  (let [cost-type (first cost)
        amount (last cost)
        computer-says-no "Unable to pay"]
    (cond

      (flag-stops-pay? state side cost-type)
      computer-says-no

      (not (or (and (#{:memory :net :meat :brain} cost-type) (<= amount (count (get-in @state [:runner :hand]))))
               (and (= cost-type :forfeit) (<= 0 (- (count (get-in @state [side :scored])) amount)))
               (and (= cost-type :mill) (<= 0 (- (count (get-in @state [side :deck])) amount)))
               (and (= cost-type :discard) (<= 0 (- (count (get-in @state [side :hand])) amount)))
               (and (= cost-type :tag) (<= 0 (- (get-in @state [:runner :tag :base]) amount)))
               (and (= cost-type :ice) (<= 0 (- (count (filter (every-pred rezzed? ice?) (all-installed state :corp))) amount)))
               (and (= cost-type :hardware) (<= 0 (- (count (all-installed-runner-type state :hardware)) amount)))
               (and (= cost-type :program) (<= 0 (- (count (all-installed-runner-type state :program)) amount)))
               (and (= cost-type :resource) (<= 0 (- (count (all-installed-runner-type state :resource)) amount)))
               (and (= cost-type :connection)
                    (<= 0 (- (count (filter #(has-subtype? % "Connection") (all-active-installed state :runner))) amount)))
               (and (= cost-type :shuffle-installed-to-stack) (<= 0 (- (count (all-installed state :runner)) amount)))
               (and (= cost-type :click) (<= 0 (- (get-in @state [side :click]) amount)))
               (and (= cost-type :credit)
                    (or (<= 0 (- (get-in @state [side :credit]) amount))
                        (<= 0 (- (total-available-credits state side eid card) amount))))))
      computer-says-no)))

(defn add-default-to-costs
  "Take a sequence of costs (nested or otherwise) and add a default value of 1
  to any that don't include a value (normally with :forfeit)."
  [costs]
  (->> costs
       flatten
       ;; Padding is needed when :default is the final cost in the list or all items are :default
       (partition 2 1 '(1))
       (reduce
         (fn [acc [cost-type qty]]
           ;; the possibilities are:
           ;; Usable:
           ;; * (:type qty) -> a normal cost (or :default is in final postion, so is padded)
           ;; * (:type :type) -> :default isn't the final cost
           ;; Unusable:
           ;; * (qty :type) -> normal part of moving one at a time
           ;; * (qty qty) -> a quantity-less cost was used earlier, so this can be ignored
           (cond
             (and (keyword? cost-type)
                  (number? qty))
             (conj acc [cost-type qty])
             (and (keyword? cost-type)
                  (keyword? qty))
             (conj acc [cost-type 1])
             :else
             acc))
         [])))

(defn merge-costs
  "Combines disparate costs into a single cost per type, except for damage.
  Damage is not merged as it needs to be individual."
  [costs]
  (let [clean-costs (add-default-to-costs costs)
        partition-fn (juxt remove filter)
        [plain-costs damage-costs] (partition-fn
                                     #(#{:net :meat :brain} (first %))
                                     clean-costs)
        reduce-fn (fn [cost-map [cost-type value]]
                    (update cost-map cost-type (fnil + 0 0) value))]
    (mapv vec (concat (reduce reduce-fn {} plain-costs) damage-costs))))

(defn can-pay?
  "Returns false if the player cannot pay the cost args, or a truthy map otherwise.
  If title is specified a toast will be generated if the player is unable to pay
  explaining which cost they were unable to pay."
  ([state side title args] (can-pay? state side (make-eid state) nil title args))
  ([state side eid card title & args]
   (let [costs (merge-costs (remove #(or (nil? %) (map? %)) args))
         cost-msg (some #(toast-msg-helper state side eid card %) costs)]
     ;; no cost message - hence can pay
     (if-not cost-msg
       costs
       (when title (toast state side (str cost-msg " for " title ".")) false)))))

(defn- complete-with-result
  "Calls `effect-complete` with `make-result` and also returns the argument.
  Helper function for cost-handler"
  [state side eid result]
  (effect-completed state side (make-result eid result))
  result)

(defn cost-names
  "Converts a cost (value attribute pair) to a string for printing"
  [attr value]
  (when (and (number? value)
             (pos? value))
    (case attr
      :credit (str "Pay " value " [Credits]")
      :click (str "Spend " (->> "[Click]" repeat (take value) (apply str)))
      :forfeit (str "Forfeit " (quantify value "Agenda"))
      :hardware (str "Trash " (quantify value "installed hardware" ""))
      :program (str "Trash " (quantify value "installed program"))
      :resource (str "Trash " (quantify value "installed resource"))
      :connection (str "Trash " (quantify value "installed connection resource"))
      :ice (str "Trash " (quantify value "installed rezzed ICE" ""))
      :shuffle-installed-to-stack (str "Shuffle " (quantify value "installed card") " into the stack")
      :net (str "Suffer " (quantify value "net damage" ""))
      :meat (str "Suffer " (quantify value "meat damage" ""))
      :brain (str "Suffer " (quantify value "brain damage" ""))
      :mill (str "Trash " (quantify value "card") " from the top of your deck")
      :discard (str "Trash " (quantify value "card") " randomly from your hand")
      (str "Pay " (quantify value (name attr))))))

(defn build-cost-str
  "Gets the complete cost-str for specified costs"
  [costs]
  (->> costs
       (map #(apply cost-names %))
       (filter some?)
       (interpose " and ")
       (apply str)))

(defn build-spend-msg
  "Constructs the spend message for specified cost-str and verb(s)."
  ([cost-str verb] (build-spend-msg cost-str verb nil))
  ([cost-str verb verb2]
   (if (or (not (instance? String cost-str))
           (= "" cost-str))
     (str (or verb2 (str verb "s")) " ")
     (str cost-str " to " verb " "))))

(defn pay-forfeit
  "Forfeit agenda as part of paying for a card or ability
  Amount is always 1 but can be extend if we ever need more than a single forfeit"
  ;; If multiples needed in future likely prompt-select needs work to take a function
  ;; instead of an ability
  [state side eid card amount]
  (continue-ability state side
                    {:prompt "Choose an Agenda to forfeit"
                     :async true
                     :choices {:max amount
                               :req #(is-scored? state side %)}
                     :effect (req (wait-for (forfeit state side target {:msg false})
                                            (complete-with-result
                                              state side eid
                                              (str "forfeits " (quantify amount "agenda")
                                                   " (" (:title target) ")"))))}
                    card nil))

(defn pay-trash
  "Trash a card as part of paying for a card or ability"
  ([state side eid card card-type amount select-fn] (pay-trash state side eid card card-type amount select-fn nil))
  ([state side eid card card-type amount select-fn args]
   (continue-ability state side
                     {:prompt (str "Choose " (quantify amount card-type) " to trash")
                      :choices {:all true
                                :max amount
                                :req select-fn}
                      :async true
                      :effect (req (wait-for (trash-cards state side targets (merge args {:unpreventable true}))
                                             (complete-with-result
                                               state side eid
                                               (str "trashes " (quantify amount (or (:plural args) card-type))
                                                    " (" (join ", " (map #(card-str state %) targets)) ")"))))}
                     card nil)))

(defn pay-damage
  "Suffer a damage as part of paying for a card or ability"
  [state side eid dmg-type amount]
  (wait-for (damage state side dmg-type amount {:unpreventable true})
            (complete-with-result
              state side eid
              (str "suffers " amount " " (name dmg-type) " damage"))))

(defn pay-shuffle-installed-to-stack
  "Shuffle installed runner cards into the stack as part of paying for a card or ability"
  [state side eid card amount]
  (continue-ability state :runner
                    {:prompt (str "Choose " (quantify amount "card") " to shuffle into the stack")
                     :choices {:max amount
                               :all true
                               :req #(and (installed? %)
                                          (= (:side %) "Runner"))}
                     :async true
                     :effect (req (doseq [c targets]
                                    (move state :runner c :deck))
                                  (shuffle! state :runner :deck)
                                  (complete-with-result
                                    state side eid
                                    (str "shuffles " (quantify amount "card")
                                         " (" (join ", " (map :title targets)) ")"
                                         " into their stack")))}
                    card nil))

(defn pay-mill
  [state side eid amount]
  (let [cards (take amount (get-in @state [side :deck]))]
    (wait-for (trash-cards state side cards {:unpreventable true :seen false})
              (complete-with-result
                state side eid
                (str "trashes " (quantify amount "card") " from the top of "
                     (if (= :corp side) "R&D" "the stack"))))))

(defn pay-discard
  [state side eid amount]
  (let [cards (take amount (shuffle (get-in @state [side :hand])))]
    (wait-for (trash-cards state side cards {:unpreventable true :seen false})
              (complete-with-result
                state side eid
                (str "trashes " (quantify amount "card") " randomly from "
                     (if (= :corp side) "HQ" "the grip"))))))

(defn all-active-pay-credit-cards
  [state side eid card]
  (filter #(when-let [pc (-> % card-def :interactions :pay-credits)]
             (if (:req pc)
               ((:req pc) state side eid % [card])
               true))
          (all-active state side)))

(defn eligible-pay-credit-cards
  [state side eid card]
  (filter
    #(case (-> % card-def :interactions :pay-credits :type)
       :recurring
       (pos? (get-counters (get-card state %) :recurring))
       :credit
       (pos? (get-counters (get-card state %) :credit))
       :custom
       true)
    (all-active-pay-credit-cards state side eid card)))

(defn pay-credits
  [state side eid card amount]
<<<<<<< HEAD
  (let [provider-func #(eligible-pay-credit-cards state side eid card)]
=======
  (let [provider-cards (filter
                         #(when-let [pc (-> % card-def :interactions :pay-credits)]
                            (if (:req pc)
                              ((:req pc) state side eid % [card])
                              true))
                         (all-active state side))
        provider-func (fn []
                        (filter
                          #(case (-> % card-def :interactions :pay-credits :type)
                             :recurring
                             (pos? (get-counters (get-card state %) :recurring))
                             :credit
                             (pos? (get-counters (get-card state %) :credit))
                             :custom
                             ((-> % card-def :interactions :pay-credits :req) state side eid % [card]))
                          provider-cards))]
>>>>>>> ef4a8da2
    (if (and (pos? amount)
             (pos? (count (provider-func))))
      (wait-for (resolve-ability state side (pick-credit-providing-cards provider-func eid amount) card nil)
                (swap! state update-in [:stats side :spent :credit] (fnil + 0) amount)
                (complete-with-result state side eid (str "pays " (:msg async-result))))
      (do
        (swap! state update-in [:stats side :spent :credit] (fnil + 0) amount)
        (complete-with-result state side eid (deduct state side [:credit amount]))))))

(defn- cost-handler
  "Calls the relevant function for a cost depending on the keyword passed in"
  ([state side card action costs cost] (cost-handler state side (make-eid state) card action costs cost))
  ([state side eid card action costs [cost-type amount]]
   (case cost-type
     :click (let [a (first (keep :action action))]
              (when (not= a :steal-cost)
                ;; do not create an undo state if click is being spent due to a steal cost (eg. Ikawah Project)
                (swap! state assoc :click-state (dissoc @state :log)))
              (trigger-event state side
                             (if (= side :corp) :corp-spent-click :runner-spent-click)
                             a (:click (into {} costs)))
              (swap! state assoc-in [side :register :spent-click] true)
              (complete-with-result state side eid (deduct state side [cost-type amount])))

     :forfeit (pay-forfeit state side eid card amount)

     ;; Trash installed cards
     :hardware (pay-trash state side eid card "piece of hardware" amount
                          (every-pred installed? hardware? (complement facedown?))
                          {:plural "pieces of hardware"})
     :program (pay-trash state side eid card "program" amount
                         (every-pred installed? program? (complement facedown?)))
     :resource (pay-trash state side eid card "resource" amount
                          (every-pred installed? resource? (complement facedown?)))
     :connection (pay-trash state side eid card "connection" amount
                            (every-pred installed? #(has-subtype? % "Connection") (complement facedown?)))
     :ice (pay-trash state :corp eid card "rezzed ICE" amount
                     (every-pred rezzed? ice?)
                     {:cause :ability-cost
                      :keep-server-alive true
                      :plural "rezzed ICE"})

     ;; Suffer damage
     :net (pay-damage state side eid :net amount)
     :meat (pay-damage state side eid :meat amount)
     :brain (pay-damage state side eid :brain amount)

     ;; Discard cards from deck or hand
     :mill (pay-mill state side eid amount)
     :discard (pay-discard state side eid amount)

     ;; Shuffle installed runner cards into the stack (eg Degree Mill)
     :shuffle-installed-to-stack (pay-shuffle-installed-to-stack state side eid card amount)

     ;; Pay credits
     :credit (pay-credits state side eid card amount)

     ;; Else
     (do
       (swap! state update-in [:stats side :spent cost-type] (fnil + 0) amount)
       (complete-with-result state side eid (deduct state side [cost-type amount]))))))

(defn pay
  "Deducts each cost from the player.
  args format as follows with each being optional ([:click 1 :credit 0] [:forfeit] {:action :corp-click-credit})
  The map with :action was added for Jeeves so we can log what each click was used on"
  [state side card & args]
  (let [raw-costs (not-empty (remove map? args))
        action (not-empty (filter map? args))]
    (when-let [costs (can-pay? state side (:title card) raw-costs)]
        (->> costs
             (map (partial cost-handler state side (make-eid state) card action costs))
             (filter some?)
             (interpose " and ")
             (apply str)))))

(defn- pay-sync-next
  [state side eid costs card action msgs]
  (if (empty? costs)
    (effect-completed state side (make-result eid msgs))
    (wait-for (cost-handler state side (make-eid state eid) card action costs (first costs))
              (pay-sync-next state side eid (next costs) card action (conj msgs async-result)))))

(defn pay-sync
  "Same as pay, but awaitable."
  [state side eid card & args]
  (let [raw-costs (not-empty (remove map? args))
        action (not-empty (filter map? args))]
    (if-let [costs (can-pay? state side eid card (:title card) raw-costs)]
      (wait-for (pay-sync-next state side (make-eid state eid) costs card action [])
                (complete-with-result state side eid (->> async-result
                                                          (filter some?)
                                                          (join " and "))))
      (effect-completed state side (make-result eid nil)))))

(defn gain [state side & args]
  (doseq [[type amount] (partition 2 args)]
    (cond
      ;; amount is a map, merge-update map
      (map? amount)
      (doseq [[subtype amount] amount]
        (swap! state update-in [side type subtype] (safe-inc-n amount))
        (swap! state update-in [:stats side :gain type subtype] (fnil + 0) amount))

      ;; Default cases for the types that expect a map
      (#{:hand-size :memory} type)
      (gain state side type {:mod amount})

      ;; Default case for tag is `:base`
      (#{:tag} type)
      (gain state side type {:base amount})

      ;; Else assume amount is a number and try to increment type by it.
      :else
      (do (swap! state update-in [side type] (safe-inc-n amount))
          (swap! state update-in [:stats side :gain type] (fnil + 0 0) amount)))))

(defn lose [state side & args]
  (doseq [r (partition 2 args)]
    (trigger-event state side (if (= side :corp) :corp-loss :runner-loss) r)
    (if (= (last r) :all)
      (do (swap! state assoc-in [side (first r)] 0)
          (swap! state update-in [:stats side :lose (first r)] (fnil + 0) (get-in @state [side (first r)])))
      (do (when (number? (second r))
            (swap! state update-in [:stats side :lose (first r)] (fnil + 0) (second r)))
          (deduct state side r)))))

(defn gain-credits
  "Utility function for triggering events"
  [state side amount & args]
  (when (and amount
             (pos? amount))
    (gain state side :credit amount)
    (let [kw (keyword (str (name side) "-credit-gain"))]
      (apply trigger-event-sync state side (make-eid state) kw args))))

(defn lose-credits
  "Utility function for triggering events"
  [state side amount & args]
  (when (and amount
             (or (= :all amount)
                 (pos? amount)))
    (lose state side :credit amount)
    (let [kw (keyword (str (name side) "-credit-loss"))]
      (apply trigger-event-sync state side (make-eid state) kw args))))

(defn play-cost-bonus [state side costs]
  (swap! state update-in [:bonus :play-cost] #(merge-costs (concat % costs))))

(defn play-cost [state side card all-cost]
  (vec (map #(if (keyword? %) % (max % 0))
            (-> (concat all-cost (get-in @state [:bonus :play-cost])
                        (when-let [playfun (:play-cost-bonus (card-def card))]
                          (playfun state side (make-eid state) card nil)))
                merge-costs
                flatten))))

(defn rez-cost-bonus [state side n]
  (swap! state update-in [:bonus :cost] (fnil #(+ % n) 0)))

(defn get-rez-cost-bonus [state side]
  (get-in @state [:bonus :cost] 0))

(defn rez-additional-cost-bonus
  [state side n]
  (swap! state update-in [:bonus :rez :additional-cost] #(merge-costs (concat % n))))

(defn get-rez-additional-cost-bonus
  [state side]
  (get-in @state [:bonus :rez :additional-cost]))

(defn rez-cost [state side {:keys [cost] :as card}]
  (when-not (nil? cost)
    (-> (if-let [rezfun (:rez-cost-bonus (card-def card))]
          (+ cost (rezfun state side (make-eid state) card nil))
          cost)
        (+ (get-rez-cost-bonus state side))
        (max 0))))

(defn run-additional-cost-bonus
  [state side & n]
  (swap! state update-in [:bonus :run-cost :additional-cost] #(merge-costs (concat % n))))

(defn run-costs
  "Get a list of all costs required to run a server, including additional costs. If card is :click-run, assume run is made by spending a click, and include the assumed click in the cost list."
  [state server card]
  (let [server (unknown->kw server)
        click-run-cost (when (= card :click-run) [:click 1])
        global-costs (get-in @state [:bonus :run-cost :additional-cost])
        server-costs (get-in @state [:corp :servers server :additional-cost])]
    (merge-costs (concat click-run-cost global-costs server-costs))))

(defn trash-cost-bonus [state side n]
  (swap! state update-in [:bonus :trash] (fnil #(+ % n) 0)))

(defn trash-cost [state side {:keys [trash] :as card}]
  (when-not (nil? trash)
    (-> (if-let [trashfun (:trash-cost-bonus (card-def card))]
          (+ trash (trashfun state side (make-eid state) card nil))
          trash)
        (+ (get-in @state [:bonus :trash] 0))
        (max 0))))

(defn modified-trash-cost
  "Returns the numbe of credits required to trash the given card, after modification effects.
  Allows cards like Product Recall to pre-calculate trash costs without manually triggering the effects."
  [state side card]
  (swap! state update-in [:bonus] dissoc :trash)
  (trigger-event state side :pre-trash card)
  (let [tcost (trash-cost state side card)]
    (swap! state update-in [:bonus] dissoc :trash)
    tcost))

(defn install-cost-bonus [state side n]
  (swap! state update-in [:bonus :install-cost] #(merge-costs (concat % n))))

(defn ignore-install-cost [state side b]
  (swap! state assoc-in [:bonus :ignore-install-cost] b))

(defn ignore-install-cost? [state side]
  (get-in @state [:bonus :ignore-install-cost]))

(defn clear-install-cost-bonus [state side]
  (swap! state update-in [:bonus] dissoc :install-cost)
  (swap! state update-in [:bonus] dissoc :ignore-install-cost))

(defn install-cost
  [state side card all-cost]
  (vec (map #(if (keyword? %) % (max % 0))
            (-> (concat all-cost
                        (get-in @state [:bonus :install-cost])
                        (when-let [instfun (:install-cost-bonus (card-def card))]
                          (instfun state side (make-eid state) card nil)))
                merge-costs
                flatten))))

(defn modified-install-cost
  "Returns the number of credits required to install the given card, after modification effects including
  the argument 'additional', which is a vector of costs like [:credit -1]. Allows cards like
  Street Peddler to pre-calculate install costs without actually triggering the install."
  ([state side card] (modified-install-cost state side card nil))
  ([state side card additional]
   (trigger-event state side :pre-install card)
   (let [cost (install-cost state side card (merge-costs (concat additional [:credit (:cost card)])))]
     (swap! state update-in [:bonus] dissoc :install-cost)
     (swap! state update-in [:bonus] dissoc :ignore-install-cost)
     cost)))<|MERGE_RESOLUTION|>--- conflicted
+++ resolved
@@ -283,31 +283,12 @@
        :credit
        (pos? (get-counters (get-card state %) :credit))
        :custom
-       true)
+       ((-> % card-def :interactions :pay-credits :req) state side eid % [card]))
     (all-active-pay-credit-cards state side eid card)))
 
 (defn pay-credits
   [state side eid card amount]
-<<<<<<< HEAD
   (let [provider-func #(eligible-pay-credit-cards state side eid card)]
-=======
-  (let [provider-cards (filter
-                         #(when-let [pc (-> % card-def :interactions :pay-credits)]
-                            (if (:req pc)
-                              ((:req pc) state side eid % [card])
-                              true))
-                         (all-active state side))
-        provider-func (fn []
-                        (filter
-                          #(case (-> % card-def :interactions :pay-credits :type)
-                             :recurring
-                             (pos? (get-counters (get-card state %) :recurring))
-                             :credit
-                             (pos? (get-counters (get-card state %) :credit))
-                             :custom
-                             ((-> % card-def :interactions :pay-credits :req) state side eid % [card]))
-                          provider-cards))]
->>>>>>> ef4a8da2
     (if (and (pos? amount)
              (pos? (count (provider-func))))
       (wait-for (resolve-ability state side (pick-credit-providing-cards provider-func eid amount) card nil)
