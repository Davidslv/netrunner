--- conflicted
+++ resolved
@@ -250,14 +250,9 @@
 (defmethod handler :trash-can
   [cost state side eid card]
   (wait-for (trash state side card {:cause :ability-cost
-<<<<<<< HEAD
-                                    :unpreventable true})
-            (complete-with-result state side eid {:paid/msg (str "trashes " (:printed-title card))
-=======
                                     :unpreventable true
                                     :suppress-checkpoint true})
-            (complete-with-result state side eid {:paid/msg (str "trashes " (:title card))
->>>>>>> 749a3c20
+            (complete-with-result state side eid {:paid/msg (str "trashes " (:printed-title card))
                                                   :paid/type :trash-can
                                                   :paid/value 1
                                                   :paid/targets [card]})))
