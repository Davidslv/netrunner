--- conflicted
+++ resolved
@@ -25,44 +25,27 @@
 (defn toast-msg-helper
   "Creates a toast message for given cost and title if applicable"
   [state side cost]
-<<<<<<< HEAD
   (let [cost-type (first cost)
-        amount (last cost)]
-    (when-not (or (some #(= cost-type %) [:memory :net-damage])
-                  (and (= cost-type :forfeit) (>= (- (count (get-in @state [side :scored])) amount) 0))
-                  (and (= cost-type :mill) (>= (- (count (get-in @state [side :deck])) amount) 0))
-                  (and (= cost-type :tag) (>= (- (get-in @state [:runner :tag]) amount) 0))
-                  (and (= cost-type :ice) (>= (- (count (filter (every-pred rezzed? ice?) (all-installed state :corp))) amount) 0))
-                  (and (= cost-type :hardware) (>= (- (count (get-in @state [:runner :rig :hardware])) amount) 0))
-                  (and (= cost-type :program) (>= (- (count (get-in @state [:runner :rig :program])) amount) 0))
-                  (and (= cost-type :connection) (>= (- (count (filter #(has-subtype? % "Connection")
-                                                                  (all-active-installed state :runner))) amount) 0))
-                  (and (= cost-type :shuffle-installed-to-stack) (>= (- (count (all-installed state :runner)) amount) 0))
-                  (>= (- (get-in @state [side cost-type] -1) amount) 0))
-      "Unable to pay")))
-=======
-  (let [type (first cost)
         amount (last cost)
         computer-says-no "Unable to pay"]
 
     (cond
 
-      (flag-stops-pay? state side type)
+      (flag-stops-pay? state side cost-type)
       computer-says-no
 
-      (not (or (some #(= type %) [:memory :net-damage])
-               (and (= type :forfeit) (>= (- (count (get-in @state [side :scored])) amount) 0))
-               (and (= type :mill) (>= (- (count (get-in @state [side :deck])) amount) 0))
-               (and (= type :tag) (>= (- (get-in @state [:runner :tag]) amount) 0))
-               (and (= type :ice) (>= (- (count (filter (every-pred rezzed? ice?) (all-installed state :corp))) amount) 0))
-               (and (= type :hardware) (>= (- (count (get-in @state [:runner :rig :hardware])) amount) 0))
-               (and (= type :program) (>= (- (count (get-in @state [:runner :rig :program])) amount) 0))
-               (and (= type :connection) (>= (- (count (filter #(has-subtype? % "Connection")
+      (not (or (some #(= cost-type %) [:memory :net-damage])
+               (and (= cost-type :forfeit) (>= (- (count (get-in @state [side :scored])) amount) 0))
+               (and (= cost-type :mill) (>= (- (count (get-in @state [side :deck])) amount) 0))
+               (and (= cost-type :tag) (>= (- (get-in @state [:runner :tag]) amount) 0))
+               (and (= cost-type :ice) (>= (- (count (filter (every-pred rezzed? ice?) (all-installed state :corp))) amount) 0))
+               (and (= cost-type :hardware) (>= (- (count (get-in @state [:runner :rig :hardware])) amount) 0))
+               (and (= cost-type :program) (>= (- (count (get-in @state [:runner :rig :program])) amount) 0))
+               (and (= cost-type :connection) (>= (- (count (filter #(has-subtype? % "Connection")
                                                                (all-active-installed state :runner))) amount) 0))
-               (and (= type :shuffle-installed-to-stack) (>= (- (count (all-installed state :runner)) amount) 0))
-               (>= (- (or (get-in @state [side type]) -1 ) amount) 0)))
+               (and (= cost-type :shuffle-installed-to-stack) (>= (- (count (all-installed state :runner)) amount) 0))
+               (>= (- (get-in @state [side cost-type] -1) amount) 0)))
       computer-says-no)))
->>>>>>> 524375f3
 
 (defn can-pay?
   "Returns false if the player cannot pay the cost args, or a truthy map otherwise.
