(ns game.core.installing
  (:require
    [cond-plus.core :refer [cond+]]
    [game.core.agendas :refer [update-advancement-requirement]]
    [game.core.board :refer [all-installed get-remotes installable-servers server->zone all-installed-runner-type]]
<<<<<<< HEAD
    [game.core.card :refer [agenda? asset? convert-to-condition-counter condition-counter? corp? event? get-card get-zone has-subtype? ice? operation? program? resource? rezzed? installed?]]
=======
    [game.core.card :refer [agenda? asset? convert-to-condition-counter corp? event? get-card get-zone has-subtype? ice? installed? operation? program? resource? rezzed? upgrade?]]
>>>>>>> 7fba2ef8
    [game.core.card-defs :refer [card-def]]
    [game.core.cost-fns :refer [ignore-install-cost? install-additional-cost-bonus install-cost]]
    [game.core.eid :refer [complete-with-result effect-completed make-eid]]
    [game.core.engine :refer [checkpoint register-pending-event pay queue-event register-events trigger-event-simult unregister-events]]
    [game.core.effects :refer [is-disabled-reg? register-static-abilities unregister-static-abilities update-disabled-cards]]
    [game.core.flags :refer [turn-flag? zone-locked?]]
    [game.core.hosting :refer [host]]
    [game.core.ice :refer [update-breaker-strength]]
    [game.core.initializing :refer [ability-init card-init corp-ability-init runner-ability-init]]
    [game.core.memory :refer [expected-mu sufficient-mu? update-mu]]
    [game.core.moving :refer [move trash trash-cards]]
    [game.core.payment :refer [build-spend-msg can-pay? merge-costs ->c value]]
    [game.core.revealing :refer [reveal]]
    [game.core.rezzing :refer [rez]]
    [game.core.say :refer [play-sfx system-msg implementation-msg]]
    [game.core.servers :refer [name-zone remote-num->name]]
    [game.core.state :refer [make-rid]]
    [game.core.to-string :refer [card-str]]
    [game.core.toasts :refer [toast]]
    [game.core.update :refer [update!]]
    [game.macros :refer [continue-ability effect req wait-for]]
    [game.utils :refer [dissoc-in in-coll? same-card? to-keyword quantify]]
    [medley.core :refer [find-first]]))

(defn install-locked?
  "Checks if installing is locked"
  [state side]
  (let [kw (keyword (str (name side) "-lock-install"))]
    (or (seq (get-in @state [:stack :current-run kw]))
        (seq (get-in @state [:stack :current-turn kw]))
        (seq (get-in @state [:stack :persistent kw])))))

;;; Intalling a corp card
(defn- corp-can-install-reason
  "Checks if the specified card can be installed.
   Returns true if there are no problems
   Returns :ice if ice check fails
   !! NB: This should only be used in a check with `true?` as all return values are truthy"
  [state side card slot]
  (cond
    ;; ice install prevented by Unscheduled Maintenance
    (and (ice? card)
         (not (turn-flag? state side card :can-install-ice)))
    :ice
    ;; Installing not locked
    (install-locked? state :corp)
    :lock-install
    ;; A Teia cannot have more than two servers
    (and (clojure.string/starts-with? (:title (get-in @state [:corp :identity])) "A Teia")
         (not (:disabled (get-in @state [:corp :identity])))
         (not (is-disabled-reg? state (get-in @state [:corp :identity])))
         (<= 2 (count (get-remotes state)))
         (not (in-coll? (conj (keys (get-remotes state)) :archives :rd :hq) (second slot))))
    :a-teia
    ;; Earth station cannot have more than one server
    (and (= "Earth Station" (subs (:title (get-in @state [:corp :identity])) 0 (min 13 (count (:title (get-in @state [:corp :identity]))))))
         (not (:disabled (get-in @state [:corp :identity])))
         (not (is-disabled-reg? state (get-in @state [:corp :identity])))
         (pos? (count (get-remotes state)))
         (not (in-coll? (conj (keys (get-remotes state)) :archives :rd :hq) (second slot))))
    :earth-station
    ;; no restrictions
    :else true))

(defn- corp-can-install?
  "Checks `corp-can-install-reason` if not true, toasts reason and returns false"
  [state side card slot {:keys [no-toast]}]
  (let [reason (corp-can-install-reason state side card slot)
        reason-toast #(do (when-not no-toast (toast state side % "warning")) false)
        title (:title card)]
    (case reason
      ;; failed install lock check
      :lock-install
      (reason-toast (str "Unable to install " title ", installing is currently locked"))
      ;; failed ice check
      :ice
      (reason-toast (str "Unable to install " title ": can only install 1 piece of ice per turn"))
      ;; Earth station cannot have more than one remote server
      :earth-station
      (reason-toast (str "Unable to install " title " in new remote: Earth Station limit"))
      ;; A Teia can only have two remotes
      :a-teia
      (reason-toast (str "Unable to install " title " in new remote: A Teia limit"))
      ;; else
      true)))

(defn- corp-install-trash-old-card
  "Trashes the previous card when installing a new one demands it"
  [state side eid prev-card server]
  (continue-ability
    state side
    {:prompt (str "The " (:title prev-card) " in " server " will now be trashed.")
     :choices ["OK"]
     :async true
     :effect (req (system-msg state :corp (str "trashes " (card-str state prev-card)))
                  (if (get-card state prev-card) ; make sure they didn't trash the card themselves
                    (trash state :corp eid prev-card {:keep-server-alive true})
                    (effect-completed state :corp eid)))}
    nil nil))

(defn- corp-install-asset-agenda
  "Forces the corp to trash an existing asset or agenda if a second was just installed."
  [state side eid card dest-zone server]
  (let [prev-card (some #(when (or (asset? %) (agenda? %)) %) dest-zone)
        prev-region (first (filter #(has-subtype? % "Region") dest-zone))]
    (cond
      ;; overinstall an old asset or agenda
      (and (or (asset? card) (agenda? card))
                 prev-card
                 (not (:host card)))
      (corp-install-trash-old-card state side eid prev-card server)
      ;; overinstall a region
      (and (upgrade? card)
           (has-subtype? card "Region")
           prev-region)
      (corp-install-trash-old-card state side eid prev-region server)
      ;; do nothing
      :else (effect-completed state side eid))))

(defn- corp-install-message
  "Prints the correct install message."
  [state side card server install-state cost-str args]
  (when (:display-message args true)
    (let [card-name (if (or (#{:rezzed-no-cost :face-up} install-state)
                            (rezzed? card))
                      (:title card)
                      (if (ice? card) "ice" "a card"))
          server-name (if (= server "New remote")
                        (str (remote-num->name (dec (:rid @state))) " (new remote)")
                        server)]
      (system-msg state side (str (build-spend-msg cost-str "install") card-name
                                  (if (ice? card) " protecting " " in ") server-name))
      (when (and (= :face-up install-state)
                 (agenda? card))
        (implementation-msg state card)))))

(defn corp-install-list
  "Returns a list of targets for where a given card can be installed."
  [state card]
  (let [hosts (filter #(when-let [can-host (:can-host (card-def %))]
                        (and (rezzed? %)
                             (can-host state :corp (make-eid state) % [card])))
                      (all-installed state :corp))]
    (concat hosts (installable-servers state card))))

(defn reveal-if-unrezzed
  "Used to reveal a card if it cannot be rezzed when an instruction says to rez it
  This is currently required under CR, and is treated as an actual functional reveal
  for the purposes of card effects (ie Hyobou). It does not matter if that would then
  make you able to rez the chosen card."
  [state side eid moved-card]
  (let [rezzed-card (get-card state moved-card)]
    (if (rezzed? rezzed-card)
      (checkpoint state nil eid)
      (wait-for (reveal state :corp rezzed-card)
                (system-msg state :corp (str "reveals " (card-str state rezzed-card {:visible true})))
                (checkpoint state nil eid)))))

(defn- corp-install-continue
  "Used by corp-install to actually install the card, rez it if it's supposed to be installed
  rezzed, and calls :corp-install in an awaitable fashion."
  [state side eid card server {:keys [install-state host-card front index display-message cost-bonus] :as args} slot cost-str]
  (let [cdef (card-def card)
        dest-zone (get-in @state (cons :corp slot))
        install-state (or (:install-state cdef) install-state)
        no-msg (not (if (nil? display-message) true display-message))
        c (-> card
              (assoc :advanceable (:advanceable cdef) :new true)
              (dissoc :seen :disabled))]
    (when-not host-card
      (corp-install-message state side c server install-state cost-str args))
    (play-sfx state side "install-corp")
    (let [moved-card (if host-card
                       (host state side host-card (assoc c :installed true))
                       (move state side c slot {:front front
                                                :index index}))
          _ (when (agenda? c)
              (update-advancement-requirement state moved-card))
          moved-card (get-card state moved-card)]
      ;; Check to see if a second agenda/asset was installed.
      (wait-for (corp-install-asset-agenda state side moved-card dest-zone server)
                (let [eid (assoc eid :source moved-card)]
                  (queue-event state :corp-install {:card (get-card state moved-card)
                                                    :install-state install-state})
                  (update-disabled-cards state)
                  (case install-state
                    ;; Ignore all costs
                    :rezzed-no-cost
                    (if-not (agenda? moved-card)
                      (rez state side (assoc eid :source-type :rez)
                           moved-card {:ignore-cost :all-costs
                                       :no-msg no-msg})
                      (reveal-if-unrezzed state side eid moved-card))
                    ;; Ignore rez cost only
                    :rezzed-no-rez-cost
                    (wait-for (rez state side (make-eid state (assoc eid :source-type :rez))
                                   moved-card {:ignore-cost :rez-costs
                                               :no-msg no-msg})
                              (reveal-if-unrezzed state side eid moved-card))
                    ;; Pay costs
                    :rezzed
                    (let [eid (assoc eid :source-type :rez)]
                      (cond
                        (agenda? moved-card)
                        (do (when-let [dre (:derezzed-events cdef)]
                              (register-events state side moved-card (map #(assoc % :condition :derezzed) dre)))
                            (reveal-if-unrezzed state side eid moved-card))
                        (zero? cost-bonus)
                        (wait-for (rez state side moved-card {:no-msg no-msg})
                                  (reveal-if-unrezzed state side eid moved-card))
                        :else
                        (wait-for (rez state side moved-card {:no-msg no-msg
                                                              :cost-bonus cost-bonus})
                                  (reveal-if-unrezzed state side eid moved-card))))
                    ;; "Face-up" cards
                    :face-up
                    (let [moved-card (-> (get-card state moved-card)
                                         (assoc :seen true)
                                         (cond-> (not (agenda? card)) (assoc :rezzed true)))
                          moved-card (if (:install-state cdef)
                                       (card-init state side moved-card {:resolve-effect false
                                                                         :init-data true})
                                       (update! state side moved-card))]
                      (wait-for (checkpoint state nil (make-eid state eid))
                                (complete-with-result state side eid (get-card state moved-card))))
                    ;; All other cards
                    (do (when-let [dre (:derezzed-events cdef)]
                          (register-events state side moved-card (map #(assoc % :condition :derezzed) dre)))
                        (wait-for (checkpoint state nil (make-eid state eid))
                                  (complete-with-result state side eid (get-card state moved-card))))))))))

(defn get-slot
  [state card server {:keys [host-card]}]
  (if host-card
    (get-zone host-card)
    (conj (server->zone state server) (if (ice? card) :ices :content))))

(defn corp-install-cost
  [state side card server
   {:keys [base-cost ignore-install-cost ignore-all-cost cost-bonus cached-costs] :as args}]
  (or cached-costs
      (let [slot (get-slot state card server args)
            dest-zone (get-in @state (cons :corp slot))
            ice-cost (if (and (ice? card)
                              (not ignore-install-cost)
                              (not ignore-all-cost)
                              (not (ignore-install-cost? state side card)))
                       (count dest-zone)
                       0)
            cost (install-cost state side card
                               {:cost-bonus (+ (or cost-bonus 0) ice-cost)}
                               {:server server
                                :dest-zone dest-zone})]
        (when-not ignore-all-cost
          (vec (flatten [base-cost (->c :credit cost)]))))))

(defn corp-can-pay-and-install?
  [state side eid card server args]
  (let [eid (assoc eid :source-type :corp-install)
        slot (get-slot state card server (select-keys args [:host-card]))
        costs (corp-install-cost state side card server args)]
    (and (corp-can-install? state side card slot (select-keys args [:no-toast]))
         (can-pay? state side eid card nil costs)
         ;; explicitly return true
         true)))

(defn- corp-install-pay
  "Used by corp-install to pay install costs"
  [state side eid card server {:keys [action] :as args}]
  (let [slot (get-slot state card server args)
        costs (corp-install-cost state side card server (dissoc args :cached-costs))
        credcost (or (value (find-first #(= :credit (:cost/type %)) costs)) 0)
        discount (or (:combined-credit-discount args) 0)
        appldisc (if (and (not (zero? credcost)) (not (zero? discount)))
                   (if (>= credcost discount) discount credcost) 0)
        args (if discount (assoc args :cost-bonus (- appldisc discount)) args)
        costs (conj costs (->c :credit (- 0 appldisc)))]
      ;; get a functional discount and apply it to
    (if (corp-can-pay-and-install? state side eid card server (assoc args :cached-costs costs))
      (wait-for (pay state side (make-eid state (assoc eid :action action)) card costs)
                (if-let [payment-str (:msg async-result)]
                  (if (= server "New remote")
                    (wait-for (trigger-event-simult state side :server-created nil card)
                              (make-rid state)
                              (corp-install-continue state side eid card server args slot payment-str))
                    (corp-install-continue state side eid card server args slot payment-str))
                  (effect-completed state side eid)))
      (effect-completed state side eid))))

(defn corp-install
  "Installs a card in the chosen server. If server is nil, asks for server to install in.
  The args input takes the following values:
  :base-cost - Only used for click actions
  :host-card - Card to host on
  :ignore-all-cost - true if install costs should be ignored
  :action - What type of action installed the card
  :install-state - Can be :rezzed-no-cost, :rezzed-no-rez-cost, :rezzed, or :face-up
  :display-message - Print descriptive text to the log window [default=true]
  :index - which position for an installed piece of ice"
  ([state side eid card server] (corp-install state side eid card server nil))
  ([state side eid card server {:keys [host-card] :as args}]
   (let [eid (assoc eid :source-type :corp-install)]
     (cond
       ;; No server selected; show prompt to select an install site (Interns, Lateral Growth, etc.)
       (not server)
       (continue-ability state side
                         {:prompt (str "Choose a location to install " (:title card))
                          :choices (corp-install-list state card)
                          :async true
                          :effect (effect (corp-install eid card target args))}
                         card nil)
       ;; A card was selected as the server; recurse, with the :host-card parameter set.
       (and (map? server)
            (not host-card))
       (corp-install state side eid card server (assoc args :host-card server))
       ;; A server was selected
       :else
       (do (swap! state dissoc-in [:corp :install-list])
           (corp-install-pay state side eid card server args))))))

;; Unused in the corp install system, necessary for card definitions
(defn corp-install-msg
  "Gets a message describing where a card has been installed from. Example: Interns."
  [card]
  (str "install " (if (:seen card) (:title card) "an unseen card") " from " (name-zone :corp (:zone card))))

;;; Installing a runner card
(defn- runner-can-install-reason
  "Checks if the specified card can be installed.
   Checks uniqueness of card and installed console.
   Returns true if there are no problems
   Returns :req if card-def :req check fails
   !! NB: This should only be used in a check with `true?` as all return values are truthy"
  [state side card facedown]
  (let [card-req (:req (card-def card))]
    (cond
      ;; Can always install a card facedown
      facedown true
      ;; Installing not locked
      (install-locked? state :runner) :lock-install
      ;; Req check
      (and card-req (not (card-req state side (make-eid state) card nil))) :req
      ;; The card's zone is locked
      (zone-locked? state side (first (get-zone card))) :locked-zone
      ;; Nothing preventing install
      :else true)))

(defn runner-can-install?
  "Checks `runner-can-install-reason` if not true, toasts reason and returns false"
  ([state side card] (runner-can-install? state side card nil))
  ([state side card {:keys [facedown no-toast]}]
   (let [reason (runner-can-install-reason state side card facedown)
         reason-toast #(do (when-not no-toast (toast state side % "warning")) false)
         title (:title card)]
     (case reason
       :lock-install
       (reason-toast (str "Unable to install " title " since installing is currently locked"))
       :req
       (reason-toast (str "Installation requirements are not fulfilled for " title))
       :locked-zone
       (reason-toast (str "Unable to install " title " because it is currently in a locked zone"))
       ;; else
       true))))

(defn- runner-install-message
  "Prints the correct msg for the card install"
  [state side card-title cost-str
   {:keys [no-cost host-card facedown custom-message]}]
  (if facedown
    (system-msg state side "installs a card facedown")
    (if custom-message
      (system-msg state side (custom-message cost-str))
      (system-msg state side
                  (str (build-spend-msg cost-str "install") card-title
                       (when host-card (str " on " (card-str state host-card)))
                       (when no-cost " at no cost"))))))

(defn runner-install-continue
  [state side eid card
   {:keys [previous-zone host-card facedown no-mu no-msg payment-str] :as args}]
  (let [
        c (if host-card
            (host state side host-card card)
            (move state side card
                  [:rig (if facedown :facedown (to-keyword (:type card)))]))
        c (assoc c
                 :installed :this-turn
                 :new true
                 :previous-zone previous-zone)
        installed-card (if facedown
                         (update! state side c)
                         (card-init state side c {:resolve-effect false
                                                  :init-data true
                                                  :no-mu no-mu}))]
    (when-not no-msg
      (runner-install-message state side (:title installed-card) payment-str args))
    (when-not facedown
      (implementation-msg state card))
    (play-sfx state side "install-runner")
    (update-disabled-cards state)
    (when (and (not facedown)
               (resource? card))
      (swap! state assoc-in [:runner :register :installed-resource] true))
    (when (and (not facedown)
               (has-subtype? installed-card "Icebreaker"))
      (update-breaker-strength state side installed-card))
    (queue-event state :runner-install {:card (get-card state installed-card)
                                        :facedown facedown})
    (when-let [on-install (and (not facedown)
                               (:on-install (card-def installed-card)))]
      (register-pending-event state :runner-install installed-card on-install))
    (wait-for (checkpoint state nil (make-eid state) nil)
              (complete-with-result state side eid (get-card state installed-card)))))

(defn- runner-install-cost
  "Get the total install cost for specified card"
  [state side card
   {:keys [base-cost ignore-install-cost ignore-all-cost facedown cost-bonus cached-costs]}]
  (cond+
    [cached-costs]
    [(or ignore-all-cost facedown) [(->c :credit 0)]]
    [:else
     (let [cost (install-cost state side card {:cost-bonus cost-bonus} {:facedown facedown})
           additional-costs (install-additional-cost-bonus state side card)]
       (merge-costs
         [base-cost
          (when (and (not ignore-install-cost)
                     (not facedown))
            (->c :credit cost))
          additional-costs]))]))

(defn runner-can-pay-and-install?
  ([state side eid card] (runner-can-pay-and-install? state side eid card nil))
  ([state side eid card {:keys [facedown] :as args}]
   (let [eid (assoc eid :source-type :runner-install)
         costs (runner-install-cost state side (assoc card :facedown facedown) args)]
     (and (runner-can-install? state side card args)
          (can-pay? state side eid card nil costs)
          ;; explicitly return true
          true))))

(defn runner-install-pay
  [state side eid card {:keys [no-mu facedown] :as args}]
  (let [costs (runner-install-cost state side (assoc card :facedown facedown) (dissoc args :cached-costs))]
    (if-not (runner-can-pay-and-install? state side eid card (assoc args :cached-costs costs))
      (effect-completed state side eid)
      (if (and (program? card)
               (not facedown)
               (not (sufficient-mu? state card))
               (not no-mu))
        (continue-ability
          state side
          {:prompt (format "Insufficient MU to install %s. Trash installed programs?" (:title card))
           :choices {:max (count (all-installed-runner-type state :program))
                     :card #(and (installed? %)
                                 (program? %))}
           :async true
           :effect (req (wait-for (trash-cards state side (make-eid state eid) targets {:unpreventable true})
                                  (update-mu state)
                                  (runner-install-pay state side eid card args)))
           :cancel-effect (effect (effect-completed eid))}
          card nil)
        (let [played-card (move state side (assoc card :facedown facedown) :play-area {:suppress-event true})]
          (wait-for (pay state side (make-eid state eid) card costs)
                    (if-let [payment-str (:msg async-result)]
                      (runner-install-continue
                        state side eid
                        played-card (assoc args
                                           :previous-zone (:zone card)
                                           :payment-str payment-str))
                      (let [returned-card (move state :runner played-card (:zone card) {:suppress-event true})]
                        (update! state :runner
                                 (assoc returned-card
                                        :cid (:cid card)
                                        :previous-zone (:previous-zone card)))
                        (effect-completed state side eid)))))))))

(defn runner-can-host
  [state side eid card {:keys [host-card facedown] :as args}]
  ;; if it's already being hosted, then ignore it
  (when-not (or host-card facedown)
    (let [all-hosts (filter :can-host (all-installed state :runner))
          relevant (filter #(and
                              (not (is-disabled-reg? state %))

                              (or (nil? (get-in % [:can-host :req]))
                                  ((get-in % [:can-host :req]) state side eid % [card])))
                           all-hosts)]
      (seq relevant))))

(defn runner-host-enforce-specific-memory
  [state side eid card potential-host args]
  (if-let [max-mu (when (program? card) (get-in potential-host [:can-host :max-mu]))]
    (let [max-mu (if (fn? max-mu)
                   (max-mu state side eid potential-host nil)
                   max-mu)
          relevant-cards (filter program? (:hosted potential-host))
          current-mu-host (reduce + 0 (map #(expected-mu state %) relevant-cards))
          card-mu (expected-mu state card)
          new-mu (+ card-mu current-mu-host)
          to-eliminate (- new-mu max-mu)]
      (if (pos? to-eliminate)
        (continue-ability
          state side
          {:prompt (str (:title potential-host) " can only handle " max-mu " MU of programs - trash programs on " (:title card) " worth at least " to-eliminate " MU")
           :choices {:req (req (and (program? target)
                                    (some #(same-card? % target) relevant-cards)))
                     :max (count relevant-cards)
                     :min 1}
           :async true
           ;; note - this is recursive because there's no good way to specify in the prompt that
           ;; the total selection is worth X memory, since the req function must be satisfied at
           ;; every point of the selection --nbkelly, jun 2024
           :effect (req (wait-for
                          (trash-cards state side (make-eid state eid) targets {:unpreventable true})
                          (update-mu state)
                          (runner-host-enforce-specific-memory state side eid card
                                                               (get-card state potential-host)
                                                               args)))}
          card nil)
        (runner-install-pay state side eid card (assoc args :host-card potential-host))))
    (runner-install-pay state side eid card (assoc args :host-card potential-host))))

(defn runner-host-enforce-card-limits
  [state side eid card potential-host args]
  (if-let [max-cards (get-in potential-host [:can-host :max-cards])]
    (let [max-cards (if (int? max-cards)
                      max-cards
                      (max-cards state side eid potential-host nil))
          relevant-cards (filter (complement condition-counter?) (:hosted potential-host))
          new-total (+ 1 (count relevant-cards))
          to-destroy (- new-total max-cards)]
      (if (pos? to-destroy)
        (continue-ability
          state side
          {:prompt (str "Insufficient Space - Choose at least " (quantify to-destroy "card") " on " (:title potential-host) " to trash")
           :choices {:req (req (some #(same-card? % target) relevant-cards))
                     :min to-destroy
                     :max (count relevant-cards)}
           :async true
           :effect (req (wait-for (trash-cards state side (make-eid state eid) targets {:unpreventable true})
                                  (update-mu state)
                                  (runner-host-enforce-specific-memory state side eid card
                                                                       (get-card state potential-host) args)))}
          card nil)
        (runner-host-enforce-specific-memory state side eid card potential-host args)))
    (runner-host-enforce-specific-memory state side eid card potential-host args)))

(defn runner-host-choice
  [state side eid card potential-hosts args]
  "Have the runner choose where they are hosting the given card"
  (continue-ability
    state side
    {:choices (conj potential-hosts "The Rig")
     :prompt (str "Choose a destination for " (:title card))
     :async true
     :effect (req (if (= target "The Rig")
                    (runner-install-pay state side eid card args)
                    ;; todo - apply all the modifiers from the host map
                    (let [old-cost-bonus (or (:cost-bonus args) 0)
                          new-cost-bonus (or (get-in target [:can-host :cost-bonus]) 0)
                          combined-cost-bonus (+ old-cost-bonus new-cost-bonus)
                          cost-bonus (if (zero? combined-cost-bonus) nil combined-cost-bonus)]
                      (runner-host-enforce-card-limits
                        state side eid card (get-card state target)
                        (assoc args
                               :cost-bonus cost-bonus
                               :no-mu (get-in target [:can-host :no-mu])
                               :cost-bonus cost-bonus)))))}
    card nil))

(defn runner-install
  "Installs specified runner card if able"
  ([state side eid card] (runner-install state side eid card nil))
  ([state side eid card {:keys [host-card facedown] :as args}]
   (let [eid (assoc eid :source-type :runner-install)
         hosting (and (not host-card)
                      (not facedown)
                      (:hosting (card-def card)))]
     (if hosting
       (continue-ability
         state side
         {:choices hosting
          :prompt (str "Choose a card to host " (:title card) " on")
          :async true
          :effect (effect (runner-install-pay eid card (assoc args :host-card target)))}
         card nil)
       (if-let [potential-hosts (runner-can-host state side eid card args)]
         (runner-host-choice state side eid card potential-hosts args)
         (runner-install-pay state side eid card args))))))

(defn install-as-condition-counter
  "Install the event or operation onto the target as a condition counter."
  [state side eid card target]
  (assert (or (event? card) (operation? card)) "condition counter must be event or operation")
  (let [cdef (card-def card)
        abilities (ability-init cdef)
        corp-abilities (corp-ability-init cdef)
        runner-abilities (runner-ability-init cdef)
        card (convert-to-condition-counter card)
        events (filter #(= :hosted (:condition %)) (:events cdef))]
    (if (corp? card)
      (wait-for (corp-install state side (make-eid state eid)
                              card target {:host-card target
                                           :ignore-all-cost true})
                (let [card (update! state side (assoc async-result
                                                      :abilities abilities
                                                      :runner-abilities runner-abilities))]
                  (unregister-events state side card)
                  (unregister-static-abilities state side card)
                  (register-events state side card events)
                  (register-static-abilities state side card)
                  (complete-with-result state side eid card)))
      (wait-for (runner-install state side (make-eid state eid)
                                card {:host-card target
                                      :ignore-all-cost true})
                (let [card (update! state side (assoc async-result
                                                      :abilities abilities
                                                      :corp-abilities corp-abilities))]
                  (unregister-events state side card)
                  (unregister-static-abilities state side card)
                  (register-events state side card events)
                  (register-static-abilities state side card)
                  (complete-with-result state side eid card))))))<|MERGE_RESOLUTION|>--- conflicted
+++ resolved
@@ -3,11 +3,7 @@
     [cond-plus.core :refer [cond+]]
     [game.core.agendas :refer [update-advancement-requirement]]
     [game.core.board :refer [all-installed get-remotes installable-servers server->zone all-installed-runner-type]]
-<<<<<<< HEAD
-    [game.core.card :refer [agenda? asset? convert-to-condition-counter condition-counter? corp? event? get-card get-zone has-subtype? ice? operation? program? resource? rezzed? installed?]]
-=======
-    [game.core.card :refer [agenda? asset? convert-to-condition-counter corp? event? get-card get-zone has-subtype? ice? installed? operation? program? resource? rezzed? upgrade?]]
->>>>>>> 7fba2ef8
+    [game.core.card :refer [agenda? asset? condition-counter? convert-to-condition-counter  corp? event? get-card get-zone has-subtype? ice? installed? operation? program? resource? rezzed? upgrade?]]
     [game.core.card-defs :refer [card-def]]
     [game.core.cost-fns :refer [ignore-install-cost? install-additional-cost-bonus install-cost]]
     [game.core.eid :refer [complete-with-result effect-completed make-eid]]
