--- conflicted
+++ resolved
@@ -34,16 +34,11 @@
   ([state side card keep-counter]
    (unregister-events state side card)
    (trigger-leave-effect state side card)
-<<<<<<< HEAD
-   (when (and (:memoryunits card) (:installed card) (not (:facedown card)))
-     (gain state :runner :memory (:memoryunits card)))
-=======
    (handle-prevent-effect state card)
    (when-let [mu (:memoryunits card)]
      (when (and (:installed card)
                 (not (:facedown card)))
        (free-mu state mu)))
->>>>>>> 8b1771fa
    (when (and (find-cid (:cid card) (all-active-installed state side))
               (not (:disabled card))
               (or (:rezzed card)
