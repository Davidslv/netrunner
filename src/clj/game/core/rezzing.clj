--- conflicted
+++ resolved
@@ -1,11 +1,7 @@
 (ns game.core.rezzing
   (:require
-<<<<<<< HEAD
     [clojure.string :as string]
-    [game.core.card :refer [asset? condition-counter? get-card ice? upgrade?]]
-=======
     [game.core.card :refer [asset? condition-counter? get-card ice? rezzed? upgrade?]]
->>>>>>> 6f3e28d8
     [game.core.card-defs :refer [card-def]]
     [game.core.cost-fns :refer [rez-additional-cost-bonus rez-cost]]
     [game.core.effects :refer [is-disabled? unregister-static-abilities update-disabled-cards]]
@@ -165,7 +161,6 @@
          (complete-rez state side eid card args))
        (effect-completed state side eid)))))
 
-<<<<<<< HEAD
 (defn rez-multiple-message
   "message for rezzing multiple cards, ignoring all costs"
   [state side eid cards {:keys [msg-keys] :as args}]
@@ -191,8 +186,6 @@
              (rez state side (first cards) (assoc args :suppress-checkpoint true :no-msg true))
              (rez-multiple-cards state side eid (rest cards) (assoc args :no-msg true))))))
 
-;; TODO: make async
-=======
 (defn- derez-message
   ;; note:
   ;;  source-card - the card that's derezzing (optional)
@@ -211,7 +204,6 @@
         prepend-cost-str (str prepend-cost-str " to use " title " to derez " card-strs and-then)
         :else (str "uses " title " to derez " card-strs and-then)))))
 
->>>>>>> 6f3e28d8
 (defn derez
   "Derez a number of corp cards."
   ([state side eid cards] (derez state side eid cards nil))
