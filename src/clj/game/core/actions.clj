--- conflicted
+++ resolved
@@ -314,11 +314,7 @@
                            (trigger-event-sync state side eid :spent-credits-from-card card))}
              (get-in cdef [:abilities ability]))
         cannot-play (or (:disabled card)
-<<<<<<< HEAD
-                        (some true? (get-effects state side card :prevent-ability [ab ability])))]
-=======
-                        (any-effects state side :prevent-ability true? card [ab]))]
->>>>>>> c0c477a5
+                        (any-effects state side :prevent-ability true? card [ab ability]))]
     (when-not cannot-play
       (do-play-ability state side card ab ability targets))))
 
@@ -459,11 +455,7 @@
         cdef (card-def card)
         ab (get-in cdef [:corp-abilities ability])
         cannot-play (or (:disabled card)
-<<<<<<< HEAD
-                        (some true? (get-effects state side card :prevent-ability [ab ability])))]
-=======
-                        (any-effects state side :prevent-ability true? card [ab]))]
->>>>>>> c0c477a5
+                        (any-effects state side :prevent-ability true? card [ab ability]))]
     (when-not cannot-play
       (do-play-ability state side card ab ability targets))))
 
@@ -474,11 +466,7 @@
         cdef (card-def card)
         ab (get-in cdef [:runner-abilities ability])
         cannot-play (or (:disabled card)
-<<<<<<< HEAD
-                        (some true? (get-effects state side card :prevent-ability [ab ability])))]
-=======
-                        (any-effects state side :prevent-ability true? card [ab]))]
->>>>>>> c0c477a5
+                        (any-effects state side :prevent-ability true? card [ab ability]))]
     (when-not cannot-play
       (do-play-ability state side card ab ability targets))))
 
