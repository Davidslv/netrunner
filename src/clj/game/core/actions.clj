--- conflicted
+++ resolved
@@ -366,12 +366,8 @@
   [state side args]
   (let [remove-cost (max 0 (- 2 (or (get-in @state [:runner :tag-remove-bonus]) 0)))]
     (when-let [cost-str (pay state side nil :click 1 :credit remove-cost :tag 1)]
-<<<<<<< HEAD
       (system-msg state side (build-spend-msg cost-str "remove 1 Tag"))
       (play-sfx state side "click-remove-tag"))))
-=======
-      (system-msg state side (build-spend-msg cost-str "remove 1 tag")))))
->>>>>>> cc569a26
 
 (defn auto-pump
   "Use the 'match strength with ice' function of icebreakers."
