--- conflicted
+++ resolved
@@ -7,13 +7,8 @@
     [game.core.board :refer [installable-servers]]
     [game.core.card :refer [get-agenda-points get-card]]
     [game.core.card-defs :refer [card-def]]
-<<<<<<< HEAD
-    [game.core.cost-fns :refer [break-sub-ability-cost card-ability-cost score-additional-cost-bonus]]
+    [game.core.cost-fns :refer [break-sub-ability-cost card-ability-cost card-ability-cost score-additional-cost-bonus]]
     [game.core.effects :refer [any-effects is-disabled-reg?]]
-=======
-    [game.core.cost-fns :refer [break-sub-ability-cost card-ability-cost card-ability-cost score-additional-cost-bonus]]
-    [game.core.effects :refer [any-effects]]
->>>>>>> 24d84bc4
     [game.core.eid :refer [effect-completed make-eid]]
     [game.core.engine :refer [ability-as-handler checkpoint register-pending-event pay queue-event resolve-ability trigger-event-simult]]
     [game.core.flags :refer [can-advance? can-score?]]
