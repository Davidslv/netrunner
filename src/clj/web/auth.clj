(ns web.auth
  (:require
   [buddy.sign.jwt :as jwt]
   [cljc.java-time.temporal.chrono-unit :as chrono]
   [cljc.java-time.instant :as inst]
   [clojure.string :as str]
   [crypto.password.bcrypt :as password]
   [monger.collection :as mc]
   [monger.operators :refer :all]
   [monger.result :refer [acknowledged?]]
   [postal.core :as mail]
   [ring.util.response :refer [redirect]]
   [web.app-state :as app-state]
   [web.mongodb :refer [find-one-as-map-case-insensitive ->object-id]]
   [web.user :refer [active-user? valid-username? within-char-limit-username? create-user user-keys]]
   [web.utils :refer [response md5]]
   [web.versions :refer [banned-msg]])
  (:import
   java.security.SecureRandom))

(defn create-token [{:keys [expiration secret]}
                    {:keys [_id emailhash]}]
  (let [claims {:_id _id
                :emailhash emailhash
                :exp (inst/plus (inst/now) expiration chrono/days)}]
    (jwt/sign claims secret {:alg :hs512})))

(defn unsign-token [{:keys [secret]} token]
  (try (jwt/unsign token secret {:alg :hs512})
       (catch Exception _ (prn "Received invalid cookie " token))))

(defn wrap-authentication-required [handler]
  (fn [{user :user :as req}]
    (if (active-user? user)
      (handler req)
      (response 401 {:message "Not authorized"}))))

(defn wrap-authorization-required [handler]
  (fn [{user :user :as req}]
    (if (:isadmin user)
      (handler req)
      (response 401 {:message "Not authorized"}))))

(defn wrap-tournament-auth-required [handler]
  (fn [{user :user :as req}]
    (if (:tournament-organizer user)
      (handler req)
      (response 401 {:message "Not authorized"}))))

(defn wrap-user [handler]
  (fn [{db :system/db
        auth :system/auth
        :keys [cookies] :as req}]
    (let [user (some-> (get cookies "session")
                       (:value)
                       (->> (unsign-token auth))
                       (#(mc/find-one-as-map db "users" {:_id (->object-id (:_id %))
                                                         :emailhash (:emailhash %)}))
                       (select-keys user-keys)
                       (update :_id str))]
      (if (active-user? user)
        (handler (-> req
                     (assoc :user user)
                     (assoc-in [:session :uid] (:username user))))
        (handler req)))))

(defn register-handler
  [{db :system/db
    {:keys [username password confirm-password email]} :params}]
  (cond
    (not (valid-username? username))
    (response 401 {:message "Username is not valid"})

    (not= password confirm-password)
    (response 401 {:message "Passwords must match"})

    (find-one-as-map-case-insensitive db "users" {:username username})
    (response 422 {:message "Username taken"})

    (find-one-as-map-case-insensitive db "users" {:email email})
    (response 424 {:message "Email taken"})

    :else
    (let [first-user (not (mc/any? db "users"))
          demo-decks (mc/find-maps db "decks" {:username "__demo__"})]
      (mc/insert db "users" (create-user username password email :isadmin first-user))
      (when (not-empty demo-decks)
        (mc/insert-batch db "decks" (map #(-> %
                                              (dissoc :_id)
                                              (assoc :username username))
                                         demo-decks)))
      (response 200 {:message "ok"}))))

(defn find-non-banned-user
  [db query]
  (active-user? (find-one-as-map-case-insensitive db "users" query)))

(defn login-handler
  [{db :system/db
    auth :system/auth
    {:keys [username password]} :params}]
  (let [user (mc/find-one-as-map db "users" {:username username})]
    (cond
      (and user (:banned user)) (response 403 {:error (or @banned-msg "Account Locked")})
      (and user (password/check password (:password user)))
      (do (mc/update db "users"
                     {:username username}
                     {"$set" {:lastConnection (inst/now)}})
          (assoc (response 200 {:message "ok"})
                 :cookies {"session" (merge {:value (create-token auth user)}
                                            (:cookie auth))}))
      :else (response 401 {:error "Invalid login or password"}))))

(defn logout-handler [_]
  (assoc (response 200 {:message "ok"})
         :cookies {"session" {:value 0
                              :max-age -1}}))

(defn check-username-handler
  [{db :system/db
    {:keys [username]} :path-params}]
  (if (find-one-as-map-case-insensitive db "users" {:username username})
    (response 422 {:message "Username taken"})
    (response 200 {:message "OK"})))

(defn check-email-handler
  [{db :system/db
    {:keys [email]} :path-params}]
  (if (find-one-as-map-case-insensitive db "users" {:email email})
    (response 422 {:message "Email taken"})
    (response 200 {:message "OK"})))

(defn email-handler
  [{db :system/db
    {username :username :as user} :user}]
  (if (active-user? user)
    (let [{:keys [email]} (find-one-as-map-case-insensitive db "users" {:username username})]
      (response 200 {:email email}))
    (response 401 {:message "Unauthorized"})))

(defn change-email-handler
  [{db :system/db
    {username :username :as user} :user
    {email :email} :body}]
  (cond
    (not (active-user? user))
    (response 401 {:message "Unauthorized"})

    (mc/find-one-as-map db "users" {:email email})
    (response 400 {:message "Email address already in use"})

    (acknowledged?
      (mc/update db "users"
                 {:username username}
                 {"$set" {:email email
                          :emailhash (md5 email)}}))
    (response 200 {:message "Refresh your browser"})

    :else
    (response 404 {:message "Account not found"})))

(defn profile-keys []
  [:background :pronouns :language :default-format :show-alt-art :blocked-users
   :alt-arts :card-resolution :deckstats :gamestats :card-zoom :pin-zoom
<<<<<<< HEAD
   :card-back :stacked-cards :ghost-trojans :sides-overlap :archives-sorted :heap-sorted
   :labeled-cards :labeled-unrezzed-cards :bespoke-sounds :pass-on-rez])
=======
   :card-back :stacked-cards :ghost-trojans :display-encounter-info
   :sides-overlap :archives-sorted :heap-sorted
   :labeled-cards :labeled-unrezzed-cards :bespoke-sounds])
>>>>>>> 8cfb960b

(defn update-profile-handler
  [{db :system/db
    {username :username :as user} :user
    body :body}]
  (if (active-user? user)
    (if (acknowledged? (mc/update db "users"
                                  {:username username}
                                  {"$set" {:options (select-keys body (profile-keys))}}))
      (do (when (get-in @app-state/app-state [:users username])
            (swap! app-state/app-state assoc-in [:users username :options] (select-keys body (profile-keys))))
          (response 200 {:message "Refresh your browser"}))
      (response 404 {:message "Account not found"}))
    (response 401 {:message "Unauthorized"})))

(defn generate-secure-token
  [size]
  (let [seed (byte-array size)]
    (.nextBytes (SecureRandom/getInstance "SHA1PRNG") seed)
    seed))

(defn hexadecimalize
  "Converts a byte array to a hex string"
  [a-byte-array]
  (str/lower-case (str/join (map #(format "%02X" %) a-byte-array))))

(defn set-password-reset-code!
  "Generates a password-reset code for the given email address. Updates the user's info in the database with the code,
  and returns the code."
  [db email]
  (let [reset-code (hexadecimalize (generate-secure-token 20))
        reset-expires (inst/plus (inst/now) 1 chrono/hours)]
    (mc/update db "users"
               {:email email}
               {"$set" {:resetPasswordToken reset-code
                        :resetPasswordExpires reset-expires}})
    reset-code))

(defn forgot-password-handler
  [{db :system/db
    email-settings :system/email
    {:keys [email]} :params
    headers         :headers}]
  (if-let [user (find-non-banned-user db {:email email})]
    (let [code (set-password-reset-code! db email)
          msg (mail/send-message
                email-settings
                {:from    "support@jinteki.net"
                 :to      email
                 :subject "Jinteki Password Reset"
                 :body    (str "You are receiving this because you (or someone else) have requested the reset of the password for your account " (user :username) ".\n\n"
                               "Please click on the following link, or paste this into your browser to complete the process:\n\n"
                               "http://" (headers "host") "/reset/" code "\n\n"
                               "If you did not request this, please ignore this email and your password will remain unchanged.\n")})]
      (if (zero? (:code msg))
        (response 200 {:message "Email sent"})
        (response 500 {:message (:message msg)})))
    (response 421 {:message "No account with that email address"})))

(defn reset-password-handler
  [{db :system/db
    email-settings :system/email
    {:keys [password confirm]} :params
    {:keys [token]} :path-params}]
  (if-let [{:keys [username email]}
           (find-non-banned-user db {:resetPasswordToken   token
                                     :resetPasswordExpires {"$gt" (inst/now)}})]
    (if (and password (= password confirm))
      (let [hash-pw (password/encrypt password)]
        (mc/update db "users"
                   {:username username}
                   {"$set" {:password             hash-pw
                            :resetPasswordExpires nil
                            :resetPasswordToken   nil}})
        (mail/send-message
          email-settings
          {:from    "support@jinteki.net"
           :to      email
           :subject "Your password has been changed"
           :body    (str "Hello,\n\n"
                         "This is a confirmation that the password for your account "
                         email " has just been changed.\n")})
        (redirect "/"))
      (response 422 {:message "New Password and Confirm Password did not match"}))
    (response 404 {:message "No reset token found"})))<|MERGE_RESOLUTION|>--- conflicted
+++ resolved
@@ -162,14 +162,9 @@
 (defn profile-keys []
   [:background :pronouns :language :default-format :show-alt-art :blocked-users
    :alt-arts :card-resolution :deckstats :gamestats :card-zoom :pin-zoom
-<<<<<<< HEAD
-   :card-back :stacked-cards :ghost-trojans :sides-overlap :archives-sorted :heap-sorted
-   :labeled-cards :labeled-unrezzed-cards :bespoke-sounds :pass-on-rez])
-=======
    :card-back :stacked-cards :ghost-trojans :display-encounter-info
    :sides-overlap :archives-sorted :heap-sorted
-   :labeled-cards :labeled-unrezzed-cards :bespoke-sounds])
->>>>>>> 8cfb960b
+   :labeled-cards :labeled-unrezzed-cards :bespoke-sounds :pass-on-rez])
 
 (defn update-profile-handler
   [{db :system/db
