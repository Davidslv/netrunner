--- conflicted
+++ resolved
@@ -6,12 +6,9 @@
             [web.ws :as ws]
             [web.game :as game]
             [web.chat :as chat]
-<<<<<<< HEAD
             [web.stats :as stats]
             [immutant.web]
-=======
             [web.admin :as admin]
->>>>>>> e10ee635
             [cheshire.core :refer [generate-string]]
             [cheshire.generate :refer [add-encoder encode-str]]
             [compojure.core :refer [defroutes GET POST DELETE PUT]]
