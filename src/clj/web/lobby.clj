--- conflicted
+++ resolved
@@ -235,22 +235,6 @@
           (not (or user-blocked-players? players-blocked-user?))))
       lobbies)))
 
-<<<<<<< HEAD
-(defn sorted-lobbies
-  "ideally we only sort these once"
-  [lobbies]
-  (->> (map lobby-summary lobbies)
-       (sort-by :date)
-       (reverse)
-       (sort-by :started)))
-
-(comment
-  (->> (for [x (range 5 10)]
-         {:date (doto (java.util.Calendar/getInstance)
-                  (.set (+ 2000 (rand-int x) (rand-int x)) 1 2))
-          :started (rand-nth [true false])})
-       (sorted-lobbies)))
-=======
 (defn categorize-lobby
   "Categorizes the lobby into one of the following categoris:
   open-recent, open-old, started-allowing-spectators, or started-no-spectators"
@@ -269,7 +253,6 @@
                                        (sort-by :date)))
         {:keys [open-recent open-old allowing-spectators no-spectators]} grouped-lobbies]
     (concat open-recent open-old (reverse allowing-spectators) (reverse no-spectators))))
->>>>>>> 727f37cb
 
 (defn prepare-lobby-list
   [lobbies users]
