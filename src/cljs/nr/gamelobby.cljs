(ns nr.gamelobby
  (:require-macros [cljs.core.async.macros :refer [go]])
  (:require [cljs.core.async :refer [chan put! <!] :as async]
            [clojure.string :refer [join split]]
            [jinteki.validator :refer [trusted-deck-status]]
            [jinteki.utils :refer [str->int superuser?]]
            [nr.appstate :refer [app-state]]
            [nr.ajax :refer [GET]]
            [nr.auth :refer [authenticated] :as auth]
            [nr.avatar :refer [avatar]]
            [nr.cardbrowser :refer [image-url] :as cb]
            [nr.deck-status :refer [deck-format-status-span]]
            [nr.gameboard :refer [game-state launch-game parse-state toast]]
            [nr.game-row :refer [game-row]]
            [nr.history :refer [history]]
            [nr.player-view :refer [player-view]]
            [nr.sounds :refer [play-sound resume-sound]]
            [nr.utils :refer [slug->format cond-button non-game-toast num->percent]]
            [nr.ws :as ws]
            [reagent.core :as r]
            [differ.core :as differ]
            [reagent-modals.modals :as reagent-modals]
            [taoensso.sente :as sente]))

(def lobby-dom (atom {}))

(defn sort-games-list [games]
  (sort-by (fn [game]
             [(when-let [players (:players game)]
                (not (some (fn [p]
                             (= (get-in p [:user :_id])
                                (get-in @app-state [:user :_id])))
                           players)))
              (:started game)
              (:date game)])
           games))

(defn process-games-update 
  [{:keys [diff notification] :as msg}]
  (swap! app-state update :games
          (fn [games]
            (let [gamemap (into {} (map #(assoc {} (:gameid %) %) games))
                  update-diff (reduce-kv
                                (fn [m k v]
                                  (assoc m k (merge {:spectators '()} (get m k {}) v))) ;spectators is nil on the client but not the API, confusing differ which expects an empty set
                                gamemap
                                (:update diff))
                  delete-diff (apply dissoc update-diff (:delete diff))]
              (sort-games-list (vals delete-diff)))))
  (when (and notification (not (:gameid @app-state)))
    (play-sound notification)))

(ws/register-ws-handler!
  :games/list
  (fn [msg]
    (let [gamemap (into {} (map #(assoc {} (:gameid %) %) msg))
          missing-gameids (->> (:games @app-state)
                           (remove #(get gamemap (:gameid %)))
                           (map :gameid))]
      (process-games-update {:diff {:update gamemap
                                    :delete missing-gameids}}))))

(ws/register-ws-handler!
  :games/diff
  process-games-update)

(ws/register-ws-handler!
  :games/differ
  (fn [{:keys [diff] :as msg}]
    (swap! app-state update-in [:games]
           (fn [games]
             (let [gamemap (into {} (map #(assoc {} (:gameid %) %) games))
                   update-diff (reduce-kv
                                  (fn [m k v]
                                    (assoc m k (reduce #(differ/patch %1 %2) (get m k {}) v)))
                                  gamemap
                                  (:update diff))]
                (sort-games-list (vals update-diff)))))))

(ws/register-ws-handler!
  :lobby/select
  (fn [{:keys [gameid started state]}]
    (swap! app-state assoc :gameid gameid)
    (when started
      (launch-game (parse-state state)))))

(ws/register-ws-handler!
  :lobby/notification
  (fn [notification]
    (play-sound notification)))

(ws/register-ws-handler!
  :lobby/timeout
  (fn [{:keys [gameid] :as msg}]
    (when (= gameid (:gameid @app-state))
      (non-game-toast "Game lobby closed due to inactivity" "error" {:time-out 0 :close-button true})
      (swap! app-state assoc :gameid nil))))

(defn send
  ([msg] (send msg nil))
  ([msg fn]
   (try (js/ga "send" "event" "lobby" msg) (catch js/Error e))))

(defn new-game [s]
  (authenticated
    (fn [user]
<<<<<<< HEAD
      (swap! s assoc
             :title (str (:username user) "'s game")
             :side "Corp"
             :format "standard"
             :editing true
             :replay false
             :save-replay (if (= "casual" (:room @s)) false true)
             :flash-message ""
             :protected false
             :password ""
             :allow-spectator true
             :spectatorhands false)
      (-> ".game-title" js/$ .select))))
=======
      (let [fmt (:format (:create-game-deck @app-state) "standard")
            side (:side (:identity (:create-game-deck @app-state)) "Corp")]
        (swap! s assoc
               :title (str (:username user) "'s game")
               :side side
               :format fmt
               :editing true
               :flash-message ""
               :protected false
               :password ""
               :allow-spectator true
               :spectatorhands false
               :create-game-deck (:create-game-deck @app-state))
        (swap! app-state assoc :editing-game true)
        (swap! app-state dissoc :create-game-deck)
        (-> ".game-title" js/$ .select)))))
>>>>>>> 1e060a3d

(defn replay-game [s]
  (authenticated
    (fn [user]
      (swap! s assoc
             :gameid "replay"
             :title (str (:username user) "'s game")
             :side "Corp"
             :format "standard"
             :editing true
             :replay true
             :flash-message ""
             :protected false
             :password ""
             :allow-spectator true
             :spectatorhands true))))

(defn start-shared-replay
  ([s gameid]
   (start-shared-replay s gameid nil))
  ([s gameid {:keys [n d] :as jump-to}]
   (authenticated
     (fn [user]
       (swap! s assoc
              :title (str (:username user) "'s game")
              :side "Corp"
              :format "standard"
              :editing false
              :replay true
              :flash-message ""
              :protected false
              :password ""
              :allow-spectator true
              :spectatorhands true)
       (go (let [{:keys [status json]} (<! (GET (str "/profile/history/full/" gameid)))]
             (when (= 200 status)
               (let [replay (js->clj json :keywordize-keys true)
                     history (:history replay)
                     init-state (first history)
                     init-state (assoc init-state :gameid gameid)
                     init-state (assoc-in init-state [:options :spectatorhands] true)
                     diffs (rest history)
                     init-state (assoc init-state :replay-diffs diffs)]
                 (ws/handle-netrunner-msg [:netrunner/start (.stringify js/JSON (clj->js
                                                                                  (if jump-to
                                                                                    (assoc init-state :replay-jump-to jump-to)
                                                                                    init-state)))])))))))))

(defn start-replay [s]
  (let [reader (js/FileReader.)
        file (:replay-file s)
        onload (fn [onload-ev] (let [replay (-> onload-ev .-target .-result)
                                     replay (js->clj (.parse js/JSON replay) :keywordize-keys true)
                                     history (:history replay)
                                     init-state (first history)
                                     init-state (assoc-in init-state [:options :spectatorhands] true)
                                     init-state (assoc init-state :gameid "replay")
                                     diffs (rest history)
                                     init-state (assoc init-state :replay-diffs diffs)]
                                 (ws/handle-netrunner-msg [:netrunner/start (.stringify js/JSON (clj->js init-state))])))]
    (aset reader "onload" onload)
    (.readAsText reader file)))

<<<<<<< HEAD
(defn create-game [s]
  (authenticated
    (fn [user]
      (if (:replay @s)
        (cond
          (not (:replay-file @s))
          (swap! s assoc :flash-message "Select a valid replay file.")

          :else
          (do (swap! s assoc :editing false :gameid "replay")
              (start-replay @s)))
        (cond
          (empty? (:title @s))
          (swap! s assoc :flash-message "Please fill a game title.")

          (and (:protected @s)
               (empty? (:password @s)))
          (swap! s assoc :flash-message "Please fill a password.")

          :else
          (do (swap! s assoc :editing false)
              (ws/ws-send! [:lobby/create
                            (select-keys @s [:title :password :allow-spectator :save-replay
                                             :spectatorhands :side :format :room])])))))))
=======
        :else
        (do (swap! s assoc :editing false)
            (swap! app-state dissoc :editing-game)
            (ws/ws-send! [:lobby/create
                          (select-keys @s [:title :password :allow-spectator
                                           :spectatorhands :side :format :room])]))))))
>>>>>>> 1e060a3d

(defn leave-lobby [s]
  (ws/ws-send! [:lobby/leave])
  (swap! app-state assoc :gameid nil :message [] :password-gameid nil)
  (swap! s assoc :prompt false))

(defn leave-game []
  (ws/ws-send! [:netrunner/leave {:gameid-str (:gameid @game-state)}])
  (reset! game-state nil)
  (swap! app-state dissoc :gameid :side :password-gameid :win-shown :start-shown)
  (set! (.-cursor (.-style (.-body js/document))) "default")
  (.removeItem js/localStorage "gameid")
  (set! (.-onbeforeunload js/window) nil)
  (-> "#gameboard" js/$ .fadeOut)
  (-> "#gamelobby" js/$ .fadeIn))

(defn deckselect-modal [user {:keys [gameid games decks format]}]
  [:div
    [:h3 "Select your deck"]
    [:div.deck-collection.lobby-deck-selector
     (let [players (:players (some #(when (= (:gameid %) @gameid) %) @games))
           side (:side (some #(when (= (-> % :user :_id) (:_id @user)) %) players))
           same-side? (fn [deck] (= side (get-in deck [:identity :side])))
           legal? (fn [deck] (get-in deck
                                     [:status (keyword format) :legal]
                                     (get-in (trusted-deck-status (assoc deck :format format))
                                         [(keyword format) :legal]
                                         false)))]
       [:div
        (doall
          (for [deck (->> @decks
                          (filter same-side?)
                          (sort-by (juxt legal? :date) >))]
            ^{:key (:_id deck)}
            [:div.deckline {:on-click #(do (ws/ws-send! [:lobby/deck (:_id deck)])
                                           (reagent-modals/close-modal!))}
             [:img {:src (image-url (:identity deck))
                    :alt (get-in deck [:identity :title] "")}]
             [:div.float-right [deck-format-status-span deck format true]]
             [:h4 (:name deck)]
             [:div.float-right (-> (:date deck) js/Date. js/moment (.format "MMM Do YYYY"))]
             [:p (get-in deck [:identity :title])]]))])]])

(defn send-msg [s]
  (let [text (:msg @s)]
    (when-not (empty? text)
      (ws/ws-send! [:lobby/say {:gameid (:gameid @app-state)
                                :msg text}])
      (let [msg-list (:message-list @lobby-dom)]
        (set! (.-scrollTop msg-list) (+ (.-scrollHeight msg-list) 500)))
      (swap! s assoc :msg ""))))

(defn chat-view []
  (let [s (r/atom {})]
    (r/create-class
      {:display-name "chat-view"

       :component-did-update
       (fn []
         (let [msg-list (:message-list @lobby-dom)
               height (.-scrollHeight msg-list)]
           (when (< (- height (.-scrollTop msg-list) (.height (js/$ ".lobby .chat-box"))) 500)
             (set! (.-scrollTop msg-list) (.-scrollHeight msg-list)))))

       :reagent-render
       (fn [game]
         [:div.chat-box
          [:h3 "Chat"]
          [:div.message-list {:ref #(swap! lobby-dom assoc :message-list %)}
           (map-indexed (fn [i msg]
                          (if (= (:user msg) "__system__")
                            ^{:key i}
                            [:div.system (:text msg)]
                            ^{:key i}
                            [:div.message
                             [avatar (:user msg) {:opts {:size 38}}]
                             [:div.content
                              [:div.username (get-in msg [:user :username])]
                              [:div (:text msg)]]]) )
                          (:messages game))]
          [:div
           [:form.msg-box {:on-submit #(do (.preventDefault %)
                                           (send-msg s))}
            [:input {:placeholder "Say something"
                     :type "text"
                     :value (:msg @s)
                     :on-change #(swap! s assoc :msg (-> % .-target .-value))}]
            [:button "Send"]]]])})))

(defn- blocked-from-game
  "Remove games for which the user is blocked by one of the players"
  [user game]
  (or (superuser? user)
      (let [players (get game :players [])
            blocked-users (flatten (map #(get-in % [:user :options :blocked-users] []) players))]
        (= -1 (.indexOf blocked-users (:username user))))))

(defn- blocking-from-game
  "Remove games with players we are blocking"
  [blocked-users game]
  (let [players (get game :players [])
        player-names (map #(get-in % [:user :username] "") players)
        intersect (clojure.set/intersection (set blocked-users) (set player-names))]
    (empty? intersect)))

(defn filter-blocked-games
  [user games]
  (if (= "tournament" (:room (first games)))
    games
    (let [blocked-games (filter #(blocked-from-game user %) games)
          blocked-users (get-in user [:options :blocked-users] [])]
      (filter #(blocking-from-game blocked-users %) blocked-games))))

(def open-games-symbol "○")
(def closed-games-symbol "●")

(defn- room-tab
  "Creates the room tab for the specified room"
  [user s games room room-name]
  (r/with-let [room-games (r/track (fn [] (filter #(= room (:room %)) @games)))
               filtered-games (r/track (fn [] (filter-blocked-games @user @room-games)))
               closed-games (r/track (fn [] (count (filter #(:started %) @filtered-games))))
               open-games (r/track (fn [] (- (count @filtered-games) @closed-games)))]
    [:span.roomtab
     (if (= room (:room @s))
       {:class "current"}
       {:on-click #(swap! s assoc :room room)})
     room-name " (" @open-games open-games-symbol " "
     @closed-games closed-games-symbol ")"]))

(defn- first-user?
  "Is this user the first user in the game?"
  [players user]
  (= (-> players first :user :_id) (:_id user)))

(defn game-list [user {:keys [room games gameid password-game editing]}]
  (let [roomgames (r/track (fn [] (filter #(= (:room %) room) @games)))
        filtered-games (r/track #(filter-blocked-games @user @roomgames))]
    [:div.game-list
     (if (empty? @filtered-games)
       [:h4 "No games"]
       (doall
         (for [game @filtered-games]
           ^{:key (:gameid game)}
           [game-row (assoc game :current-game @gameid :password-game password-game :editing editing)])))]))

(defn games-list-panel [s games gameid password-gameid user]
  [:div.games
   (let [params (.-search (.-location js/window))]
     (when (not-empty params)
       (let [id-match (re-find #"([0-9a-f\-]+)" params)
             n-match (re-find #"n=(\d+)" params)
             d-match (re-find #"d=(\d+)" params)
             replay-id (nth id-match 1)
             n (when n-match (js/parseInt (nth n-match 1)))
             d (when d-match (js/parseInt (nth d-match 1)))]
         (when replay-id
           (.replaceState (.-history js/window) {} "" "/play") ; remove GET parameters from url
           (if (and n d)
             (start-shared-replay s replay-id {:n n :d d})
             (start-shared-replay s replay-id))
           (resume-sound)
           nil))))
   [:div.button-bar
    [:div.rooms
     [room-tab user s games "tournament" "Tournament"]
     [room-tab user s games "competitive" "Competitive"]
     [room-tab user s games "casual" "Casual"]]
    [cond-button "New game"
     (and (not (or @gameid
                   (:editing @s)
                   (= "tournament" (:room @s))))
          (->> @games
               (mapcat :players)
               (filter #(= (-> % :user :_id) (:_id @user)))
               empty?))
     #(do (new-game s)
          (resume-sound))]
    [cond-button "Load Replay"
     (and (not (or @gameid
                   (:editing @s)
                   (= "tournament" (:room @s))))
          (->> @games
               (mapcat :players)
               (filter #(= (-> % :user :_id) (:_id @user)))
               empty?))
     #(do (replay-game s)
          (resume-sound))]
    [:button {:type "button"
              :on-click #(ws/ws-send! [:lobby/list])} "Reload list"]]
   (let [password-game (some #(when (= @password-gameid (:gameid %)) %) @games)]
     [game-list user {:password-game password-game
                      :editing (:editing @s)
                      :games games
                      :gameid gameid
                      :room (:room @s)}])])

(defn create-new-game
  [s]
  (when (:editing @s)
<<<<<<< HEAD
    (if (:replay @s)
      [:div
       [:div.button-bar
        [:button {:type "button"
                  :on-click #(create-game s)} "Start replay"]
        [:button {:type "button"
                  :on-click #(swap! s assoc :editing false)} "Cancel"]]
       (when-let [flash-message (:flash-message @s)]
         [:p.flash-message flash-message])
        [:div [:input {:field :file
                       :type :file
                       :on-change #(swap! s assoc :replay-file (aget (.. % -target -files) 0))}]]]
      [:div
       [:div.button-bar
        [:button {:type "button"
                  :on-click #(create-game s)} "Create"]
        [:button {:type "button"
                  :on-click #(swap! s assoc :editing false)} "Cancel"]]
       (when-let [flash-message (:flash-message @s)]
         [:p.flash-message flash-message])
       [:section
        [:h3 "Title"]
        [:input.game-title {:on-change #(swap! s assoc :title (.. % -target -value))
                            :value (:title @s)
                            :placeholder "Title"
                            :maxLength "100"}]]
       [:section
        [:h3 "Side"]
        (doall
          (for [option ["Corp" "Runner"]]
            ^{:key option}
            [:p
             [:label [:input {:type "radio"
                              :name "side"
                              :value option
                              :on-change #(swap! s assoc :side (.. % -target -value))
                              :checked (= (:side @s) option)}]
              option]]))]

       [:section
        [:h3 "Format"]
        [:select.format {:value (:format @s "standard")
                         :on-change #(swap! s assoc :format (.. % -target -value))}
         (for [[k v] slug->format]
           ^{:key k}
           [:option {:value k} v])]]

       [:section
        [:h3 "Options"]
        [:p
         [:label
          [:input {:type "checkbox" :checked (:allow-spectator @s)
                   :on-change #(swap! s assoc :allow-spectator (.. % -target -checked))}]
          "Allow spectators"]]
        [:p
         [:label
          [:input {:type "checkbox" :checked (:spectatorhands @s)
                   :on-change #(swap! s assoc :spectatorhands (.. % -target -checked))
                   :disabled (not (:allow-spectator @s))}]
          "Make players' hidden information visible to spectators"]]
        [:div.infobox.blue-shade {:style {:display (if (:spectatorhands @s) "block" "none")}}
         [:p "This will reveal both players' hidden information to ALL spectators of your game, "
          "including hand and face-down cards."]
         [:p "We recommend using a password to prevent strangers from spoiling the game."]]
        [:p
         [:label
          [:input {:type "checkbox" :checked (:private @s)
                   :on-change #(let [checked (.. % -target -checked)]
                                 (swap! s assoc :protected checked)
                                 (when (not checked) (swap! s assoc :password "")))}]
          "Password protected"]]
        (when (:protected @s)
=======
    [:div
     [:div.button-bar
      [:button {:type "button"
                :on-click #(create-game s)} "Create"]
      [:button {:type "button"
                :on-click #(do
                             (swap! s assoc :editing false)
                             (swap! app-state dissoc :editing-game))}
       "Cancel"]]
     (when-let [flash-message (:flash-message @s)]
       [:p.flash-message flash-message])
     [:section
      [:h3 "Title"]
      [:input.game-title {:on-change #(swap! s assoc :title (.. % -target -value))
                          :value (:title @s)
                          :placeholder "Title"
                          :maxLength "100"}]]
     [:section
      [:h3 "Side"]
      (doall
        (for [option ["Corp" "Runner"]]
          ^{:key option}
>>>>>>> 1e060a3d
          [:p
           [:input.game-title {:on-change #(swap! s assoc :password (.. % -target -value))
                               :type "password"
                               :value (:password @s)
                               :placeholder "Password"
                               :maxLength "30"}]])
        [:p
         [:label
          [:input {:type "checkbox" :checked (:save-replay @s)
                   :on-change #(swap! s assoc :save-replay (.. % -target -checked))}]
          "Save replay"]]
        [:div.infobox.blue-shade {:style {:display (if (:save-replay @s) "block" "none")}}
         [:p "This will save a replay file of this match with open information (e.g. open cards in hand)."
          " The file is available only after the game is finished."]
         [:p "Only your latest 15 unshared games will be kept, so make sure to either download or share the match afterwards."]
         [:p [:b "BETA Functionality:"] " Be aware that we might need to reset the saved replays, so " [:b "make sure to download games you want to keep."]
          " Also, please keep in mind that we might need to do future changes to the site that might make replays incompatible."]]]])))

(defn pending-game
  [s decks games gameid password-gameid sets user]
  (let [game (some #(when (= @gameid (:gameid %)) %) @games)
        players (:players game)]
    (when game
      (when-let [create-deck (:create-game-deck @s)]
        (ws/ws-send! [:lobby/deck (:_id create-deck)])
        (swap! app-state dissoc :create-game-deck)
        (swap! s dissoc :create-game-deck))
      [:div
       [:div.button-bar
        (when (first-user? players @user)
          [cond-button
           "Start"
           (every? :deck players)
           #(ws/ws-send! [:netrunner/start @gameid])])
        [:button {:on-click #(leave-lobby s)} "Leave"]
        (when (first-user? players @user)
          [:button {:on-click #(ws/ws-send! [:lobby/swap @gameid])} "Swap sides"])]
       [:div.content
        [:h2 (:title game)]
        (when-not (every? :deck players)
          [:div.flash-message "Waiting players deck selection"])
        [:h3 "Players"]
        [:div.players
         (doall
           (map-indexed
             (fn [idx player]
               (let [player-id (get-in player [:user :_id])
                     this-player (= player-id (:_id @user))]
                 ^{:key (or player-id idx)}
                 [:div
                  [player-view player game]
                  (when-let [{:keys [name status]} (:deck player)]
                    [:span {:class (:status status)}
                     [:span.label
                      (if this-player
                        name
                        "Deck selected")]])
                  (when-let [deck (:deck player)]
                    [:div.float-right [deck-format-status-span deck (:format game "standard") true]])
                  (when this-player
                    [:span.fake-link.deck-load
                     {:on-click #(reagent-modals/modal!
                                   [deckselect-modal user {:games games :gameid gameid
                                                           :sets sets :decks decks
                                                           :format (:format game "standard")}])}
                     "Select Deck"])]))
             players))]
        [:h3 "Options"]
        [:ul.options
         (when (:allow-spectator game)
           [:li "Allow spectators"])
         (when (:spectatorhands game)
           [:li "Make players' hidden information visible to spectators"])
         (when (:password game)
           [:li "Password protected"])
         (when (:save-replay game)
           [:li "Save replay"])
         (when (:save-replay game)
           [:div.infobox.blue-shade {:style {:display (if (:save-replay @s) "block" "none")}}
            [:p "This will save a replay file of this match with open information (e.g. open cards in hand)."
             " The file is available only after the game is finished."]
            [:p "Only your latest 15 unshared games will be kept, so make sure to either download or share the match afterwards."]
            [:p [:b "BETA Functionality:"] " Be aware that we might need to reset the saved replays, so " [:b "make sure to download games you want to keep."]
             " Also, please keep in mind that we might need to do future changes to the site that might make replays incompatible."]])]

        (when (:allow-spectator game)
          [:div.spectators
           (let [c (:spectator-count game)]
             [:h3 (str c " Spectator" (when (not= c 1) "s"))])
           (for [spectator (:spectators game)
                 :let [_id (get-in spectator [:user :_id])]]
             ^{:key _id}
             [player-view spectator])])]
       [chat-view game]])))

(defn right-panel
  [decks s games gameid password-gameid sets user]
  [:div.game-panel
   [create-new-game s]
   [pending-game s decks games gameid password-gameid sets user]])

(defn game-lobby []
  (r/with-let [s (r/atom {:room "casual"})
               decks (r/cursor app-state [:decks])
               games (r/cursor app-state [:games])
               gameid (r/cursor app-state [:gameid])
               password-gameid (r/cursor app-state [:password-gameid])
               sets (r/cursor app-state [:sets])
               user (r/cursor app-state [:user])
               active (r/cursor app-state [:active-page])]
    (when (= "/play" (first @active))
      (authenticated (fn [_] nil))
      (when (and (not (or @gameid (:editing @s)))
                 (some? (:create-game-deck @app-state)))
        (new-game s))
      [:div.container
        [:div.lobby-bg]
        [:div.lobby.panel.blue-shade
          [games-list-panel s games gameid password-gameid user]
          [right-panel decks s games gameid password-gameid sets user]]])))<|MERGE_RESOLUTION|>--- conflicted
+++ resolved
@@ -8,14 +8,15 @@
             [nr.ajax :refer [GET]]
             [nr.auth :refer [authenticated] :as auth]
             [nr.avatar :refer [avatar]]
-            [nr.cardbrowser :refer [image-url] :as cb]
+            [nr.cardbrowser :refer [image-url non-game-toast] :as cb]
+            [nr.deckbuilder :refer [num->percent]]
             [nr.deck-status :refer [deck-format-status-span]]
             [nr.gameboard :refer [game-state launch-game parse-state toast]]
             [nr.game-row :refer [game-row]]
             [nr.history :refer [history]]
             [nr.player-view :refer [player-view]]
             [nr.sounds :refer [play-sound resume-sound]]
-            [nr.utils :refer [slug->format cond-button non-game-toast num->percent]]
+            [nr.utils :refer [slug->format cond-button]]
             [nr.ws :as ws]
             [reagent.core :as r]
             [differ.core :as differ]
@@ -104,21 +105,6 @@
 (defn new-game [s]
   (authenticated
     (fn [user]
-<<<<<<< HEAD
-      (swap! s assoc
-             :title (str (:username user) "'s game")
-             :side "Corp"
-             :format "standard"
-             :editing true
-             :replay false
-             :save-replay (if (= "casual" (:room @s)) false true)
-             :flash-message ""
-             :protected false
-             :password ""
-             :allow-spectator true
-             :spectatorhands false)
-      (-> ".game-title" js/$ .select))))
-=======
       (let [fmt (:format (:create-game-deck @app-state) "standard")
             side (:side (:identity (:create-game-deck @app-state)) "Corp")]
         (swap! s assoc
@@ -126,6 +112,8 @@
                :side side
                :format fmt
                :editing true
+               :replay false
+               :save-replay (if (= "casual" (:room @s)) false true)
                :flash-message ""
                :protected false
                :password ""
@@ -135,7 +123,6 @@
         (swap! app-state assoc :editing-game true)
         (swap! app-state dissoc :create-game-deck)
         (-> ".game-title" js/$ .select)))))
->>>>>>> 1e060a3d
 
 (defn replay-game [s]
   (authenticated
@@ -199,7 +186,6 @@
     (aset reader "onload" onload)
     (.readAsText reader file)))
 
-<<<<<<< HEAD
 (defn create-game [s]
   (authenticated
     (fn [user]
@@ -221,17 +207,10 @@
 
           :else
           (do (swap! s assoc :editing false)
+              (swap! app-state dissoc :editing-game)
               (ws/ws-send! [:lobby/create
                             (select-keys @s [:title :password :allow-spectator :save-replay
                                              :spectatorhands :side :format :room])])))))))
-=======
-        :else
-        (do (swap! s assoc :editing false)
-            (swap! app-state dissoc :editing-game)
-            (ws/ws-send! [:lobby/create
-                          (select-keys @s [:title :password :allow-spectator
-                                           :spectatorhands :side :format :room])]))))))
->>>>>>> 1e060a3d
 
 (defn leave-lobby [s]
   (ws/ws-send! [:lobby/leave])
@@ -432,14 +411,16 @@
 (defn create-new-game
   [s]
   (when (:editing @s)
-<<<<<<< HEAD
     (if (:replay @s)
       [:div
        [:div.button-bar
         [:button {:type "button"
                   :on-click #(create-game s)} "Start replay"]
         [:button {:type "button"
-                  :on-click #(swap! s assoc :editing false)} "Cancel"]]
+                  :on-click #(do
+                               (swap! s assoc :editing false)
+                               (swap! app-state dissoc :editing-game))}
+         "Cancel"]]
        (when-let [flash-message (:flash-message @s)]
          [:p.flash-message flash-message])
         [:div [:input {:field :file
@@ -505,30 +486,6 @@
                                  (when (not checked) (swap! s assoc :password "")))}]
           "Password protected"]]
         (when (:protected @s)
-=======
-    [:div
-     [:div.button-bar
-      [:button {:type "button"
-                :on-click #(create-game s)} "Create"]
-      [:button {:type "button"
-                :on-click #(do
-                             (swap! s assoc :editing false)
-                             (swap! app-state dissoc :editing-game))}
-       "Cancel"]]
-     (when-let [flash-message (:flash-message @s)]
-       [:p.flash-message flash-message])
-     [:section
-      [:h3 "Title"]
-      [:input.game-title {:on-change #(swap! s assoc :title (.. % -target -value))
-                          :value (:title @s)
-                          :placeholder "Title"
-                          :maxLength "100"}]]
-     [:section
-      [:h3 "Side"]
-      (doall
-        (for [option ["Corp" "Runner"]]
-          ^{:key option}
->>>>>>> 1e060a3d
           [:p
            [:input.game-title {:on-change #(swap! s assoc :password (.. % -target -value))
                                :type "password"
