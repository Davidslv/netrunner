(ns nr.game-row
  (:require
   [jinteki.utils :refer [superuser?]]
   [jinteki.preconstructed :refer [matchup-by-key]]
   [cljc.java-time.instant :as inst]
   [cljc.java-time.duration :as duration]
   [cljc.java-time.temporal.chrono-unit :as chrono]
   [nr.appstate :refer [app-state]]
   [nr.auth :refer [authenticated] :as auth]
   [nr.player-view :refer [player-view]]
   [nr.sounds :refer [resume-sound]]
   [nr.translations :refer [tr tr-format]]
   [nr.utils :refer [slug->format]]
   [nr.ws :as ws]
   [reagent.core :as r]))

(defn- reset-game-name
  [gameid]
  (authenticated
    (fn [_]
      (ws/ws-send! [:lobby/rename-game {:gameid gameid}]))))

(defn- delete-game
  [gameid]
  (authenticated
    (fn [_]
      (ws/ws-send! [:lobby/delete-game {:gameid gameid}]))))

(defn join-game
  ([lobby-state game action] (join-game lobby-state game action nil))
  ([lobby-state {:keys [gameid started]} action request-side]
   (authenticated
     (fn [_]
       (swap! lobby-state assoc :editing false)
       (ws/ws-send! [(case action
                       "join" :lobby/join
                       "watch" (if started :game/watch :lobby/watch)
                       "rejoin" :game/rejoin)
                     (cond-> {:gameid gameid}
                       request-side (conj {:request-side request-side}))])))))

(defn can-watch? [user game current-game editing]
  (or (superuser? @user)
      (and (:allow-spectator game)
           (not (or current-game editing)))))

(defn- watch-game-button
  [spectatorhands lobby-state game]
  (if-not spectatorhands
    [:button {:on-click #(do (join-game lobby-state game "watch")
                             (resume-sound))}
     (tr [:lobby_watch "Watch"])]
    (letfn [(join-fn [side]
              #(do (join-game lobby-state game "watch" side)
                   (resume-sound)))]
      [:div.split-button
       [:button {:on-click (join-fn nil)}
        (tr [:lobby_watch "Watch"])]
       [:button.dropdown-toggle {:data-toggle "dropdown"}
        [:b.caret]]
       [:ul.dropdown-menu.blue-shade
        [:a.block-link {:on-click (join-fn "Corp")}
       (tr [:lobby_corp-perspective "Corp Perspective"])]
      [:a.block-link {:on-click (join-fn "Runner")}
       (tr [:lobby_runner-perspective "Runner Perspective"])]
      [:a.block-link {:on-click (join-fn nil)}
       (tr [:lobby_both-perspective "Both"])]]])))

(defn- watch-protected-game-button
  [spectatorhands lobby-state game]
  (if-not spectatorhands
    [:button {:on-click #(if (:password game)
                           (authenticated
                             (fn [_]
                               (swap! lobby-state assoc :password-game {:game game :action "watch"})))
                           (do (join-game lobby-state game "watch")
                               (resume-sound)))}
     (tr [:lobby_watch "Watch"])]
    (letfn [(join-fn
              [side]
              #(if (:password game)
                 (authenticated
                   (fn [_]
                     (swap! lobby-state assoc :password-game {:game game :action "watch" :request-side side})))
                 (do (join-game lobby-state game "watch" side)
                     (resume-sound))))]
      [:div.split-button
       [:button {:on-click (join-fn nil)}
        (tr [:lobby_watch "Watch"])]
       [:button.dropdown-toggle {:data-toggle "dropdown"}
        [:b.caret]]
       [:ul.dropdown-menu.blue-shade
        [:a.block-link {:on-click (join-fn "Corp")}
       (tr [:lobby_corp-perspective "Corp Perspective"])]
      [:a.block-link {:on-click (join-fn "Runner")}
       (tr [:lobby_runner-perspective "Runner Perspective"])]
      [:a.block-link {:on-click (join-fn nil)}
       (tr [:lobby_both-perspective "Both"])]]])))

(defn watch-button [lobby-state user game current-game editing]
  (when (can-watch? user game current-game editing)
    (if (not (:password game))
      [watch-game-button (:spectatorhands game) lobby-state game]
      [watch-protected-game-button (:spectatorhands game) lobby-state game])))

(defn can-join? [user {:keys [room started players]} current-game editing]
  (if (= "tournament" room)
    (some #(= (:username user) (get-in % [:user :username])) players)
    (and (= 1 (count players))
         (not current-game)
         (not editing)
         (not started)
         (not (some #(= (:username user) (get-in % [:user :username])) players)))))

(defn join-button [lobby-state user game current-game editing]
  (when (can-join? user game current-game editing)
    (if (and (some #(= "Any Side" (:side %)) (:players game))
             (not (:password game)))
      [:div.split-button
       [:button {:on-click #(do (join-game lobby-state game "join")
                                (resume-sound))}
        (tr [:lobby_join "Join"])]
       [:button.dropdown-toggle {:data-toggle "dropdown"}
        [:b.caret]]
       [:ul.dropdown-menu.blue-shade
        [:a.block-link {:on-click #(do (join-game lobby-state game "join" "Corp")
                                       (resume-sound))}
         (tr [:lobby_as-corp "As Corp"])]
        [:a.block-link {:on-click #(do (join-game lobby-state game "join" "Runner")
                                       (resume-sound))}
         (tr [:lobby_as-runner "As Runner"])]]]
      [:button {:on-click #(if (:password game)
                             (authenticated
                               (fn [_]
                                 (swap! lobby-state assoc :password-game {:game game :action "join"})))
                             (do (join-game lobby-state game "join")
                                 (resume-sound)))}
       (tr [:lobby_join "Join"])])))

(defn can-rejoin? [user {:keys [started players original-players]} current-game editing]
  (and (= 1 (count players))
       (not current-game)
       (not editing)
       started
       (some #(= (:username @user) (get-in % [:user :username])) original-players)))

(defn rejoin-button [lobby-state user game current-game editing]
  (when (can-rejoin? user game current-game editing)
    [:button {:on-click #(if (:password game)
                           (authenticated
                             (fn [_]
                               (swap! lobby-state assoc :password-game {:game game :action "rejoin"})))
                           (do (join-game lobby-state game "rejoin")
                               (resume-sound)))}
     (tr [:lobby_rejoin "Rejoin"])]))

(defn mod-menu-popup [s user {gameid :gameid}]
  (when (and (:show-mod-menu @s)
             (superuser? @user))
    [:div.ctrl-menu
     [:div.panel.blue-shade.mod-menu
      [:div {:on-click #(do (reset-game-name gameid)
                            (swap! s assoc :show-mod-menu false))}
       (tr [:lobby_reset "Reset Game Name"])]
      [:div {:on-click #(do (delete-game gameid)
                            (swap! s assoc :show-mod-menu false))}
       (tr [:lobby_delete "Delete Game"])]
      [:div {:on-click #(swap! s assoc :show-mod-menu false)}
       (tr [:lobby_cancel "Cancel"])]]]))

(defn game-title [s user game]
  [:h4 {:on-click #(swap! s update :show-mod-menu not)
        :class (when (superuser? @user) "clickable")}
   (when (:save-replay game) "🟢")
   (when (:password game)
     [:<> "[" (tr [:lobby_private "PRIVATE"]) "] "])
   (:title game)
   (let [c (count (:spectators game))]
     (when (pos? c)
       [:<> " (" (tr [:lobby_spectator-count] {:cnt c}) ")"]))])

(defn- precon-span [precon]
  (when precon
    [:span.format-precon ": " (tr (:tr-tag (matchup-by-key precon)))]))

(defn- precon-under-span [precon]
  (when precon
    [:span.format-precon-deck-names (tr (:tr-underline (matchup-by-key precon)))]))

(defn- open-decklists-span [precon open-decklists]
  (when (and open-decklists (not precon))
    [:span.open-decklists (str " " (tr [:lobby_open-decklists-b] "(open decklists)"))]))

(defn game-format [{fmt :format singleton? :singleton turmoil? :turmoil precon :precon open-decklists :open-decklists}]
  [:div {:class "game-format"}
   [:span.format-label (tr [:lobby_format "Format"]) ":  "]
   [:span.format-type (tr-format (slug->format fmt "Unknown"))]
   [precon-span precon]
<<<<<<< HEAD
   [:span.format-singleton (str (when singleton? (str " " (tr [:lobby.singleton-b "(singleton)"]))))]
   [:span.turmoil (str (when turmoil? " (turmoil)"))]
=======
   [:span.format-singleton (str (when singleton? (str " " (tr [:lobby_singleton-b "(singleton)"]))))]
>>>>>>> 0ac4430e
   [open-decklists-span precon open-decklists]
   [precon-under-span precon]])

(defn- time-since
  "Helper method for game-time. Computes how many minutes since game start"
  [start]
  (let [now (inst/now)
        diff (duration/between start now)
        total-seconds (duration/get diff chrono/seconds)
        minutes (abs (quot total-seconds 60))]
    minutes))

(defn game-time [game]
  ;; NOTE: while running locally (repl), the :date field ends up being
  ;; native code, rather than Instant type. I don't understand this,
  ;; but when running via uberjar (or after reloading web/lobby.clj)
  ;; it is of the correct type. IDK how to fix the problem, but this
  ;; is a workable temporary fix - NBKelly, Jul 2024
  (when (and (:started game) (= (type (:date game)) (type (inst/now))))
    [:div.game-time [:span.game-time-emoji "⏰"] (str " " (time-since (:date game)) "m")]))

(defn players-row [{players :players :as game}]
  (into
    [:div]
    (map
      (fn [player]
        ^{:key (:_id player)}
        [player-view player game])
      players)))

(defn game-row [lobby-state game current-game editing]
  (r/with-let [state (r/atom {:show-mod-menu false})
               user (r/cursor app-state [:user])]
    [:div.gameline {:class (when (= (:gameid game) (:gameid current-game)) "active")}
     [watch-button lobby-state user game current-game editing]
     [join-button lobby-state user game current-game editing]
     [rejoin-button lobby-state user game current-game editing]
     [game-title state user game]
     [mod-menu-popup state user game]
     [game-format game]
     [game-time game]
     [players-row game]]))<|MERGE_RESOLUTION|>--- conflicted
+++ resolved
@@ -196,12 +196,8 @@
    [:span.format-label (tr [:lobby_format "Format"]) ":  "]
    [:span.format-type (tr-format (slug->format fmt "Unknown"))]
    [precon-span precon]
-<<<<<<< HEAD
-   [:span.format-singleton (str (when singleton? (str " " (tr [:lobby.singleton-b "(singleton)"]))))]
-   [:span.turmoil (str (when turmoil? " (turmoil)"))]
-=======
    [:span.format-singleton (str (when singleton? (str " " (tr [:lobby_singleton-b "(singleton)"]))))]
->>>>>>> 0ac4430e
+   [:span.turmoil (when turmoil? (str " " (tr [:lobby_turmoil "(turmoil)"])))]
    [open-decklists-span precon open-decklists]
    [precon-under-span precon]])
 
