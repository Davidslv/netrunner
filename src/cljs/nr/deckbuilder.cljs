--- conflicted
+++ resolved
@@ -10,23 +10,14 @@
             [nr.ajax :refer [DELETE GET POST PUT]]
             [nr.appstate :refer [app-state]]
             [nr.auth :refer [authenticated] :as auth]
-<<<<<<< HEAD
-            [nr.cardbrowser :refer [cards-channel filter-title image-url factions] :as cb]
+            [nr.cardbrowser :refer [cards-channel factions filter-title image-url non-game-toast] :as cb]
             [nr.deck-status :refer [deck-status-span]]
             [nr.utils :refer [alliance-dots banned-span dots-html influence-dot
                               influence-dots make-dots restricted-span rotated-span
                               slug->format format->slug checkbox-button cond-button]]
-            [reagent.core :as r]))
-=======
-            [nr.cardbrowser :refer [cards-channel filter-title image-url non-game-toast] :as cb]
-            [nr.deck-status :refer [deck-status-span]]
-            [nr.utils :refer [alliance-dots banned-span dots-html influence-dot
-                              influence-dots make-dots restricted-span rotated-span
-                              slug->format checkbox-button cond-button]]
             [nr.ws :as ws]
             [reagent.core :as r]
             [reagent-modals.modals :as reagent-modals]))
->>>>>>> 18a684fa
 
 (def select-channel (chan))
 (def zoom-channel (chan))
@@ -891,13 +882,15 @@
 
 (defn collection-buttons [s user decks-loaded]
   [:div.button-bar
-<<<<<<< HEAD
    [cond-button "New Corp deck" (and @user @decks-loaded) #(do
                                                              (reset-deck-filters s)
                                                              (new-deck s "Corp"))]
    [cond-button "New Runner deck" (and @user @decks-loaded) #(do
                                                                (reset-deck-filters s)
-                                                               (new-deck s "Runner"))]])
+                                                               (new-deck s "Runner"))]
+   [cond-button "Import deck" (and @user @decks-loaded)
+    #(reagent-modals/modal! [import-deck-modal]
+                            {:shown (fn [] (.focus (.getElementById js/document "nrdb-input")))})]])
 
 (defn- simple-filter-builder
   [state state-key options decks-loaded callback]
@@ -932,13 +925,6 @@
      [:button {:class (if-not @decks-loaded "disabled" "")
                :on-click #(reset-deck-filters state)}
       "Reset"]]))
-=======
-   [cond-button "New Corp deck" (and @user @decks-loaded) #(new-deck s "Corp")]
-   [cond-button "New Runner deck" (and @user @decks-loaded) #(new-deck s "Runner")]
-   [cond-button "Import deck" (and @user @decks-loaded)
-    #(reagent-modals/modal! [import-deck-modal]
-                            {:shown (fn [] (.focus (.getElementById js/document "nrdb-input")))})]])
->>>>>>> 18a684fa
 
 (defn- zoom-card-view [card state]
   [card state]
