--- conflicted
+++ resolved
@@ -9,11 +9,7 @@
    [nr.appstate :refer [app-state]]
    [nr.auth :refer [valid-email?]]
    [nr.avatar :refer [avatar]]
-<<<<<<< HEAD
    [nr.sounds :refer [bespoke-sounds play-sfx random-sound select-random-from-grouping]]
-=======
-   [nr.sounds :refer [play-sfx random-sound]]
->>>>>>> ef5921ba
    [nr.translations :refer [tr tr-format]]
    [nr.utils :refer [format-date-time ISO-ish-formatter non-game-toast
                      set-scroll-top slug->format store-scroll-top]]
@@ -326,16 +322,11 @@
            [:div (tr [:settings.volume "Volume"])
             [:input {:type "range"
                      :min 1 :max 100 :step 1
-<<<<<<< HEAD
                      :on-mouse-up #(play-sfx [(random-sound)] {:volume (int (.. % -target -value))})
-=======
-                     :on-mouse-up #(play-sfx [(random-sound)] (int (.. % -target -value)))
->>>>>>> ef5921ba
                      :on-change #(swap! s assoc-in [:volume] (.. % -target -value))
                      :value (or (:volume @s) 50)
                      :disabled (not (or (:sounds @s) (:lobby-sounds @s)))}]]]
 
-<<<<<<< HEAD
           [:section
            [:h3 (tr [:settings.bespoke-sounds-header "Card-Specific Sounds"])]
            (doall
@@ -352,7 +343,7 @@
                  (tr [(keyword (str "settings.bespoke-sounds." (name grouping))) (name grouping)])]]))]
 
           [:section
-           [:h3 (tr [:lobby.format "Format"])]
+           [:h3 (tr [:lobby.default-game-format "Default game format"])]
            [:select.format
             {:value (or (:default-format @s) "standard")
              :on-change #(swap! s assoc-in [:default-format] (.. % -target -value))}
@@ -360,17 +351,6 @@
              (for [[k v] slug->format]
                ^{:key k}
                [:option {:value k} (tr-format v)]))]]
-=======
-        [:section
-         [:h3 (tr [:lobby.default-game-format "Default game format"])]
-         [:select.format
-          {:value (or (:default-format @s) "standard")
-           :on-change #(swap! s assoc-in [:default-format] (.. % -target -value))}
-          (doall
-           (for [[k v] slug->format]
-             ^{:key k}
-             [:option {:value k} (tr-format v)]))]]
->>>>>>> ef5921ba
 
           [:section
            [:h3 (tr [:settings.layout-options "Layout options"])]
