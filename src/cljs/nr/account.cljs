(ns nr.account
  (:require-macros [cljs.core.async.macros :refer [go]])
  (:require
   [cljs.core.async :refer [<!] :as async]
   [clojure.string :as s]
   [goog.dom :as gdom]
   [jinteki.cards :refer [all-cards]]
   [nr.ajax :refer [DELETE GET POST PUT]]
   [nr.appstate :refer [app-state]]
   [nr.auth :refer [valid-email?]]
   [nr.avatar :refer [avatar]]
   [nr.sounds :refer [bespoke-sounds play-sfx random-sound select-random-from-grouping]]
   [nr.translations :refer [tr tr-format]]
   [nr.utils :refer [format-date-time ISO-ish-formatter non-game-toast
                     set-scroll-top slug->format store-scroll-top]]
   [reagent-modals.modals :as reagent-modals]
   [reagent.core :as r]))

(defn post-response [s response]
  (case (:status response)
    401 (non-game-toast  (tr [:settings.invalid-password "Invalid login or password"]) "error" nil)
    404 (non-game-toast  (tr [:settings.invalid-email "No account with that email address exists"]) "error" nil)
    ;; else
    (non-game-toast (tr [:settings.updated "Profile updated - Please refresh your browser"]) "success" nil))
  (swap! s assoc :flash-message ""))

(defn post-options [url callback]
  (let [params (:options @app-state)]
    (go (let [response (<! (PUT url params :json))]
          (callback response)))))

(defn handle-post [event url s]
  (.preventDefault event)
  (swap! s assoc :flash-message (tr [:settings.updating "Updating profile..."]))
  (swap! app-state assoc-in [:options :pronouns] (:pronouns @s))
  (swap! app-state assoc-in [:options :bespoke-sounds] (:bespoke-sounds @s))
  (swap! app-state assoc-in [:options :language] (:language @s))
  (swap! app-state assoc-in [:options :sounds] (:sounds @s))
  (swap! app-state assoc-in [:options :default-format] (:default-format @s))
  (swap! app-state assoc-in [:options :lobby-sounds] (:lobby-sounds @s))
  (swap! app-state assoc-in [:options :sounds-volume] (:volume @s))
  (swap! app-state assoc-in [:options :background] (:background @s))
  (swap! app-state assoc-in [:options :custom-bg-url] (:custom-bg-url @s))
  (swap! app-state assoc-in [:options :card-back] (:card-back @s))
  (swap! app-state assoc-in [:options :card-zoom] (:card-zoom @s))
  (swap! app-state assoc-in [:options :pin-zoom] (:pin-zoom @s))
  (swap! app-state assoc-in [:options :show-alt-art] (:show-alt-art @s))
  (swap! app-state assoc-in [:options :card-resolution] (:card-resolution @s))
  (swap! app-state assoc-in [:options :player-stats-icons] (:player-stats-icons @s))
  (swap! app-state assoc-in [:options :stacked-cards] (:stacked-cards @s))
  (swap! app-state assoc-in [:options :ghost-trojans] (:ghost-trojans @s))
  (swap! app-state assoc-in [:options :sides-overlap] (:sides-overlap @s))
  (swap! app-state assoc-in [:options :runner-board-order] (:runner-board-order @s))
  (swap! app-state assoc-in [:options :log-width] (:log-width @s))
  (swap! app-state assoc-in [:options :log-top] (:log-top @s))
  (swap! app-state assoc-in [:options :log-player-highlight] (:log-player-highlight @s))
  (swap! app-state assoc-in [:options :blocked-users] (:blocked-users @s))
  (swap! app-state assoc-in [:options :alt-arts] (:alt-arts @s))
  (swap! app-state assoc-in [:options :gamestats] (:gamestats @s))
  (swap! app-state assoc-in [:options :deckstats] (:deckstats @s))
  (.setItem js/localStorage "sounds" (:sounds @s))
  (.setItem js/localStorage "default-format" (:default-format @s))
  (.setItem js/localStorage "lobby_sounds" (:lobby-sounds @s))
  (.setItem js/localStorage "custom_bg_url" (:custom-bg-url @s))
  (.setItem js/localStorage "sounds_volume" (:volume @s))
  (.setItem js/localStorage "log-width" (:log-width @s))
  (.setItem js/localStorage "log-top" (:log-top @s))
  (.setItem js/localStorage "log-player-highlight" (:log-player-highlight @s))
  (.setItem js/localStorage "player-stats-icons" (:player-stats-icons @s))
  (.setItem js/localStorage "stacked-cards" (:stacked-cards @s))
  (.setItem js/localStorage "ghost-trojans" (:ghost-trojans @s))
  (.setItem js/localStorage "sides-overlap" (:sides-overlap @s))
  (.setItem js/localStorage "runner-board-order" (:runner-board-order @s))
  (.setItem js/localStorage "card-back" (:card-back @s))
  (.setItem js/localStorage "card-zoom" (:card-zoom @s))
  (.setItem js/localStorage "pin-zoom" (:pin-zoom @s))
  (post-options url (partial post-response s)))

(defn add-user-to-block-list
  [user s]
  (let [blocked-user (:block-user-input @s)
        my-user-name (:username user)
        current-blocked-list (:blocked-users @s)]
    (swap! s assoc-in [:block-user-input] "")
    (when (and (not (s/blank? blocked-user))
               (not= my-user-name blocked-user)
               (= -1 (.indexOf current-blocked-list blocked-user)))
      (swap! s assoc-in [:blocked-users] (conj current-blocked-list blocked-user)))))

(defn remove-user-from-block-list
  [evt s]
  (let [currElt (.-currentTarget evt)
        next-sib (gdom/getNextElementSibling currElt)
        user-name (gdom/getTextContent next-sib)
        current-blocked-list (:blocked-users @s)]
    (when user-name
      (swap! s assoc-in [:blocked-users] (vec (remove #(= % user-name) current-blocked-list))))))

(defn- all-alt-art-types
  []
  (map :version (:alt-info @app-state)))

(defn alt-art-name
  [version]
  (let [alt (first (filter #(= (name version) (:version %)) (:alt-info @app-state)))]
    (get alt :name "Official")))

(defn- remove-card-art
  [card s]
  (swap! s update :alt-arts dissoc (keyword (:code card))))

(defn- add-card-art
  [card art s]
  (swap! s update :alt-arts assoc (keyword (:code card)) art))

(defn- art-available
  "Is the given art type available for the player's language and resolution settings?"
  [card art lang res]
  (get-in card [:images lang res (keyword art)]))

(defn- update-card-art
  "Set the alt art for a card"
  [card art lang res s]
  (when (and card (string? art))
    (if (= "default" art)
      (remove-card-art card s)
      (when (art-available card art lang res)
        (add-card-art card art s)))))

(defn- clear-card-art [s]
  (swap! s assoc-in [:alt-arts] {}))

(defn- reset-card-art [s]
  (let [art (:all-art-select @s)
        lang (keyword (get-in @app-state [:options :language] "en"))
        res (keyword (get-in @app-state [:options :card-resolution] "default"))]
    (doseq [card (vals @all-cards)]
      (update-card-art card art lang res s))))

(defn log-width-option [s]
  (let [log-width (r/atom (:log-width @s))]
    (fn []
      [:div
       [:input {:type "number"
                :min 100 :max 2000
                :on-change #(do (swap! s assoc-in [:log-width] (.. % -target -value))
                                (reset! log-width (.. % -target -value)))
                :value @log-width}]
       [:button.update-log-width {:type "button"
                                  :on-click #(do (swap! s assoc-in [:log-width] (get-in @app-state [:options :log-width]))
                                                 (reset! log-width (get-in @app-state [:options :log-width])))}
        (tr [:settings.get-log-width "Get current log width"])]])))

(defn log-top-option [s]
  (let [log-top (r/atom (:log-top @s))]
    (fn []
      [:div
       [:input {:type "number"
                :min 100 :max 2000
                :on-change #(do (swap! s assoc-in [:log-top] (.. % -target -value))
                                (reset! log-top (.. % -target -value)))
                :value @log-top}]
       [:button.update-log-width {:type "button"
                                  :on-click #(do (swap! s assoc-in [:log-top] (get-in @app-state [:options :log-top]))
                                                 (reset! log-top (get-in @app-state [:options :log-top])))}
        (tr [:settings.get-log-top "Get current log top"])]])))

(defn change-email [_]
  (let [email-state (r/atom {:flash-message ""
                             :email ""})]
    (fn [s]
      [:div
       [:h3 (tr [:settings.email-title "Change email address"])]
       [:p.flash-message (:flash-message @email-state)]
       [:form {:on-submit (fn [event]
                            (.preventDefault event)
                            (let [email (:email @email-state)]
                              (when (valid-email? email)
                                (go (let [{status             :status
                                           {message :message} :json} (<! (PUT "/profile/email" {:email email} :json))]
                                      (if (= 200 status)
                                        (-> js/document .-location (.reload true))
                                        (swap! email-state assoc :flash-message message)))))))}
        (when-let [email (:email @s)]
          [:p [:label.email (tr [:settings.current-email "Current email"]) ": "]
           [:input.email {:type "text"
                          :value email
                          :name "current-email"
                          :read-only true}]])
        [:p [:label.email (tr [:settings.desired-email "Desired email"]) ": "]
         [:input.email {:type "text"
                        :placeholder (tr [:settings.email-placeholder "Email address"])
                        :name "email"
                        :on-change #(let [value (-> % .-target .-value)]
                                      (swap! email-state assoc :email value))
                        :on-blur #(if (valid-email? (-> % .-target .-value))
                                    (swap! email-state assoc :flash-message "")
                                    (swap! email-state assoc
                                           :flash-message (tr [:settings.enter-valid "Please enter a valid email address"])))}]]
        [:p.float-right
         (let [disabled (not (valid-email? (:email @email-state)))]
           [:button
            {:disabled disabled
             :class (when disabled "disabled")}
            (tr [:settings.update "Update"])])
         [:button {:on-click #(do (.preventDefault %)
                                  (reagent-modals/close-modal!))}
          (tr [:settings.cancel "Cancel"])]]]])))

(defn- update-api-keys-response [response s]
  (let [status (:status response)]
    (if (or (= 200 status)
            (= 201 status))
      (do
        (go (swap! s assoc :api-keys (:json (<! (GET "/data/api-keys")))))
        (non-game-toast "Updated API Keys" "success" nil))
      (non-game-toast "Failed to update API Keys" "error" nil))))

(defn- delete-api-key [id s]
  (go (let [response (<! (DELETE (str "/data/api-keys/" id)))]
        (update-api-keys-response response s))))

(defn- create-api-key [s]
  (go (let [response (<! (POST "/data/api-keys" {} :json))]
        (update-api-keys-response response s))))

(defn- api-keys [s]
  (r/with-let [keys-cursor (r/cursor s [:api-keys])]
    [:section
     [:h3 (tr [:settings.api-keys "API Keys"])]
     [:div.news-box.panel.blue-shade
      [:ul.list
       (doall
         (for [d @keys-cursor]
           [:li.news-item
            {:key (:_id d)}
            [:span
             [:button.delete
              {:on-click #(do (.preventDefault %)
                              (delete-api-key (:_id d) s))}
              (tr [:settings.delete-api-key "Delete"])]]
            [:span.date
             (format-date-time ISO-ish-formatter (:date d))]
            [:span.title (:api-key d "")]]))]]
     [:button {:on-click #(do (.preventDefault %)
                              (create-api-key s))}
      (tr [:settings.create-api-key "Create API Key"])]]))

(defn account-content [_ _ scroll-top]
  (r/create-class
    {:display-name "account-content"
     :component-did-mount #(set-scroll-top % @scroll-top)
     :component-will-unmount #(store-scroll-top % scroll-top)
     :reagent-render
     (fn [user s _]
       [:div#profile-form.panel.blue-shade.content-page {:ref "profile-form"}
         [:h2 (tr [:nav.settings "Settings"])]
         [:form {:on-submit #(handle-post % "/profile" s)}
          [:section
           [:h3 (tr [:settings.email "Email"])]
           [:a {:href "" :on-click #(do
                                      (.preventDefault %)
                                      (reagent-modals/modal! [change-email s]))} (tr [:settings.change-email "Change email"])]]
          [:section
           [:h3 (tr [:settings.avatar "Avatar"])]
           [avatar @user {:opts {:size 38}}]
           [:a {:href "http://gravatar.com" :target "_blank"} (tr [:settings.change-avatar "Change on gravatar.com"])]]
          [:section
           [:h3 (tr [:settings.pronouns "Pronouns"])]
           [:select {:value (:pronouns @s "none")
                     :on-change #(swap! s assoc :pronouns (.. % -target -value))}
            (doall
              (for [option [{:name (tr [:pronouns.none "Unspecified"]) :ref "none"}
                            {:name (tr [:pronouns.any "Any"]) :ref "any"}
                            {:name (tr [:pronouns.myodb "Prefer not to say"]) :ref "myodb"}
                            {:name (tr [:pronouns.blank "[blank]"]) :ref "blank"}
                            {:name (tr [:pronouns.they "They/them"]) :ref "they"}
                            {:name (tr [:pronouns.she "She/her"]) :ref "she"}
                            {:name (tr [:pronouns.shethey "She/they"]) :ref "shethey"}
                            {:name (tr [:pronouns.he "He/him"]) :ref "he"}
                            {:name (tr [:pronouns.hethey "He/they"]) :ref "hethey"}
                            {:name (tr [:pronouns.it "It"]) :ref "it"}
                            {:name (tr [:pronouns.ne "Ne/nem"]) :ref "ne"}
                            {:name (tr [:pronouns.ve "Ve/ver"]) :ref "ve"}
                            {:name (tr [:pronouns.ey "Ey/em"]) :ref "ey"}
                            {:name (tr [:pronouns.zehir "Ze/hir"]) :ref "zehir"}
                            {:name (tr [:pronouns.zezir "Ze/zir"]) :ref "zezir"}
                            {:name (tr [:pronouns.xe "Xe/xem"]) :ref "xe"}]]
                [:option {:value (:ref option) :key (:ref option)} (:name option)]))]]
          [:section
           [:h3 (tr [:settings.language "Language"])]
           [:select {:value (:language @s "en")
                     :on-change #(swap! s assoc :language (.. % -target -value))}
            (doall
              (for [option [{:name "English" :ref "en"}
                            {:name "中文 (Simplified)" :ref "zh-simp"}
                            {:name "中文 (Traditional)" :ref "zh-trad"}
                            {:name "Français" :ref "fr"}
                            {:name "Deutsch" :ref "de"}
                            {:name "Italiano" :ref "it"}
                            {:name "日本語" :ref "ja"}
                            {:name "한국어" :ref "ko"}
                            {:name "Polski" :ref "pl"}
                            {:name "Igpay Atinlay" :ref "la-pig"}
                            {:name "Português" :ref "pt"}
                            {:name "Русский" :ref "ru"}]]
                [:option {:value (:ref option) :key (:ref option)} (:name option)]))]]
          [:section
           [:h3 (tr [:settings.sounds "Sounds"])]
           [:div
            [:label [:input {:type "checkbox"
                             :value true
                             :checked (:lobby-sounds @s)
                             :on-change #(swap! s assoc-in [:lobby-sounds] (.. % -target -checked))}]
             (tr [:settings.enable-lobby-sounds "Enable lobby sounds"])]]
           [:div
            [:label [:input {:type "checkbox"
                             :value true
                             :checked (:sounds @s)
                             :on-change #(swap! s assoc-in [:sounds] (.. % -target -checked))}]
             (tr [:settings.enable-game-sounds "Enable game sounds"])]]
           [:div (tr [:settings.volume "Volume"])
            [:input {:type "range"
                     :min 1 :max 100 :step 1
                     :on-mouse-up #(play-sfx [(random-sound)] {:volume (int (.. % -target -value))})
                     :on-change #(swap! s assoc-in [:volume] (.. % -target -value))
                     :value (or (:volume @s) 50)
                     :disabled (not (or (:sounds @s) (:lobby-sounds @s)))}]]]

<<<<<<< HEAD
          [:section
           [:h3 (tr [:settings.bespoke-sounds-header "Card-Specific Sounds"])]
           (doall
             (for [grouping (distinct (map :grouping (vals bespoke-sounds)))]
               ^{:key grouping}
               [:div
                [:label [:input {:type "checkbox"
                                 :value true
                                 :checked (get-in @s [:bespoke-sounds grouping])
                                 :on-change #(let [checked (.. % -target -checked)]
                                               (when checked
                                                 (play-sfx [(select-random-from-grouping grouping)] {:volume (or (:volume @s) 50) :force true}))
                                               (swap! s assoc-in [:bespoke-sounds grouping] checked))}]
                 (tr [(keyword (str "settings.bespoke-sounds." (name grouping))) (name grouping)])]]))]

          [:section
           [:h3 (tr [:lobby.format "Default game format"])]
           [:select.format
            {:value (or (:default-format @s) "standard")
             :on-change #(swap! s assoc-in [:default-format] (.. % -target -value))}
            (doall
              (for [[k v] slug->format]
                ^{:key k}
                [:option {:value k} (tr-format v)]))]]
=======
        [:section
         [:h3 (tr [:lobby.format "Format"])]
         [:select.format
          {:value (or (:default-format @s) "standard")
           :on-change #(swap! s assoc-in [:default-format] (.. % -target -value))}
          (doall
           (for [[k v] slug->format]
             ^{:key k}
             [:option {:value k} (tr-format v)]))]]
>>>>>>> 9c0d087d

          [:section
           [:h3 (tr [:settings.layout-options "Layout options"])]
           [:div
            [:label [:input {:type "checkbox"
                             :value true
                             :checked (:player-stats-icons @s)
                             :on-change #(swap! s assoc-in [:player-stats-icons] (.. % -target -checked))}]
             (tr [:settings.player-stats-icons "Use icons for player stats"])]]
           [:div
            [:label [:input {:type "checkbox"
                             :value true
                             :checked (:stacked-cards @s)
                             :on-change #(swap! s assoc-in [:stacked-cards] (.. % -target -checked))}]
             (tr [:settings.stacked-cards "Card stacking (on by default)"])]]
           [:div
            [:label [:input {:type "checkbox"
                             :value true
                             :checked (:ghost-trojans @s)
                             :on-change #(swap! s assoc-in [:ghost-trojans] (.. % -target -checked))}]
             (tr [:settings.ghost-trojans "Display ghosts for hosted programs"])]]
           [:div
            [:label [:input {:type "checkbox"
                             :value true
                             :checked (:sides-overlap @s)
                             :on-change #(swap! s assoc-in [:sides-overlap] (.. % -target -checked))}]
             (tr [:settings.sides-overlap "Runner and Corp board may overlap"])]]

           [:br]
           [:h4 (tr [:settings.runner-layout "Runner layout from Corp perspective"])]
           [:div
            [:div.radio
             [:label [:input {:name "runner-board-order"
                              :type "radio"
                              :value "jnet"
                              :checked (= "jnet" (:runner-board-order @s))
                              :on-change #(swap! s assoc :runner-board-order (.. % -target -value))}]
              (tr [:settings.runner-classic "Runner rig layout is classic jnet (Top to bottom: Programs, Hardware, Resources)"])]]

            [:div.radio
             [:label [:input {:name "runner-board-order"
                              :type "radio"
                              :value "irl"
                              :checked (= "irl" (:runner-board-order @s))
                              :on-change #(swap! s assoc :runner-board-order (.. % -target -value))}]
              (tr [:settings.runner-reverse "Runner rig layout is reversed (Top to bottom: Resources, Hardware, Programs)"])]]]

           [:br]
           [:h4 (tr [:settings.log-size "Log size"])]
           [:div
            [log-width-option s]
            [log-top-option s]]
           [:br]
           [:h4 (tr [:settings.log-player-highlight "Log player highlight"])]
           [:div
            [:div.radio
             [:label [:input {:name "log-player-highlight"
                              :type "radio"
                              :value "blue-red"
                              :checked (= "blue-red" (:log-player-highlight @s))
                              :on-change #(swap! s assoc :log-player-highlight (.. % -target -value))}]
              (tr [:settings.log-player-highlight-red-blue "Corp: Blue / Runner: Red"])]]

            [:div.radio
             [:label [:input {:name "log-player-highlight"
                              :type "radio"
                              :value "none"
                              :checked (= "none" (:log-player-highlight @s))
                              :on-change #(swap! s assoc :log-player-highlight (.. % -target -value))}]
              (tr [:settings.log-player-highlight-none "None"])]]]]

          (let [custom-bg-selected (= (:background @s) "custom-bg" )
                custom-bg-url (r/atom (:custom-bg-url @s))]
            [:section
             [:h3  (tr [:settings.background "Game board background"])]
             (doall (for [option [{:name (tr [:settings.the-root-bg "The Root"])              :ref "lobby-bg"}
                                  {:name (tr [:settings.freelancer-bg "Freelancer"])          :ref "freelancer-bg"}
                                  {:name (tr [:settings.mushin-no-shin-bg "Mushin No Shin"])  :ref "mushin-no-shin-bg"}
                                  {:name (tr [:settings.traffic-jam-bg "Traffic Jam"])        :ref "traffic-jam-bg"}
                                  {:name (tr [:settings.rumor-mill-bg "Rumor Mill"])          :ref "rumor-mill-bg"}
                                  {:name (tr [:settings.find-the-truth-bg "Find The Truth"])  :ref "find-the-truth-bg"}
                                  {:name (tr [:settings.push-your-luck-bg "Push Your Luck"])  :ref "push-your-luck-bg"}
                                  {:name (tr [:settings.apex-bg "Apex"])                      :ref "apex-bg"}
                                  {:name (tr [:settings.worlds2020-bg "Worlds 2020"])         :ref "worlds2020"}
                                  {:name (tr [:settings.monochrome-bg "Monochrome"])          :ref "monochrome-bg"}
                                  {:name (str (tr [:settings.custom-bg "Custom BG"]) (when custom-bg-selected (tr [:settings.input-url-below " (input URL below)"])))
                                   :ref "custom-bg"}]]
                      [:div.radio {:key (:name option)}
                       [:label [:input {:type "radio"
                                        :name "background"
                                        :value (:ref option)
                                        :on-change #(swap! s assoc-in [:background] (.. % -target -value))
                                        :checked (= (:background @s) (:ref option))}]
                        (:name option)]]))

             [:div [:input {:type "text"
                            :hidden (not custom-bg-selected)
                            :on-change #(do (swap! s assoc-in [:custom-bg-url] (.. % -target -value))
                                            (reset! custom-bg-url (.. % -target -value)))
                            :value @custom-bg-url}]]])

          [:section
           [:h3  (tr [:settings.card-backs "Card backs"])]
           (doall (for [option [{:name (tr [:settings.nsg "NSG"]) :ref "nsg"}
                                {:name (tr [:settings.ffg "FFG"]) :ref "ffg"}]]
                    [:div.radio {:key (:name option)}
                     [:label [:input {:type "radio"
                                      :name "card-back"
                                      :value (:ref option)
                                      :on-change #(swap! s assoc :card-back (.. % -target -value))
                                      :checked (= (:card-back @s) (:ref option))}]
                      (:name option)]]))]

          [:section
           [:h3  (tr [:settings.card-preview-zoom "Card preview zoom"])]
           (doall (for [option [{:name (tr [:settings.card-iamge "Card Image"]) :ref "image"}
                                {:name (tr [:settings.card-text "Card Text"]) :ref "text"}]]
                    [:div.radio {:key (:name option)}
                     [:label [:input {:type "radio"
                                      :name "card-zoom"
                                      :value (:ref option)
                                      :on-change #(swap! s assoc :card-zoom (.. % -target -value))
                                      :checked (= (:card-zoom @s) (:ref option))}]
                      (:name option)]]))
           [:br]
           [:div
            [:label [:input {:type "checkbox"
                             :name "pin-zoom"
                             :checked (:pin-zoom @s)
                             :on-change #(swap! s assoc-in [:pin-zoom] (.. % -target -checked))}]
             (tr [:settings.pin-zoom "Keep zoomed cards on screen"])]]]

          [:section
           [:h3 (tr [:settings.game-stats " Game Win/Lose statistics "])]
           (doall (for [option [{:name (tr [:settings.always "Always"])                      :ref "always"}
                                {:name (tr [:settings.comp-only "Competitive Lobby Only"])   :ref "competitive"}
                                {:name (tr [:settings.none "None"])                          :ref "none"}]]
                    [:div {:key (:name option)}
                     [:label [:input {:type "radio"
                                      :name "gamestats"
                                      :value (:ref option)
                                      :on-change #(swap! s assoc-in [:gamestats] (.. % -target -value))
                                      :checked (= (:gamestats @s) (:ref option))}]
                      (:name option)]]))]

          [:section
           [:h3 (tr [:settings.deck-stats " Deck statistics "])]
           (doall (for [option [{:name (tr [:settings.always "Always"])                      :ref "always"}
                                {:name (tr [:settings.comp-only "Competitive Lobby Only"])   :ref "competitive"}
                                {:name (tr [:settings.none "None"])                          :ref "none"}]]
                    [:div {:key (:name option)}
                     [:label [:input {:type "radio"
                                      :name "deckstats"
                                      :value (:ref option)
                                      :on-change #(swap! s assoc-in [:deckstats] (.. % -target -value))
                                      :checked (= (:deckstats @s) (:ref option))}]
                      (:name option)]]))]

          [:section {:id "high-res"}
           [:h3 (tr [:settings.card-images "Card images"])]
           [:div
            [:label [:input {:type "checkbox"
                             :name "use-high-res"
                             :checked (= "high" (:card-resolution @s))
                             :on-change #(swap! s assoc-in [:card-resolution] (if (.. % -target -checked) "high" "default"))}]
             (tr [:settings.high-res "Enable high-resolution card images"])]]]

          [:section {:id "alt-art"}
           [:h3 (tr [:settings.alt-art "Alt arts"])]
           [:div
            [:label [:input {:type "checkbox"
                             :name "show-alt-art"
                             :checked (:show-alt-art @s)
                             :on-change #(swap! s assoc-in [:show-alt-art] (.. % -target -checked))}]
             (tr [:settings.show-alt "Show alternate card arts"])]]
           [:br]

           (when (and (:special @user) (:show-alt-art @s) (:alt-info @app-state))
             [:div {:id "my-alt-art"}
              [:div {:id "set-all"}
               (tr [:settings.set-all "Set all cards to"]) ": "
               [:select {:ref "all-art-select"
                         :value (:all-art-select @s)
                         :on-change #(swap! s assoc-in [:all-art-select] (-> % .-target .-value))}
                (doall (for [t (all-alt-art-types)]
                         (when (not= "prev" t)
                           [:option {:value t :key t} (alt-art-name t)])))]
               [:button
                {:type "button"
                 :on-click #(reset-card-art s)}
                (tr [:settings.set "Set"])]]
              [:div.reset-all
               (let [disabled (empty? (:alt-arts @s))]
                 [:button
                  {:type "button"
                   :disabled disabled
                   :class (if disabled "disabled" "")
                   :on-click #(clear-card-art s)}
                  (tr [:settings.reset "Reset All to Official Art"])])]])]

         [:section
          [:h3 (tr [:settings.blocked "Blocked users"])]
          [:div
           [:input {:on-change #(swap! s assoc-in [:block-user-input] (-> % .-target .-value))
                    :on-key-down (fn [e]
                                   (when (= e.keyCode 13)
                                     (.preventDefault e)
                                     (add-user-to-block-list user s)))
                    :ref "block-user-input"
                    :value (:block-user-input @s)
                    :type "text" :placeholder (tr [:settings.user-name "User name"])}]
           [:button.block-user-btn {:type "button"
                                    :name "block-user-button"
                                    :on-click #(add-user-to-block-list user s)}
            (tr [:settings.block "Block user"])]]
          (doall (for [bu (:blocked-users @s)]
                   [:div.line {:key bu}
                    [:button.small.unblock-user {:type "button"
                                                 :on-click #(remove-user-from-block-list % s)} "X" ]
                    [:span.blocked-user-name (str "  " bu)]]))]

     [api-keys s]

     [:section
      [:button.float-right (tr [:settings.update-profile "Update Profile"])]
      [:span.flash-message (:flash-message @s)]]]])}))

(defn account []
  (let [user (r/cursor app-state [:user])
        scroll-top (atom 0)
        state (r/atom {:flash-message ""
                       :background (get-in @app-state [:options :background])
                       :custom-bg-url (get-in @app-state [:options :custom-bg-url])
                       :card-back (get-in @app-state [:options :card-back])
                       :card-zoom (get-in @app-state [:options :card-zoom])
                       :pin-zoom (get-in @app-state [:options :pin-zoom])
                       :pronouns (get-in @app-state [:options :pronouns])
                       :bespoke-sounds (get-in @app-state [:options :bespoke-sounds])
                       :language (get-in @app-state [:options :language])
                       :sounds (get-in @app-state [:options :sounds])
                       :default-format (get-in @app-state [:options :default-format])
                       :lobby-sounds (get-in @app-state [:options :lobby-sounds])
                       :volume (get-in @app-state [:options :sounds-volume])
                       :show-alt-art (get-in @app-state [:options :show-alt-art])
                       :alt-arts (get-in @app-state [:options :alt-arts])
                       :all-art-select "wc2015"
                       :card-resolution (get-in @app-state [:options :card-resolution])
                       :stacked-cards (get-in @app-state [:options :stacked-cards])
                       :ghost-trojans (get-in @app-state [:options :ghost-trojans])
                       :sides-overlap (get-in @app-state [:options :sides-overlap])
                       :player-stats-icons (get-in @app-state [:options :player-stats-icons])
                       :runner-board-order (get-in @app-state [:options :runner-board-order])
                       :log-width (get-in @app-state [:options :log-width])
                       :log-top (get-in @app-state [:options :log-top])
                       :log-player-highlight (get-in @app-state [:options :log-player-highlight])
                       :gamestats (get-in @app-state [:options :gamestats])
                       :deckstats (get-in @app-state [:options :deckstats])
                       :blocked-users (sort (get-in @app-state [:options :blocked-users]))})]

    (go (let [response (<! (GET "/profile/email"))]
          (when (= 200 (:status response))
            (swap! state assoc :email (:email (:json response))))))

    (go (swap! state assoc :api-keys (:json (<! (GET "/data/api-keys")))))

    (fn []
      [:div.page-container
       [:div.account-bg]
       [account-content user state scroll-top]])))<|MERGE_RESOLUTION|>--- conflicted
+++ resolved
@@ -327,7 +327,6 @@
                      :value (or (:volume @s) 50)
                      :disabled (not (or (:sounds @s) (:lobby-sounds @s)))}]]]
 
-<<<<<<< HEAD
           [:section
            [:h3 (tr [:settings.bespoke-sounds-header "Card-Specific Sounds"])]
            (doall
@@ -344,25 +343,14 @@
                  (tr [(keyword (str "settings.bespoke-sounds." (name grouping))) (name grouping)])]]))]
 
           [:section
-           [:h3 (tr [:lobby.format "Default game format"])]
+           [:h3 (tr [:lobby.format "Format"])]
            [:select.format
             {:value (or (:default-format @s) "standard")
              :on-change #(swap! s assoc-in [:default-format] (.. % -target -value))}
             (doall
-              (for [[k v] slug->format]
-                ^{:key k}
-                [:option {:value k} (tr-format v)]))]]
-=======
-        [:section
-         [:h3 (tr [:lobby.format "Format"])]
-         [:select.format
-          {:value (or (:default-format @s) "standard")
-           :on-change #(swap! s assoc-in [:default-format] (.. % -target -value))}
-          (doall
-           (for [[k v] slug->format]
-             ^{:key k}
-             [:option {:value k} (tr-format v)]))]]
->>>>>>> 9c0d087d
+             (for [[k v] slug->format]
+               ^{:key k}
+               [:option {:value k} (tr-format v)]))]]
 
           [:section
            [:h3 (tr [:settings.layout-options "Layout options"])]
