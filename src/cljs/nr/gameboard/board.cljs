(ns nr.gameboard.board
  (:require-macros [cljs.core.async.macros :refer [go]])
  (:require
   [cljc.java-time.duration :as duration]
   [cljc.java-time.instant :as inst]
   [cljc.java-time.temporal.chrono-unit :as chrono]
   [cljs.core.async :refer [<! chan put!] :as async]
   [clojure.string :as s :refer [capitalize ends-with? join lower-case split
                           starts-with?]]
   [game.core.card :refer [active? asset? corp? facedown? faceup?
                           get-counters get-title has-subtype? ice? program? rezzed?
                           same-card? operation? condition-counter?]]
   [jinteki.cards :refer [all-cards]]
   [jinteki.utils :refer [add-cost-to-label is-tagged? select-non-nil-keys
                          str->int] :as utils]
   [nr.appstate :refer [app-state current-gameid]]
   [nr.cardbrowser :refer [card-as-text]]
   [nr.end-of-game-stats :refer [build-game-stats]]
   [nr.gameboard.actions :refer [send-command]]
   [nr.gameboard.card-preview :refer [card-highlight-mouse-out
                                      card-highlight-mouse-over card-preview-mouse-out
                                      card-preview-mouse-over put-game-card-in-channel zoom-channel]]
   [nr.gameboard.player-stats :refer [stat-controls stats-view]]
   [nr.gameboard.replay :refer [replay-panel]]
   [nr.gameboard.right-pane :refer [content-pane]]
   [nr.gameboard.state :refer [game-state not-spectator? replay-side]]
   [nr.sounds :refer [update-audio]]
   [nr.translations :refer [tr tr-side tr-game-prompt]]
   [nr.utils :refer [banned-span checkbox-button cond-button get-image-path
                     image-or-face map-longest render-icons render-message]]
   [nr.ws :as ws]
   [reagent.core :as r]))

(declare stacked-card-view show-distinct-cards)

(defonce board-dom (atom {}))
(defonce card-menu (r/atom {}))

(defonce corp-prompt-state (r/cursor game-state [:corp :prompt :prompt-state]))
(defonce runner-prompt-state (r/cursor game-state [:runner :prompt :prompt-state]))

(defn is-replay? [] (= "local-replay" (:gameid @app-state [:gameid])))

(defn- any-prompt-open?
  [side]
  (if (= side :corp)
    @corp-prompt-state
    @runner-prompt-state))

(defn- image-url [{:keys [side code] :as card}]
  (let [lang (get-in @app-state [:options :language] "en")
        res (get-in @app-state [:options :card-resolution] "default")
        special-user (get-in @game-state [(keyword (lower-case side)) :user :special])
        special-wants-art (get-in @game-state [(keyword (lower-case side)) :user :options :show-alt-art])
        viewer-wants-art (get-in @app-state [:options :show-alt-art])
        show-art (and special-user special-wants-art viewer-wants-art)
        art (if show-art
              (get-in @game-state [(keyword (lower-case side)) :user :options :alt-arts (keyword code)] "stock")
              "stock")
        card (if (or (:face card) (:images card)) card (get @all-cards (get-title card)))
        images (image-or-face card)]
    (get-image-path images (keyword lang) (keyword res) (keyword art))))


(defonce button-channel (chan))

(defn open-card-menu
  ([source] (open-card-menu source nil))
  ([source ghost]
   (swap! card-menu assoc :source source :ghost ghost)))

(defn close-card-menu []
  (swap! card-menu dissoc :source :keep-menu-open))

(defn action-list
  [{:keys [type zone rezzed advanceable
           advancementcost current-advancement-requirement] :as card}]
  (r/with-let [active-player (r/cursor game-state [:active-player])
               side (r/cursor game-state [:side])]
    (cond->> []
      ;; advance
      (or (and (= type "Agenda")
               (#{"servers" "onhost"} (first zone)))
          (= advanceable "always")
          (and rezzed
               (= advanceable "while-rezzed"))
          (and (not rezzed)
               (= advanceable "while-unrezzed")))
      (cons "advance")
      ;; score
      (and (= type "Agenda")
           (#{"servers" "onhost"} (first zone))
           (= (keyword @active-player) @side)
           (>= (get-counters card :advancement)
               (or current-advancement-requirement advancementcost)))
      (cons "score")
      ;; trash
      (#{"ICE" "Program"} type)
      (cons "trash")
      ;; rez
      (and (#{"Asset" "ICE" "Upgrade"} type)
           (not rezzed))
      (cons "rez")
      ;; derez
      (and (#{"Asset" "ICE" "Upgrade"} type)
           rezzed)
      (cons "derez"))))

(def click-card-keys
  [:cid :side :host :type :zone :ghost])

(defn card-for-click [card]
  (select-non-nil-keys
    (if (:host card) (update card :host card-for-click) card)
    click-card-keys))

(defn playable?
  "Checks whether a card or ability is playable"
  [action]
  (:playable action))

(defn handle-abilities
  [side {:keys [abilities corp-abilities runner-abilities subroutines facedown] :as card}]
  (let [actions (action-list card)
        c (+ (count actions) (count abilities))
        card-side (keyword (lower-case (:side card)))]
    (swap! card-menu dissoc :keep-menu-open)
    (when-not (and (= card-side :runner) facedown)
      (cond

        ;; Toggle abilities panel
        (or (< 1 c)
            (pos? (+ (count corp-abilities)
                     (count runner-abilities)
                     (count subroutines)))
            (some #{"rez" "derez" "advance" "trash"} actions)
            (and (corp? card)
                 (not (faceup? card))))
        (do (when (= side card-side)
              (if (and (= (:cid card) (:source @card-menu))
                       (= (:ghost card) (:ghost @card-menu)))
                (close-card-menu)
                (open-card-menu (:cid card) (:ghost card))))
            (when (and (= :runner card-side)
                       (= :corp side)
                       corp-abilities)
              (if (= (:cid card) (:source @card-menu))
                (close-card-menu)
                (open-card-menu (:cid card) (:ghost card))))
            (when (and (= :corp card-side)
                       (= :runner side)
                       (or subroutines runner-abilities))
              (if (= (:cid card) (:source @card-menu))
                (close-card-menu)
                (open-card-menu (:cid card) (:ghost card)))))

        ;; Trigger first (and only) ability / action
        (and (= c 1)
             (= side card-side))
        (if (= (count abilities) 1)
          (when (playable? (first abilities))
            (send-command "ability" {:card (card-for-click card) :ability 0}))
          (send-command (first actions) {:card (card-for-click card)}))))))

(defn- graveyard-highlight-card?
  [card]
  (and
    (= (first (:zone card)) "discard")
    (or (= "Agenda" (:type card))
        (:poison card)
        (:highlight-in-discard card))))

(defn- prompt-button-from-card?
  [clicked-card {:keys [card msg prompt-type choices] :as prompt-state}]
  (when-not (or (some #{:counter :card-title :number} choices)
                (= choices "credit")
                (= prompt-type "trace"))
    (some (fn [{:keys [_ uuid value]}]
            (when (= (:cid value) (:cid clicked-card)) uuid))
          choices)))

(defn handle-card-click [{:keys [type zone] :as card} shift-key-held]
  (let [side (:side @game-state)]
    (when (not-spectator?)
      (cond
        ;; Selecting card
        (= (get-in @game-state [side :prompt-state :prompt-type]) "select")
        (send-command "select" {:card (card-for-click card) :shift-key-held shift-key-held})

        ;; A selectable card is clicked outside of a select prompt (ie it's a button on a choices prompt)
        (contains? (into #{} (get-in @game-state [side :prompt-state :selectable])) (:cid card))
        (send-command "choice" {:choice {:uuid (prompt-button-from-card? card (get-in @game-state [side :prompt-state]))}})

        ;; Card is an identity of player's side
        (and (= (:type card) "Identity")
             (= side (keyword (lower-case (:side card)))))
        (handle-abilities side card)

        ;; Runner clicking on a runner card
        (and (= side :runner)
             (= "Runner" (:side card))
             (not (any-prompt-open? side))
             (= "hand" (first zone))
             (playable? card))
        (send-command "play" {:card (card-for-click card) :shift-key-held shift-key-held})

        ;; Corp clicking on a corp card
        (and (= side :corp)
             (= "Corp" (:side card))
             (not (any-prompt-open? side))
             (= "hand" (first zone))
             (playable? card))
        (if (= "Operation" type)
          (send-command "play" {:card (card-for-click card)})
          (if (= (:cid card) (:source @card-menu))
            (do (send-command "generate-install-list" nil)
                (close-card-menu))
            (do (send-command "generate-install-list" {:card (card-for-click card)
                                                       :shift-key-held shift-key-held})
                (open-card-menu (:cid card)))))

        :else
        (case (first zone)
          ("current" "onhost" "play-area" "scored" "servers" "rig")
          (handle-abilities side card)
          ; else
          nil)))))

(defn spectate-side []
  (let [corp-specs (get-in @app-state [:current-game :corp-spectators])
        runner-specs (get-in @app-state [:current-game :runner-spectators])
        me (:user @app-state)]
    (cond
      (some #(= (:uid %) (:uid me)) corp-specs)
      :corp
      (some #(= (:uid %) (:uid me)) runner-specs)
      :runner
      :else
      nil)))

(defn spectator-view-hidden?
  "Checks if spectators are allowed to see hidden information, such as hands and face-down cards"
  []
  (and (get-in @game-state [:options :spectatorhands])
       (not (not-spectator?))))

(defn handle-dragstart [e card]
  (-> e .-target js/$ (.addClass "dragged"))
  (-> e .-dataTransfer (.setData "card" (.stringify js/JSON (clj->js card)))))

(defn handle-drop [e server]
  (-> e .-target js/$ (.removeClass "dragover"))
  (let [card (-> e .-dataTransfer (.getData "card") ((.-parse js/JSON)) (js->clj :keywordize-keys true))]
    (when (not= "Identity" (:type card))
      (send-command "move" {:card card :server server}))))

;; touch support
(defonce touchmove (atom {}))

(defn release-touch [^js/$ card]
  (-> card (.removeClass "disable-transition"))
  (-> card (.css "position" ""))
  (-> card (.css "top" "")))

(defn update-card-position [^js/$ card touch]
  (-> card (.css "left" (str (- (int (aget touch "pageX")) 30) "px")))
  (-> card (.css "top"  (str (- (int (aget touch "pageY")) 42) "px"))))

(defn get-card [e _server]
  (-> e .-target js/$ (.closest ".card-wrapper")))

(defn get-server-from-touch [touch]
  (let [cX (.. touch -clientX)
        cY (.. touch -clientY)
        server (-> (js/document.elementFromPoint cX cY)
                   js/$
                   (.closest "[data-server]")
                   (.attr "data-server"))]
    [server (> (+ (abs (- (:x @touchmove) cX))
                  (abs (- (:y @touchmove) cY)))
               30)]))

(defn handle-touchstart [e cursor]
  (let [touch (aget (.. e -targetTouches) 0)
        [server _] (get-server-from-touch touch)
        card (get-card e server)]
    (-> card (.addClass "disable-transition"))
    (reset! touchmove {:card (.stringify js/JSON (clj->js @cursor))
                       :x (.. touch -clientX)
                       :y (.. touch -clientY)
                       :start-server server})))

(defn handle-touchmove [e]
  (let [touch (aget (.. e -targetTouches) 0)
        card (get-card e (:start-server @touchmove))]
    (-> card (.css "position" "fixed"))
    (update-card-position card touch)))

(defn handle-touchend [e]
  (let [touch (aget (.. e -changedTouches) 0)
        card (get-card e (:start-server @touchmove))
        [server moved-enough] (get-server-from-touch touch)]
    (release-touch card)
    (when (and server moved-enough (not= server (:start-server @touchmove)))
      (let [cardinfo (-> @touchmove :card ((.-parse js/JSON)) (js->clj :keywordize-keys true))]
        (send-command "move" {:card cardinfo :server server})))))

(defn remote->num [server]
  (-> server str (clojure.string/split #":remote") last str->int))

(defn remote->name [server]
  (let [num (remote->num server)]
    (str (tr [:game.server "Server"]) " " num)))

(defn zone->sort-key [zone]
  (case (if (keyword? zone) zone (last zone))
    :archives -3
    :rd -2
    :hq -1
    (str->int
      (last (clojure.string/split (str zone) #":remote")))))

(defn get-remotes [servers]
  (->> servers
       (filter #(not (#{:hq :rd :archives} (first %))))
       (sort-by #(zone->sort-key (first %)))))

(defn facedown-card
  "Image element of a facedown card"
  ([side] (facedown-card side [] nil))
  ([side class-list alt-alt-text]
   (let [card-back (get-in @app-state [:options :card-back])
         s (lower-case side)
         alt (if (nil? alt-alt-text)
               (str "Facedown " s " card")
               alt-alt-text)
         tag (->> class-list
                  vec
                  (concat ["img" "card"])
                  (join ".")
                  keyword)]
     [tag {:src (str "/img/" card-back "-" s ".png")
           :alt alt}])))

(defn sort-archives
  [cards] (->> cards (sort-by get-title) (sort-by #(not (faceup? %)))))

(defn sort-heap
  [cards] (sort-by get-title cards))

(defn sort-archives?
  [] (get-in @app-state [:options :archives-sorted] false))

(defn sort-heap?
  [] (get-in @app-state [:options :heap-sorted] false))

(defn card-img
  "Build an image of the card (is always face-up). Only shows the zoomed card image, does not do any interaction."
  [{:keys [code] :as card}]
  (when code
    [:div.card-frame
     [:div.blue-shade.card {:on-mouse-enter #(put-game-card-in-channel card zoom-channel)
                            :on-mouse-leave #(put! zoom-channel false)}
      (when-let [url (image-url card)]
        [:div
         [:span.cardname (get-title card)]
         [:img.card.bg {:src url :alt (get-title card) :onError #(-> % .-target js/$ .hide)}]])]]))

(defn card-implementation [zoom-card]
  (when-let [card @zoom-card]
    (let [implemented (:implementation card)]
      (case implemented
        (:full "full") nil
        [:div.panel.blue-shade.implementation {:style {:right (get-in @app-state [:options :log-width])}}
         (case implemented
           nil [:span.unimplemented (tr [:game.unimplemented "Unimplemented"])]
           [:span.impl-msg implemented])]))))

(defn card-zoom-display
  [zoom-card img-side]
  (when-let [card @zoom-card]
    [:<>
     [:div.card-preview.blue-shade
      {:on-click #(reset! img-side (not @img-side))}
      (let [url (image-url card)
            show-img (= "image" (get-in @app-state [:options :card-zoom] "image"))]
        (if (and @img-side url show-img)
          [:img {:src url :alt (get-title card) :onLoad #(-> % .-target js/$ .show)}]
          [card-as-text card false]))]
     (when (get-in @app-state [:options :pin-zoom] false)
       [:button.win-right {:on-click #(reset! zoom-card false) :type "button"} "✘"])]))

(defn card-zoom [zoom-card img-side]
  (if @zoom-card
    (do (-> ".card-zoom" js/$ (.addClass "fade"))
        [card-zoom-display zoom-card img-side])
    (do (-> ".card-zoom" js/$ (.removeClass "fade")) nil)))

(defn card-zoom-view [_zoom-card]
  (let [zoomed-card (r/atom nil)
        img-side (r/atom true)]
    (fn [zoom-card]
      (let [pin (get-in @app-state [:options :pin-zoom] false)]
        (when (or @zoom-card
                  (and (not @zoom-card) (not pin)))
          (reset! zoomed-card @zoom-card)
          (reset! img-side true))
        [:<>
         [:div.card-zoom
          [card-zoom zoomed-card img-side]]
         [card-implementation zoomed-card]]))))

(defn- card-menu-item
  "Creates a li item for a card menu using the given id and key.
   Performs the function provided on click or pressing the Enter or Space keys"
  ([label func] (card-menu-item label func true))
  ([label func enabled]
   (if enabled
     [:li {:tab-index 0
           :on-click func
           :on-key-down #(when (= "Enter" (.-key %))
                           (func))
           :on-key-up #(when (= " " (.-key %))
                         (func))}
      label]
     [:li.disabled label])))

(defn server-menu
  "The pop-up on a card in hand when clicked"
  [card]
  (let [servers (get-in @game-state [:corp :install-list])
        active-menu? (= (:cid card) (:source @card-menu))
        label-fn (fn [label]
                   (if (:cid label)
                     (:title label)
                     (tr-game-prompt label)))]
    (when servers
      [:div.panel.blue-shade.servers-menu (when active-menu?
                                            {:class "active-menu"
                                             :style {:display "inline"}})
       [:ul (doall
              (map-indexed
                (fn [_ label]
                  ^{:key label}
                  [card-menu-item (label-fn label)
                   #(do (close-card-menu)
                        (if (= "Expend" label)
                          (send-command "expend" {:card card :server label})
                          (send-command "play" {:card card :server label})))])
                servers))]])))

(defn list-abilities
  [ab-type card abilities]
  (doall
    (map-indexed
      (fn [i ab]
        (let [command (case ab-type
                        :runner "runner-ability"
                        :corp "corp-ability"
                        :ability (if (:dynamic ab) "dynamic-ability" "ability"))
              args (merge {:card card}
                          (if (:dynamic ab)
                            (select-keys ab [:dynamic :source :index])
                            {:ability i}))]
          ^{:key i}
          [card-menu-item (render-icons (add-cost-to-label ab))
           #(do (send-command command args)
                (if (:keep-menu-open ab)
                  (swap! card-menu assoc :keep-menu-open (keyword (:keep-menu-open ab)))
                  (close-card-menu)))
           (:playable ab)]))
      abilities)))

(defn check-keep-menu-open
  [card]
  (let [side (:side @game-state)
        keep-menu-open (case (:keep-menu-open @card-menu)
                        :while-credits-left
                        (pos? (get-in @game-state [side :credit]))

                        :while-clicks-left
                        (pos? (get-in @game-state [side :click]))

                        :while-2-clicks-left
                        (>= (get-in @game-state [side :click]) 2)

                        :while-3-clicks-left
                        (>= (get-in @game-state [side :click]) 3)

                        :while-4-clicks-left
                        (>= (get-in @game-state [side :click]) 4)

                        :while-cards-in-hand
                        (not-empty (get-in @game-state [side :hand]))

                        :while-power-tokens-left
                        (pos? (get-counters card :power))

                        :while-2-power-tokens-left
                        (>= (get-counters card :power) 2)

                        :while-3-power-tokens-left
                        (>= (get-counters card :power) 3)

                        :while-5-power-tokens-left
                        (>= (get-counters card :power) 5)

                        :while-advancement-tokens-left
                        (pos? (get-counters card :advancement))

                        :while-agenda-tokens-left
                        (pos? (get-counters card :agenda))

                        :while-virus-tokens-left
                        (pos? (get-counters card :virus))

                        :while-2-virus-tokens-left
                        (>= (get-counters card :virus) 2)

                        :if-abilities-available
                        (pos? (+ (count (:corp-abilities card))
                                 (count (:runner-abilities card))
                                 (count (remove #(or (starts-with? (:label % "") "Toggle auto-resolve on")
                                                     (ends-with? (:label % "") "(start of turn)"))
                                                (:abilities card)))))

                        :for-agendas
                        (or (some #(= "score" %) (action-list card))          ; can score
                            (not (zero? (get-in @game-state [side :click])))) ; clicks left

                        :forever true

                        false)]
    (when-not keep-menu-open (close-card-menu))
    keep-menu-open))

(defn runner-abs [card runner-abilities subroutines title]
  (when (= (:cid card) (:source @card-menu))
    [:div.panel.blue-shade.runner-abilities.active-menu {:style {:display "inline"}}
     [:button.win-right {:on-click #(close-card-menu) :type "button"} "✘"]
     (when (or (seq runner-abilities)
               (seq subroutines))
       [:span.float-center (tr [:game.abilities "Abilities"]) ":"])
     [:ul
      (list-abilities :runner card runner-abilities)
      (when (seq subroutines)
        [card-menu-item (tr [:game.let-subs-fire "Let unbroken subroutines fire"])
         #(do (send-command "system-msg"
                            {:msg (str "indicates to fire all unbroken subroutines on " title)})
              (close-card-menu))])]
     (when (seq subroutines)
       [:span.float-center (tr [:game.subs "Subroutines"]) ":"])
     (doall
       (map-indexed
         (fn [i sub]
           [:span {:style {:display "block"}
                   :key i}
            [:span (cond (:broken sub)
                         {:class :disabled
                          :style {:font-style :italic}}
                         (false? (:resolve sub))
                         {:class :dont-resolve
                          :style {:text-decoration :line-through}})
             (render-icons (str " [Subroutine]" " " (:label sub)))]
            [:span.float-right
             (cond (:broken sub) banned-span
                   (:fired sub) "✅")]])
         subroutines))]))

(defn corp-abs [card corp-abilities]
  (when (= (:cid card) (:source @card-menu))
    [:div.panel.blue-shade.corp-abilities.active-menu {:style {:display "inline"}}
     [:button.win-right {:on-click #(close-card-menu) :type "button"} "✘"]
     (when (seq corp-abilities)
       [:span.float-center (tr [:game.abilities "Abilities"]) ":"])
     [:ul (list-abilities :corp card corp-abilities)]]))

(defn encounter-info-div
  "Displays encounter information including current ice strength and subroutines"
  [ice]
  (let [subtypes (sort-by #(case %
                             "Mythic" 1
                             ("Barrier" "Code Gate" "Sentry") 2
                             ("Bioroid" "Trap") 3
                             4) (:subtypes ice))
        current-strength (or (:current-strength ice)
                             (:strength ice)
                             0)
        subroutines (:subroutines ice)]
    [:div.panel.blue-shade.encounter-info {:style {:display "inline"}}
     [:span.active.float-center (get-title ice)]
     [:span.info {:style {:display "block"}} (join " - " subtypes)]
     [:span.float-center (tr [:card-browser.strength] "Strength") ": " current-strength]
     [:hr]
     (when (seq subroutines)
       [:span.float-center (tr [:game.subs "Subroutines"]) ":"])
     (doall
       (map-indexed
         (fn [i sub]
           (let [fire-sub #(when (= :corp (:side @game-state))
                             (send-command "subroutine" {:card ice
                                                         :subroutine i})
                             (close-card-menu))]
             [:div {:key i
                    :tab-index 0
                    :on-click fire-sub
                    :on-key-down #(when (= "Enter" (.-key %))
                                    (fire-sub))
                    :on-key-up #(when (= " " (.-key %))
                                  (fire-sub))}
              [:span (cond (:broken sub)
                           {:class :disabled
                            :style {:font-style :italic}}
                           (false? (:resolve sub))
                           {:class :dont-resolve
                            :style {:text-decoration :line-through}})
               (render-icons (str " [Subroutine] " (:label sub)))]
              [:span.float-right
               (cond (:broken sub) banned-span
                     (:fired sub) "✅")]]))
         subroutines))]))

(defn card-abilities [card abilities subroutines]
  (let [actions (action-list card)]
    (when (and (= (:cid card) (:source @card-menu))
               (= (:ghost card) (:ghost @card-menu))
               (or (nil? (:keep-menu-open @card-menu))
                   (check-keep-menu-open card))
               (or (pos? (+ (count actions)
                            (count abilities)
                            (count subroutines)))
                   (some #{"derez" "rez" "advance" "trash"} actions)
                   (= type "ICE")))
      [:div.panel.blue-shade.abilities.active-menu {:style {:display "inline"}}
       [:button.win-right {:on-click #(close-card-menu) :type "button"} "✘"]
       (when (seq actions)
         [:span.float-center (tr [:game.actions "Actions"]) ":"])
       (when (seq actions)
         [:ul
          (doall
            (map-indexed
              (fn [_ action]
                (let [keep-menu-open (case action
                                       "derez" false
                                       "rez" :if-abilities-available
                                       "trash" false
                                       "advance" :for-agendas
                                       "score" false
                                       false)]
                  ^{:key action}
                  [card-menu-item (capitalize (tr-game-prompt action))
                   #(do (send-command action {:card card})
                        (if keep-menu-open
                          (swap! card-menu assoc :keep-menu-open keep-menu-open)
                          (close-card-menu)))]))
              actions))])
       (when (or (seq abilities)
                 (and (active? card)
                      (seq (remove #(or (:fired %) (:broken %)) subroutines))))
         [:span.float-center (tr [:game.abilities "Abilities"]) ":"])
       [:ul
        (when (seq abilities)
          (list-abilities :ability card abilities))
        (when (and (active? card)
                   (seq (remove #(or (:fired %) (:broken %)) subroutines)))
          [card-menu-item (tr [:game.fire-unbroken "Fire unbroken subroutines"])
           #(do (send-command "unbroken-subroutines" {:card card})
                (close-card-menu))])]
       (when (seq subroutines)
         [:span.float-center (tr [:game.subs "Subroutines"]) ":"])
       (when (seq subroutines)
         [:ul
          (doall
            (map-indexed
              (fn [i sub]
                (let [fire-sub #(do (send-command "subroutine" {:card card
                                                                :subroutine i})
                                    (close-card-menu))]
                  [:li {:key i
                        :tab-index 0
                        :on-click fire-sub
                        :on-key-down #(when (= "Enter" (.-key %))
                                        (fire-sub))
                        :on-key-up #(when (= " " (.-key %))
                                      (fire-sub))}
                   [:span (cond (:broken sub)
                                {:class :disabled
                                 :style {:font-style :italic}}
                                (false? (:resolve sub))
                                {:class :dont-resolve
                                 :style {:text-decoration :line-through}})
                    (render-icons (str " [Subroutine] " (:label sub)))]
                   [:span.float-right
                    (cond (:broken sub) banned-span
                          (:fired sub) "✅")]]))
              subroutines))])])))

(defn draw-facedown?
  "Returns true if the installed card should be drawn face down."
  [{:keys [host] :as card}]
  (or (facedown? card)
      (and (corp? card)
           (not (or (operation? card)
                    (condition-counter? card)
                    (faceup? card)
                    (= (:side host) "Runner"))))))

(defn card-view
  [{:keys [zone code type abilities counter
           subtypes strength current-strength selected hosted
           side facedown card-target icon new ghost runner-abilities subroutines
           subtype-target corp-abilities]
    :as card} flipped disable-click]
  (let [title (get-title card)]
    (r/with-let [prompt-state (r/cursor game-state [(keyword (lower-case side)) :prompt-state])]
      [:div.card-frame.menu-container
       [:div.blue-shade.card {:class (str (cond selected "selected"
                                                (contains? (into #{} (get-in @prompt-state [:selectable])) (:cid card)) "selectable"
                                                (same-card? card (:button @app-state)) "hovered"
                                                (same-card? card (-> @game-state :encounters :ice)) "encountered"
                                              (and (not (any-prompt-open? side)) (playable? card)) "playable"
                                              ghost "ghost"
                                              (graveyard-highlight-card? card) "graveyard-highlight"
                                              new "new"))
                            :tab-index (when (and (not disable-click)
                                                  (or (active? card)
                                                      (playable? card)))
                                         0)
                            :draggable (when (and (not-spectator?) (not disable-click)) true)
                            :on-touch-start #(handle-touchstart % card)
                            :on-touch-end   #(handle-touchend %)
                            :on-touch-move  #(handle-touchmove %)
                            :on-drag-start #(handle-dragstart % card)
                            :on-drag-end #(-> % .-target js/$ (.removeClass "dragged"))
                            :on-mouse-enter #(when (or (not (or (not code) flipped facedown))
                                                       (spectator-view-hidden?)
                                                       (= (:side @game-state) (keyword (lower-case side))))
                                               (put-game-card-in-channel card zoom-channel))
                            :on-mouse-leave #(put! zoom-channel false)
                            :on-click #(when (not disable-click)
                                         (handle-card-click card (.-shiftKey %)))
                            :on-key-down #(when (and (= "Enter" (.-key %))
                                                     (not disable-click))
                                            (handle-card-click card (.-shiftKey %)))
                            :on-key-up #(when (and (= " " (.-key %))
                                                   (not disable-click))
                                          (handle-card-click card (.-shiftKey %)))}
      (if (or (not code) flipped facedown)
        (let [facedown-but-known (or (not (or (not code) flipped facedown))
                                     (spectator-view-hidden?)
                                     (= (:side @game-state) (keyword (lower-case side))))
              alt-str (when facedown-but-known (str "Facedown " title))]
          [facedown-card side ["bg"] alt-str])
        (when-let [url (image-url card)]
          [:div
           [:img.card.bg {:src url :alt title :onError #(-> % .-target js/$ .hide)}]]))
      [:span.cardname title]
      [:div.counters
       (when counter
         (doall
          (map (fn [[type num-counters]]
                 (when (pos? num-counters)
                   (let [selector (str "div.darkbg." (lower-case (name type)) "-counter.counter")]
                     [(keyword selector) {:key type} num-counters])))
               (sort-by key counter))))
       (when (pos? (get-counters card :advancement))
         [:div.darkbg.advance-counter.counter {:key "adv"} (get-counters card :advancement)])]
      (when (and (or current-strength strength)
                 (or (ice? card)
                     (has-subtype? card "Icebreaker"))
                 (active? card))
        [:div.darkbg.strength (or current-strength strength)])
      (when-let [{:keys [char color]} icon] [:div.darkbg.icon {:class color} char])
      (when card-target [:div.darkbg.card-target card-target])
      (when subtype-target [:div.darkbg.subtype-target subtype-target])
      (when (active? card)
        (let [server-card (get @all-cards title)]
          [:div.darkbg.additional-subtypes
           (join " - " (remove (into #{} (:subtypes server-card)) subtypes))]))]

     (cond
       (and (= zone ["hand"])
            (#{"Agenda" "Asset" "ICE" "Upgrade"} type))
       [server-menu card]

       (and (= :runner (:side @game-state))
            (pos? (+ (count runner-abilities) (count subroutines))))
       [runner-abs card runner-abilities subroutines title]

       (and (= :corp (:side @game-state))
            (pos? (count corp-abilities)))
       [corp-abs card corp-abilities]

       (= (:side @game-state) (keyword (lower-case side)))
       [card-abilities card abilities subroutines])

     (when (pos? (count hosted))
       [:div.hosted
        (if (and (not (ice? card))
                 (get-in @app-state [:options :stacked-cards] false))
        ; stacked mode
          (let [distinct-hosted (vals (group-by get-title hosted))]
            (show-distinct-cards distinct-hosted))

          (doall
           (for [card hosted]
             (let [flipped (draw-facedown? card)]
               ^{:key (:cid card)}
               [card-view card flipped]))))])])))

(defn show-distinct-cards
  [distinct-cards]
  (doall (apply concat (for [cards distinct-cards] ; apply concat for one-level flattening
                         (let [hosting (remove #(zero? (count (:hosted %))) cards) ; There are hosted cards on these
                               others (filter #(zero? (count (:hosted %))) cards)
                               facedowns (filter draw-facedown? others)
                               others (remove draw-facedown? others)]
                           [; Hosting
                            (for [c hosting]
                              ^{:key (:cid c)} [:div.card-wrapper {:class (when (playable? c) "playable")}
                                                [card-view c (draw-facedown? c)]])
                            ; Facedown
                            (for [c facedowns]
                              ^{:key (:cid c)} [:div.card-wrapper {:class (when (playable? c) "playable")}
                                                [card-view c true]])
                            ; Rest
                            (when (not-empty others)
                              (if (= 1 (count others))
                                (let [c (first others)
                                      flipped (draw-facedown? c)]
                                  ^{:key (:cid c)}
                                  [:div.card-wrapper {:class (when (playable? c) "playable")}
                                   [card-view c flipped]])
                                [stacked-card-view others]))])))))

(defn stacked-card-view
  [cards]
  [:div.stacked
   (doall
     (for [c cards]
       (let [flipped (draw-facedown? c)]
         ^{:key (:cid c)} [:div.card-wrapper {:class (when (playable? c) "playable")}
                           [card-view c flipped]])))])

(defn drop-area [server hmap]
  (merge hmap {:on-drop #(handle-drop % server)
               :on-drag-enter #(-> % .-target js/$ (.addClass "dragover"))
               :on-drag-leave #(-> % .-target js/$ (.removeClass "dragover"))
               :on-drag-over #(.preventDefault %)
               :data-server server}))

(defn close-popup [event ref msg shuffle? deck?]
  (-> ref js/$ .fadeOut)
  (cond
    shuffle? (send-command "shuffle" {:close "true"})
    deck? (send-command "close-deck")
    msg (send-command "system-msg" {:msg msg}))
  (.stopPropagation event))

(defn label [cursor opts]
  (let [fn (or (get-in opts [:opts :fn]) count)
        classes (str (when (pos? (count cursor)) "darkbg ")
                     (get-in opts [:opts :classes]))]
    [:div.header {:class classes}
     (str (get-in opts [:opts :name])
          (when (not (get-in opts [:opts :hide-cursor])) (str " (" (fn cursor) ")")))]))

(defn- this-user?
  [user]
  (if (:replay @game-state)
    (= (get-in @game-state [@replay-side :user :_id]) (:_id user))
    (= (:_id user) (-> @app-state :user :_id))))

(defn build-hand-card-view
  [hand size wrapper-class]
  [:div
   (doall
     (map-indexed
       (fn [i card]
         [:div {:key (or (:cid card) i)
                :class (str wrapper-class)
                :style {:left (when (< 1 size) (* (/ 320 (dec size)) i))}}
          (cond
            (spectator-view-hidden?)
            [card-view (dissoc card :new :selected)]
            (:cid card)
            [card-view card]
            :else
            [facedown-card (:side card)])])
       hand))])

(defn hand-view []
  (let [s (r/atom {})]
    (fn [side hand hand-size hand-count popup popup-direction]
      (let [size (if (nil? @hand-count) (count @hand) @hand-count)
            filled-hand (concat @hand (repeat (- size (count @hand)) {:side (if (= :corp side) "Corp" "Runner")}))]
        [:div.hand-container
         [:div.hand-controls
          [:div.panel.blue-shade.hand
           (drop-area (if (= :corp side) "HQ" "the Grip") {:class (when (> size 6) "squeeze")})
           [build-hand-card-view filled-hand size "card-wrapper"]
           [label filled-hand {:opts {:name (if (= :corp side)
                                              (tr [:game.hq "HQ"])
                                              (tr [:game.grip "Grip"]))
                                      :fn (fn [_] (str size "/" (:total @hand-size)))}}]]
          (when popup
            [:div.panel.blue-shade.hand-expand
             {:on-click #(-> (:hand-popup @s) js/$ .fadeToggle)}
             "+"])]
         (when popup
           [:div.panel.blue-shade.popup {:ref #(swap! s assoc :hand-popup %) :class popup-direction}
            [:div
             [:a {:on-click #(close-popup % (:hand-popup @s) nil false false)} (tr [:game.close "Close"])]
             [:label (tr [:game.card-count] size)]
             (let [{:keys [total]} @hand-size]
               (stat-controls :hand-size [:div.hand-size (str total " " (tr [:game.max-hand "Max hand size"]))]))
             [build-hand-card-view filled-hand size "card-popup-wrapper"]]])]))))

(defn show-deck [event ref]
  (-> ((keyword (str ref "-content")) @board-dom) js/$ .fadeIn)
  (-> ((keyword (str ref "-menu")) @board-dom) js/$ .fadeOut)
  (send-command "view-deck"))

(defn identity-view [render-side identity hand-count]
  (let [is-runner (= :runner render-side)
        title (if is-runner (tr [:game.grip "Grip"]) (tr [:game.hq "HQ"]))]
    [:div.blue-shade.identity
     [card-view @identity]
     [:div.header {:class "darkbg server-label"}
      (str title " (" hand-count ")")]]))

(defn deck-view [render-side player-side identity deck deck-count]
  (let [is-runner (= :runner render-side)
        title (if is-runner (tr [:game.stack "Stack"]) (tr [:game.r&d "R&D"]))
        ref (if is-runner "stack" "rd")
        menu-ref (keyword (str ref "-menu"))
        content-ref (keyword (str ref "-content"))]
    (fn [render-side player-side identity deck]
      ;; deck-count is only sent to live games and does not exist in the replay
      (let [deck-count-number (if (nil? @deck-count) (count @deck) @deck-count)]
        [:div.deck-container (drop-area title {})
         [:div.blue-shade.deck {:on-click (when (and (= render-side player-side) (not-spectator?))
                                            #(let [popup-display (-> (content-ref @board-dom) .-style .-display)]
                                               (if (or (empty? popup-display)
                                                       (= "none" popup-display))
                                                 (-> (menu-ref @board-dom) js/$ .toggle)
                                                 (close-popup % (content-ref @board-dom) "stops looking at their deck" false true))))}
          (when (pos? deck-count-number)
            [facedown-card (:side @identity) ["bg"] nil])
          [:div.header {:class "darkbg server-label"}
           (str title " (" deck-count-number ")")]]
         (when (and (= render-side player-side) (not (is-replay?)))
           [:div.panel.blue-shade.menu {:ref #(swap! board-dom assoc menu-ref %)}
            [:div {:on-click #(do (send-command "shuffle")
                                  (-> (menu-ref @board-dom) js/$ .fadeOut))} (tr [:game.shuffle "Shuffle"])]
            [:div {:on-click #(show-deck % ref)} (tr [:game.show "Show"])]])
         (when (and (= render-side player-side) (not (is-replay?)))
           [:div.panel.blue-shade.popup {:ref #(swap! board-dom assoc content-ref %)}
            [:div
             [:a {:on-click #(close-popup % (content-ref @board-dom) "stops looking at their deck" false true)}
              (tr [:game.close "Close"])]
             [:a {:on-click #(close-popup % (content-ref @board-dom) "stops looking at their deck" true true)}
              (tr [:game.close-shuffle "Close & Shuffle"])]]
            (doall
              (for [card @deck]
                ^{:key (:cid card)}
                [card-view card]))])]))))

(defn discard-view-runner [player-side discard]
  (let [s (r/atom {})]
    (fn [player-side discard]
      [:div.discard-container (drop-area "Heap" {})
       [:div.blue-shade.discard {:on-click #(-> (:popup @s) js/$ .fadeToggle)}
        (when-not (empty? @discard)
          [card-view (last @discard) nil true])
        [:div.header {:class (str "server-label "
                                  (if (some graveyard-highlight-card? @discard)
                                    "graveyard-highlight-bg"
                                    "darkbg"))}
         (str (tr [:game.heap "Heap"]) " (" (count @discard) ")")]]
       [:div.panel.blue-shade.popup {:ref #(swap! s assoc :popup %)
                                     :class (if (= player-side :runner) "me" "opponent")}
        [:div
         [:a {:on-click #(close-popup % (:popup @s) nil false false)} (tr [:game.close "Close"])]]
        (doall
          (for [card (if (sort-heap?) (sort-heap @discard) @discard)]
            ^{:key (:cid card)}
            [card-view card]))]])))

(defn discard-view-corp [player-side discard]
  (let [s (r/atom {})]
    (fn [player-side discard]
      (let [draw-card #(if (faceup? %1)
                         [card-view %1 nil %2]
                         (if (or (= player-side :corp)
                                 (spectator-view-hidden?))
                           [:div.unseen [card-view %1 nil %2]]
                           [facedown-card "corp"]))]
        [:div.discard-container (drop-area "Archives" {})
         [:div.blue-shade.discard {:on-click #(-> (:popup @s) js/$ .fadeToggle)}
          (when-not (empty? @discard)
            [:<> {:key "discard"} (draw-card (last @discard) true)])
          [:div.header {:class (str "server-label "
                                    (if (some (if (or (= player-side :corp) (spectator-view-hidden?))
                                                graveyard-highlight-card?
                                                (every-pred graveyard-highlight-card? :seen))
                                              @discard)
                                      "graveyard-highlight-bg"
                                      "darkbg"))}
           (let [total (count @discard)
                 face-up (count (filter faceup? @discard))]
             (str (tr [:game.archives "Archives"])
                  ;; use non-breaking space to keep counts on same line
                  " (" (tr [:game.up-down-count] total face-up) ")"))]]
         [:div.panel.blue-shade.popup {:ref #(swap! s assoc :popup %)
                                       :class (if (= (:side @game-state) :runner) "opponent" "me")}
          [:div
           [:a {:on-click #(close-popup % (:popup @s) nil false false)} (tr [:game.close "Close"])]
           [:label (let [total (count @discard)
                         face-up (count (filter faceup? @discard))]
                     (tr [:game.face-down-count] total face-up))]]
          (doall
            (for [[idx c] (map-indexed vector (if (sort-archives?) (sort-archives @discard) @discard))]
              ^{:key idx}
              [:div (draw-card c false)]))]]))))

(defn rfg-view
  ([cards name popup] (rfg-view cards name popup nil))
  ([cards name popup noclick]
   (let [dom (atom {})]
     (fn [cards name popup]
       (when-not (empty? @cards)
         (let [size (count @cards)]
           [:div.panel.blue-shade.rfg {:class (when (> size 2) "squeeze")
                                       :on-click (when popup #(-> (:rfg-popup @dom) js/$ .fadeToggle))}
            (doall
              (map-indexed (fn [i card]
                             [:div.card-wrapper {:key i
                                                 :style {:left (when (> size 1) (* (/ 128 size) i))}}
                              [:div [card-view card nil noclick]]])
                           @cards))
            [label @cards {:opts {:name name}}]
            (when popup
              [:div.panel.blue-shade.popup {:ref #(swap! dom assoc :rfg-popup %)
                                            :class "opponent"}
               [:div
                [:a {:on-click #(close-popup % (:rfg-popup @dom) nil false false)} (tr [:game.close "Close"])]
                [:label (tr [:game.card-count] size)]]
               (doall
                 (for [c @cards]
                   ^{:key (:cid c)}
                   [card-view c]))])]))))))

(defn play-area-view [user name cards]
  (fn [user name cards]
    (let [size (count @cards)]
      (when (pos? size)
        [:div.panel.blue-shade.rfg {:class (when (> size 2) "squeeze")}
         (doall
           (map-indexed (fn [i card]
                          [:div.card-wrapper {:key i
                                              :style {:left (when (> size 1) (* (/ 128 size) i))}}
                           (if (or (:seen card)
                                   (this-user? @user))
                             [card-view card]
                             [facedown-card (:side card)])])
                        @cards))
         [label @cards {:opts {:name name}}]]))))

(defn scored-view [scored agenda-point agenda-point-req me?]
  (let [size (count @scored)
        ctrl (if me? stat-controls (fn [key content] content))]
    [:div.panel.blue-shade.scored.squeeze
     (doall
       (map-indexed (fn [i card]
                      [:div.card-wrapper {:key i
                                          :style {:left (when (> size 1) (* (/ 128 (dec size)) i))}}
                       [:div [card-view card]]])
                    @scored))
     [label @scored {:opts {:name (tr [:game.scored-area "Scored Area"])}}]
     [:div.stats-area
      (ctrl :agenda-point [:div (tr [:game.agenda-count] @agenda-point)
                           (tr [:game.agenda-point-req (if-not (= 7 agenda-point-req) (str " (" agenda-point-req " required)") "")] @agenda-point-req)])]]))

(defn run-arrow [run]
  [:div.run-arrow [:div {:class (cond
                                  (= "movement" (:phase run))
                                  "movement"
                                  (= "approach-ice" (:phase run))
                                  "approach"
                                  (= "encounter-ice" (:phase run))
                                  "encounter"
                                  :else
                                  "")}]])

(defn server-view [{:keys [server central-view run]} opts]
  (let [content (:content server)
        ices (:ices server)
        run-pos (:position run)
        current-ice (when (and run (pos? run-pos) (<= run-pos (count ices)))
                      (nth ices (dec run-pos)))
        max-hosted (apply max (map #(count (:hosted %)) ices))]
    [:div.server
     [:div.ices {:style {:width (when (pos? max-hosted)
                                  (+ 84 3 (* 42 (dec max-hosted))))}}
      (when-let [run-card (:source-card run)]
        [:div.run-card [card-img run-card]])
      (doall
        (for [ice (reverse ices)]
          [:div.ice {:key (:cid ice)
                     :class (when (not-empty (:hosted ice)) "host")
                     ; Since CSS flex display does not work correctly on rotated objects
                     ; (and we're doing a lot of rotating in our front end), this hack is
                     ; necessary to align ice with hosted cards. -- lostgeek, 17.04.2021
                     :style {:left (when (not-empty (:hosted ice)) (* 21 (dec (count (:hosted ice)))))}}
           (let [flipped (not (:rezzed ice))]
             [card-view ice flipped])
           (when (and current-ice (= (:cid current-ice) (:cid ice)))
             [run-arrow run])]))
      (when (and run (not current-ice))
        [run-arrow run])]
     [:div.content
      (when central-view
        central-view)
      (when (not-empty content)
        (doall
          (for [card content]
            (let [is-first (= card (first content))
                  flipped (not (faceup? card))]
              [:div.server-card {:key (:cid card)
                                 :class (str (when central-view "central ")
                                             (when (or central-view
                                                       (and (< 1 (count content)) (not is-first)))
                                               "shift"))}
               [card-view card flipped]]))))
      [label content (update-in opts [:opts] assoc :classes "server-label" :hide-cursor true)]]]))

(defn stacked-label [cursor similar-servers opts]
  (let [similar-server-names (->> similar-servers
                                  (map first)
                                  (map remote->name))
        full-server-names (cons (get-in opts [:opts :name]) similar-server-names)
        numbers (map #(second (split % " ")) full-server-names)]
    [label full-server-names (update-in opts [:opts] assoc
                                        :classes "server-label"
                                        :name (str "Servers " (join ", " numbers))
                                        :hide-cursor true)]))

(defn stacked-view [{:keys [key server similar-servers central-view run]} opts]
  (let [content (apply conj
                       (:content server)
                       ; this unfolds all servers and picks the first item in it
                       ; since this creates a sequence, we need to apply it to conj
                       (map #(-> % second :content first) similar-servers))
        ices (:ices server)
        run-pos (:position run)
        current-ice (when (and run (pos? run-pos) (<= run-pos (count ices)))
                      (nth ices (dec run-pos)))]
    [:div.server
     [:div.ices
      (when-let [run-card (:source-card run)]
        [:div.run-card [card-img run-card]])
      (when (and run (not current-ice))
        [run-arrow run])]
     [:div.content
      [:div.stacked
       (doall (for [card content]
                (let [is-first (= card (first content))
                      flipped (not (faceup? card))]
                  [:div.server-card {:key (:cid card)
                                     :class (str (when (and (< 1 (count content)) (not is-first))
                                                   "shift"))}
                   [card-view card flipped]])))
       [stacked-label content similar-servers opts]]]]))

(defn compare-servers-for-stacking [s1]
  (fn [s2]
    (let [ss1 (second s1)
          ss2 (second s2)]
      (and (= (-> ss1 :content first :normalizedtitle)
              (-> ss2 :content first :normalizedtitle))
           (not= s1 s2)
           (empty? (:ices ss1))
           (empty? (:ices ss2))
           (= 1 (count (:content ss1)))
           (= 1 (count (:content ss2)))
           (-> ss1 :content first asset?)
           (-> ss2 :content first asset?)
           (-> ss1 :content first :rezzed)
           (-> ss2 :content first :rezzed)
           (-> ss1 :content first :hosted empty?)
           (-> ss2 :content first :hosted empty?)))))

(defn board-view-corp [player-side identity deck deck-count hand hand-count discard servers run]
  (let [rs (:server @run)
        server-type (first rs)
        side-class (if (= player-side :runner) "opponent" "me")
        hand-count-number (if (nil? @hand-count) (count @hand) @hand-count)]
    [:div.outer-corp-board {:class [side-class
                                    (when (get-in @app-state [:options :sides-overlap]) "overlap")]}
     [:div.corp-board {:class side-class}
      (doall
        (for [server (reverse (get-remotes @servers))
              :let [num (remote->num (first server))
                    similar-servers (filter #((compare-servers-for-stacking server) %) (get-remotes @servers))
                    all-servers (conj similar-servers server)]
              :when (or (empty? similar-servers)            ; it is a normal server-view
                      (not (get-in @app-state [:options :stacked-cards] false)) ; we're not in stacked mode
                      ; otherwise only show one view for the stacked remote
                      (< num (remote->num (first (first similar-servers)))))]
          (if (or (empty? similar-servers)
                (not (get-in @app-state [:options :stacked-cards] false)))
            [server-view {:key num
                          :server (second server)
                          :run (when (= server-type (str "remote" num)) @run)}
             {:opts {:name (remote->name (first server))}}]
            [stacked-view {:key num
                           :server (second server)
                           :similar-servers similar-servers
                           :run (when
                                  (some #(= server-type (str "remote" %)) (map #(remote->num (first %)) all-servers))
                                  (= server-type (str "remote" num)) @run)}
             {:opts {:name (remote->name (first server))}}])))
      [server-view {:key "hq"
                    :server (:hq @servers)
                    :central-view [identity-view :corp identity hand-count-number]
                    :run (when (= server-type "hq") @run)}]
      [server-view {:key "rd"
                    :server (:rd @servers)
                    :central-view [deck-view :corp player-side identity deck deck-count]
                    :run (when (= server-type "rd") @run)}]
      [server-view {:key "archives"
                    :server (:archives @servers)
                    :central-view [discard-view-corp player-side discard]
                    :run (when (= server-type "archives") @run)}]]]))

(defn- ghost-card
  "recursively ghosts a card and all hosted cards"
  [card]
  (let [hosted (map ghost-card (:hosted card))]
    (assoc card :ghost true :hosted hosted)))

(defn- find-hosted-programs
  "finds all programs hosted on ice, and makes them have the 'ghost' key"
  [servers]
  (let [servers (concat [(:archives @servers) (:rd @servers) (:hq @servers)] (map second (get-remotes @servers)))
        ices (mapcat :ices servers)
        hosted (mapcat :hosted ices)
        hosted-programs (filter program? hosted)]
    (map ghost-card hosted-programs)))

(defn board-view-runner [player-side identity deck deck-count hand hand-count discard rig run servers]
  (let [is-me (= player-side :runner)
        hand-count-number (if (nil? @hand-count) (count @hand) @hand-count)
        centrals [:div.runner-centrals
                  [discard-view-runner player-side discard]
                  [deck-view :runner player-side identity deck deck-count]
                  [identity-view :runner identity hand-count-number]]
        runner-f (if (and (not is-me)
                          (= "irl" (get-in @app-state [:options :runner-board-order])))
                   reverse
                   seq)]
    [:div.runner-board {:class [(if is-me "me" "opponent")
                                (when (get-in @app-state [:options :sides-overlap]) "overlap")]}
     (when-not is-me centrals)
     (let [hosted-programs (when (get-in @app-state [:options :ghost-trojans])
                             (find-hosted-programs servers))]
       (doall
         (for [zone (runner-f [:program :hardware :resource :facedown])]
           ^{:key zone}
           [:div
            (if (get-in @app-state [:options :stacked-cards] false)
                                        ; stacked mode
              (let [cards (get @rig zone)
                    cards (if (= zone :program)
                            (concat cards hosted-programs)
                            cards)
                    distinct-cards (vals (group-by get-title cards))]
                (show-distinct-cards distinct-cards))
                                        ; not in stacked mode
              (doall (for [c (if (= zone :program)
                               (concat (get @rig zone) hosted-programs)
                               (get @rig zone))]
                       ^{:key (:cid c)}
                       [:div.card-wrapper {:class (when (playable? c) "playable")}
                        [card-view c]])))])))
       (when is-me centrals)]))

(defn build-win-box
  "Builds the end of game pop up game end"
  [game-state]
  (let [win-shown (r/atom false)]
    (fn [game-state]
      (when (and (:winner @game-state)
                 (not @win-shown))
        (let [winner (:winner @game-state)
              winning-user (:winning-user @game-state)
              turn (:turn @game-state)
              reason (:reason @game-state)
              time (get-in @game-state [:stats :time :elapsed])]
          [:div.win.centered.blue-shade
           [:div
            winning-user
            " (" (capitalize (tr-side winner)) ") "
            (cond
              (= "Decked" (capitalize reason))
              (tr [:game.win-decked] turn)

              (= "Flatline" (capitalize reason))
              (tr [:game.win-flatlined] turn)

              (= "Concede" (capitalize reason))
              (tr [:game.win-conceded] turn)

              (= "Claim" (capitalize reason))
              (tr [:game.win-claimed] turn)

              (= "Agenda" (capitalize reason))
              (tr [:game.win-points] turn)

              :else
              (tr [:game.win-other] turn reason))]
           [:div (tr [:game.time-taken] time)]
           [:br]
           [build-game-stats (get-in @game-state [:stats :corp]) (get-in @game-state [:stats :runner])]
           (when (not= :spectator (:side @game-state))
             [:br]
             [:div {:class "end-of-game-buttons"}
              (when (= :corp (:side @game-state))
                [:button#rez-all
                 {:on-click #(ws/ws-send! [:game/say {:gameid (current-gameid app-state)
                                                      :msg "/rez-all"}])}
                 (tr [:game.rez-all "Rez All"])])
              [:button#reveal-hand
               {:on-click #(ws/ws-send! [:game/say {:gameid (current-gameid app-state)
                                                    :msg "/show-hand"}])}
               (tr [:game.reveal-my-hand "Reveal My Hand"])]])
           [:button.win-right {:on-click #(reset! win-shown true) :type "button"} "✘"]])))))

(defn- build-in-game-decklists
  "Builds the in-game decklist display"
  [corp-list runner-list]
  (let [lists (map-longest list nil corp-list runner-list)
        card-qty (fn [c] (second c))
        card-name (fn [c] [:div {:text-align "left"
                                 :on-mouse-over #(card-preview-mouse-over % zoom-channel)
                                 :on-mouse-out #(card-preview-mouse-out % zoom-channel)}
                           (render-message (first c))])]
    [:div
     [:table.decklists.table
      [:tbody
       [:tr.win.th
        [:td.win.th (tr [:side.corp "Corp"])] [:td.win.th]
        [:td.win.th (tr [:side.runner "Runner"])] [:td.win.th]]
       (doall (map-indexed
                (fn [i [corp runner]]
                  [:tr {:key i}
                   [:td (card-qty corp)] [:td (card-name corp)]
                   [:td (card-qty runner)] [:td (card-name runner)]])
                lists))]]]))

(defn build-decks-box
  "Builds the decklist display box for open decklists"
  [game-state]
  (let [show-decklists (r/cursor app-state [:display-decklists])]
    (fn [game-state]
      (when (and @show-decklists
                 (get-in @game-state [:decklists]))
        (let [corp-list (or (get-in @game-state [:decklists :corp]) {:- 1})
              runner-list (or (get-in @game-state [:decklists :runner]) {:- 1})]
          [:div.decklists.blue-shade
           [:br]
           [build-in-game-decklists corp-list runner-list]])))))

(defn build-start-box
  "Builds the start-of-game pop up box"
  [my-ident my-user my-hand prompt-state my-keep op-ident op-user op-keep me-quote op-quote my-side]
  (let [visible-quote (r/atom true)
        mulliganed (r/atom false)
        start-shown (r/cursor app-state [:start-shown])
        card-back (get-in @app-state [:options :card-back])]
    (fn [my-ident my-user my-hand prompt-state my-keep op-ident op-user op-keep me-quote op-quote my-side]
      (when (and (not @start-shown)
                 (:username @op-user)
                 (pos? (count @my-hand)))
        (let [squeeze (< 5 (count @my-hand))]
          [:div.win.centered.blue-shade.start-game
           [:div
            [:div
             [:div.box
              [:div.start-game.ident.column
               {:class (case @my-keep "mulligan" "mulligan-me" "keep" "keep-me" "")}
               (when-let [url (image-url @my-ident)]
                 [:img {:src     url :alt (get-title @my-ident) :onLoad #(-> % .-target js/$ .show)
                        :class   (when @visible-quote "selected")
                        :onClick #(reset! visible-quote true)}])]
              [:div.column.contestants
               [:div (:username @my-user)]
               [:div.vs "VS"]
               [:div (:username @op-user)]
               [:div.intro-blurb
                (if @visible-quote
                  (str "\"" @me-quote "\"")
                  (str "\"" @op-quote "\""))]]
              [:div.start-game.ident.column
               {:class (case @op-keep "mulligan" "mulligan-op" "keep" "keep-op" "")}
               (when-let [url (image-url @op-ident)]
                 [:img {:src url
                        :alt (get-title @op-ident)
                        :onLoad #(-> % .-target js/$ .show)
                        :class (when-not @visible-quote "selected")
                        :onClick #(reset! visible-quote false)}])]]
             (when (not= :spectator @my-side)
               [:div.start-hand
                [:div {:class (when squeeze "squeeze")}
                 (doall (map-indexed
                          (fn [i {:keys [title] :as card}]
                            [:div.start-card-frame {:style (when squeeze
                                                             {:left (* (/ 610 (dec (count @my-hand))) i)
                                                              :position "absolute"})
                                                    :id (str "startcard" i)
                                                    :key (str (:cid card) "-" i "-" @mulliganed)}
                             [:div.flipper
                              [:div.card-back
                               [:img.start-card {:src (str "/img/" card-back "-" (lower-case (:side @my-ident)) ".png")}]]
                              [:div.card-front
                               (when-let [url (image-url card)]
                                 [:div {:on-mouse-enter #(put-game-card-in-channel card zoom-channel)
                                        :on-mouse-leave #(put! zoom-channel false)}
                                  [:img.start-card {:src url :alt title :onError #(-> % .-target js/$ .hide)}]])]]
                             (when-let [elem (.querySelector js/document (str "#startcard" i))]
                               (js/setTimeout #(.add (.-classList elem) "flip") (+ 1000 (* i 300))))])
                          @my-hand))]])
             [:div.mulligan
              (if (or (= :spectator @my-side)
                      (and @my-keep @op-keep))
                [cond-button (if (= :spectator @my-side)
                               (tr [:game.close "Close"]) (tr [:game.start "Start Game"]))
                 true #(swap! app-state assoc :start-shown true)]
                (list ^{:key "keepbtn"} [cond-button (tr [:game.keep "Keep"])
                                         (= "mulligan" (:prompt-type @prompt-state))
                                         #(send-command "choice" {:choice {:uuid (->> (:choices @prompt-state)
                                                                                      (filter (fn [c] (= "Keep" (:value c))))
                                                                                      first
                                                                                      :uuid)}})]
                      ^{:key "mullbtn"} [cond-button (tr [:game.mulligan "Mulligan"])
                                         (= "mulligan" (:prompt-type @prompt-state))
                                         #(do (send-command "choice" {:choice {:uuid (->> (:choices @prompt-state)
                                                                                          (filter (fn [c] (= "Mulligan" (:value c))))
                                                                                          first
                                                                                          :uuid)}})
                                              (reset! mulliganed true))]))]]]
           [:br]
           [:button.win-right {:on-click #(swap! app-state assoc :start-shown true) :type "button"} "✘"]])))))

(defn get-run-ices []
  (let [server (-> (:run @game-state)
                   :server
                   first
                   keyword)]
    (get-in @game-state (concat [:corp :servers] [server] [:ices]))))

(defn get-current-ice []
  (let [run-ice (get-run-ices)
        pos (get-in @game-state [:run :position])
        phase (get-in @game-state [:run :phase])
        encounter-ice (-> @game-state :encounters :ice)
        get-ice-from-pos? (or (= "movement" phase)
                              (get-in @game-state [:run :approached-ice-in-position?]))]
    (or encounter-ice
        (when (and get-ice-from-pos?
                   pos
                   (pos? pos)
                   (<= pos (count run-ice)))
          (nth run-ice (dec pos))))))

(def phase->title
  {"initiation" (tr [:game.initiation "Initiation"])
   "approach-ice" (tr [:game.approach-ice "Approach ice"])
   "encounter-ice" (tr [:game.encounter-ice "Encounter ice"])
   "movement" (tr [:game.movement "Movement"])
   "success" (tr [:game.success "Success"])})

(defn phase->next-phase-title
  ([run] (phase->next-phase-title (:phase @run) (:position @run)))
  ([phase position]
   (case phase
     "initiation" (tr [:game.approach-ice "Approach ice"])
     "approach-ice" (if (rezzed? (get-current-ice))
                      (tr [:game.encounter-ice "Encounter ice"])
                      (tr [:game.movement "Movement"]))
     "encounter-ice" (tr [:game.movement "Movement"])
     "movement" (if (zero? position)
                  (tr [:game.success "Success"])
                  (tr [:game.approach-ice "Approach ice"]))
     "success" (tr [:game.run-ends "Run ends"])
     ;; Error
     (tr [:game.no-current-run "No current run"]))))

(defn corp-run-div
  [run encounters]
  (let [ice (get-current-ice)]
    [:div.panel.blue-shade
     (when (and @encounters
                ice)
       [:<>
        [:div {:style {:text-align "center"}
               :on-mouse-over #(card-highlight-mouse-over % ice button-channel)
               :on-mouse-out #(card-highlight-mouse-out % ice button-channel)}
         (tr [:game.encounter-ice "Encounter ice"]) ": " (render-message (get-title ice))]
        [:hr]
        (when (or (:button @app-state) (get-in @app-state [:options :display-encounter-info]))
          [encounter-info-div ice])])
     (when @run
       [:h4 (tr [:game.current-phase "Current phase"]) ":" [:br] (get phase->title (:phase @run) (tr [:game.unknown-phase "Unknown phase"]))])

     (cond
       (and (= "approach-ice" (:phase @run))
            ice)
       [cond-button
        (str (tr [:game.rez "Rez"]) " " (get-title ice))
        (not (rezzed? ice))
        #(send-command "rez" {:card ice
                              :press-continue (get-in @app-state [:options :pass-on-rez])})]

       (or (= "encounter-ice" (:phase @run))
           @encounters)
       [cond-button
        (tr [:game.fire-unbroken "Fire unbroken subroutines"])
        (and (seq (:subroutines ice))
             (some #(and (not (:broken %))
                         (not (:fired %))
                         (:resolve % true))
                   (:subroutines ice)))
        #(send-command "unbroken-subroutines" {:card ice})])

     (if @encounters
       ;;Encounter continue button
       (let [pass-ice? (and (= "encounter-ice" (:phase @run))
                            (= 1 (:encounter-count @encounters)))]
         [cond-button
          (if pass-ice?
            (str (tr [:game.continue-to "Continue to"]) " " (phase->next-phase-title run))
            (tr [:game.continue "Continue"]))
          (not= "corp" (:no-action @encounters))
          #(send-command "continue")])
       ;;Non-encounter continue button
       [cond-button
        (if (or (:next-phase @run)
                (zero? (:position @run)))
          (tr [:game.no-further "No further actions"])
          (str (tr [:game.continue-to "Continue to"]) " " (phase->next-phase-title run)))
        (and (not= "initiation" (:phase @run))
             (not= "success" (:phase @run))
             (not= "corp" (:no-action @run)))
        #(send-command "continue")])

     (when (and @run
                (<= (:encounter-count @encounters) 1)
                (not= "success" (:phase @run)))
       [checkbox-button
        (tr [:game.stop-auto-pass "Stop auto-passing priority"])
        (tr [:game.auto-pass "Auto-pass priority"])
        (:corp-auto-no-action @run)
        #(send-command "toggle-auto-no-action")])]))

(defn runner-run-div
  [run encounters]
  (let [phase (:phase @run)
        next-phase (:next-phase @run)
        ice (get-current-ice)
        pass-ice? (and (= "encounter-ice" phase)
                       (= 1 (:encounter-count @encounters)))]
    [:div.panel.blue-shade
     (when (and @encounters
                ice)
       [:<>
        [:div {:style {:text-align "center"}
               :on-mouse-over #(card-highlight-mouse-over % ice button-channel)
               :on-mouse-out #(card-highlight-mouse-out % ice button-channel)}
         (tr [:game.encounter-ice "Encounter ice"]) ": " (render-message (get-title ice))]
        [:hr]
        (when (or (:button @app-state)  (get-in @app-state [:options :display-encounter-info]))
          [encounter-info-div ice])])
     (when @run
       [:h4 (tr [:game.current-phase "Current phase"]) ":" [:br] (get phase->title phase)])

     (cond
       (:next-phase @run)
       [cond-button
        (phase->title next-phase)
        (and next-phase
             (not (:no-action @run)))
        #(send-command "start-next-phase")]

       (and (not next-phase)
            (not (zero? (:position @run)))
            (not @encounters))
       [cond-button
        (str (tr [:game.continue-to "Continue to"]) " " (phase->next-phase-title run))
        (not= "runner" (:no-action @run))
        #(send-command "continue")]

       (and (zero? (:position @run))
            (not @encounters)
            (= "movement" phase))
       [cond-button (tr [:game.breach-server "Breach server"])
        (not= "runner" (:no-action @run))
        #(send-command "continue")])

     (when @encounters
       [cond-button
        (tr [:game.let-subs-fire "Let unbroken subroutines fire"])
        (and (seq (:subroutines ice))
             (some #(and (not (:broken %))
                         (not (:fired %))
                         (:resolve % true))
                   (:subroutines ice)))
        #(send-command "system-msg"
                       {:msg (str "indicates to fire all unbroken subroutines on " (get-title ice))})])

     (when @encounters
       [cond-button
        (if pass-ice?
          (str (tr [:game.continue-to "Continue to"]) " " (phase->next-phase-title run))
          (tr [:game.continue "Continue"]))
        (not= "runner" (:no-action @encounters))
        #(send-command "continue")])

     (when (and @run
                (not= "success" phase))
       [cond-button
        (tr [:game.jack-out "Jack Out"])
        (and (= "movement" phase)
             (not (:cannot-jack-out @run))
             (not= "runner" (:no-action @run)))
        #(send-command "jack-out")])]))

(defn run-div
  [side run encounters]
  (if (= side :corp)
    [corp-run-div run encounters]
    [runner-run-div run encounters]))

(defn trace-div
  [{:keys [base strength player link bonus choices corp-credits runner-credits unbeatable beat-trace] :as prompt-state}]
  (r/with-let [!value (r/atom 0)]
    [:div
     (when base
       ;; This is the initial trace prompt
       (if (nil? strength)
         (if (= "corp" player)
           ;; This is a trace prompt for the corp, show runner link + credits
           [:div.info (tr [:side.runner "Runner"]) ": " link [:span {:class "anr-icon link"}]
            " + " runner-credits [:span {:class "anr-icon credit"}]]
           ;; Trace in which the runner pays first, showing base trace strength and corp credits
           [:div.info (tr [:game.trace "Trace"]) ": " (if bonus (+ base bonus) base)
            " + " corp-credits [:span {:class "anr-icon credit"}]])
         ;; This is a trace prompt for the responder to the trace, show strength
         (if (= "corp" player)
           [:div.info "vs Trace: " strength]
           [:div.info "vs Runner: " strength [:span {:class "anr-icon link"}]])))
     [:div.credit-select
      ;; Inform user of base trace / link and any bonuses
      (when base
        (if (nil? strength)
          (if (= "corp" player)
            (let [strength (if bonus (+ base bonus) base)]
              [:span (str strength " + ")])
            [:span link " " [:span {:class "anr-icon link"}] (str " + " )])
          (if (= "corp" player)
            [:span link " " [:span {:class "anr-icon link"}] (str " + " )]
            (let [strength (if bonus (+ base bonus) base)]
              [:span (str strength " + ")]))))
      [:select#credit {:value @!value
                       :on-change #(reset! !value (.. % -target -value))
                       :onKeyUp #(when (= "Enter" (.-key %))
                                   (-> "#trace-submit" js/$ .click)
                                   (.stopPropagation %))}
       (doall (for [i (range (inc choices))]
                [:option {:value i :key i} i]))] (str " " (tr [:game.credits "credits"]))]
     (when (or unbeatable beat-trace)
       (let [beat-str (if unbeatable
                        (tr [:game.unbeatable "Make Unbeatable"])
                        (tr [:game.beat-trace "Beat Trace"]))]
         [:button#trace-unbeatable
          {:on-click #(reset! !value (or unbeatable beat-trace))}
          [:div (str beat-str " (" (or unbeatable beat-trace)) [:span {:class "anr-icon credit"}] ")"]]))
     [:button#trace-submit {:on-click #(send-command "choice" {:choice (-> "#credit" js/$ .val str->int)})}
      (tr [:game.ok "OK"])]]))

(defn prompt-div
  [me {:keys [card msg prompt-type choices] :as prompt-state}]
  (let [id (atom 0)]
    [:div.panel.blue-shade
     (when (and card (not= "Basic Action" (:type card)))
       [:<>
        (let [get-nested-host (fn [card] (if (:host card)
                                           (recur (:host card))
                                           card))
              get-zone (fn [card] (:zone (get-nested-host card)))
              in-play-area? (fn [card] (= (get-zone card) ["play-area"]))
              in-scored? (fn [card] (= (get-zone card) ["scored"]))
              installed? (fn [card] (or (:installed card)
                                        (= "servers" (first (get-zone card)))))]
          (if (or (nil? (:side card))
                  (installed? card)
                  (in-scored? card)
                  (in-play-area? card))
            [:div {:style {:text-align "center"}
                   :on-mouse-over #(card-highlight-mouse-over % card button-channel)
                   :on-mouse-out #(card-highlight-mouse-out % card button-channel)}
             (tr [:game.card "Card"]) ": " (render-message (get-title card))]
            [:div.prompt-card-preview [card-view card false]]))
        [:hr]])
     [:h4 (render-message msg)]
     (cond
       ;; number prompt
       (:number choices)
       (let [n (:number choices)]
         [:div
          [:div.credit-select
           [:select#credit {:default-value (:default choices 0)
                            :onKeyUp #(when (= "Enter" (.-key %))
                                        (-> "#number-submit" js/$ .click)
                                        (.stopPropagation %))}
            (doall (for [i (range (inc n))]
                     [:option {:key i :value i} i]))]]
          [:button#number-submit {:on-click #(send-command "choice"
                                                           {:choice (-> "#credit" js/$ .val str->int)})}
           (tr [:game.ok "OK"])]])

       ;; trace prompts require their own logic
       (= prompt-type "trace")
       [trace-div prompt-state]

       ;; choice of number of credits
       (= choices "credit")
       (let [n (get-in @game-state [(:side @game-state) :credit])]
         [:div
          [:div.credit-select
           [:select#credit {:default-value (:default choices 0)
                            :onKeyUp #(when (= "Enter" (.-key %))
                                        (-> "#credit-submit" js/$ .click)
                                        (.stopPropagation %))}
            (doall (for [i (range (inc n))]
                     [:option {:key i :value i} i]))]]
          [:button#credit-submit {:on-click #(send-command "choice"
                                             {:choice (-> "#credit" js/$ .val str->int)})}
           (tr [:game.ok "OK"])]])

       ;; auto-complete text box
       (:card-title choices)
       [:div
        [:div.credit-select
         [:input#card-title {:placeholder "Enter a card title"
                             :onKeyUp #(when (= "Enter" (.-key %))
                                         (-> "#card-submit" js/$ .click)
                                         (.stopPropagation %))}]]
        [:button#card-submit {:on-click #(send-command "choice" {:choice (-> "#card-title" js/$ .val)})}
         (tr [:game.ok "OK"])]]

       ;; choice of specified counters on card
       (:counter choices)
       (let [counter-type (keyword (:counter choices))
             num-counters (get-in prompt-state [:card :counter counter-type] 0)]
         [:div
          [:div.credit-select
           [:select#credit {:onKeyUp #(when (= "Enter" (.-key %))
                                        (-> "#counter-submit" js/$ .click)
                                        (.stopPropagation %))}
            (doall (for [i (range (inc num-counters))]
                     [:option {:key i :value i} i]))] (str " " (tr [:game.credits "credits"]))]
          [:button#counter-submit {:on-click #(send-command "choice"
                                             {:choice (-> "#credit" js/$ .val str->int)})}
           (tr [:game.ok "OK"])]])

       ;; otherwise choice of all present choices
       :else
       (doall (for [{:keys [idx uuid value]} choices
                    :when (not= value "Hide")]
                ;; HERE
                [:button {:key idx
                          :on-click #(do (send-command "choice" {:choice {:uuid uuid}})
                                         (card-highlight-mouse-out % value button-channel))
                          :on-mouse-over
                          #(card-highlight-mouse-over % value button-channel)
                          :on-mouse-out
                          #(card-highlight-mouse-out % value button-channel)}
                 (render-message (or (not-empty (get-title value)) value))])))]))

(defn basic-actions [{:keys [side active-player end-turn runner-phase-12 corp-phase-12 me]}]
  [:div.panel.blue-shade
   (if (= (keyword @active-player) side)
     ;; !!here
     (when (and (not (or @runner-phase-12 @corp-phase-12))
                (zero? (:click @me))
                (not @end-turn))
       [:button {:on-click #(do (close-card-menu)
                                (send-command "end-turn"))}
        (tr [:game.end-turn "End Turn"])])
     (when @end-turn
       [:button {:on-click #(do
                              (swap! app-state assoc :start-shown true)
                              (send-command "start-turn"))}
        (tr [:game.start-turn "Start Turn"])]))
   (when (and (= (keyword @active-player) side)
              (or @runner-phase-12 @corp-phase-12))
     [:button {:on-click #(send-command "end-phase-12")}
      (if (= side :corp)
        (tr [:game.mandatory-draw "Mandatory Draw"])
        (tr [:game.take-clicks "Take Clicks"]))])
   (when (= side :runner)
     [:div
      [cond-button (tr [:game.remove-tag "Remove Tag"])
       (and (not (or @runner-phase-12 @corp-phase-12))
            (playable? (get-in @me [:basic-action-card :abilities 5]))
            (pos? (get-in @me [:tag :base])))
       #(send-command "remove-tag")]
      [:div.run-button.menu-container
       [cond-button (tr [:game.run "Run"])
        (and (not (or @runner-phase-12 @corp-phase-12))
             (pos? (:click @me)))
        #(do (send-command "generate-runnable-zones")
             (if (= :run-button (:source @card-menu))
               (close-card-menu)
               (open-card-menu :run-button)))]
       [:div.panel.blue-shade.servers-menu (when (= :run-button (:source @card-menu))
                                             {:class "active-menu"
                                              :style {:display "inline"}})
        [:ul
         (let [servers (get-in @game-state [:runner :runnable-list])]
           (doall
             (map-indexed (fn [_ label]
                            ^{:key label}
                            [card-menu-item (tr-game-prompt label)
                             #(do (close-card-menu)
                                  (send-command "run" {:server label}))])
                          servers)))]]]])
   (when (= side :corp)
     [cond-button (tr [:game.purge "Purge"])
      (and (not (or @runner-phase-12 @corp-phase-12))
           (playable? (get-in @me [:basic-action-card :abilities 6])))
      #(send-command "purge")])
   (when (= side :corp)
     [cond-button (tr [:game.trash-resource "Trash Resource"])
      (and (not (or @runner-phase-12 @corp-phase-12))
           (playable? (get-in @me [:basic-action-card :abilities 5]))
           (is-tagged? game-state))
      #(send-command "trash-resource")])
   [cond-button (tr [:game.draw "Draw"])
    (and (not (or @runner-phase-12 @corp-phase-12))
         (playable? (get-in @me [:basic-action-card :abilities 1]))
         (pos? (:deck-count @me)))
    #(send-command "draw")]
   [cond-button (tr [:game.gain-credit "Gain Credit"])
    (and (not (or @runner-phase-12 @corp-phase-12))
         (playable? (get-in @me [:basic-action-card :abilities 0])))
    #(send-command "credit")]])

(defn button-pane [{:keys [side prompt-state]}]
  (let [autocomp (r/track (fn [] (get-in @prompt-state [:choices :autocomplete])))
        show-discard? (r/track (fn [] (get-in @prompt-state [:show-discard])))
        prompt-type (r/track (fn [] (get-in @prompt-state [:prompt-type])))
        opened-by-system (r/atom false)]
    (r/create-class
      {:display-name "button-pane"

       :component-did-update
       (fn []
         (when (pos? (count @autocomp))
           (-> "#card-title" js/$ (.autocomplete (clj->js {"source" @autocomp}))))
         (cond @show-discard? (do (-> ".me .discard-container .popup" js/$ .fadeIn)
                                  (reset! opened-by-system true))
               @opened-by-system (do (-> ".me .discard-container .popup" js/$ .fadeOut)
                                     (reset! opened-by-system false)))
         (if (= "select" @prompt-type)
           (set! (.-cursor (.-style (.-body js/document))) "url('/img/gold_crosshair.png') 12 12, crosshair")
           (set! (.-cursor (.-style (.-body js/document))) "default"))
         (when (= "card-title" @prompt-type)
           (-> "#card-title" js/$ .focus)))

       :reagent-render
       (fn [{:keys [side run encounters prompt-state me] :as button-pane-args}]
         [:div.button-pane {:on-mouse-over #(card-preview-mouse-over % zoom-channel)
                            :on-mouse-out  #(card-preview-mouse-out % zoom-channel)}
          (cond
            (and @prompt-state (not= "run" (get-in @prompt-state [:prompt-type])))
            [prompt-div me @prompt-state]
            (or @run
                @encounters)
            [run-div side run encounters]
            :else
            [basic-actions button-pane-args])])})))

(defn- time-until
  "Helper method for timer. Computes how much time is left until `end`"
  [end]
  (let [
        now (inst/now)
        diff (duration/between now end)
        total-seconds (duration/get diff chrono/seconds)
        minutes (abs (quot total-seconds 60))
        seconds (mod (abs total-seconds) 60)
        positive (pos? total-seconds)]
        {:minutes minutes :seconds seconds :pos positive}))

(defn- warning-class
  "Styling for the timer display."
  [{:keys [minutes pos]}]
  (if pos
    (condp >= minutes
      2 "red"
      5 "yellow"
      nil)
    "danger"))

(defn time-remaining
  "Component which displays a readout of the time remaining on the timer."
  [start-date timer hidden]
  (let [end-time (-> start-date
                     (inst/parse)
                     (inst/plus timer chrono/minutes))
        remaining (r/atom nil)
        interval (r/atom nil)]
    (r/create-class
      {:component-did-mount
       (fn []
         (reset! interval
                 ;; Update timer at most every 1 sec
                 (js/setInterval #(reset! remaining (time-until end-time)) 1000)))
       :component-will-unmount
       (fn []
         (js/clearInterval @interval)
         (reset! interval nil))
       :reagent-render
       (fn []
         (when (and @remaining (not @hidden))
           [:span.float-center.timer
            {:class (warning-class @remaining)}
            (str
              (when-not (:pos @remaining) "-")
              (:minutes @remaining) (tr [:game.minutes "m:"])
              (:seconds @remaining) (tr [:game.seconds-remaining "s remaining"]))]))})))

(defn- time-since
  "Helper method for match duration. Computes how much time since game start"
  [start]
  (let [start-time (-> start
                       (inst/parse))
        now (inst/now)
        diff (duration/between start-time now)
        total-seconds (duration/get diff chrono/seconds)
        minutes (abs (quot total-seconds 60))
        seconds (mod (abs total-seconds) 60)]
    {:minutes minutes :seconds seconds}))

(defn match-duration
  "Component which displays a readout of the time since the start of the match."
  [start-date hidden]
  (let [duration (r/atom nil)
        interval (r/atom nil)]
    (r/create-class
      {:component-did-mount
       (fn []
         (reset! interval
                 ;; Update timer at most every 1 sec
                 (js/setInterval #(reset! duration (time-since start-date)) 1000)))
       :component-will-unmount
       (fn []
         (js/clearInterval @interval)
         (reset! interval nil))
       :reagent-render
       (fn []
         (when (not @hidden)
           [:span.float-center.timer
            (str
              (:minutes @duration) (tr [:game.minutes "m:"])
              (:seconds @duration) (tr [:game.seconds "s"]))])
         )})))

(defn starting-timestamp [start-date timer]
  ;; I don't like using js/Date, but `toLocalTimeString`
  ;; is just too convenient
  (let [start-time-string (str (tr [:game.game-start "Game start"])
                               ": " (.toLocaleTimeString (js/Date. start-date)))
        hide-timer (r/atom false)]
    (fn []
      [:div.panel.blue-shade.timestamp
       [:span.float-center start-time-string]
       [:<>
        [:span.pm {:on-click #(swap! hide-timer not)}
         (if @hide-timer "+" "-")]
        (if timer [:span {:on-click #(swap! hide-timer not)}
                        [time-remaining start-date timer hide-timer]]
                  [:span {:on-click #(swap! hide-timer not)}
                        [match-duration start-date hide-timer]])]])))


(defn- handle-click [{:keys [render-board?]} e]
  (when render-board?
    (when (-> e .-target (.closest ".menu-container") nil?)
      (close-card-menu))))

(defn- get-element-for-num
  [num]
  (when-let [container (or (-> js/document (.getElementsByClassName "active-menu") array-seq first)
                           (-> js/document (.getElementsByClassName "button-pane") array-seq first))]
    (let [index (if (zero? num)
                  9
                  (dec num))
          elements (if (:source @card-menu)
                     (-> container (.getElementsByTagName "li") array-seq)
                     (-> container (.getElementsByTagName "button") array-seq))]
      (nth elements index nil))))

(defn- handle-num-key-down
  [num]
  (when-let [element (get-element-for-num num)]
    (.focus element)))

(defn- handle-num-key-up
  [num]
  (when-let [element (get-element-for-num num)]
    (when (= element (.-activeElement js/document))
      (.click element)
      (.blur element))))

(defn- focus-log-input [clear-input?]
  (when-let [log-input (-> js/document (.getElementById "log-input"))]
    (.focus log-input)
    (when clear-input?
      (set! (.-value log-input) ""))))

(defn- handle-key-down [{:keys [render-board?]} e]
  (when render-board?
    (let [active-element-type (.-type (.-activeElement js/document))
          not-text-input? (not= "text" active-element-type)
          can-focus? (-> js/document .-activeElement js/$ (.attr "tabindex"))]
      (case (.-key e)
        "Escape" (do (-> js/document .-activeElement .blur)
                     (close-card-menu))
        "Enter" (when-not (or active-element-type
                              can-focus?)
                  (focus-log-input false)
                  (.preventDefault e))
        "/" (when not-text-input?
              (focus-log-input true))
        ("1" "2" "3" "4" "5" "6" "7" "8" "9" "0")
        (when not-text-input?
          (handle-num-key-down (str->int (.-key e))))
        ;; else
        nil))))

(defn- handle-key-up [{:keys [side active-player render-board?
                             corp-phase-12 runner-phase-12
                             end-turn run
                             encounters active-page]} e]
  (when (and render-board?
             (not= "text" (.-type (.-activeElement js/document))))
    (let [clicks (:click (@side @game-state))
          active-player-kw (keyword @active-player)
          prompt-state (:prompt-state (@side @game-state))
          prompt-type (keyword (:prompt-type prompt-state))
          no-action (keyword (or (:no-action @run)
                                 (:no-action @encounters)))]
      (case (.-key e)
        " " (cond
              ;; keep default space behavior for focusable items
              (or (.-type (.-activeElement js/document))
                  (-> js/document .-activeElement js/$ (.attr "tabindex")))
              nil
              ;; continue run
              (or @run
                  @encounters)
              (when (and (or (not prompt-state)
                             (= :run prompt-type))
                         (not= @side no-action))
                (send-command "continue")
                (.stopPropagation e))
              ;; no action for prompt
              prompt-state
              nil
              ;; click for credits
              (pos? clicks)
              (do (send-command "credit")
                  (.stopPropagation e))
              ;; end turn
              (and (= active-player-kw @side)
                   (not (or @runner-phase-12 @corp-phase-12))
                   (zero? clicks)
                   (not @end-turn))
              (do (send-command "end-turn")
                  (close-card-menu)
                  (.stopPropagation e))
              ;; gain clicks/mandatory draw
              (and (= active-player-kw @side)
                   (or @runner-phase-12 @corp-phase-12))
              (do (send-command "end-phase-12")
                  (.stopPropagation e))
              ;; start turn
              (and (not= active-player-kw @side)
                   @end-turn)
              (do (send-command "start-turn")
                  (.stopPropagation e)))
        "Alt" (.preventDefault e)
        ("1" "2" "3" "4" "5" "6" "7" "8" "9" "0")
        (handle-num-key-up (str->int (.-key e)))
        ;; else
        nil))))

(defn gameboard []
  (let [active (r/cursor app-state [:active-page])
        start-date (r/cursor game-state [:start-date])
        timer (r/cursor game-state [:options :timer])
        run (r/cursor game-state [:run])
        encounters (r/cursor game-state [:encounters])
        side (r/cursor game-state [:side])
        turn (r/cursor game-state [:turn])
        end-turn (r/cursor game-state [:end-turn])
        corp-phase-12 (r/cursor game-state [:corp-phase-12])
        runner-phase-12 (r/cursor game-state [:runner-phase-12])
        corp (r/cursor game-state [:corp])
        runner (r/cursor game-state [:runner])
        active-player (r/cursor game-state [:active-player])
        zoom-card (r/cursor app-state [:zoom])
        background (r/cursor app-state [:options :background])
        custom-bg-url (r/cursor app-state [:options :custom-bg-url])
        labeled-unrezzed-cards (r/cursor app-state [:options :labeled-unrezzed-cards])
        labeled-cards (r/cursor app-state [:options :labeled-cards])]

    (go (while true
          (let [zoom (<! zoom-channel)]
            (swap! app-state assoc :zoom zoom))))

    (go (while true
          (let [button (<! button-channel)]
            (swap! app-state assoc :button button))))

    (r/create-class
      {:display-name "gameboard"

       :component-did-mount
       (fn [this]
         (-> js/document (.addEventListener
                           "keydown"
                           (partial handle-key-down {:render-board? (and @corp @runner @side true)})))
         (-> js/document (.addEventListener
                           "keyup"
                           (partial handle-key-up {:side side :active-player active-player :render-board? (and @corp @runner @side true)
                                                   :corp-phase-12 corp-phase-12 :runner-phase-12 runner-phase-12
                                                   :end-turn end-turn :run run
                                                   :encounters encounters})))
         (-> js/document (.addEventListener
                           "click"
                           (partial handle-click {:render-board? (and @corp @runner @side true)}))))

       :component-will-unmount
       (fn [this]
         (-> js/document (.addEventListener
                           "keydown"
                           (partial handle-key-down {:render-board? (and @corp @runner @side true)})))
         (-> js/document (.removeEventListener
                           "keyup"
                           (partial handle-key-up {:side side :active-player active-player :render-board? (and @corp @runner @side true)
                                                   :corp-phase-12 corp-phase-12 :runner-phase-12 runner-phase-12
                                                   :end-turn end-turn :run run
                                                   :encounters encounters})))
         (-> js/document (.addEventListener
                           "click"
                           (partial handle-click {:render-board? (and @corp @runner @side true)}))))

       :reagent-render
       (fn []
        (when (and @corp @runner @side true)
           (let [me-side (if (= :spectator @side)
                          (or (spectate-side) :corp)
                          @side)
                 op-side (utils/other-side me-side)
                 me (r/cursor game-state [me-side])
                 opponent (r/cursor game-state [op-side])
                 ;; hands
                 me-hand (r/cursor game-state [me-side :hand])
                 me-hand-count (r/cursor game-state [me-side :hand-count])
                 op-hand (r/cursor game-state [op-side :hand])
                 op-hand-count (r/cursor game-state [op-side :hand-count])
                 me-hand-size (r/cursor game-state [me-side :hand-size])
                 op-hand-size (r/cursor game-state [op-side :hand-size])
                 ;; decks
                 me-deck (r/cursor game-state [me-side :deck])
                 me-deck-count (r/cursor game-state [me-side :deck-count])
                 op-deck (r/cursor game-state [op-side :deck])
                 op-deck-count (r/cursor game-state [op-side :deck-count])
                 ;; discards
                 me-discard (r/cursor game-state [me-side :discard])
                 op-discard (r/cursor game-state [op-side :discard])
                 ;; user settings
                 me-user (r/cursor game-state [me-side :user])
                 op-user (r/cursor game-state [op-side :user])
                 ;; prompts
                 me-prompt (r/cursor game-state [me-side :prompt])
                 prompt-state (r/cursor game-state [me-side :prompt-state])
                 ;; identity cards
                 me-ident (r/cursor game-state [me-side :identity])
                 op-ident (r/cursor game-state [op-side :identity])
                 ;; score areas
                 me-scored (r/cursor game-state [me-side :scored])
                 op-scored (r/cursor game-state [op-side :scored])
                 me-agenda-point (r/cursor game-state [me-side :agenda-point])
                 op-agenda-point (r/cursor game-state [op-side :agenda-point])
                 me-agenda-point-req (r/cursor game-state [me-side :agenda-point-req])
                 op-agenda-point-req (r/cursor game-state [op-side :agenda-point-req])
                 ;; servers
                 corp-servers (r/cursor game-state [:corp :servers])
                 runner-rig (r/cursor game-state [:runner :rig])
                 sfx (r/cursor game-state [:sfx])]
             [:div.gameview
              [:div {:class [:gameboard
                             (when @labeled-unrezzed-cards :show-unrezzed-card-labels)
                             (when @labeled-cards :show-card-labels)]}
               (let [me-keep (r/cursor game-state [me-side :keep])
                     op-keep (r/cursor game-state [op-side :keep])
                     me-quote (r/cursor game-state [me-side :quote])
                     op-quote (r/cursor game-state [op-side :quote])]
                 [build-start-box me-ident me-user me-hand prompt-state me-keep op-ident op-user op-keep me-quote op-quote side])

               [build-decks-box game-state]
               [build-win-box game-state]

               [:div {:class (if (:replay @game-state)
                               (case @replay-side
                                 :runner (get-in @game-state [:runner :user :options :background] "lobby-bg")
                                 :corp (get-in @game-state [:corp :user :options :background] "lobby-bg")
                                 :spectator @background)
                               @background)
                         :style (if (= @background "custom-bg")
                                  {:background (str "url(\"" @custom-bg-url "\")")
                                   :background-size "cover"}
                                  {})}]

               [:div.right-pane
                [card-zoom-view zoom-card]

                (if (:replay @game-state)
                  [content-pane :log :settings :notes :notes-shared]
                  [content-pane :log :settings :run-timing :turn-timing])]

               [:div.centralpane
                (if (= op-side :corp)
                  [board-view-corp me-side op-ident op-deck op-deck-count op-hand op-hand-count op-discard corp-servers run]
                  [board-view-runner me-side op-ident op-deck op-deck-count op-hand op-hand-count op-discard runner-rig run corp-servers])
                (if (= me-side :corp)
                  [board-view-corp me-side me-ident me-deck me-deck-count me-hand me-hand-count me-discard corp-servers run]
                  [board-view-runner me-side me-ident me-deck me-deck-count me-hand me-hand-count me-discard runner-rig run corp-servers])]

               [:div.leftpane
                [:div.opponent
                 [hand-view op-side op-hand op-hand-size op-hand-count (atom nil) (= @side :spectator)]]

                [:div.inner-leftpane
                 [:div.left-inner-leftpane
                  [:div
                   [stats-view opponent]
                   [scored-view op-scored op-agenda-point op-agenda-point-req false]]
                  [:div
                   [scored-view me-scored me-agenda-point me-agenda-point-req true]
                   [stats-view me]]]

                 [:div.right-inner-leftpane
                  (let [op-rfg (r/cursor game-state [op-side :rfg])
                        op-set-aside (r/cursor game-state [op-side :set-aside])
                        op-destroyed (r/cursor game-state [op-side :destroyed])
                        op-current (r/cursor game-state [op-side :current])
                        op-play-area (r/cursor game-state [op-side :play-area])
                        last-revealed (r/cursor game-state [:last-revealed])
                        me-rfg (r/cursor game-state [me-side :rfg])
                        me-set-aside (r/cursor game-state [me-side :set-aside])
                        me-destroyed (r/cursor game-state [me-side :destroyed])
                        me-current (r/cursor game-state [me-side :current])
                        me-play-area (r/cursor game-state [me-side :play-area])]
                    [:div
                     (when-not (:replay @game-state)
                       [starting-timestamp @start-date @timer])
                     [rfg-view op-rfg (tr [:game.rfg "Removed from the game"]) true]
                     [rfg-view me-rfg (tr [:game.rfg "Removed from the game"]) true]
                     [rfg-view op-set-aside (tr [:game.set-aside "Set aside"]) false]
                     [rfg-view me-set-aside (tr [:game.set-aside "Set aside"]) false]
<<<<<<< HEAD
                     [rfg-view op-destroyed (tr [:game.destroyed "Destroyed"]) false]
                     [rfg-view me-destroyed (tr [:game.destroyed "Destroyed"]) false]
=======
>>>>>>> 70ca9bd6
                     [play-area-view op-user (tr [:game.play-area "Play Area"]) op-play-area]
                     [play-area-view me-user (tr [:game.play-area "Play Area"]) me-play-area]
                     [rfg-view op-current (tr [:game.current "Current"]) false]
                     [rfg-view me-current (tr [:game.current "Current"]) false]
                     [rfg-view last-revealed (tr [:game.last-revealed "Last Revealed"]) false true]])
                  (when (or (not= @side :spectator)
                            (and (spectator-view-hidden?) (spectate-side)))
                    [button-pane {:side me-side :active-player active-player :run run :encounters encounters
                                  :end-turn end-turn :runner-phase-12 runner-phase-12
                                  :corp-phase-12 corp-phase-12 :corp corp :runner runner
                                  :me me :opponent opponent :prompt-state prompt-state}])]]

                [:div.me
                 [hand-view me-side me-hand me-hand-size me-hand-count prompt-state true]]]]
              (when (:replay @game-state)
                [:div.bottompane
                 [replay-panel]])])))})))

(defonce sfx (r/track #(select-keys @game-state [:sfx :sfx-current-id])))
(defonce trigger-sfx (r/track! #(update-audio @sfx)))<|MERGE_RESOLUTION|>--- conflicted
+++ resolved
@@ -2285,11 +2285,8 @@
                      [rfg-view me-rfg (tr [:game.rfg "Removed from the game"]) true]
                      [rfg-view op-set-aside (tr [:game.set-aside "Set aside"]) false]
                      [rfg-view me-set-aside (tr [:game.set-aside "Set aside"]) false]
-<<<<<<< HEAD
                      [rfg-view op-destroyed (tr [:game.destroyed "Destroyed"]) false]
                      [rfg-view me-destroyed (tr [:game.destroyed "Destroyed"]) false]
-=======
->>>>>>> 70ca9bd6
                      [play-area-view op-user (tr [:game.play-area "Play Area"]) op-play-area]
                      [play-area-view me-user (tr [:game.play-area "Play Area"]) me-play-area]
                      [rfg-view op-current (tr [:game.current "Current"]) false]
