--- conflicted
+++ resolved
@@ -52,19 +52,14 @@
 
 (defonce button-channel (chan))
 
-<<<<<<< HEAD
 (def any-prompt-open?
   (let [side (:side @game-state)]
     (get-in @game-state [side :prompt :prompt-state])))
 
-(defn open-card-menu [source]
-  (swap! card-menu assoc :source source))
-=======
 (defn open-card-menu
   ([source] (open-card-menu source nil))
   ([source ghost]
    (swap! card-menu assoc :source source :ghost ghost)))
->>>>>>> 5f3f52e2
 
 (defn close-card-menu []
   (swap! card-menu dissoc :source :keep-menu-open))
@@ -664,12 +659,8 @@
      [:div.blue-shade.card {:class (str (cond selected "selected"
                                               (same-card? card (:button @app-state)) "hovered"
                                               (same-card? card (-> @game-state :encounters :ice)) "encountered"
-<<<<<<< HEAD
                                               (and (not any-prompt-open?) (playable? card)) "playable"
-=======
-                                              (playable? card) "playable"
                                               ghost "ghost"
->>>>>>> 5f3f52e2
                                               (graveyard-highlight-card? card) "graveyard-highlight"
                                               new "new"))
                             :tab-index (when (and (not disable-click)
