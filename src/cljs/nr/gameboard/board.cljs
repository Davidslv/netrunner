(ns nr.gameboard.board
  (:require-macros [cljs.core.async.macros :refer [go]])
  (:require
   [cljc.java-time.duration :as duration]
   [cljc.java-time.instant :as inst]
   [cljc.java-time.temporal.chrono-unit :as chrono]
   [cljs.core.async :refer [<! chan put!] :as async]
   [clojure.string :as s :refer [capitalize ends-with? join lower-case split
                           starts-with?]]
   [game.core.card :refer [active? asset? corp? facedown? faceup?
                           get-counters get-title has-subtype? ice? program? rezzed?
                           same-card? operation? condition-counter?]]
   [jinteki.cards :refer [all-cards]]
   [jinteki.utils :refer [add-cost-to-label is-tagged? select-non-nil-keys
                          str->int] :as utils]
   [nr.appstate :refer [app-state]]
   [nr.cardbrowser :refer [card-as-text]]
   [nr.end-of-game-stats :refer [build-game-stats]]
   [nr.gameboard.actions :refer [send-command]]
   [nr.gameboard.card-preview :refer [card-highlight-mouse-out
                                      card-highlight-mouse-over card-preview-mouse-out
                                      card-preview-mouse-over zoom-channel]]
   [nr.gameboard.player-stats :refer [stat-controls stats-view]]
   [nr.gameboard.replay :refer [replay-panel]]
   [nr.gameboard.right-pane :refer [content-pane]]
   [nr.gameboard.state :refer [game-state not-spectator? replay-side]]
   [nr.sounds :refer [update-audio]]
   [nr.translations :refer [tr tr-side]]
   [nr.utils :refer [banned-span checkbox-button cond-button get-image-path
                     image-or-face render-icons render-message]]
   [reagent.core :as r]))

(declare stacked-card-view show-distinct-cards)

(defonce board-dom (atom {}))
(defonce card-menu (r/atom {}))

(defn- image-url [{:keys [side code] :as card}]
  (let [lang (get-in @app-state [:options :language] "en")
        res (get-in @app-state [:options :card-resolution] "default")
        special-user (get-in @game-state [(keyword (lower-case side)) :user :special])
        special-wants-art (get-in @game-state [(keyword (lower-case side)) :user :options :show-alt-art])
        viewer-wants-art (get-in @app-state [:options :show-alt-art])
        show-art (and special-user special-wants-art viewer-wants-art)
        art (if show-art
              (get-in @game-state [(keyword (lower-case side)) :user :options :alt-arts (keyword code)] "stock")
              "stock")
        card (if (or (:face card) (:images card)) card (get @all-cards (get-title card)))
        images (image-or-face card)]
    (get-image-path images (keyword lang) (keyword res) (keyword art))))


(defonce button-channel (chan))

(defn open-card-menu
  ([source] (open-card-menu source nil))
  ([source ghost]
   (swap! card-menu assoc :source source :ghost ghost)))

(defn close-card-menu []
  (swap! card-menu dissoc :source :keep-menu-open))

(defn action-list
  [{:keys [type zone rezzed advanceable
           advancementcost current-advancement-requirement] :as card}]
  (cond->> []
    ;; advance
    (or (and (= type "Agenda")
             (#{"servers" "onhost"} (first zone)))
        (= advanceable "always")
        (and rezzed
             (= advanceable "while-rezzed"))
        (and (not rezzed)
             (= advanceable "while-unrezzed")))
    (cons "advance")
    ;; score
    (and (= type "Agenda")
         (#{"servers" "onhost"} (first zone))
         (>= (get-counters card :advancement)
             (or current-advancement-requirement advancementcost)))
    (cons "score")
    ;; trash
    (#{"ICE" "Program"} type)
    (cons "trash")
    ;; rez
    (and (#{"Asset" "ICE" "Upgrade"} type)
         (not rezzed))
    (cons "rez")
    ;; derez
    (and (#{"Asset" "ICE" "Upgrade"} type)
         rezzed)
    (cons "derez")))

(def click-card-keys
  [:cid :side :host :type :zone :ghost])

(defn card-for-click [card]
  (select-non-nil-keys
    (if (:host card) (update card :host card-for-click) card)
    click-card-keys))

(defn playable?
  "Checks whether a card or ability is playable"
  [action]
  (:playable action))

(defn handle-abilities
  [side {:keys [abilities corp-abilities runner-abilities subroutines facedown] :as card}]
  (let [actions (action-list card)
        c (+ (count actions) (count abilities))
        card-side (keyword (lower-case (:side card)))]
    (swap! card-menu dissoc :keep-menu-open)
    (when-not (and (= card-side :runner) facedown)
      (cond

        ;; Toggle abilities panel
        (or (< 1 c)
            (pos? (+ (count corp-abilities)
                     (count runner-abilities)
                     (count subroutines)))
            (some #{"rez" "derez" "advance" "trash"} actions)
            (and (corp? card)
                 (not (faceup? card))))
        (do (when (= side card-side)
              (if (and (= (:cid card) (:source @card-menu))
                       (= (:ghost card) (:ghost @card-menu)))
                (close-card-menu)
                (open-card-menu (:cid card) (:ghost card))))
            (when (and (= :runner card-side)
                       (= :corp side)
                       corp-abilities)
              (if (= (:cid card) (:source @card-menu))
                (close-card-menu)
                (open-card-menu (:cid card) (:ghost card))))
            (when (and (= :corp card-side)
                       (= :runner side)
                       (or subroutines runner-abilities))
              (if (= (:cid card) (:source @card-menu))
                (close-card-menu)
                (open-card-menu (:cid card) (:ghost card)))))

        ;; Trigger first (and only) ability / action
        (and (= c 1)
             (= side card-side))
        (if (= (count abilities) 1)
          (when (playable? (first abilities))
            (send-command "ability" {:card (card-for-click card) :ability 0}))
          (send-command (first actions) {:card (card-for-click card)}))))))

(defn- graveyard-highlight-card?
  [card]
  (and
    (= (first (:zone card)) "discard")
    (or (= "Agenda" (:type card))
        (:poison card)
        (:highlight-in-discard card))))

(defn handle-card-click [{:keys [type zone] :as card}]
  (let [side (:side @game-state)]
    (when (not-spectator?)
      (cond
        ;; Selecting card
        (= (get-in @game-state [side :prompt-state :prompt-type]) "select")
        (send-command "select" {:card (card-for-click card)})

        ;; Card is an identity of player's side
        (and (= (:type card) "Identity")
             (= side (keyword (lower-case (:side card)))))
        (handle-abilities side card)

        ;; Runner clicking on a runner card
        (and (= side :runner)
             (= "Runner" (:side card))
             (= "hand" (first zone))
             (playable? card))
        (send-command "play" {:card (card-for-click card)})

        ;; Corp clicking on a corp card
        (and (= side :corp)
             (= "Corp" (:side card))
             (= "hand" (first zone))
             (playable? card))
        (if (= "Operation" type)
          (send-command "play" {:card (card-for-click card)})
          (if (= (:cid card) (:source @card-menu))
            (do (send-command "generate-install-list" nil)
                (close-card-menu))
            (do (send-command "generate-install-list" {:card (card-for-click card)})
                (open-card-menu (:cid card)))))

        :else
        (case (first zone)
          ("current" "onhost" "play-area" "scored" "servers" "rig")
          (handle-abilities side card)
          ; else
          nil)))))

(defn spectator-view-hidden?
  "Checks if spectators are allowed to see hidden information, such as hands and face-down cards"
  []
  (and (get-in @game-state [:options :spectatorhands])
       (not (not-spectator?))))

(defn handle-dragstart [e card]
  (-> e .-target js/$ (.addClass "dragged"))
  (-> e .-dataTransfer (.setData "card" (.stringify js/JSON (clj->js card)))))

(defn handle-drop [e server]
  (-> e .-target js/$ (.removeClass "dragover"))
  (let [card (-> e .-dataTransfer (.getData "card") ((.-parse js/JSON)) (js->clj :keywordize-keys true))]
    (when (not= "Identity" (:type card))
      (send-command "move" {:card card :server server}))))

;; touch support
(defonce touchmove (atom {}))

(defn release-touch [^js/$ card]
  (-> card (.removeClass "disable-transition"))
  (-> card (.css "position" ""))
  (-> card (.css "top" "")))

(defn update-card-position [^js/$ card touch]
  (-> card (.css "left" (str (- (int (aget touch "pageX")) 30) "px")))
  (-> card (.css "top"  (str (- (int (aget touch "pageY")) 42) "px"))))

(defn get-card [e _server]
  (-> e .-target js/$ (.closest ".card-wrapper")))

(defn get-server-from-touch [touch]
  (let [cX (.. touch -clientX)
        cY (.. touch -clientY)
        server (-> (js/document.elementFromPoint cX cY)
                   js/$
                   (.closest "[data-server]")
                   (.attr "data-server"))]
    [server (> (+ (abs (- (:x @touchmove) cX))
                  (abs (- (:y @touchmove) cY)))
               30)]))

(defn handle-touchstart [e cursor]
  (let [touch (aget (.. e -targetTouches) 0)
        [server _] (get-server-from-touch touch)
        card (get-card e server)]
    (-> card (.addClass "disable-transition"))
    (reset! touchmove {:card (.stringify js/JSON (clj->js @cursor))
                       :x (.. touch -clientX)
                       :y (.. touch -clientY)
                       :start-server server})))

(defn handle-touchmove [e]
  (let [touch (aget (.. e -targetTouches) 0)
        card (get-card e (:start-server @touchmove))]
    (-> card (.css "position" "fixed"))
    (update-card-position card touch)))

(defn handle-touchend [e]
  (let [touch (aget (.. e -changedTouches) 0)
        card (get-card e (:start-server @touchmove))
        [server moved-enough] (get-server-from-touch touch)]
    (release-touch card)
    (when (and server moved-enough (not= server (:start-server @touchmove)))
      (let [cardinfo (-> @touchmove :card ((.-parse js/JSON)) (js->clj :keywordize-keys true))]
        (send-command "move" {:card cardinfo :server server})))))

(defn remote->num [server]
  (-> server str (clojure.string/split #":remote") last str->int))

(defn remote->name [server]
  (let [num (remote->num server)]
    (str (tr [:game.server "Server"]) " " num)))

(defn zone->sort-key [zone]
  (case (if (keyword? zone) zone (last zone))
    :archives -3
    :rd -2
    :hq -1
    (str->int
      (last (clojure.string/split (str zone) #":remote")))))

(defn get-remotes [servers]
  (->> servers
       (filter #(not (#{:hq :rd :archives} (first %))))
       (sort-by #(zone->sort-key (first %)))))

(defn facedown-card
  "Image element of a facedown card"
  ([side] (facedown-card side [] nil))
  ([side class-list alt-alt-text]
   (let [card-back (get-in @app-state [:options :card-back])
         s (lower-case side)
         alt (if (nil? alt-alt-text)
               (str "Facedown " s " card")
               alt-alt-text)
         tag (->> class-list
                  vec
                  (concat ["img" "card"])
                  (join ".")
                  keyword)]
     [tag {:src (str "/img/" card-back "-" s ".png")
           :alt alt}])))

(defn sort-archives
  [cards] (->> cards (sort-by get-title) (sort-by #(not (faceup? %)))))

(defn sort-heap
  [cards] (sort-by get-title cards))

(defn sort-archives?
  [] (get-in @app-state [:options :archives-sorted] false))

(defn sort-heap?
  [] (get-in @app-state [:options :heap-sorted] false))

(defn card-img
  "Build an image of the card (is always face-up). Only shows the zoomed card image, does not do any interaction."
  [{:keys [code] :as card}]
  (when code
    [:div.card-frame
     [:div.blue-shade.card {:on-mouse-enter #(put! zoom-channel card)
                            :on-mouse-leave #(put! zoom-channel false)}
      (when-let [url (image-url card)]
        [:div
         [:span.cardname (get-title card)]
         [:img.card.bg {:src url :alt (get-title card) :onError #(-> % .-target js/$ .hide)}]])]]))

(defn card-implementation [zoom-card]
  (when-let [card @zoom-card]
    (let [implemented (:implementation card)]
      (case implemented
        (:full "full") nil
        [:div.panel.blue-shade.implementation {:style {:right (get-in @app-state [:options :log-width])}}
         (case implemented
           nil [:span.unimplemented (tr [:game.unimplemented "Unimplemented"])]
           [:span.impl-msg implemented])]))))

(defn card-zoom-display
  [zoom-card img-side]
  (when-let [card @zoom-card]
    [:<>
     [:div.card-preview.blue-shade
      {:on-click #(reset! img-side (not @img-side))}
      (let [url (image-url card)
            show-img (= "image" (get-in @app-state [:options :card-zoom] "image"))]
        (if (and @img-side url show-img)
          [:img {:src url :alt (get-title card) :onLoad #(-> % .-target js/$ .show)}]
          [card-as-text card false]))]
     (when (get-in @app-state [:options :pin-zoom] false)
       [:button.win-right {:on-click #(reset! zoom-card false) :type "button"} "✘"])]))

(defn card-zoom [zoom-card img-side]
  (if @zoom-card
    (do (-> ".card-zoom" js/$ (.addClass "fade"))
        [card-zoom-display zoom-card img-side])
    (do (-> ".card-zoom" js/$ (.removeClass "fade")) nil)))

(defn card-zoom-view [_zoom-card]
  (let [zoomed-card (r/atom nil)
        img-side (r/atom true)]
    (fn [zoom-card]
      (let [pin (get-in @app-state [:options :pin-zoom] false)]
        (when (or @zoom-card
                  (and (not @zoom-card) (not pin)))
          (reset! zoomed-card @zoom-card)
          (reset! img-side true))
        [:<>
         [:div.card-zoom
          [card-zoom zoomed-card img-side]]
         [card-implementation zoomed-card]]))))

(defn- card-menu-item
  "Creates a li item for a card menu using the given id and key.
   Performs the function provided on click or pressing the Enter or Space keys"
  ([label func] (card-menu-item label func true))
  ([label func enabled]
   (if enabled
     [:li {:tab-index 0
           :on-click func
           :on-key-down #(when (= "Enter" (.-key %))
                           (func))
           :on-key-up #(when (= " " (.-key %))
                         (func))}
      label]
     [:li.disabled label])))

(defn server-menu
  "The pop-up on a card in hand when clicked"
  [card]
  (let [servers (get-in @game-state [:corp :install-list])
        active-menu? (= (:cid card) (:source @card-menu))]
    (when servers
      [:div.panel.blue-shade.servers-menu (when active-menu?
                                            {:class "active-menu"
                                             :style {:display "inline"}})
       [:ul (map-indexed
             (fn [_ label]
               ^{:key label}
               [card-menu-item label
                #(do (close-card-menu)
                     (if (= "Expend" label)
                       (send-command "expend" {:card card :server label})
                       (send-command "play" {:card card :server label})))])
             servers)]])))

(defn list-abilities
  [ab-type card abilities]
  (map-indexed
   (fn [i ab]
     (let [command (case ab-type
                     :runner "runner-ability"
                     :corp "corp-ability"
                     :ability (if (:dynamic ab) "dynamic-ability" "ability"))
           args (merge {:card card}
                       (if (:dynamic ab)
                         (select-keys ab [:dynamic :source :index])
                         {:ability i}))]
       ^{:key i}
       [card-menu-item (render-icons (add-cost-to-label ab))
        #(do (send-command command args)
             (if (:keep-menu-open ab)
               (swap! card-menu assoc :keep-menu-open (keyword (:keep-menu-open ab)))
               (close-card-menu)))
        (:playable ab)]))
   abilities))

(defn check-keep-menu-open
  [card]
  (let [side (:side @game-state)
        keep-menu-open (case (:keep-menu-open @card-menu)
                        :while-credits-left
                        (pos? (get-in @game-state [side :credit]))

                        :while-clicks-left
                        (pos? (get-in @game-state [side :click]))

                        :while-2-clicks-left
                        (>= (get-in @game-state [side :click]) 2)

                        :while-3-clicks-left
                        (>= (get-in @game-state [side :click]) 3)

                        :while-4-clicks-left
                        (>= (get-in @game-state [side :click]) 4)

                        :while-cards-in-hand
                        (not-empty (get-in @game-state [side :hand]))

                        :while-power-tokens-left
                        (pos? (get-counters card :power))

                        :while-2-power-tokens-left
                        (>= (get-counters card :power) 2)

                        :while-3-power-tokens-left
                        (>= (get-counters card :power) 3)

                        :while-5-power-tokens-left
                        (>= (get-counters card :power) 5)

                        :while-advancement-tokens-left
                        (pos? (get-counters card :advancement))

                        :while-agenda-tokens-left
                        (pos? (get-counters card :agenda))

                        :while-virus-tokens-left
                        (pos? (get-counters card :virus))

                        :while-2-virus-tokens-left
                        (>= (get-counters card :virus) 2)

                        :if-abilities-available
                        (pos? (+ (count (:corp-abilities card))
                                 (count (:runner-abilities card))
                                 (count (remove #(or (starts-with? (:label % "") "Toggle auto-resolve on")
                                                     (ends-with? (:label % "") "(start of turn)"))
                                                (:abilities card)))))

                        :for-agendas
                        (or (some #(= "score" %) (action-list card))          ; can score
                            (not (zero? (get-in @game-state [side :click])))) ; clicks left

                        :forever true

                        false)]
    (when-not keep-menu-open (close-card-menu))
    keep-menu-open))

(defn runner-abs [card runner-abilities subroutines title]
  (when (= (:cid card) (:source @card-menu))
    [:div.panel.blue-shade.runner-abilities.active-menu {:style {:display "inline"}}
     [:button.win-right {:on-click #(close-card-menu) :type "button"} "✘"]
     (when (or (seq runner-abilities)
               (seq subroutines))
       [:span.float-center (tr [:game.abilities "Abilities"]) ":"])
     [:ul
      (list-abilities :runner card runner-abilities)
      (when (seq subroutines)
        [card-menu-item (tr [:game.let-subs-fire "Let unbroken subroutines fire"])
         #(do (send-command "system-msg"
                            {:msg (str "indicates to fire all unbroken subroutines on " title)})
              (close-card-menu))])]
     (when (seq subroutines)
       [:span.float-center (tr [:game.subs "Subroutines"]) ":"])
     (map-indexed
       (fn [i sub]
         [:span {:style {:display "block"}
                 :key i}
          [:span (cond (:broken sub)
                       {:class :disabled
                        :style {:font-style :italic}}
                       (false? (:resolve sub))
                       {:class :dont-resolve
                        :style {:text-decoration :line-through}})
           (render-icons (str " [Subroutine]" " " (:label sub)))]
          [:span.float-right
           (cond (:broken sub) banned-span
                 (:fired sub) "✅")]])
       subroutines)]))

(defn corp-abs [card corp-abilities]
  (when (= (:cid card) (:source @card-menu))
    [:div.panel.blue-shade.corp-abilities.active-menu {:style {:display "inline"}}
     [:button.win-right {:on-click #(close-card-menu) :type "button"} "✘"]
     (when (seq corp-abilities)
       [:span.float-center (tr [:game.abilities "Abilities"]) ":"])
     [:ul (list-abilities :corp card corp-abilities)]]))

(defn encounter-info-div
  "Displays encounter information including current ice strength and subroutines"
  [ice]
  (let [subtypes (sort-by #(case %
                             "Mythic" 1
                             ("Barrier" "Code Gate" "Sentry") 2
                             ("Bioroid" "Trap") 3
                             4) (:subtypes ice))
        current-strength (or (:current-strength ice)
                             (:strength ice)
                             0)
        subroutines (:subroutines ice)]
    [:div.panel.blue-shade.encounter-info {:style {:display "inline"}}
     [:span.active.float-center (get-title ice)]
     [:span.info {:style {:display "block"}} (join " - " subtypes)]
     [:span.float-center (tr [:card-browser.strength] "Strength") ": " current-strength]
     [:hr]
     (when (seq subroutines)
       [:span.float-center (tr [:game.subs "Subroutines"]) ":"])
     (map-indexed
       (fn [i sub]
         [:div {:key i}
          [:span (cond (:broken sub)
                       {:class :disabled
                        :style {:font-style :italic}}
                       (false? (:resolve sub))
                       {:class :dont-resolve
                        :style {:text-decoration :line-through}})
           (render-icons (str " [Subroutine] " (:label sub)))]
          [:span.float-right
           (cond (:broken sub) banned-span
                 (:fired sub) "✅")]])
       subroutines)]))

(defn card-abilities [card abilities subroutines]
  (let [actions (action-list card)]
    (when (and (= (:cid card) (:source @card-menu))
               (= (:ghost card) (:ghost @card-menu))
               (or (nil? (:keep-menu-open @card-menu))
                   (check-keep-menu-open card))
               (or (pos? (+ (count actions)
                            (count abilities)
                            (count subroutines)))
                   (some #{"derez" "rez" "advance" "trash"} actions)
                   (= type "ICE")))
      [:div.panel.blue-shade.abilities.active-menu {:style {:display "inline"}}
       [:button.win-right {:on-click #(close-card-menu) :type "button"} "✘"]
       (when (seq actions)
         [:span.float-center (tr [:game.actions "Actions"]) ":"])
       (when (seq actions)
         [:ul
          (map-indexed
           (fn [_ action]
             (let [keep-menu-open (case action
                                    "derez" false
                                    "rez" :if-abilities-available
                                    "trash" false
                                    "advance" :for-agendas
                                    "score" false
                                    false)]
               ^{:key action}
               [card-menu-item (capitalize action)
                #(do (send-command action {:card card})
                     (if keep-menu-open
                       (swap! card-menu assoc :keep-menu-open keep-menu-open)
                       (close-card-menu)))]))
           actions)])
       (when (or (seq abilities)
                 (and (active? card)
                      (seq (remove #(or (:fired %) (:broken %)) subroutines))))
         [:span.float-center (tr [:game.abilities "Abilities"]) ":"])
       [:ul
        (when (seq abilities)
          (list-abilities :ability card abilities))
        (when (and (active? card)
                   (seq (remove #(or (:fired %) (:broken %)) subroutines)))
          [card-menu-item (tr [:game.fire-unbroken "Fire unbroken subroutines"])
           #(do (send-command "unbroken-subroutines" {:card card})
                (close-card-menu))])]
       (when (seq subroutines)
         [:span.float-center (tr [:game.subs "Subroutines"]) ":"])
       (when (seq subroutines)
         [:ul
          (map-indexed
           (fn [i sub]
             (let [fire-sub #(do (send-command "subroutine" {:card card
                                                             :subroutine i})
                                 (close-card-menu))]
               [:li {:key i
                     :tab-index 0
                     :on-click fire-sub
                     :on-key-down #(when (= "Enter" (.-key %))
                                     (fire-sub))
                     :on-key-up #(when (= " " (.-key %))
                                   (fire-sub))}
                [:span (cond (:broken sub)
                             {:class :disabled
                              :style {:font-style :italic}}
                             (false? (:resolve sub))
                             {:class :dont-resolve
                              :style {:text-decoration :line-through}})
                 (render-icons (str " [Subroutine] " (:label sub)))]
                [:span.float-right
                 (cond (:broken sub) banned-span
                       (:fired sub) "✅")]]))
           subroutines)])])))

(defn draw-facedown?
  "Returns true if the installed card should be drawn face down."
  [{:keys [host] :as card}]
  (or (facedown? card)
      (and (corp? card)
           (not (or (operation? card)
                    (condition-counter? card)
                    (faceup? card)
                    (= (:side host) "Runner"))))))

(defn card-view
  [{:keys [zone code type abilities counter
           subtypes strength current-strength selected hosted
           side facedown card-target icon new ghost runner-abilities subroutines
           subtype-target corp-abilities]
    :as card} flipped disable-click]
  (let [title (get-title card)]
    [:div.card-frame.menu-container
     [:div.blue-shade.card {:class (str (cond selected "selected"
                                              (same-card? card (:button @app-state)) "hovered"
                                              (same-card? card (-> @game-state :encounters :ice)) "encountered"
                                              (playable? card) "playable"
<<<<<<< HEAD
                                              ghost "ghost"
=======
                                              (graveyard-highlight-card? card) "graveyard-highlight"
>>>>>>> c4fdb634
                                              new "new"))
                            :tab-index (when (and (not disable-click)
                                                  (or (active? card)
                                                      (playable? card)))
                                         0)
                            :draggable (when (not-spectator?) true)
                            :on-touch-start #(handle-touchstart % card)
                            :on-touch-end   #(handle-touchend %)
                            :on-touch-move  #(handle-touchmove %)
                            :on-drag-start #(handle-dragstart % card)
                            :on-drag-end #(-> % .-target js/$ (.removeClass "dragged"))
                            :on-mouse-enter #(when (or (not (or (not code) flipped facedown))
                                                       (spectator-view-hidden?)
                                                       (= (:side @game-state) (keyword (lower-case side))))
                                               (put! zoom-channel card))
                            :on-mouse-leave #(put! zoom-channel false)
                            :on-click #(when (not disable-click)
                                         (handle-card-click card))
                            :on-key-down #(when (and (= "Enter" (.-key %))
                                                     (not disable-click))
                                            (handle-card-click card))
                            :on-key-up #(when (and (= " " (.-key %))
                                                   (not disable-click))
                                          (handle-card-click card))}
      (if (or (not code) flipped facedown)
        (let [facedown-but-known (or (not (or (not code) flipped facedown))
                                     (spectator-view-hidden?)
                                     (= (:side @game-state) (keyword (lower-case side))))
              alt-str (when facedown-but-known (str "Facedown " title))]
          [facedown-card side ["bg"] alt-str])
        (when-let [url (image-url card)]
          [:div
           [:img.card.bg {:src url :alt title :onError #(-> % .-target js/$ .hide)}]]))
      [:span.cardname title]
      [:div.counters
       (when counter
         (doall
          (map (fn [[type num-counters]]
                 (when (pos? num-counters)
                   (let [selector (str "div.darkbg." (lower-case (name type)) "-counter.counter")]
                     [(keyword selector) {:key type} num-counters])))
               (sort-by key counter))))
       (when (pos? (get-counters card :advancement))
         [:div.darkbg.advance-counter.counter {:key "adv"} (get-counters card :advancement)])]
      (when (and (or current-strength strength)
                 (or (ice? card)
                     (has-subtype? card "Icebreaker"))
                 (active? card))
        [:div.darkbg.strength (or current-strength strength)])
      (when-let [{:keys [char color]} icon] [:div.darkbg.icon {:class color} char])
      (when card-target [:div.darkbg.card-target card-target])
      (when subtype-target [:div.darkbg.subtype-target subtype-target])
      (when (active? card)
        (let [server-card (get @all-cards title)]
          [:div.darkbg.additional-subtypes
           (join " - " (remove (into #{} (:subtypes server-card)) subtypes))]))]

     (cond
       (and (= zone ["hand"])
            (#{"Agenda" "Asset" "ICE" "Upgrade"} type))
       [server-menu card]

       (and (= :runner (:side @game-state))
            (pos? (+ (count runner-abilities) (count subroutines))))
       [runner-abs card runner-abilities subroutines title]

       (and (= :corp (:side @game-state))
            (pos? (count corp-abilities)))
       [corp-abs card corp-abilities]

       (= (:side @game-state) (keyword (lower-case side)))
       [card-abilities card abilities subroutines])

     (when (pos? (count hosted))
       [:div.hosted
        (if (and (not (ice? card))
                 (get-in @app-state [:options :stacked-cards] false))
        ; stacked mode
          (let [distinct-hosted (vals (group-by get-title hosted))]
            (show-distinct-cards distinct-hosted))

          (doall
           (for [card hosted]
             (let [flipped (draw-facedown? card)]
               ^{:key (:cid card)}
               [card-view card flipped]))))])]))

(defn show-distinct-cards
  [distinct-cards]
  (doall (apply concat (for [cards distinct-cards] ; apply concat for one-level flattening
                         (let [hosting (remove #(zero? (count (:hosted %))) cards) ; There are hosted cards on these
                               others (filter #(zero? (count (:hosted %))) cards)
                               facedowns (filter draw-facedown? others)
                               others (remove draw-facedown? others)]
                           [; Hosting
                            (for [c hosting]
                              ^{:key (:cid c)} [:div.card-wrapper {:class (when (playable? c) "playable")}
                                                [card-view c (draw-facedown? c)]])
                            ; Facedown
                            (for [c facedowns]
                              ^{:key (:cid c)} [:div.card-wrapper {:class (when (playable? c) "playable")}
                                                [card-view c true]])
                            ; Rest
                            (when (not-empty others)
                              (if (= 1 (count others))
                                (let [c (first others)
                                      flipped (draw-facedown? c)]
                                  ^{:key (:cid c)}
                                  [:div.card-wrapper {:class (when (playable? c) "playable")}
                                   [card-view c flipped]])
                                [stacked-card-view others]))])))))

(defn stacked-card-view
  [cards]
  [:div.stacked
   (doall
     (for [c cards]
       (let [flipped (draw-facedown? c)]
         ^{:key (:cid c)} [:div.card-wrapper {:class (when (playable? c) "playable")}
                           [card-view c flipped]])))])

(defn drop-area [server hmap]
  (merge hmap {:on-drop #(handle-drop % server)
               :on-drag-enter #(-> % .-target js/$ (.addClass "dragover"))
               :on-drag-leave #(-> % .-target js/$ (.removeClass "dragover"))
               :on-drag-over #(.preventDefault %)
               :data-server server}))

(defn close-popup [event ref msg shuffle? deck?]
  (-> ref js/$ .fadeOut)
  (cond
    shuffle? (send-command "shuffle" {:close "true"})
    deck? (send-command "close-deck")
    msg (send-command "system-msg" {:msg msg}))
  (.stopPropagation event))

(defn label [cursor opts]
  (let [fn (or (get-in opts [:opts :fn]) count)
        classes (str (when (pos? (count cursor)) "darkbg ")
                     (get-in opts [:opts :classes]))]
    [:div.header {:class classes}
     (str (get-in opts [:opts :name])
          (when (not (get-in opts [:opts :hide-cursor])) (str " (" (fn cursor) ")")))]))

(defn- this-user?
  [user]
  (if (:replay @game-state)
    (= (get-in @game-state [@replay-side :user :_id]) (:_id user))
    (= (:_id user) (-> @app-state :user :_id))))

(defn build-hand-card-view
  [hand size wrapper-class]
  [:div
   (doall (map-indexed
            (fn [i card]
              [:div {:key (or (:cid card) i)
                     :class (str wrapper-class)
                     :style {:left (when (< 1 size) (* (/ 320 (dec size)) i))}}
               (cond
                 (spectator-view-hidden?)
                 [card-view (dissoc card :new :selected)]
                 (:cid card)
                 [card-view card]
                 :else
                 [facedown-card (:side card)])])
            hand))])

(defn hand-view []
  (let [s (r/atom {})]
    (fn [side hand hand-size hand-count popup popup-direction]
      (let [size (if (nil? @hand-count) (count @hand) @hand-count)
            filled-hand (concat @hand (repeat (- size (count @hand)) {:side (if (= :corp side) "Corp" "Runner")}))]
        [:div.hand-container
         [:div.hand-controls
          [:div.panel.blue-shade.hand
           (drop-area (if (= :corp side) "HQ" "Grip") {:class (when (> size 6) "squeeze")})
           [build-hand-card-view filled-hand size "card-wrapper"]
           [label filled-hand {:opts {:name (if (= :corp side)
                                              (tr [:game.hq "HQ"])
                                              (tr [:game.grip "Grip"]))
                                      :fn (fn [_] (str size "/" (:total @hand-size)))}}]]
          (when popup
            [:div.panel.blue-shade.hand-expand
             {:on-click #(-> (:hand-popup @s) js/$ .fadeToggle)}
             "+"])]
         (when popup
           [:div.panel.blue-shade.popup {:ref #(swap! s assoc :hand-popup %) :class popup-direction}
            [:div
             [:a {:on-click #(close-popup % (:hand-popup @s) nil false false)} (tr [:game.close "Close"])]
             [:label (tr [:game.card-count] size)]
             (let [{:keys [total]} @hand-size]
               (stat-controls :hand-size [:div.hand-size (str total " " (tr [:game.max-hand "Max hand size"]))]))
             [build-hand-card-view filled-hand size "card-popup-wrapper"]]])]))))

(defn show-deck [event ref]
  (-> ((keyword (str ref "-content")) @board-dom) js/$ .fadeIn)
  (-> ((keyword (str ref "-menu")) @board-dom) js/$ .fadeOut)
  (send-command "view-deck"))

(defn identity-view [render-side identity hand-count]
  (let [is-runner (= :runner render-side)
        title (if is-runner (tr [:game.grip "Grip"]) (tr [:game.hq "HQ"]))]
    [:div.blue-shade.identity
     [card-view @identity]
     [:div.header {:class "darkbg server-label"}
      (str title " (" hand-count ")")]]))

(defn deck-view [render-side player-side identity deck deck-count]
   (let [is-runner (= :runner render-side)
         title (if is-runner (tr [:game.stack "Stack"]) (tr [:game.r&d "R&D"]))
         ref (if is-runner "stack" "rd")
         menu-ref (keyword (str ref "-menu"))
         content-ref (keyword (str ref "-content"))]
     (fn [render-side player-side identity deck]
       ; deck-count is only sent to live games and does not exist in the replay
       (let [deck-count-number (if (nil? @deck-count) (count @deck) @deck-count)]
         [:div.deck-container (drop-area title {})
          [:div.blue-shade.deck {:on-click (when (and (= render-side player-side) (not-spectator?))
                                             #(let [popup-display (-> (content-ref @board-dom) .-style .-display)]
                                                (if (or (empty? popup-display)
                                                        (= "none" popup-display))
                                                  (-> (menu-ref @board-dom) js/$ .toggle)
                                                  (close-popup % (content-ref @board-dom) "stops looking at their deck" false true))))}
           (when (pos? deck-count-number)
             [facedown-card (:side @identity) ["bg"] nil])
           [:div.header {:class "darkbg server-label"}
            (str title " (" deck-count-number ")")]]
          (when (= render-side player-side)
            [:div.panel.blue-shade.menu {:ref #(swap! board-dom assoc menu-ref %)}
             [:div {:on-click #(do (send-command "shuffle")
                                   (-> (menu-ref @board-dom) js/$ .fadeOut))} (tr [:game.shuffle "Shuffle"])]
             [:div {:on-click #(show-deck % ref)} (tr [:game.show "Show"])]])
          (when (= render-side player-side)
            [:div.panel.blue-shade.popup {:ref #(swap! board-dom assoc content-ref %)}
             [:div
              [:a {:on-click #(close-popup % (content-ref @board-dom) "stops looking at their deck" false true)}
               (tr [:game.close "Close"])]
              [:a {:on-click #(close-popup % (content-ref @board-dom) "stops looking at their deck" true true)}
               (tr [:game.close-shuffle "Close & Shuffle"])]]
             (doall
               (for [card @deck]
                 ^{:key (:cid card)}
                 [card-view card]))])]))))

(defn discard-view-runner [player-side discard]
  (let [s (r/atom {})]
    (fn [player-side discard]
      [:div.discard-container (drop-area "Heap" {})
       [:div.blue-shade.discard {:on-click #(-> (:popup @s) js/$ .fadeToggle)}
        (when-not (empty? @discard)
          [card-view (last @discard) nil true])
        [:div.header {:class (str "server-label "
                                  (if (some graveyard-highlight-card? @discard)
                                    "graveyard-highlight-bg"
                                    "darkbg"))}
         (str (tr [:game.heap "Heap"]) " (" (count @discard) ")")]]
       [:div.panel.blue-shade.popup {:ref #(swap! s assoc :popup %)
                                     :class (if (= player-side :runner) "me" "opponent")}
        [:div
         [:a {:on-click #(close-popup % (:popup @s) nil false false)} (tr [:game.close "Close"])]]
        (doall
          (for [card (if (sort-heap?) (sort-heap @discard) @discard)]
            ^{:key (:cid card)}
            [card-view card]))]])))

(defn discard-view-corp [player-side discard]
  (let [s (r/atom {})]
    (fn [player-side discard]
      (let [draw-card #(if (faceup? %1)
                         [card-view %1 nil %2]
                         (if (or (= player-side :corp)
                                 (spectator-view-hidden?))
                           [:div.unseen [card-view %1 nil %2]]
                           [facedown-card "corp"]))]
        [:div.discard-container (drop-area "Archives" {})
         [:div.blue-shade.discard {:on-click #(-> (:popup @s) js/$ .fadeToggle)}
          (when-not (empty? @discard)
            [:<> {:key "discard"} (draw-card (last @discard) true)])
          [:div.header {:class (str "server-label "
                                    (if (some (if (or (= player-side :corp) (spectator-view-hidden?))
                                                graveyard-highlight-card?
                                                (every-pred graveyard-highlight-card? :seen))
                                              @discard)
                                      "graveyard-highlight-bg"
                                      "darkbg"))}
           (let [total (count @discard)
                 face-up (count (filter faceup? @discard))]
             (str (tr [:game.archives "Archives"])
                  ;; use non-breaking space to keep counts on same line
                  " (" (tr [:game.up-down-count] total face-up) ")"))]]
         [:div.panel.blue-shade.popup {:ref #(swap! s assoc :popup %)
                                       :class (if (= (:side @game-state) :runner) "opponent" "me")}
          [:div
           [:a {:on-click #(close-popup % (:popup @s) nil false false)} (tr [:game.close "Close"])]
           [:label (let [total (count @discard)
                         face-up (count (filter faceup? @discard))]
                     (tr [:game.face-down-count] total face-up))]]
          (doall
            (for [[idx c] (map-indexed vector (if (sort-archives?) (sort-archives @discard) @discard))]
              ^{:key idx}
              [:div (draw-card c false)]))]]))))

(defn rfg-view [cards name popup]
  (let [dom (atom {})]
    (fn [cards name popup]
      (when-not (empty? @cards)
        (let [size (count @cards)]
          [:div.panel.blue-shade.rfg {:class (when (> size 2) "squeeze")
                                      :on-click (when popup #(-> (:rfg-popup @dom) js/$ .fadeToggle))}
           (doall
             (map-indexed (fn [i card]
                            [:div.card-wrapper {:key i
                                                :style {:left (when (> size 1) (* (/ 128 size) i))}}
                             [:div [card-view card]]])
                          @cards))
           [label @cards {:opts {:name name}}]
           (when popup
             [:div.panel.blue-shade.popup {:ref #(swap! dom assoc :rfg-popup %)
                                           :class "opponent"}
              [:div
               [:a {:on-click #(close-popup % (:rfg-popup @dom) nil false false)} (tr [:game.close "Close"])]
               [:label (tr [:game.card-count] size)]]
              (doall
                (for [c @cards]
                  ^{:key (:cid c)}
                  [card-view c]))])])))))

(defn play-area-view [user name cards]
  (fn [user name cards]
    (let [size (count @cards)]
      (when (pos? size)
        [:div.panel.blue-shade.rfg {:class (when (> size 2) "squeeze")}
         (doall
           (map-indexed (fn [i card]
                          [:div.card-wrapper {:key i
                                              :style {:left (when (> size 1) (* (/ 128 size) i))}}
                           (if (or (:seen card)
                                   (this-user? @user))
                             [card-view card]
                             [facedown-card (:side card)])])
                        @cards))
         [label @cards {:opts {:name name}}]]))))

(defn scored-view [scored agenda-point me?]
  (let [size (count @scored)
        ctrl (if me? stat-controls (fn [key content] content))]
    [:div.panel.blue-shade.scored.squeeze
     (doall
       (map-indexed (fn [i card]
                      [:div.card-wrapper {:key i
                                          :style {:left (when (> size 1) (* (/ 128 (dec size)) i))}}
                       [:div [card-view card]]])
                    @scored))
     [label @scored {:opts {:name (tr [:game.scored-area "Scored Area"])}}]
     [:div.stats-area
      (ctrl :agenda-point [:div (tr [:game.agenda-count] @agenda-point)])]]))

(defn run-arrow [run]
  [:div.run-arrow [:div {:class (cond
                                  (= "movement" (:phase run))
                                  "movement"
                                  (= "approach-ice" (:phase run))
                                  "approach"
                                  (= "encounter-ice" (:phase run))
                                  "encounter"
                                  :else
                                  "")}]])

(defn server-view [{:keys [server central-view run]} opts]
  (let [content (:content server)
        ices (:ices server)
        run-pos (:position run)
        current-ice (when (and run (pos? run-pos) (<= run-pos (count ices)))
                      (nth ices (dec run-pos)))
        max-hosted (apply max (map #(count (:hosted %)) ices))]
    [:div.server
     [:div.ices {:style {:width (when (pos? max-hosted)
                                  (+ 84 3 (* 42 (dec max-hosted))))}}
      (when-let [run-card (:source-card run)]
        [:div.run-card [card-img run-card]])
      (doall
        (for [ice (reverse ices)]
          [:div.ice {:key (:cid ice)
                     :class (when (not-empty (:hosted ice)) "host")
                     ; Since CSS flex display does not work correctly on rotated objects
                     ; (and we're doing a lot of rotating in our front end), this hack is
                     ; necessary to align ice with hosted cards. -- lostgeek, 17.04.2021
                     :style {:left (when (not-empty (:hosted ice)) (* 21 (dec (count (:hosted ice)))))}}
           (let [flipped (not (:rezzed ice))]
             [card-view ice flipped])
           (when (and current-ice (= (:cid current-ice) (:cid ice)))
             [run-arrow run])]))
      (when (and run (not current-ice))
        [run-arrow run])]
     [:div.content
      (when central-view
        central-view)
      (when (not-empty content)
        (doall
          (for [card content]
            (let [is-first (= card (first content))
                  flipped (not (faceup? card))]
              [:div.server-card {:key (:cid card)
                                 :class (str (when central-view "central ")
                                             (when (or central-view
                                                       (and (< 1 (count content)) (not is-first)))
                                               "shift"))}
               [card-view card flipped]]))))
      [label content (update-in opts [:opts] assoc :classes "server-label" :hide-cursor true)]]]))

(defn stacked-label [cursor similar-servers opts]
  (let [similar-server-names (->> similar-servers
                                  (map first)
                                  (map remote->name))
        full-server-names (cons (get-in opts [:opts :name]) similar-server-names)
        numbers (map #(second (split % " ")) full-server-names)]
    [label full-server-names (update-in opts [:opts] assoc
                                        :classes "server-label"
                                        :name (str "Servers " (join ", " numbers))
                                        :hide-cursor true)]))

(defn stacked-view [{:keys [key server similar-servers central-view run]} opts]
  (let [content (apply conj
                       (:content server)
                       ; this unfolds all servers and picks the first item in it
                       ; since this creates a sequence, we need to apply it to conj
                       (map #(-> % second :content first) similar-servers))
        ices (:ices server)
        run-pos (:position run)
        current-ice (when (and run (pos? run-pos) (<= run-pos (count ices)))
                      (nth ices (dec run-pos)))]
    [:div.server
     [:div.ices
      (when-let [run-card (:source-card run)]
        [:div.run-card [card-img run-card]])
      (when (and run (not current-ice))
        [run-arrow run])]
     [:div.content
      [:div.stacked
       (doall (for [card content]
                (let [is-first (= card (first content))
                      flipped (not (faceup? card))]
                  [:div.server-card {:key (:cid card)
                                     :class (str (when (and (< 1 (count content)) (not is-first))
                                                   "shift"))}
                   [card-view card flipped]])))
       [stacked-label content similar-servers opts]]]]))

(defn compare-servers-for-stacking [s1]
  (fn [s2]
    (let [ss1 (second s1)
          ss2 (second s2)]
      (and (= (-> ss1 :content first :normalizedtitle)
              (-> ss2 :content first :normalizedtitle))
           (not= s1 s2)
           (empty? (:ices ss1))
           (empty? (:ices ss2))
           (= 1 (count (:content ss1)))
           (= 1 (count (:content ss2)))
           (-> ss1 :content first asset?)
           (-> ss2 :content first asset?)
           (-> ss1 :content first :rezzed)
           (-> ss2 :content first :rezzed)
           (-> ss1 :content first :hosted empty?)
           (-> ss2 :content first :hosted empty?)))))

(defn board-view-corp [player-side identity deck deck-count hand hand-count discard servers run]
  (let [rs (:server @run)
        server-type (first rs)
        side-class (if (= player-side :runner) "opponent" "me")
        hand-count-number (if (nil? @hand-count) (count @hand) @hand-count)]
    [:div.outer-corp-board {:class [side-class
                                    (when (get-in @app-state [:options :sides-overlap]) "overlap")]}
     [:div.corp-board {:class side-class}
      (doall
        (for [server (reverse (get-remotes @servers))
              :let [num (remote->num (first server))
                    similar-servers (filter #((compare-servers-for-stacking server) %) (get-remotes @servers))
                    all-servers (conj similar-servers server)]
              :when (or (empty? similar-servers)            ; it is a normal server-view
                      (not (get-in @app-state [:options :stacked-cards] false)) ; we're not in stacked mode
                      ; otherwise only show one view for the stacked remote
                      (< num (remote->num (first (first similar-servers)))))]
          (if (or (empty? similar-servers)
                (not (get-in @app-state [:options :stacked-cards] false)))
            [server-view {:key num
                          :server (second server)
                          :run (when (= server-type (str "remote" num)) @run)}
             {:opts {:name (remote->name (first server))}}]
            [stacked-view {:key num
                           :server (second server)
                           :similar-servers similar-servers
                           :run (when
                                  (some #(= server-type (str "remote" %)) (map #(remote->num (first %)) all-servers))
                                  (= server-type (str "remote" num)) @run)}
             {:opts {:name (remote->name (first server))}}])))
      [server-view {:key "hq"
                    :server (:hq @servers)
                    :central-view [identity-view :corp identity hand-count-number]
                    :run (when (= server-type "hq") @run)}]
      [server-view {:key "rd"
                    :server (:rd @servers)
                    :central-view [deck-view :corp player-side identity deck deck-count]
                    :run (when (= server-type "rd") @run)}]
      [server-view {:key "archives"
                    :server (:archives @servers)
                    :central-view [discard-view-corp player-side discard]
                    :run (when (= server-type "archives") @run)}]]]))

(defn- ghost-card
  "recursively ghosts a card and all hosted cards"
  [card]
  (let [hosted (map ghost-card (:hosted card))]
    (assoc card :ghost true :hosted hosted)))

(defn- find-hosted-programs
  "finds all programs hosted on ice, and makes them have the 'ghost' key"
  [servers]
  (let [servers (concat [(:archives @servers) (:rd @servers) (:hq @servers)] (get-remotes @servers))
        ices (mapcat :ices servers)
        hosted (mapcat :hosted ices)
        hosted-programs (filter program? hosted)]
    (map ghost-card hosted-programs)))

(defn board-view-runner [player-side identity deck deck-count hand hand-count discard rig run servers]
  (let [is-me (= player-side :runner)
        hand-count-number (if (nil? @hand-count) (count @hand) @hand-count)
        centrals [:div.runner-centrals
                  [discard-view-runner player-side discard]
                  [deck-view :runner player-side identity deck deck-count]
                  [identity-view :runner identity hand-count-number]]
        runner-f (if (and (not is-me)
                          (= "irl" (get-in @app-state [:options :runner-board-order])))
                   reverse
                   seq)]
    [:div.runner-board {:class [(if is-me "me" "opponent")
                                (when (get-in @app-state [:options :sides-overlap]) "overlap")]}
     (when-not is-me centrals)
     (let [hosted-programs (when (get-in @app-state [:options :ghost-trojans])
                             (find-hosted-programs servers))]
       (doall
         (for [zone (runner-f [:program :hardware :resource :facedown])]
           ^{:key zone}
           [:div
            (if (get-in @app-state [:options :stacked-cards] false)
                                        ; stacked mode
              (let [cards (get @rig zone)
                    cards (if (= zone :program)
                            (concat cards hosted-programs)
                            cards)
                    distinct-cards (vals (group-by get-title cards))]
                (show-distinct-cards distinct-cards))
                                        ; not in stacked mode
              (doall (for [c (if (= zone :program)
                               (concat (get @rig zone) hosted-programs)
                               (get @rig zone))]
                       ^{:key (:cid c)}
                       [:div.card-wrapper {:class (when (playable? c) "playable")}
                        [card-view c]])))])))
       (when is-me centrals)]))

(defn build-win-box
  "Builds the end of game pop up game end"
  [game-state]
  (let [win-shown (r/atom false)]
    (fn [game-state]
      (when (and (:winner @game-state)
                 (not @win-shown))
        (let [winner (:winner @game-state)
              winning-user (:winning-user @game-state)
              turn (:turn @game-state)
              reason (:reason @game-state)
              time (get-in @game-state [:stats :time :elapsed])]
          [:div.win.centered.blue-shade
           [:div
            winning-user
            " (" (capitalize (tr-side winner)) ") "
            (cond
              (= "Decked" (capitalize reason))
              (tr [:game.win-decked] turn)

              (= "Flatline" (capitalize reason))
              (tr [:game.win-flatlined] turn)

              (= "Concede" (capitalize reason))
              (tr [:game.win-conceded] turn)

              (= "Claim" (capitalize reason))
              (tr [:game.win-claimed] turn)

              (= "Agenda" (capitalize reason))
              (tr [:game.win-points] turn)

              :else
              (tr [:game.win-other] turn reason))]
           [:div (tr [:game.time-taken] time)]
           [:br]
           [build-game-stats (get-in @game-state [:stats :corp]) (get-in @game-state [:stats :runner])]
           [:button.win-right {:on-click #(reset! win-shown true) :type "button"} "✘"]])))))

(defn build-start-box
  "Builds the start-of-game pop up box"
  [my-ident my-user my-hand prompt-state my-keep op-ident op-user op-keep me-quote op-quote my-side]
  (let [visible-quote (r/atom true)
        mulliganed (r/atom false)
        start-shown (r/cursor app-state [:start-shown])
        card-back (get-in @app-state [:options :card-back])]
    (fn [my-ident my-user my-hand prompt-state my-keep op-ident op-user op-keep me-quote op-quote my-side]
      (when (and (not @start-shown)
                 (:username @op-user)
                 (pos? (count @my-hand)))
        (let [squeeze (< 5 (count @my-hand))]
          [:div.win.centered.blue-shade.start-game
           [:div
            [:div
             [:div.box
              [:div.start-game.ident.column
               {:class (case @my-keep "mulligan" "mulligan-me" "keep" "keep-me" "")}
               (when-let [url (image-url @my-ident)]
                 [:img {:src     url :alt (get-title @my-ident) :onLoad #(-> % .-target js/$ .show)
                        :class   (when @visible-quote "selected")
                        :onClick #(reset! visible-quote true)}])]
              [:div.column.contestants
               [:div (:username @my-user)]
               [:div.vs "VS"]
               [:div (:username @op-user)]
               [:div.intro-blurb
                (if @visible-quote
                  (str "\"" @me-quote "\"")
                  (str "\"" @op-quote "\""))]]
              [:div.start-game.ident.column
               {:class (case @op-keep "mulligan" "mulligan-op" "keep" "keep-op" "")}
               (when-let [url (image-url @op-ident)]
                 [:img {:src url
                        :alt (get-title @op-ident)
                        :onLoad #(-> % .-target js/$ .show)
                        :class (when-not @visible-quote "selected")
                        :onClick #(reset! visible-quote false)}])]]
             (when (not= :spectator @my-side)
               [:div.start-hand
                [:div {:class (when squeeze "squeeze")}
                 (doall (map-indexed
                          (fn [i {:keys [title] :as card}]
                            [:div.start-card-frame {:style (when squeeze
                                                             {:left (* (/ 610 (dec (count @my-hand))) i)
                                                              :position "absolute"})
                                                    :id (str "startcard" i)
                                                    :key (str (:cid card) "-" i "-" @mulliganed)}
                             [:div.flipper
                              [:div.card-back
                               [:img.start-card {:src (str "/img/" card-back "-" (lower-case (:side @my-ident)) ".png")}]]
                              [:div.card-front
                               (when-let [url (image-url card)]
                                 [:div {:on-mouse-enter #(put! zoom-channel card)
                                        :on-mouse-leave #(put! zoom-channel false)}
                                  [:img.start-card {:src url :alt title :onError #(-> % .-target js/$ .hide)}]])]]
                             (when-let [elem (.querySelector js/document (str "#startcard" i))]
                               (js/setTimeout #(.add (.-classList elem) "flip") (+ 1000 (* i 300))))])
                          @my-hand))]])
             [:div.mulligan
              (if (or (= :spectator @my-side)
                      (and @my-keep @op-keep))
                [cond-button (if (= :spectator @my-side)
                               (tr [:game.close "Close"]) (tr [:game.start "Start Game"]))
                 true #(swap! app-state assoc :start-shown true)]
                (list ^{:key "keepbtn"} [cond-button (tr [:game.keep "Keep"])
                                         (= "mulligan" (:prompt-type @prompt-state))
                                         #(send-command "choice" {:choice {:uuid (->> (:choices @prompt-state)
                                                                                      (filter (fn [c] (= "Keep" (:value c))))
                                                                                      first
                                                                                      :uuid)}})]
                      ^{:key "mullbtn"} [cond-button (tr [:game.mulligan "Mulligan"])
                                         (= "mulligan" (:prompt-type @prompt-state))
                                         #(do (send-command "choice" {:choice {:uuid (->> (:choices @prompt-state)
                                                                                          (filter (fn [c] (= "Mulligan" (:value c))))
                                                                                          first
                                                                                          :uuid)}})
                                              (reset! mulliganed true))]))]]]
           [:br]
           [:button.win-right {:on-click #(swap! app-state assoc :start-shown true) :type "button"} "✘"]])))))

(defn get-run-ices []
  (let [server (-> (:run @game-state)
                   :server
                   first
                   keyword)]
    (get-in @game-state (concat [:corp :servers] [server] [:ices]))))

(defn get-current-ice []
  (let [run-ice (get-run-ices)
        pos (get-in @game-state [:run :position])
        phase (get-in @game-state [:run :phase])
        encounter-ice (-> @game-state :encounters :ice)
        get-ice-from-pos? (or (= "movement" phase)
                              (get-in @game-state [:run :approached-ice-in-position?]))]
    (or encounter-ice
        (when (and get-ice-from-pos?
                   pos
                   (pos? pos)
                   (<= pos (count run-ice)))
          (nth run-ice (dec pos))))))

(def phase->title
  {"initiation" (tr [:game.initiation "Initiation"])
   "approach-ice" (tr [:game.approach-ice "Approach ice"])
   "encounter-ice" (tr [:game.encounter-ice "Encounter ice"])
   "movement" (tr [:game.movement "Movement"])
   "success" (tr [:game.success "Success"])})

(defn phase->next-phase-title
  ([run] (phase->next-phase-title (:phase @run) (:position @run)))
  ([phase position]
   (case phase
     "initiation" (tr [:game.approach-ice "Approach ice"])
     "approach-ice" (if (rezzed? (get-current-ice))
                      (tr [:game.encounter-ice "Encounter ice"])
                      (tr [:game.movement "Movement"]))
     "encounter-ice" (tr [:game.movement "Movement"])
     "movement" (if (zero? position)
                  (tr [:game.success "Success"])
                  (tr [:game.approach-ice "Approach ice"]))
     "success" (tr [:game.run-ends "Run ends"])
     ;; Error
     (tr [:game.no-current-run "No current run"]))))

(defn corp-run-div
  [run encounters]
  (let [ice (get-current-ice)]
    [:div.panel.blue-shade
     (when (and @encounters
                ice)
       [:<>
        [:div {:style {:text-align "center"}
               :on-mouse-over #(card-highlight-mouse-over % ice button-channel)
               :on-mouse-out #(card-highlight-mouse-out % ice button-channel)}
         (tr [:game.encounter-ice "Encounter ice"]) ": " (render-message (get-title ice))]
        [:hr]
        (when (:button @app-state)
          [encounter-info-div ice])])
     (when @run
       [:h4 (tr [:game.current-phase "Current phase"]) ":" [:br] (get phase->title (:phase @run) (tr [:game.unknown-phase "Unknown phase"]))])

     (cond
       (and (= "approach-ice" (:phase @run))
            ice)
       [cond-button
        (str (tr [:game.rez "Rez"]) " " (get-title ice))
        (not (rezzed? ice))
        #(send-command "rez" {:card ice :press-continue true})]

       (or (= "encounter-ice" (:phase @run))
           @encounters)
       [cond-button
        (tr [:game.fire-unbroken "Fire unbroken subs"])
        (and (seq (:subroutines ice))
             (some #(and (not (:broken %))
                         (not (:fired %))
                         (:resolve % true))
                   (:subroutines ice)))
        #(send-command "unbroken-subroutines" {:card ice})])

     (if @encounters
       ;;Encounter continue button
       (let [pass-ice? (and (= "encounter-ice" (:phase @run))
                            (= 1 (:encounter-count @encounters)))]
         [cond-button
          (if pass-ice?
            (str (tr [:game.continue-to "Continue to"]) " " (phase->next-phase-title run))
            (tr [:game.continue "Continue"]))
          (not= "corp" (:no-action @encounters))
          #(send-command "continue")])
       ;;Non-encounter continue button
       [cond-button
        (if (or (:next-phase @run)
                (zero? (:position @run)))
          (tr [:game.no-further "No further actions"])
          (str (tr [:game.continue-to "Continue to"]) " " (phase->next-phase-title run)))
        (and (not= "initiation" (:phase @run))
             (not= "success" (:phase @run))
             (not= "corp" (:no-action @run)))
        #(send-command "continue")])

     (when (and @run
                (<= (:encounter-count @encounters) 1)
                (not= "success" (:phase @run)))
       [checkbox-button
        (tr [:game.stop-auto-pass "Stop auto-passing priority"])
        (tr [:game.auto-pass "Auto-pass priority"])
        (:corp-auto-no-action @run)
        #(send-command "toggle-auto-no-action")])]))

(defn runner-run-div
  [run encounters]
  (let [phase (:phase @run)
        next-phase (:next-phase @run)
        ice (get-current-ice)
        pass-ice? (and (= "encounter-ice" phase)
                       (= 1 (:encounter-count @encounters)))]
    [:div.panel.blue-shade
     (when (and @encounters
                ice)
       [:<>
        [:div {:style {:text-align "center"}
               :on-mouse-over #(card-highlight-mouse-over % ice button-channel)
               :on-mouse-out #(card-highlight-mouse-out % ice button-channel)}
         (tr [:game.encounter-ice "Encounter ice"]) ": " (render-message (get-title ice))]
        [:hr]
        (when (:button @app-state)
          [encounter-info-div ice])])
     (when @run
       [:h4 (tr [:game.current-phase "Current phase"]) ":" [:br] (get phase->title phase)])

     (cond
       (:next-phase @run)
       [cond-button
        (phase->title next-phase)
        (and next-phase
             (not (:no-action @run)))
        #(send-command "start-next-phase")]

       (and (not next-phase)
            (not (zero? (:position @run)))
            (not @encounters))
       [cond-button
        (str (tr [:game.continue-to "Continue to"]) " " (phase->next-phase-title run))
        (not= "runner" (:no-action @run))
        #(send-command "continue")]

       (and (zero? (:position @run))
            (not @encounters)
            (= "movement" phase))
       [cond-button (tr [:game.breach-server "Breach server"])
        (not= "runner" (:no-action @run))
        #(send-command "continue")])

     (when @encounters
       [cond-button
        (tr [:game.let-subs-fire "Let unbroken subroutines fire"])
        (and (seq (:subroutines ice))
             (some #(and (not (:broken %))
                         (not (:fired %))
                         (:resolve % true))
                   (:subroutines ice)))
        #(send-command "system-msg"
                       {:msg (str "indicates to fire all unbroken subroutines on " (get-title ice))})])

     (when @encounters
       [cond-button
        (if pass-ice?
          (str (tr [:game.continue-to "Continue to"]) " " (phase->next-phase-title run))
          (tr [:game.continue "Continue"]))
        (not= "runner" (:no-action @encounters))
        #(send-command "continue")])

     (when (and @run
                (not= "success" phase))
       [cond-button
        (tr [:game.jack-out "Jack Out"])
        (and (= "movement" phase)
             (not (:cannot-jack-out @run))
             (not= "runner" (:no-action @run)))
        #(send-command "jack-out")])]))

(defn run-div
  [side run encounters]
  (if (= side :corp)
    [corp-run-div run encounters]
    [runner-run-div run encounters]))

(defn trace-div
  [{:keys [base strength player link bonus choices corp-credits runner-credits]}]
  [:div
   (when base
     ;; This is the initial trace prompt
     (if (nil? strength)
       (if (= "corp" player)
         ;; This is a trace prompt for the corp, show runner link + credits
         [:div.info (tr [:side.runner "Runner"]) ": " link [:span {:class "anr-icon link"}]
          " + " runner-credits [:span {:class "anr-icon credit"}]]
         ;; Trace in which the runner pays first, showing base trace strength and corp credits
         [:div.info (tr [:game.trace "Trace"]) ": " (if bonus (+ base bonus) base)
          " + " corp-credits [:span {:class "anr-icon credit"}]])
       ;; This is a trace prompt for the responder to the trace, show strength
       (if (= "corp" player)
         [:div.info "vs Trace: " strength]
         [:div.info "vs Runner: " strength [:span {:class "anr-icon link"}]])))
   [:div.credit-select
    ;; Inform user of base trace / link and any bonuses
    (when base
      (if (nil? strength)
        (if (= "corp" player)
          (let [strength (if bonus (+ base bonus) base)]
            [:span (str strength " + ")])
          [:span link " " [:span {:class "anr-icon link"}] (str " + " )])
        (if (= "corp" player)
          [:span link " " [:span {:class "anr-icon link"}] (str " + " )]
          (let [strength (if bonus (+ base bonus) base)]
            [:span (str strength " + ")]))))
    [:select#credit {:onKeyUp #(when (= "Enter" (.-key %))
                                 (-> "#trace-submit" js/$ .click)
                                 (.stopPropagation %))}
     (doall (for [i (range (inc choices))]
              [:option {:value i :key i} i]))] (str " " (tr [:game.credits "credits"]))]
   [:button#trace-submit {:on-click #(send-command "choice"
                                                   {:choice (-> "#credit" js/$ .val str->int)})}
    (tr [:game.ok "OK"])]])

(defn prompt-div
  [me {:keys [card msg prompt-type choices] :as prompt-state}]
  (let [id (atom 0)]
    [:div.panel.blue-shade
     (when (and card (not= "Basic Action" (:type card)))
       [:<>
        (let [get-nested-host (fn [card] (if (:host card)
                                           (recur (:host card))
                                           card))
              get-zone (fn [card] (:zone (get-nested-host card)))
              in-play-area? (fn [card] (= (get-zone card) ["play-area"]))
              in-scored? (fn [card] (= (get-zone card) ["scored"]))
              installed? (fn [card] (or (:installed card)
                                        (= "servers" (first (get-zone card)))))]
          (if (or (nil? (:side card))
                  (installed? card)
                  (in-scored? card)
                  (in-play-area? card))
            [:div {:style {:text-align "center"}
                   :on-mouse-over #(card-highlight-mouse-over % card button-channel)
                   :on-mouse-out #(card-highlight-mouse-out % card button-channel)}
             (tr [:game.card "Card"]) ": " (render-message (get-title card))]
            [:div.prompt-card-preview [card-view card false]]))
        [:hr]])
     [:h4 (render-message msg)]
     (cond
       ;; number prompt
       (:number choices)
       (let [n (:number choices)]
         [:div
          [:div.credit-select
           [:select#credit {:default-value (:default choices 0)
                            :onKeyUp #(when (= "Enter" (.-key %))
                                        (-> "#number-submit" js/$ .click)
                                        (.stopPropagation %))}
            (doall (for [i (range (inc n))]
                     [:option {:key i :value i} i]))]]
          [:button#number-submit {:on-click #(send-command "choice"
                                                           {:choice (-> "#credit" js/$ .val str->int)})}
           (tr [:game.ok "OK"])]])

       ;; trace prompts require their own logic
       (= prompt-type "trace")
       [trace-div prompt-state]

       ;; choice of number of credits
       (= choices "credit")
       (let [n (get-in @game-state [(:side @game-state) :credit])]
         [:div
          [:div.credit-select
           [:select#credit {:default-value (:default choices 0)
                            :onKeyUp #(when (= "Enter" (.-key %))
                                        (-> "#credit-submit" js/$ .click)
                                        (.stopPropagation %))}
            (doall (for [i (range (inc n))]
                     [:option {:key i :value i} i]))]]
          [:button#credit-submit {:on-click #(send-command "choice"
                                             {:choice (-> "#credit" js/$ .val str->int)})}
           (tr [:game.ok "OK"])]])

       ;; auto-complete text box
       (:card-title choices)
       [:div
        [:div.credit-select
         [:input#card-title {:placeholder "Enter a card title"
                             :onKeyUp #(when (= "Enter" (.-key %))
                                         (-> "#card-submit" js/$ .click)
                                         (.stopPropagation %))}]]
        [:button#card-submit {:on-click #(send-command "choice" {:choice (-> "#card-title" js/$ .val)})}
         (tr [:game.ok "OK"])]]

       ;; choice of specified counters on card
       (:counter choices)
       (let [counter-type (keyword (:counter choices))
             num-counters (get-in prompt-state [:card :counter counter-type] 0)]
         [:div
          [:div.credit-select
           [:select#credit {:onKeyUp #(when (= "Enter" (.-key %))
                                        (-> "#counter-submit" js/$ .click)
                                        (.stopPropagation %))}
            (doall (for [i (range (inc num-counters))]
                     [:option {:key i :value i} i]))] (str " " (tr [:game.credits "credits"]))]
          [:button#counter-submit {:on-click #(send-command "choice"
                                             {:choice (-> "#credit" js/$ .val str->int)})}
           (tr [:game.ok "OK"])]])

       ;; otherwise choice of all present choices
       :else
       (doall (for [{:keys [idx uuid value]} choices]
                (when (not= value "Hide")
                  [:button {:key idx
                            :on-click #(do (send-command "choice" {:choice {:uuid uuid}})
                                           (card-highlight-mouse-out % value button-channel))
                            :on-mouse-over
                            #(card-highlight-mouse-over % value button-channel)
                            :on-mouse-out
                            #(card-highlight-mouse-out % value button-channel)}
                   (render-message (or (not-empty (get-title value)) value))]))))]))

(defn basic-actions [{:keys [side active-player end-turn runner-phase-12 corp-phase-12 me]}]
  [:div.panel.blue-shade
   (if (= (keyword @active-player) side)
     (when (and (not (or @runner-phase-12 @corp-phase-12))
                (zero? (:click @me))
                (not @end-turn))
       [:button {:on-click #(send-command "end-turn")}
        (tr [:game.end-turn "End Turn"])])
     (when @end-turn
       [:button {:on-click #(send-command "start-turn")}
        (tr [:game.start-turn "Start Turn"])]))
   (when (and (= (keyword @active-player) side)
              (or @runner-phase-12 @corp-phase-12))
     [:button {:on-click #(send-command "end-phase-12")}
      (if (= side :corp)
        (tr [:game.mandatory-draw "Mandatory Draw"])
        (tr [:game.take-clicks "Take Clicks"]))])
   (when (= side :runner)
     [:div
      [cond-button (tr [:game.remove-tag "Remove Tag"])
       (and (not (or @runner-phase-12 @corp-phase-12))
            (playable? (get-in @me [:basic-action-card :abilities 5]))
            (pos? (get-in @me [:tag :base])))
       #(send-command "remove-tag")]
      [:div.run-button.menu-container
       [cond-button (tr [:game.run "Run"])
        (and (not (or @runner-phase-12 @corp-phase-12))
             (pos? (:click @me)))
        #(do (send-command "generate-runnable-zones")
             (if (= :run-button (:source @card-menu))
               (close-card-menu)
               (open-card-menu :run-button)))]
       [:div.panel.blue-shade.servers-menu (when (= :run-button (:source @card-menu))
                                             {:class "active-menu"
                                              :style {:display "inline"}})
        [:ul
         (let [servers (get-in @game-state [:runner :runnable-list])]
           (map-indexed (fn [_ label]
                          ^{:key label}
                          [card-menu-item label
                           #(do (close-card-menu)
                                (send-command "run" {:server label}))])
                        servers))]]]])
   (when (= side :corp)
     [cond-button (tr [:game.purge "Purge"])
      (and (not (or @runner-phase-12 @corp-phase-12))
           (playable? (get-in @me [:basic-action-card :abilities 6])))
      #(send-command "purge")])
   (when (= side :corp)
     [cond-button (tr [:game.trash-resource "Trash Resource"])
      (and (not (or @runner-phase-12 @corp-phase-12))
           (playable? (get-in @me [:basic-action-card :abilities 5]))
           (is-tagged? game-state))
      #(send-command "trash-resource")])
   [cond-button (tr [:game.draw "Draw"])
    (and (not (or @runner-phase-12 @corp-phase-12))
         (playable? (get-in @me [:basic-action-card :abilities 1]))
         (pos? (:deck-count @me)))
    #(send-command "draw")]
   [cond-button (tr [:game.gain-credit "Gain Credit"])
    (and (not (or @runner-phase-12 @corp-phase-12))
         (playable? (get-in @me [:basic-action-card :abilities 0])))
    #(send-command "credit")]])

(defn button-pane [{:keys [side prompt-state]}]
  (let [autocomp (r/track (fn [] (get-in @prompt-state [:choices :autocomplete])))
        show-discard? (r/track (fn [] (get-in @prompt-state [:show-discard])))
        prompt-type (r/track (fn [] (get-in @prompt-state [:prompt-type])))
        opened-by-system (r/atom false)]
    (r/create-class
      {:display-name "button-pane"

       :component-did-update
       (fn []
         (when (pos? (count @autocomp))
           (-> "#card-title" js/$ (.autocomplete (clj->js {"source" @autocomp}))))
         (cond @show-discard? (do (-> ".me .discard-container .popup" js/$ .fadeIn)
                                  (reset! opened-by-system true))
               @opened-by-system (do (-> ".me .discard-container .popup" js/$ .fadeOut)
                                     (reset! opened-by-system false)))
         (if (= "select" @prompt-type)
           (set! (.-cursor (.-style (.-body js/document))) "url('/img/gold_crosshair.png') 12 12, crosshair")
           (set! (.-cursor (.-style (.-body js/document))) "default"))
         (when (= "card-title" @prompt-type)
           (-> "#card-title" js/$ .focus)))

       :reagent-render
       (fn [{:keys [side run encounters prompt-state me] :as button-pane-args}]
         [:div.button-pane {:on-mouse-over #(card-preview-mouse-over % zoom-channel)
                            :on-mouse-out  #(card-preview-mouse-out % zoom-channel)}
          (cond
            (and @prompt-state
                 (not= "run" @prompt-type))
            [prompt-div me @prompt-state]
            (or @run
                @encounters)
            [run-div side run encounters]
            :else
            [basic-actions button-pane-args])])})))

(defn- time-until
  "Helper method for timer. Computes how much time is left until `end`"
  [end]
  (let [
        now (inst/now)
        diff (duration/between now end)
        total-seconds (duration/get diff chrono/seconds)
        minutes (abs (quot total-seconds 60))
        seconds (mod (abs total-seconds) 60)
        positive (pos? total-seconds)]
        {:minutes minutes :seconds seconds :pos positive}))

(defn- warning-class
  "Styling for the timer display."
  [{:keys [minutes pos]}]
  (if pos
    (condp >= minutes
      2 "red"
      5 "yellow"
      nil)
    "danger"))

(defn time-remaining
  "Component which displays a readout of the time remaining on the timer."
  [start-date timer hidden]
  (let [end-time (-> start-date
                     (inst/parse)
                     (inst/plus timer chrono/minutes))
        remaining (r/atom nil)
        interval (r/atom nil)]
    (r/create-class
      {:component-did-mount
       (fn []
         (reset! interval
                 ;; Update timer at most every 1 sec
                 (js/setInterval #(reset! remaining (time-until end-time)) 1000)))
       :component-will-unmount
       (fn []
         (js/clearInterval @interval)
         (reset! interval nil))
       :reagent-render
       (fn []
         (when (and @remaining (not @hidden))
           [:span.float-center.timer
            {:class (warning-class @remaining)}
            (str
              (when-not (:pos @remaining) "-")
              (:minutes @remaining) "m:"
              (:seconds @remaining) "s remaining")]))})))

(defn- time-since
  "Helper method for match duration. Computes how much time since game start"
  [start]
  (let [start-time (-> start
                       (inst/parse))
        now (inst/now)
        diff (duration/between start-time now)
        total-seconds (duration/get diff chrono/seconds)
        minutes (abs (quot total-seconds 60))
        seconds (mod (abs total-seconds) 60)]
    {:minutes minutes :seconds seconds}))

(defn match-duration
  "Component which displays a readout of the time since the start of the match."
  [start-date hidden]
  (let [duration (r/atom nil)
        interval (r/atom nil)]
    (r/create-class
      {:component-did-mount
       (fn []
         (reset! interval
                 ;; Update timer at most every 1 sec
                 (js/setInterval #(reset! duration (time-since start-date)) 1000)))
       :component-will-unmount
       (fn []
         (js/clearInterval @interval)
         (reset! interval nil))
       :reagent-render
       (fn []
         (when (not @hidden)
           [:span.float-center.timer
            (str
              (:minutes @duration) "m:"
              (:seconds @duration) "s")])
         )})))

(defn starting-timestamp [start-date timer]
  ;; I don't like using js/Date, but `toLocalTimeString`
  ;; is just too convenient
  (let [start-time-string (str (tr [:game.game-start "Game start"])
                               ": " (.toLocaleTimeString (js/Date. start-date)))
        hide-timer (r/atom false)]
    (fn []
      [:div.panel.blue-shade.timestamp
       [:span.float-center start-time-string]
       [:<>
        [:span.pm {:on-click #(swap! hide-timer not)}
         (if @hide-timer "+" "-")]
        (if timer [:span {:on-click #(swap! hide-timer not)}
                        [time-remaining start-date timer hide-timer]]
                  [:span {:on-click #(swap! hide-timer not)}
                        [match-duration start-date hide-timer]])]])))


(defn- handle-click [{:keys [render-board?]} e]
  (when render-board?
    (when (-> e .-target (.closest ".menu-container") nil?)
      (close-card-menu))))

(defn- get-element-for-num
  [num]
  (when-let [container (or (-> js/document (.getElementsByClassName "active-menu") array-seq first)
                           (-> js/document (.getElementsByClassName "button-pane") array-seq first))]
    (let [index (if (zero? num)
                  9
                  (dec num))
          elements (if (:source @card-menu)
                     (-> container (.getElementsByTagName "li") array-seq)
                     (-> container (.getElementsByTagName "button") array-seq))]
      (nth elements index nil))))

(defn- handle-num-key-down
  [num]
  (when-let [element (get-element-for-num num)]
    (.focus element)))

(defn- handle-num-key-up
  [num]
  (when-let [element (get-element-for-num num)]
    (when (= element (.-activeElement js/document))
      (.click element)
      (.blur element))))

(defn- focus-log-input [clear-input?]
  (when-let [log-input (-> js/document (.getElementById "log-input"))]
    (.focus log-input)
    (when clear-input?
      (set! (.-value log-input) ""))))

(defn- handle-key-down [{:keys [render-board?]} e]
  (when render-board?
    (let [active-element-type (.-type (.-activeElement js/document))
          not-text-input? (not= "text" active-element-type)
          can-focus? (-> js/document .-activeElement js/$ (.attr "tabindex"))]
      (case (.-key e)
        "Escape" (do (-> js/document .-activeElement .blur)
                     (close-card-menu))
        "Enter" (when-not (or active-element-type
                              can-focus?)
                  (focus-log-input false)
                  (.preventDefault e))
        "/" (when not-text-input?
              (focus-log-input true))
        ("1" "2" "3" "4" "5" "6" "7" "8" "9" "0")
        (when not-text-input?
          (handle-num-key-down (str->int (.-key e))))
        ;; else
        nil))))

(defn- handle-key-up [{:keys [side active-player render-board?
                             corp-phase-12 runner-phase-12
                             end-turn run
                             encounters active-page]} e]
  (when (and render-board?
             (not= "text" (.-type (.-activeElement js/document))))
    (let [clicks (:click (@side @game-state))
          active-player-kw (keyword @active-player)
          prompt-state (:prompt-state (@side @game-state))
          prompt-type (keyword (:prompt-type prompt-state))
          no-action (keyword (or (:no-action @run)
                                 (:no-action @encounters)))]
      (case (.-key e)
        " " (cond
              ;; keep default space behavior for focusable items
              (or (.-type (.-activeElement js/document))
                  (-> js/document .-activeElement js/$ (.attr "tabindex")))
              nil
              ;; continue run
              (or @run
                  @encounters)
              (when (and (or (not prompt-state)
                             (= :run prompt-type))
                         (not= @side no-action))
                (send-command "continue")
                (.stopPropagation e))
              ;; no action for prompt
              prompt-state
              nil
              ;; click for credits
              (pos? clicks)
              (do (send-command "credit")
                  (.stopPropagation e))
              ;; end turn
              (and (= active-player-kw @side)
                   (not (or @runner-phase-12 @corp-phase-12))
                   (zero? clicks)
                   (not @end-turn))
              (do (send-command "end-turn")
                  (.stopPropagation e))
              ;; gain clicks/mandatory draw
              (and (= active-player-kw @side)
                   (or @runner-phase-12 @corp-phase-12))
              (do (send-command "end-phase-12")
                  (.stopPropagation e))
              ;; start turn
              (and (not= active-player-kw @side)
                   @end-turn)
              (do (send-command "start-turn")
                  (.stopPropagation e)))
        "Alt" (.preventDefault e)
        ("1" "2" "3" "4" "5" "6" "7" "8" "9" "0")
        (handle-num-key-up (str->int (.-key e)))
        ;; else
        nil))))

(defn gameboard []
  (let [active (r/cursor app-state [:active-page])
        start-date (r/cursor game-state [:start-date])
        timer (r/cursor game-state [:options :timer])
        run (r/cursor game-state [:run])
        encounters (r/cursor game-state [:encounters])
        side (r/cursor game-state [:side])
        turn (r/cursor game-state [:turn])
        end-turn (r/cursor game-state [:end-turn])
        corp-phase-12 (r/cursor game-state [:corp-phase-12])
        runner-phase-12 (r/cursor game-state [:runner-phase-12])
        corp (r/cursor game-state [:corp])
        runner (r/cursor game-state [:runner])
        active-player (r/cursor game-state [:active-player])
        zoom-card (r/cursor app-state [:zoom])
        background (r/cursor app-state [:options :background])
        custom-bg-url (r/cursor app-state [:options :custom-bg-url])
        labeled-unrezzed-cards (r/cursor app-state [:options :labeled-unrezzed-cards])
        labeled-cards (r/cursor app-state [:options :labeled-cards])]

    (go (while true
          (let [zoom (<! zoom-channel)]
            (swap! app-state assoc :zoom zoom))))

    (go (while true
          (let [button (<! button-channel)]
            (swap! app-state assoc :button button))))

    (r/create-class
      {:display-name "gameboard"

       :component-did-mount
       (fn [this]
         (-> js/document (.addEventListener
                           "keydown"
                           (partial handle-key-down {:render-board? (and @corp @runner @side true)})))
         (-> js/document (.addEventListener
                           "keyup"
                           (partial handle-key-up {:side side :active-player active-player :render-board? (and @corp @runner @side true)
                                                   :corp-phase-12 corp-phase-12 :runner-phase-12 runner-phase-12
                                                   :end-turn end-turn :run run
                                                   :encounters encounters})))
         (-> js/document (.addEventListener
                           "click"
                           (partial handle-click {:render-board? (and @corp @runner @side true)}))))

       :component-will-unmount
       (fn [this]
         (-> js/document (.addEventListener
                           "keydown"
                           (partial handle-key-down {:render-board? (and @corp @runner @side true)})))
         (-> js/document (.removeEventListener
                           "keyup"
                           (partial handle-key-up {:side side :active-player active-player :render-board? (and @corp @runner @side true)
                                                   :corp-phase-12 corp-phase-12 :runner-phase-12 runner-phase-12
                                                   :end-turn end-turn :run run
                                                   :encounters encounters})))
         (-> js/document (.addEventListener
                           "click"
                           (partial handle-click {:render-board? (and @corp @runner @side true)}))))

       :reagent-render
       (fn []
        (when (and @corp @runner @side true)
           (let [me-side (if (= :spectator @side) :corp @side)
                 op-side (utils/other-side me-side)
                 me (r/cursor game-state [me-side])
                 opponent (r/cursor game-state [op-side])
                 ;; hands
                 me-hand (r/cursor game-state [me-side :hand])
                 me-hand-count (r/cursor game-state [me-side :hand-count])
                 op-hand (r/cursor game-state [op-side :hand])
                 op-hand-count (r/cursor game-state [op-side :hand-count])
                 me-hand-size (r/cursor game-state [me-side :hand-size])
                 op-hand-size (r/cursor game-state [op-side :hand-size])
                 ;; decks
                 me-deck (r/cursor game-state [me-side :deck])
                 me-deck-count (r/cursor game-state [me-side :deck-count])
                 op-deck (r/cursor game-state [op-side :deck])
                 op-deck-count (r/cursor game-state [op-side :deck-count])
                 ;; discards
                 me-discard (r/cursor game-state [me-side :discard])
                 op-discard (r/cursor game-state [op-side :discard])
                 ;; user settings
                 me-user (r/cursor game-state [me-side :user])
                 op-user (r/cursor game-state [op-side :user])
                 ;; prompts
                 me-prompt (r/cursor game-state [me-side :prompt])
                 prompt-state (r/cursor game-state [me-side :prompt-state])
                 ;; identity cards
                 me-ident (r/cursor game-state [me-side :identity])
                 op-ident (r/cursor game-state [op-side :identity])
                 ;; score areas
                 me-scored (r/cursor game-state [me-side :scored])
                 op-scored (r/cursor game-state [op-side :scored])
                 me-agenda-point (r/cursor game-state [me-side :agenda-point])
                 op-agenda-point (r/cursor game-state [op-side :agenda-point])
                 ;; servers
                 corp-servers (r/cursor game-state [:corp :servers])
                 runner-rig (r/cursor game-state [:runner :rig])
                 sfx (r/cursor game-state [:sfx])]
             [:div.gameview
              [:div {:class [:gameboard
                             (when @labeled-unrezzed-cards :show-unrezzed-card-labels)
                             (when @labeled-cards :show-card-labels)]}
               (let [me-keep (r/cursor game-state [me-side :keep])
                     op-keep (r/cursor game-state [op-side :keep])
                     me-quote (r/cursor game-state [me-side :quote])
                     op-quote (r/cursor game-state [op-side :quote])]
                 [build-start-box me-ident me-user me-hand prompt-state me-keep op-ident op-user op-keep me-quote op-quote side])

               [build-win-box game-state]

               [:div {:class (if (:replay @game-state)
                               (case @replay-side
                                 :runner (get-in @game-state [:runner :user :options :background] "lobby-bg")
                                 :corp (get-in @game-state [:corp :user :options :background] "lobby-bg")
                                 :spectator @background)
                               @background)
                         :style (if (= @background "custom-bg")
                                  {:background (str "url(\"" @custom-bg-url "\")")
                                   :background-size "cover"}
                                  {})}]

               [:div.right-pane
                [card-zoom-view zoom-card]

                (if (:replay @game-state)
                  [content-pane :log :settings :notes :notes-shared]
                  [content-pane :log :settings])]

               [:div.centralpane
                (if (= op-side :corp)
                  [board-view-corp me-side op-ident op-deck op-deck-count op-hand op-hand-count op-discard corp-servers run]
                  [board-view-runner me-side op-ident op-deck op-deck-count op-hand op-hand-count op-discard runner-rig run corp-servers])
                (if (= me-side :corp)
                  [board-view-corp me-side me-ident me-deck me-deck-count me-hand me-hand-count me-discard corp-servers run]
                  [board-view-runner me-side me-ident me-deck me-deck-count me-hand me-hand-count me-discard runner-rig run corp-servers])]

               [:div.leftpane
                [:div.opponent
                 [hand-view op-side op-hand op-hand-size op-hand-count (atom nil) (= @side :spectator)]]

                [:div.inner-leftpane
                 [:div.left-inner-leftpane
                  [:div
                   [stats-view opponent]
                   [scored-view op-scored op-agenda-point false]]
                  [:div
                   [scored-view me-scored me-agenda-point true]
                   [stats-view me]]]

                 [:div.right-inner-leftpane
                  (let [op-rfg (r/cursor game-state [op-side :rfg])
                        op-set-aside (r/cursor game-state [op-side :set-aside])
                        op-current (r/cursor game-state [op-side :current])
                        op-play-area (r/cursor game-state [op-side :play-area])
                        me-rfg (r/cursor game-state [me-side :rfg])
                        me-set-aside (r/cursor game-state [me-side :set-aside])
                        me-current (r/cursor game-state [me-side :current])
                        me-play-area (r/cursor game-state [me-side :play-area])]
                    [:div
                     (when-not (:replay @game-state)
                       [starting-timestamp @start-date @timer])
                     [rfg-view op-rfg (tr [:game.rfg "Removed from the game"]) true]
                     [rfg-view me-rfg (tr [:game.rfg "Removed from the game"]) true]
                     [rfg-view op-set-aside (tr [:game.set-aside "Set aside"]) true]
                     [rfg-view me-set-aside (tr [:game.set-aside "Set aside"]) true]
                     [play-area-view op-user (tr [:game.play-area "Play Area"]) op-play-area]
                     [play-area-view me-user (tr [:game.play-area "Play Area"]) me-play-area]
                     [rfg-view op-current (tr [:game.current "Current"]) false]
                     [rfg-view me-current (tr [:game.current "Current"]) false]])
                  (when-not (= @side :spectator)
                    [button-pane {:side me-side :active-player active-player :run run :encounters encounters
                                  :end-turn end-turn :runner-phase-12 runner-phase-12
                                  :corp-phase-12 corp-phase-12 :corp corp :runner runner
                                  :me            me :opponent opponent :prompt-state prompt-state}])]]

                [:div.me
                 [hand-view me-side me-hand me-hand-size me-hand-count prompt-state true]]]]
              (when (:replay @game-state)
                [:div.bottompane
                 [replay-panel]])])))})))

(defonce sfx (r/track #(select-keys @game-state [:sfx :sfx-current-id])))
(defonce trigger-sfx (r/track! #(update-audio @sfx)))<|MERGE_RESOLUTION|>--- conflicted
+++ resolved
@@ -654,11 +654,8 @@
                                               (same-card? card (:button @app-state)) "hovered"
                                               (same-card? card (-> @game-state :encounters :ice)) "encountered"
                                               (playable? card) "playable"
-<<<<<<< HEAD
                                               ghost "ghost"
-=======
                                               (graveyard-highlight-card? card) "graveyard-highlight"
->>>>>>> c4fdb634
                                               new "new"))
                             :tab-index (when (and (not disable-click)
                                                   (or (active? card)
