--- conflicted
+++ resolved
@@ -404,7 +404,7 @@
         label-fn (fn [label]
                    (if (:cid label)
                      (:title label)
-                     label))]
+                     (tr-game-prompt label)))]
     (when servers
       [:div.panel.blue-shade.servers-menu (when active-menu?
                                             {:class "active-menu"
@@ -412,11 +412,7 @@
        [:ul (map-indexed
              (fn [_ label]
                ^{:key label}
-<<<<<<< HEAD
                [card-menu-item (label-fn label)
-=======
-               [card-menu-item (tr-game-prompt label)
->>>>>>> 29778125
                 #(do (close-card-menu)
                      (if (= "Expend" label)
                        (send-command "expend" {:card card :server label})
