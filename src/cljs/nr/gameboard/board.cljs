(ns nr.gameboard.board
  (:require-macros [cljs.core.async.macros :refer [go]])
  (:require [cljs.core.async :refer [chan put! <! timeout] :as async]
            [clojure.string :as s :refer [capitalize includes? join lower-case split blank? starts-with? ends-with?]]
            [differ.core :as differ]
            [game.core.card :refer [has-subtype? asset? rezzed? ice? corp?
                                    faceup? installed? same-card? in-scored?
                                    get-counters]]
            [jinteki.utils :refer [str->int is-tagged? add-cost-to-label] :as utils]
            [jinteki.cards :refer [all-cards]]
            [nr.ajax :refer [GET PUT DELETE]]
            [nr.appstate :refer [app-state]]
            [nr.auth :as auth]
            [nr.avatar :refer [avatar]]
            [nr.cardbrowser :refer [card-as-text]]
            [nr.end-of-game-stats :refer [build-game-stats]]
            [nr.gameboard.actions :refer [send-command toast]]
            [nr.gameboard.log :refer [log-panel log-mode send-msg card-preview-mouse-over card-preview-mouse-out
                                      card-highlight-mouse-over card-highlight-mouse-out resize-card-zoom
                                      zoom-channel should-scroll]]
            [nr.gameboard.replay :refer [init-replay replay-panel update-notes get-remote-annotations
                                         load-remote-annotations delete-remote-annotations publish-annotations
                                         load-annotations-file save-annotations-file]]
            [nr.gameboard.state :refer [game-state last-state lock replay-side parse-state get-side not-spectator?]]
            [nr.translations :refer [tr tr-pronouns tr-side]]
            [nr.utils :refer [banned-span influence-dot influence-dots map-longest
                              toastr-options render-icons render-message
                              checkbox-button cond-button get-image-path
                              non-game-toast image-or-face]]
            [reagent.core :as r]))

(declare stacked-card-view show-distinct-cards)

(defonce board-dom (atom {}))
(defonce sfx-state (atom {}))

(defn- image-url [{:keys [side code title] :as card}]
  (let [lang (get-in @app-state [:options :language] "en")
        res (get-in @app-state [:options :card-resolution] "default")
        special-user (get-in @game-state [(keyword (lower-case side)) :user :special])
        special-wants-art (get-in @game-state [(keyword (lower-case side)) :user :options :show-alt-art])
        viewer-wants-art (get-in @app-state [:options :show-alt-art])
        show-art (and special-user special-wants-art viewer-wants-art)
        art (if show-art
              (get-in @game-state [(keyword (lower-case side)) :user :options :alt-arts (keyword code)] "stock")
              "stock")
        card (if (or (:face card) (:images card)) card (get @all-cards title))
        images (image-or-face card)]
    (get-image-path images (keyword lang) (keyword res) (keyword art))))


(defn notify
  "Send a notification to the chat, and a toast to the current player of the specified severity"
  [text severity]
  (swap! game-state update-in [:log] #(conj % {:user "__system__" :text text}))
  (toast text severity nil))

(defonce button-channel (chan))

(defn action-list
  [{:keys [type zone rezzed advanceable advance-counter
           advancementcost current-advancement-requirement] :as card}]
  (cond->> []
    ;; advance
    (or (and (= type "Agenda")
             (#{"servers" "onhost"} (first zone)))
        (= advanceable "always")
        (and rezzed
             (= advanceable "while-rezzed"))
        (and (not rezzed)
             (= advanceable "while-unrezzed")))
    (cons "advance")
    ;; score
    (and (= type "Agenda") (>= advance-counter (or current-advancement-requirement advancementcost)))
    (cons "score")
    ;; trash
    (#{"ICE" "Program"} type)
    (cons "trash")
    ;; rez
    (and (#{"Asset" "ICE" "Upgrade"} type)
         (not rezzed))
    (cons "rez")
    ;; derez
    (and (#{"Asset" "ICE" "Upgrade"} type)
         rezzed)
    (cons "derez")))

(defn handle-abilities
  [side {:keys [abilities corp-abilities runner-abilities facedown type] :as card} c-state]
  (let [actions (action-list card)
        c (+ (count actions) (count abilities))
        card-side (keyword (.toLowerCase (:side card)))]
    (swap! c-state dissoc :keep-menu-open)
    (when-not (and (= card-side :runner) facedown)
      (cond

        ;; Toggle abilities panel
        (or (< 1 c)
            (pos? (+ (count corp-abilities)
                     (count runner-abilities)))
            (some #{"rez" "derez" "advance" "trash"} actions)
            (and (= type "ICE")
                 (not (:run @game-state)))
            (and (corp? card)
                 (not (faceup? card))))
        (do (when (= side card-side)
              (if (:abilities @c-state)
                (swap! c-state dissoc :abilities)
                (swap! c-state assoc :abilities true)))
            (when (and (= :runner card-side)
                       (= :corp side)
                       (:corp-abilities card))
              (if (:corp-abilities @c-state)
                (swap! c-state dissoc :corp-abilities)
                (swap! c-state assoc :corp-abilities true)))
            (when (and (= :corp card-side)
                       (= :runner side)
                       (:runner-abilities card))
              (if (:runner-abilities @c-state)
                (swap! c-state dissoc :runner-abilities)
                (swap! c-state assoc :runner-abilities true))))

        ;; Trigger first (and only) ability / action
        (and (= c 1)
             (= side card-side))
        (if (= (count abilities) 1)
          (send-command "ability" {:card card :ability 0})
          (send-command (first actions) {:card card}))))))

(defn close-abilities
  [c-state]
  (swap! c-state dissoc :abilities :corp-abilities :runner-abilities :keep-menu-open))

(defn playable? [card] (:playable card))

(defn handle-card-click [{:keys [type zone] :as card} c-state]
  (let [side (:side @game-state)]
    (when (not-spectator?)
      (cond
        ;; Selecting card
        (= (get-in @game-state [side :prompt 0 :prompt-type]) "select")
        (send-command "select" {:card card})

        ;; Card is an identity of player's side
        (and (= (:type card) "Identity")
             (= side (keyword (.toLowerCase (:side card)))))
        (handle-abilities side card c-state)

        ;; Runner clicking on a runner card
        (and (= side :runner)
             (= "Runner" (:side card))
             (= "hand" (first zone))
             (playable? card))
        (send-command "play" {:card card})

        ;; Corp clicking on a corp card
        (and (= side :corp)
             (= "Corp" (:side card))
             (= "hand" (first zone))
             (playable? card))
        (if (= "Operation" type)
          (send-command "play" {:card card})
          (if (:servers @c-state)
            (do (swap! c-state dissoc :servers)
                (send-command "generate-install-list" nil))
            (do (swap! c-state assoc :servers true)
                (send-command "generate-install-list" {:card card}))))

        :else
        (case (first zone)
          ("current" "onhost" "play-area" "scored" "servers" "rig")
          (handle-abilities side card c-state)
          ; else
          nil)))))

(defn spectator-view-hidden?
  "Checks if spectators are allowed to see hidden information, such as hands and face-down cards"
  []
  (and (get-in @game-state [:options :spectatorhands])
       (not (not-spectator?))))

(defn handle-dragstart [e card]
  (-> e .-target js/$ (.addClass "dragged"))
  (-> e .-dataTransfer (.setData "card" (.stringify js/JSON (clj->js card)))))

(defn handle-drop [e server]
  (-> e .-target js/$ (.removeClass "dragover"))
  (let [card (-> e .-dataTransfer (.getData "card") ((.-parse js/JSON)) (js->clj :keywordize-keys true))
        side (if (#{"HQ" "R&D" "Archives"} server) "Corp" "Runner")]
    (when (not= "Identity" (:type card))
      (send-command "move" {:card card :server server}))))

(defn abs [n] (max n (- n)))

;; touch support
(defonce touchmove (atom {}))

(defn release-touch [card]
  (-> card (.removeClass "disable-transition"))
  (-> card (.css "position" ""))
  (-> card (.css "top" "")))

(defn update-card-position [card touch]
  (-> card (.css "left" (str (- (int (aget touch "pageX")) 30) "px")))
  (-> card (.css "top"  (str (- (int (aget touch "pageY")) 42) "px"))))

(defn get-card [e server]
  (-> e .-target js/$ (.closest ".card-wrapper")))

(defn get-server-from-touch [touch]
  (let [cX (.. touch -clientX)
        cY (.. touch -clientY)
        server (-> (js/document.elementFromPoint cX cY)
                   js/$
                   (.closest "[data-server]")
                   (.attr "data-server"))]
    [server (> (+ (abs (- (:x @touchmove) cX))
                  (abs (- (:y @touchmove) cY)))
               30)]))

(defn handle-touchstart [e cursor]
  (let [touch (aget (.. e -targetTouches) 0)
        [server _] (get-server-from-touch touch)
        card (get-card e server)]
    (-> card (.addClass "disable-transition"))
    (reset! touchmove {:card (.stringify js/JSON (clj->js @cursor))
                       :x (.. touch -clientX)
                       :y (.. touch -clientY)
                       :start-server server})))

(defn handle-touchmove [e]
  (let [touch (aget (.. e -targetTouches) 0)
        card (get-card e (:start-server @touchmove))]
    (-> card (.css "position" "fixed"))
    (update-card-position card touch)))

(defn handle-touchend [e]
  (let [touch (aget (.. e -changedTouches) 0)
        card (get-card e (:start-server @touchmove))
        [server moved-enough] (get-server-from-touch touch)]
    (release-touch card)
    (when (and server moved-enough (not= server (:start-server @touchmove)))
      (let [cardinfo (-> @touchmove :card ((.-parse js/JSON)) (js->clj :keywordize-keys true))]
        (send-command "move" {:card cardinfo :server server})))))

(defn remote->num [server]
  (-> server str (clojure.string/split #":remote") last str->int))

(defn remote->name [server]
  (let [num (remote->num server)]
    (str (tr [:game.server "Server"]) " " num)))

(defn zone->sort-key [zone]
  (case (if (keyword? zone) zone (last zone))
    :archives -3
    :rd -2
    :hq -1
    (str->int
      (last (clojure.string/split (str zone) #":remote")))))

(defn get-remotes [servers]
  (->> servers
       (filter #(not (#{:hq :rd :archives} (first %))))
       (sort-by #(zone->sort-key (first %)))))

(defn facedown-card
  "Image element of a facedown card"
  ([side] (facedown-card side [] nil))
  ([side class-list alt-alt-text]
   (let [card-back (get-in @app-state [:options :card-back])
         s (lower-case side)
         alt (if (nil? alt-alt-text)
               (str "Facedown " s " card")
               alt-alt-text)
         tag (->> class-list
                  vec
                  (concat ["img" "card"])
                  (join ".")
                  keyword)]
     [tag {:src (str "/img/" card-back "-" s ".png")
           :alt alt}])))

(defn card-img
  "Build an image of the card (is always face-up). Only shows the zoomed card image, does not do any interaction."
  [{:keys [code title] :as card}]
  (when code
    [:div.card-frame
     [:div.blue-shade.card {:on-mouse-enter #(put! zoom-channel card)
                            :on-mouse-leave #(put! zoom-channel false)}
      (when-let [url (image-url card)]
        [:div
         [:span.cardname title]
         [:img.card.bg {:src url :alt title :onError #(-> % .-target js/$ .hide)}]])]]))

(defn card-implementation [zoom-card]
  (when-let [card @zoom-card]
    (let [implemented (:implementation card)]
      (case implemented
        (:full "full") nil
        [:div.panel.blue-shade.implementation {:style {:right (get-in @app-state [:options :log-width])}}
         (case implemented
           nil [:span.unimplemented (tr [:game.unimplemented "Unimplemented"])]
           [:span.impl-msg implemented])]))))

(defn card-zoom-display
  [zoom-card img-side]
  (when-let [card @zoom-card]
    [:<>
     [:div.card-preview.blue-shade
      {:on-click #(reset! img-side (not @img-side))}
      (let [url (image-url card)
            show-img (= "image" (get-in @app-state [:options :card-zoom] "image"))]
        (if (and @img-side url show-img)
          [:img {:src url :alt (:title card) :onLoad #(-> % .-target js/$ .show)}]
          [card-as-text card false]))]
     (when (get-in @app-state [:options :pin-zoom] false)
       [:button.win-right {:on-click #(reset! zoom-card false) :type "button"} "✘"])]))

(defn card-zoom [zoom-card img-side]
  (if @zoom-card
    (do (-> ".card-zoom" js/$ (.addClass "fade"))
        [card-zoom-display zoom-card img-side])
    (do (-> ".card-zoom" js/$ (.removeClass "fade")) nil)))

(defn card-zoom-view [zoom-card]
  (let [zoomed-card (r/atom nil)
        img-side (r/atom true)]
    (fn [zoom-card]
      (let [pin (get-in @app-state [:options :pin-zoom] false)]
        (when (or @zoom-card
                  (and (not @zoom-card) (not pin)))
          (reset! zoomed-card @zoom-card)
          (reset! img-side true))
        [:<>
         [:div.card-zoom
          [card-zoom zoomed-card img-side]]
         [card-implementation zoomed-card]]))))

(defn server-menu
  "The pop-up on a card in hand when clicked"
  [card c-state]
  (let [servers (get-in @game-state [:corp :install-list])]
    (when servers
      [:div.panel.blue-shade.servers-menu {:style (when (:servers @c-state) {:display "inline"})}
       (map-indexed
         (fn [i label]
           [:div {:key i
                  :on-click #(do (send-command "play" {:card card :server label})
                                 (swap! c-state dissoc :servers))}
            label])
         servers)])))

(defn list-abilities
  [ab-type card c-state abilities]
  (map-indexed
    (fn [i ab]
      (let [command (case ab-type
                      :runner "runner-ability"
                      :corp "corp-ability"
                      :ability (if (:dynamic ab) "dynamic-ability" "ability"))]
        [:div {:key i
               :on-click #(do
                            (send-command command {:card card :ability i})
                            (if (:keep-menu-open ab)
                              (swap! c-state assoc :keep-menu-open (keyword (:keep-menu-open ab)))
                              (close-abilities c-state)))}
         (render-icons (add-cost-to-label ab))]))
      abilities))

(defn check-keep-menu-open
  [card c-state]
  (let [side (:side @game-state)
        keep-menu-open (case (:keep-menu-open @c-state)
                        :while-credits-left
                        (pos? (get-in @game-state [side :credit]))

                        :while-clicks-left
                        (pos? (get-in @game-state [side :click]))

                        :while-2-clicks-left
                        (>= (get-in @game-state [side :click]) 2)

                        :while-3-clicks-left
                        (>= (get-in @game-state [side :click]) 3)

                        :while-4-clicks-left
                        (>= (get-in @game-state [side :click]) 4)

                        :while-cards-in-hand
                        (not-empty (get-in @game-state [side :hand]))

                        :while-power-tokens-left
                        (pos? (get-counters card :power))

                        :while-2-power-tokens-left
                        (>= (get-counters card :power) 2)

                        :while-3-power-tokens-left
                        (>= (get-counters card :power) 3)

                        :while-5-power-tokens-left
                        (>= (get-counters card :power) 5)

                        :while-advancement-tokens-left
                        (pos? (get-counters card :advancement))

                        :while-agenda-tokens-left
                        (pos? (get-counters card :agenda))

                        :while-virus-tokens-left
                        (pos? (get-counters card :virus))

                        :while-2-virus-tokens-left
                        (>= (get-counters card :virus) 2)

                        :if-abilities-available
                        (pos? (+ (count (:corp-abilities card))
                                 (count (:runner-abilities card))
                                 (count (remove #(or (starts-with? (:label % "") "Toggle auto-resolve on")
                                                     (ends-with? (:label % "") "(start of turn)"))
                                                (:abilities card)))))

                        :for-agendas
                        (or (some #(= "score" %) (action-list card))          ; can score
                            (not (zero? (get-in @game-state [side :click])))) ; clicks left

                        :forever true

                        false)]
    (when-not keep-menu-open (close-abilities c-state))
    keep-menu-open))

(defn runner-abs [card c-state runner-abilities subroutines title]
  (when (:runner-abilities @c-state)
    [:div.panel.blue-shade.runner-abilities {:style {:display "inline"}}
     [:button.win-right {:on-click #(close-abilities c-state) :type "button"} "✘"]
     (when (or (seq runner-abilities)
               (seq subroutines))
       [:span.float-center (tr [:game.abilities "Abilities"]) ":"])
     (list-abilities :runner card c-state runner-abilities)
     (when (seq subroutines)
<<<<<<< HEAD
       [:div {:on-click #(do (send-command "system-msg"
                                           {:msg (str "indicates to fire all unbroken subroutines on " title)})
                             (close-abilities c-state))}
        (tr [:game.let-subs-fire "Let all subroutines fire"])])
=======
       [:div {:on-click #(send-command "system-msg"
                                       {:msg (str "indicates to fire all unbroken subroutines on " title)})}
        (tr [:game.let-subs-fire "Let unbroken subroutines fire"])])
>>>>>>> 5c6085f3
     (when (seq subroutines)
       [:span.float-center (tr [:game.subs "Subroutines"]) ":"])
     (map-indexed
       (fn [i sub]
         [:span {:style {:display "block"}
                 :key i}
          [:span (cond (:broken sub)
                       {:class :disabled
                        :style {:font-style :italic}}
                       (false? (:resolve sub))
                       {:class :dont-resolve
                        :style {:text-decoration :line-through}})
           (render-icons (str " [Subroutine]" " " (:label sub)))]
          [:span.float-right
           (cond (:broken sub) banned-span
                 (:fired sub) "✅")]])
       subroutines)]))

(defn corp-abs [card c-state corp-abilities]
  (when (:corp-abilities @c-state)
    [:div.panel.blue-shade.corp-abilities {:style {:display "inline"}}
     [:button.win-right {:on-click #(close-abilities c-state) :type "button"} "✘"]
     (when (seq corp-abilities)
       [:span.float-center (tr [:game.abilities "Abilities"]) ":"])
     (list-abilities :corp card c-state corp-abilities)]))

;; TODO (2020-10-08): We're using json as the transport layer for server-client
;; communication, so every non-key keyword is converted to a string, which blows.
;; Until this is changed, it's better to redefine this stuff in here and just not
;; worry about it.

;; TODO (2021-04-24): If this ever gets fixed, remember to change functions in
;; button-pane as well.
(letfn
  [(is-type?  [card value] (= value (:type card)))
   (identity? [card] (or (is-type? card "Fake-Identity")
                         (is-type? card "Identity")))
   (get-nested-host [card] (if (:host card)
                             (recur (:host card))
                             card))
   (get-zone [card] (:zone (get-nested-host card)))
   (in-play-area? [card] (= (get-zone card) ["play-area"]))
   (in-current? [card] (= (get-zone card) ["current"]))
   (in-scored? [card] (= (get-zone card) ["scored"]))
   (corp? [card] (= (:side card) "Corp"))
   (installed? [card] (or (:installed card)
                          (= "servers" (first (get-zone card)))))
   (rezzed? [card] (:rezzed card))
   (runner? [card] (= (:side card) "Runner"))
   (condition-counter? [card] (and (:condition card)
                                   (or (is-type? card "Event")
                                       (is-type? card "Operation"))))
   (facedown? [card] (or (when (not (condition-counter? card))
                           (= (get-zone card) ["rig" "facedown"]))
                         (:facedown card)))]
  (defn active?
    "Checks if the card is active and should receive game events/triggers."
    [card]
    (or (identity? card)
        (in-play-area? card)
        (in-current? card)
        (in-scored? card)
        (and (corp? card)
             (installed? card)
             (rezzed? card))
        (and (runner? card)
             (installed? card)
             (not (facedown? card))))))

(defn card-abilities [card c-state abilities subroutines]
  (let [actions (action-list card)
        dynabi-count (count (filter :dynamic abilities))]
    (when (and (:abilities @c-state)
               (or (nil? (:keep-menu-open @c-state))
                   (check-keep-menu-open card c-state))
               (or (pos? (+ (count actions)
                            (count abilities)
                            (count subroutines)))
                   (some #{"derez" "rez" "advance" "trash"} actions)
                   (= type "ICE")))
      [:div.panel.blue-shade.abilities {:style {:display "inline"}}
       [:button.win-right {:on-click #(close-abilities c-state) :type "button"} "✘"]
       (when (seq actions)
         [:span.float-center (tr [:game.actions "Actions"]) ":"])
       (when (seq actions)
         (map-indexed
           (fn [i action]
             (let [keep-menu-open (case action
                                    "derez" false
                                    "rez" :if-abilities-available
                                    "trash" false
                                    "advance" :for-agendas
                                    "score" false
                                    false)]
               [:div {:key i
                      :on-click #(do (send-command action {:card card})
                                     (if keep-menu-open
                                       (swap! c-state assoc :keep-menu-open keep-menu-open)
                                       (close-abilities c-state)))}
                (capitalize action)]))
             actions))
       (when (and (active? card)
                  (seq abilities))
         [:span.float-center (tr [:game.abilities "Abilities"]) ":"])
       (when (and (active? card)
                  (seq abilities))
         (list-abilities :ability card c-state abilities))
       (when (seq (remove :fired subroutines))
         [:div {:on-click #(do (send-command "unbroken-subroutines" {:card card})
                               (close-abilities c-state))}
          (tr [:game.fire-unbroken "Fire unbroken subroutines"])])
       (when (seq subroutines)
         [:span.float-center (tr [:game.subs "Subroutines"]) ":"])
       (when (seq subroutines)
         (map-indexed
           (fn [i sub]
             [:div {:key i
                    :on-click #(do (send-command "subroutine" {:card card
                                                               :subroutine i})
                                   (close-abilities c-state))}
              [:span (cond (:broken sub)
                           {:class :disabled
                            :style {:font-style :italic}}
                           (false? (:resolve sub))
                           {:class :dont-resolve
                            :style {:text-decoration :line-through}})
               (render-icons (str " [Subroutine] " (:label sub)))]
              [:span.float-right
               (cond (:broken sub) banned-span
                     (:fired sub) "✅")]])
           subroutines))])))

(defn face-down?
  "Returns true if the installed card should be drawn face down."
  [{:keys [side type facedown rezzed host] :as card}]
  (if (= side "Corp")
    (and (not= type "Operation")
         (not rezzed)
         (not= (:side host) "Runner"))
    facedown))

(defn card-view
  [card flipped]
  (let [c-state (r/atom {})]
    (fn [{:keys [zone code type abilities counter advance-counter advancementcost current-advancement-requirement
                 subtype subtypes advanceable rezzed strength current-strength title selected hosted
                 side rec-counter facedown server-target subtype-target icon new runner-abilities subroutines
                 corp-abilities]
          :as card}
         flipped]
      [:div.card-frame
       [:div.blue-shade.card {:class (str (when selected "selected")
                                          (when new " new")
                                          (when (same-card? card (:button @app-state)) " hovered"))
                              :draggable (when (not-spectator?) true)
                              :on-touch-start #(handle-touchstart % card)
                              :on-touch-end   #(handle-touchend %)
                              :on-touch-move  #(handle-touchmove %)
                              :on-drag-start #(handle-dragstart % card)
                              :on-drag-end #(-> % .-target js/$ (.removeClass "dragged"))
                              :on-mouse-enter #(when (or (not (or (not code) flipped facedown))
                                                         (spectator-view-hidden?)
                                                         (= (:side @game-state) (keyword (lower-case side))))
                                                 (put! zoom-channel card))
                              :on-mouse-leave #(put! zoom-channel false)
                              :on-click #(handle-card-click card c-state)}
        (if (or (not code) flipped facedown)
          (let [facedown-but-known (or (not (or (not code) flipped facedown))
                                       (spectator-view-hidden?)
                                       (= (:side @game-state) (keyword (lower-case side))))
                alt-str (when facedown-but-known (str "Facedown " title))]
            [facedown-card side ["bg"] alt-str])
          (when-let [url (image-url card)]
            [:div
             [:img.card.bg {:src url :alt title :onError #(-> % .-target js/$ .hide)}]]))
        [:span.cardname title]
        [:div.counters
         (when counter
           (map-indexed (fn [i [type num-counters]]
                          (when (pos? num-counters)
                            (let [selector (str "div.darkbg." (lower-case (name type)) "-counter.counter")]
                              [(keyword selector) {:key type} num-counters])))
                        counter))
         (when (pos? rec-counter) [:div.darkbg.recurring-counter.counter {:key "rec"} rec-counter])
         (when (pos? advance-counter) [:div.darkbg.advance-counter.counter {:key "adv"} advance-counter])]
        (when (and (or current-strength strength)
                   (or (ice? card)
                       (has-subtype? card "Icebreaker"))
                   (active? card))
          [:div.darkbg.strength (or current-strength strength)])
        (when-let [{:keys [char color]} icon] [:div.darkbg.icon {:class color} char])
        (when server-target [:div.darkbg.server-target server-target])
        (when (active? card)
          (let [server-card (get @all-cards title)]
            [:div.darkbg.additional-subtypes
             (join " - " (remove (into #{} (:subtypes server-card)) subtypes))]))

        (when (and (= zone ["hand"])
                   (#{"Agenda" "Asset" "ICE" "Upgrade"} type))
          [server-menu card c-state])]
       (when (pos? (+ (count runner-abilities) (count subroutines)))
         [runner-abs card c-state runner-abilities subroutines title])

       (when (pos? (count corp-abilities))
         [corp-abs card c-state corp-abilities])

       [card-abilities card c-state abilities subroutines]
       (when (pos? (count hosted))
         [:div.hosted
          (if (and (not (ice? card))
                   (get-in @app-state [:options :stacked-cards] false))
            ; stacked mode
            (let [distinct-hosted (vals (group-by :title hosted))]
              (show-distinct-cards distinct-hosted))

            (doall
              (for [card hosted]
                (let [flipped (face-down? card)]
                  ^{:key (:cid card)}
                  [card-view card flipped]))))])])))

(defn show-distinct-cards
  [distinct-cards]
  (doall (apply concat (for [cards distinct-cards] ; apply concat for one-level flattening
                         (let [hosting (remove #(zero? (count (:hosted %))) cards) ; There are hosted cards on these
                               others (filter #(zero? (count (:hosted %))) cards)
                               facedowns (filter face-down? others)
                               others (remove face-down? others)]
                           [; Hosting
                            (for [c hosting]
                              ^{:key (:cid c)} [:div.card-wrapper {:class (when (playable? c) "playable")}
                                                [card-view c (face-down? c)]])
                            ; Facedown
                            (for [c facedowns]
                              ^{:key (:cid c)} [:div.card-wrapper {:class (when (playable? c) "playable")}
                                                [card-view c true]])
                            ; Rest
                            (if (not-empty others)
                              (if (= 1 (count others))
                                (let [c (first others)
                                      flipped (face-down? c)]
                                  ^{:key (:cid c)} [:div.card-wrapper {:class (when (playable? c) "playable")}
                                                    [card-view c flipped]])
                                [stacked-card-view others]))])))))

(defn stacked-card-view
  [cards]
  [:div.stacked
   (doall
     (for [c cards]
       (let [flipped (face-down? c)]
         ^{:key (:cid c)} [:div.card-wrapper {:class (when (playable? c) "playable")}
                           [card-view c flipped]])))])

(defn drop-area [server hmap]
  (merge hmap {:on-drop #(handle-drop % server)
               :on-drag-enter #(-> % .-target js/$ (.addClass "dragover"))
               :on-drag-leave #(-> % .-target js/$ (.removeClass "dragover"))
               :on-drag-over #(.preventDefault %)
               :data-server server}))

(defn close-popup [event ref msg shuffle? deck?]
  (-> ref js/$ .fadeOut)
  (cond
    shuffle? (send-command "shuffle" {:close "true"})
    deck? (send-command "close-deck")
    msg (send-command "system-msg" {:msg msg}))
  (.stopPropagation event))

(defn label [cursor opts]
  (let [fn (or (get-in opts [:opts :fn]) count)
        classes (str (when (pos? (count cursor)) "darkbg ")
                     (get-in opts [:opts :classes]))]
    [:div.header {:class classes}
     (str (get-in opts [:opts :name])
          (when (not (get-in opts [:opts :hide-cursor])) (str " (" (fn cursor) ")")))]))

(defn controls
  "Create the control buttons for the side displays."
  ([key] (controls key 1 -1))
  ([key increment decrement]
   [:div.controls
    [:button.small {:on-click #(send-command "change" {:key key :delta decrement}) :type "button"} "-"]
    [:button.small {:on-click #(send-command "change" {:key key :delta increment}) :type "button"} "+"]]))

(defn- this-user?
  [user]
  (if (:replay @game-state)
    (= (get-in @game-state [@replay-side :user :_id]) (:_id user))
    (= (:_id user) (-> @app-state :user :_id))))

(defn build-hand-card-view
  [hand size prompt wrapper-class]
  [:div
   (doall (map-indexed
            (fn [i card]
              [:div {:key (or (:cid card) i)
                     :class (str
                              (if (and (not= "select" (-> @prompt first :prompt-type))
                                       (not (:selected card))
                                       (playable? card))
                                "playable" "")
                              " "
                              wrapper-class)
                     :style {:left (when (< 1 size) (* (/ 320 (dec size)) i))}}
               (cond
                 (spectator-view-hidden?)
                 [card-view (dissoc card :new :selected)]
                 (:cid card)
                 [card-view card]
                 :else
                 [facedown-card (:side card)])])
            hand))])

(defn hand-view [name translated-name side hand hand-size hand-count prompt popup popup-direction]
  (let [s (r/atom {})]
    (fn [name translated-name side hand hand-size hand-count prompt popup popup-direction]
      (let [size (if (nil? @hand-count) (count @hand) @hand-count)
            filled-hand (concat @hand (repeat (- size (count @hand)) {:side (if (= :corp side) "Corp" "Runner")}))]
        [:div.hand-container
         [:div.hand-controls
          [:div.panel.blue-shade.hand
           (drop-area name {:class (when (> size 6) "squeeze")})
           [build-hand-card-view filled-hand size prompt "card-wrapper"]
           [label filled-hand {:opts {:name translated-name
                                      :fn (fn [cursor] (str size "/" (:total @hand-size)))}}]]
          (when popup
            [:div.panel.blue-shade.hand-expand
             {:on-click #(-> (:hand-popup @s) js/$ .fadeToggle)}
             "+"])]
         (when popup
           [:div.panel.blue-shade.popup {:ref #(swap! s assoc :hand-popup %) :class popup-direction}
            [:div
             [:a {:on-click #(close-popup % (:hand-popup @s) nil false false)} (tr [:game.close "Close"])]
             [:label (tr [:game.card-count] size)]
             (let [{:keys [total]} @hand-size]
               [:div.hand-size (str total " " (tr [:game.max-hand "Max hand size"]))
                (controls :hand-size)])
             [build-hand-card-view filled-hand size prompt "card-popup-wrapper"]]])]))))

(defn show-deck [event ref]
  (-> ((keyword (str ref "-content")) @board-dom) js/$ .fadeIn)
  (-> ((keyword (str ref "-menu")) @board-dom) js/$ .fadeOut)
  (send-command "view-deck"))

(defn identity-view [render-side identity hand-count]
  (let [is-runner (= :runner render-side)
        title (if is-runner (tr [:game.grip "Grip"]) (tr [:game.hq "HQ"]))]
    [:div.blue-shade.identity
     [card-view @identity]
     [:div.header {:class "darkbg server-label"}
      (str title " (" hand-count ")")]]))

(defn deck-view [render-side player-side identity deck deck-count]
   (let [is-runner (= :runner render-side)
         title (if is-runner (tr [:game.stack "Stack"]) (tr [:game.r&d "R&D"]))
         ref (if is-runner "stack" "rd")
         menu-ref (keyword (str ref "-menu"))
         content-ref (keyword (str ref "-content"))]
     (fn [render-side player-side identity deck]
       ; deck-count is only sent to live games and does not exist in the replay
       (let [deck-count-number (if (nil? @deck-count) (count @deck) @deck-count)]
         [:div.blue-shade.deck
          (drop-area title {:on-click #(-> (menu-ref @board-dom) js/$ .toggle)})
          (when (pos? deck-count-number)
            [facedown-card (:side @identity) ["bg"] nil])
          [:div.header {:class "darkbg server-label"}
           (str title " (" deck-count-number ")")]
          (when (= render-side player-side)
            [:div.panel.blue-shade.menu {:ref #(swap! board-dom assoc menu-ref %)}
             [:div {:on-click #(do (send-command "shuffle")
                                   (-> (menu-ref @board-dom) js/$ .fadeOut))} (tr [:game.shuffle "Shuffle"])]
             [:div {:on-click #(show-deck % ref)} (tr [:game.show "Show"])]])
          (when (= render-side player-side)
            [:div.panel.blue-shade.popup {:ref #(swap! board-dom assoc content-ref %)}
             [:div
              [:a {:on-click #(close-popup % (content-ref @board-dom) "stops looking at their deck" false true)}
               (tr [:game.close "Close"])]
              [:a {:on-click #(close-popup % (content-ref @board-dom) "stops looking at their deck" true true)}
               (tr [:game.close-shuffle "Close & Shuffle"])]]
             (doall
               (for [card @deck]
                 ^{:key (:cid card)}
                 [card-view card]))])]))))

(defn discard-view-runner [player-side discard]
  (let [s (r/atom {})]
    (fn [player-side discard]
      [:div.blue-shade.discard
       (drop-area "Heap" {:on-click #(-> (:popup @s) js/$ .fadeToggle)})
       (when-not (empty? @discard)
         [card-view (last @discard)])
       [:div.header {:class "darkbg server-label"}
        (str (tr [:game.heap "Heap"]) " (" (count @discard) ")")]
       [:div.panel.blue-shade.popup {:ref #(swap! s assoc :popup %)
                                     :class (if (= player-side :runner) "me" "opponent")}
        [:div
         [:a {:on-click #(close-popup % (:popup @s) nil false false)} (tr [:game.close "Close"])]]
        (doall
          (for [card @discard]
            ^{:key (:cid card)}
            [card-view card]))]])))

(defn discard-view-corp [player-side discard]
  (let [s (r/atom {})]
    (fn [player-side discard]
      (let [faceup? #(or (:seen %) (:rezzed %))
            draw-card #(if (faceup? %)
                         [card-view %]
                         (if (or (= player-side :corp)
                                 (spectator-view-hidden?))
                           [:div.unseen [card-view %]]
                           [facedown-card "corp"]))]
        [:div.blue-shade.discard
         (drop-area "Archives" {:on-click #(-> (:popup @s) js/$ .fadeToggle)})
         (when-not (empty? @discard)
           [:<> {:key "discard"} (draw-card (last @discard))])
         [:div.header {:class "darkbg server-label"}
          (let [total (count @discard)
                face-up (count (filter faceup? @discard))]
            (str (tr [:game.archives "Archives"])
                 ;; use non-breaking space to keep counts on same line
                 " (" (tr [:game.up-down-count] total face-up) ")"))]
         [:div.panel.blue-shade.popup {:ref #(swap! s assoc :popup %)
                                       :class (if (= (:side @game-state) :runner) "opponent" "me")}
          [:div
           [:a {:on-click #(close-popup % (:popup @s) nil false false)} (tr [:game.close "Close"])]
           [:label (let [total (count @discard)
                         face-up (count (filter faceup? @discard))]
                     (tr [:game.face-down-count] total face-up))]]
          (doall
            (for [[idx c] (map-indexed vector @discard)]
              ^{:key idx}
              [:div (draw-card c)]))]]))))

(defn rfg-view [cards name popup]
  (let [dom (atom {})]
    (fn [cards name popup]
      (when-not (empty? @cards)
        (let [size (count @cards)]
          [:div.panel.blue-shade.rfg {:class (when (> size 2) "squeeze")
                                      :on-click (when popup #(-> (:rfg-popup @dom) js/$ .fadeToggle))}
           (doall
             (map-indexed (fn [i card]
                            [:div.card-wrapper {:key i
                                                :style {:left (when (> size 1) (* (/ 128 size) i))}}
                             [:div [card-view card]]])
                          @cards))
           [label @cards {:opts {:name name}}]

           (when popup
             [:div.panel.blue-shade.popup {:ref #(swap! dom assoc :rfg-popup %)
                                           :class "opponent"}
              [:div
               [:a {:on-click #(close-popup % (:rfg-popup @dom) nil false false)} (tr [:game.close "Close"])]
               [:label (tr [:game.card-count] size)]]
              (doall
                (for [c @cards]
                  ^{:key (:cid c)}
                  [card-view c]))])])))))

(defn play-area-view [user name cards]
  (fn [user name cards]
    (let [size (count @cards)]
      (when (pos? size)
        [:div.panel.blue-shade.rfg {:class (when (> size 2) "squeeze")}
         (doall
           (map-indexed (fn [i card]
                          [:div.card-wrapper {:key i
                                              :style {:left (when (> size 1) (* (/ 128 size) i))}}
                           (if (or (:seen card)
                                   (this-user? @user))
                             [card-view card]
                             [facedown-card (:side card)])])
                        @cards))
         [label @cards {:opts {:name name}}]]))))

(defn scored-view [scored agenda-point me?]
  (let [size (count @scored)]
    [:div.panel.blue-shade.scored.squeeze
     (doall
       (map-indexed (fn [i card]
                      [:div.card-wrapper {:key i
                                          :style {:left (when (> size 1) (* (/ 128 (dec size)) i))}}
                       [:div [card-view card]]])
                    @scored))
     [label @scored {:opts {:name (tr [:game.scored-area "Scored Area"])}}]
     [:div.stats
      [:div (tr [:game.agenda-count] @agenda-point)
       (when me? (controls :agenda-point))]]]))

(defn name-area
  [user]
  [:div.namearea [avatar user {:opts {:size 32}}]
   [:div.namebox
    [:div.username (:username user)]
    (if-let [pronouns (get-in user [:options :pronouns])]
      (let [pro-str (if (= "blank" pronouns) "" (tr-pronouns pronouns))]
        [:div.pronouns (lower-case pro-str)]))]])

(defmulti stats-view #(get-in @% [:identity :side]))

(defn display-memory
  [memory]
  (let [me? (= (:side @game-state) :runner)]
    (fn [memory]
      (let [{:keys [available used only-for]} memory
            unused (- available used)]
        [:div (tr [:game.mu-count] unused available)
         (when (neg? unused) [:div.warning "!"])
         (when me? (controls :memory))]))))

(defn display-special-memory
  [memory]
  (when-let [only-for (->> (:only-for memory)
                           (filter #(pos? (:available (second %))))
                           (into {})
                           not-empty)]
    [:div
     (str "("
          (join "), (" (for [[mu-type {:keys [available used]}] only-for
                             :let [unused (max 0 (- available used))]]
                         (str unused " of " available
                              " " (capitalize (name mu-type))
                              " MU unused")))
          ")")]))

(defmethod stats-view "Runner" [runner]
  (let [me? (= (:side @game-state) :runner)]
    (fn [runner]
      (let [{:keys [user click credit run-credit memory link tag
                    brain-damage active]} @runner]
        [:div.panel.blue-shade.stats {:class (when active "active-player")}
         (name-area user)
         [:div (tr [:game.click-count] click)
          (when me? (controls :click))]
         [:div (tr [:game.credit-count] credit run-credit)
          (when me? (controls :credit))]
         [display-memory memory]
         [display-special-memory memory]
         [:div (str link " " (tr [:game.link-strength "Link Strength"]))
          (when me? (controls :link))]
         (let [{:keys [base total is-tagged]} tag
               additional (- total base)
               show-tagged (or is-tagged (pos? total))]
           [:div (tr [:game.tag-count] base additional total)
            (when show-tagged [:div.warning "!"])
            (when me? (controls :tag))])
         [:div (str brain-damage " " (tr [:game.brain-damage "Brain Damage"]))
          (when me? (controls :brain-damage))]]))))

(defmethod stats-view "Corp" [corp]
  (let [me? (= (:side @game-state) :corp)]
    (fn [corp]
      (let [{:keys [user click credit bad-publicity active]} @corp]
        [:div.panel.blue-shade.stats {:class (when active "active-player")}
         (name-area user)
         [:div (tr [:game.click-count] click)
          (when me? (controls :click))]
         [:div (tr [:game.credit-count] credit -1)
          (when me? (controls :credit))]
         (let [{:keys [base additional]} bad-publicity]
           [:div (tr [:game.bad-pub-count] base additional)
            (when me? (controls :bad-publicity))])]))))

(defn run-arrow [run]
  [:div.run-arrow [:div {:class (cond
                                  (= "approach-ice" (:phase run))
                                  "approach"
                                  (= "encounter-ice" (:phase run))
                                  "encounter"
                                  :else
                                  "")}]])

(defn server-view [{:keys [server central-view run]} opts]
  (let [content (:content server)
        ices (:ices server)
        run-pos (:position run)
        current-ice (when (and run (pos? run-pos) (<= run-pos (count ices)))
                      (nth ices (dec run-pos)))
        max-hosted (apply max (map #(count (:hosted %)) ices))]
    [:div.server
     [:div.ices {:style {:width (when (pos? max-hosted)
                                  (+ 84 3 (* 42 (dec max-hosted))))}}
      (when-let [run-card (:source-card run)]
        [:div.run-card [card-img run-card]])
      (doall
        (for [ice (reverse ices)]
          [:div.ice {:key (:cid ice)
                     :class (when (not-empty (:hosted ice)) "host")
                     ; Since CSS flex display does not work correctly on rotated objects
                     ; (and we're doing a lot of rotating in our front end), this hack is
                     ; necessary to align ice with hosted cards. -- lostgeek, 17.04.2021
                     :style {:left (when (not-empty (:hosted ice)) (* 21 (dec (count (:hosted ice)))))}}
           (let [flipped (not (:rezzed ice))]
             [card-view ice flipped])
           (when (and current-ice (= (:cid current-ice) (:cid ice)))
             [run-arrow run])]))
      (when (and run (not current-ice))
        [run-arrow run])]
     [:div.content
      (when central-view
        central-view)
      (when (not-empty content)
        (doall
          (for [card content]
            (let [is-first (= card (first content))
                  flipped (not (:rezzed card))]
              [:div.server-card {:key (:cid card)
                                 :class (str (when central-view "central ")
                                             (when (or central-view
                                                       (and (< 1 (count content)) (not is-first)))
                                               "shift"))}
               [card-view card flipped]]))))
      [label content (update-in opts [:opts] assoc :classes "server-label" :hide-cursor true)]]]))

(defn stacked-label [cursor similar-servers opts]
  (let [similar-server-names (->> similar-servers
                                  (map first)
                                  (map remote->name))
        full-server-names (cons (get-in opts [:opts :name]) similar-server-names)
        numbers (map #(second (split % " ")) full-server-names)]
    [label full-server-names (update-in opts [:opts] assoc
                                        :classes "server-label"
                                        :name (str "Servers " (join ", " numbers))
                                        :hide-cursor true)]))

(defn stacked-view [{:keys [key server similar-servers central-view run]} opts]
  (let [content (apply conj
                       (:content server)
                       ; this unfolds all servers and picks the first item in it
                       ; since this creates a sequence, we need to apply it to conj
                       (map #(-> % second :content first) similar-servers))
        ices (:ices server)
        run-pos (:position run)
        current-ice (when (and run (pos? run-pos) (<= run-pos (count ices)))
                      (nth ices (dec run-pos)))]
    [:div.server
     [:div.ices
      (when-let [run-card (:source-card run)]
        [:div.run-card [card-img run-card]])
      (when (and run (not current-ice))
        [run-arrow run])]
     [:div.content
      [:div.stacked
       (doall (for [card content]
                (let [is-first (= card (first content))
                      flipped (not (:rezzed card))]
                  [:div.server-card {:key (:cid card)
                                     :class (str (when (and (< 1 (count content)) (not is-first))
                                                   "shift"))}
                   [card-view card flipped]])))
       [stacked-label content similar-servers opts]]]]))

(defn compare-servers-for-stacking [s1]
  (fn [s2]
    (let [ss1 (second s1)
          ss2 (second s2)]
      (and (= (-> ss1 :content first :normalizedtitle)
              (-> ss2 :content first :normalizedtitle))
           (not= s1 s2)
           (empty? (:ices ss1))
           (empty? (:ices ss2))
           (= 1 (count (:content ss1)))
           (= 1 (count (:content ss2)))
           (-> ss1 :content first asset?)
           (-> ss2 :content first asset?)
           (-> ss1 :content first :rezzed)
           (-> ss2 :content first :rezzed)
           (-> ss1 :content first :hosted empty?)
           (-> ss2 :content first :hosted empty?)))))

(defn board-view-corp [player-side identity deck deck-count hand hand-count discard servers run]
  (let [rs (:server @run)
        server-type (first rs)
        side-class (if (= player-side :runner) "opponent" "me")
        hand-count-number (if (nil? @hand-count) (count @hand) @hand-count)]
    [:div.outer-corp-board {:class side-class}
     [:div.corp-board {:class side-class}
      (doall
        (for [server (reverse (get-remotes @servers))
              :let [num (remote->num (first server))
                    similar-servers (filter #((compare-servers-for-stacking server) %) (get-remotes @servers))
                    all-servers (conj similar-servers server)]
              :when (or (empty? similar-servers)            ; it is a normal server-view
                      (not (get-in @app-state [:options :stacked-cards] false)) ; we're not in stacked mode
                      ; otherwise only show one view for the stacked remote
                      (< num (remote->num (first (first similar-servers)))))]
          (if (or (empty? similar-servers)
                (not (get-in @app-state [:options :stacked-cards] false)))
            [server-view {:key num
                          :server (second server)
                          :run (when (= server-type (str "remote" num)) @run)}
             {:opts {:name (remote->name (first server))}}]
            [stacked-view {:key num
                           :server (second server)
                           :similar-servers similar-servers
                           :run (when
                                  (some #(= server-type (str "remote" %)) (map #(remote->num (first %)) all-servers))
                                  (= server-type (str "remote" num)) @run)}
             {:opts {:name (remote->name (first server))}}])))
      [server-view {:key "hq"
                    :server (:hq @servers)
                    :central-view [identity-view :corp identity hand-count-number]
                    :run (when (= server-type "hq") @run)}]
      [server-view {:key "rd"
                    :server (:rd @servers)
                    :central-view [deck-view :corp player-side identity deck deck-count]
                    :run (when (= server-type "rd") @run)}]
      [server-view {:key "archives"
                    :server (:archives @servers)
                    :central-view [discard-view-corp player-side discard]
                    :run (when (= server-type "archives") @run)}]]]))

(defn board-view-runner [player-side identity deck deck-count hand hand-count discard rig run]
  (let [is-me (= player-side :runner)
        hand-count-number (if (nil? @hand-count) (count @hand) @hand-count)
        centrals [:div.runner-centrals
                  [discard-view-runner player-side discard]
                  [deck-view :runner player-side identity deck deck-count]
                  [identity-view :runner identity hand-count-number]]
        runner-f (if (and (not is-me)
                          (= "irl" (get-in @app-state [:options :runner-board-order])))
                   reverse
                   seq)]
    [:div.runner-board {:class (if is-me "me" "opponent")}
     (when-not is-me centrals)
     (doall
       (for [zone (runner-f [:program :hardware :resource :facedown])]
         ^{:key zone}
         [:div
          (if (get-in @app-state [:options :stacked-cards] false)
            ; stacked mode
            (let [cards (get @rig zone)
                  distinct-cards (vals (group-by :title cards))]
              (show-distinct-cards distinct-cards))
            ; not in stacked mode
            (doall (for [c (get @rig zone)]
                     ^{:key (:cid c)}
                     [:div.card-wrapper {:class (when (playable? c) "playable")}
                      [card-view c]])))]))
     (when is-me centrals)]))

(defn play-sfx
  "Plays a list of sounds one after another."
  [sfx soundbank]
  (when-not (empty? sfx)
    (when-let [sfx-key (keyword (first sfx))]
      (.volume (sfx-key soundbank) (/ (str->int (get-in @app-state [:options :sounds-volume])) 100))
      (.play (sfx-key soundbank)))
    (play-sfx (rest sfx) soundbank)))

(defn update-audio [{:keys [gameid sfx sfx-current-id]} soundbank]
  ;; When it's the first game played with this state or when the sound history comes from different game, we skip the cacophony
  (let [sfx-last-played (:sfx-last-played @sfx-state)]
    (when (and (get-in @app-state [:options :sounds])
               (not (nil? sfx-last-played))
               (= gameid (:gameid sfx-last-played)))
      ;; Skip the SFX from queue with id smaller than the one last played, queue the rest
      (let [sfx-to-play (reduce (fn [sfx-list {:keys [id name]}]
                                  (if (> id (:id sfx-last-played))
                                    (conj sfx-list name)
                                    sfx-list)) [] sfx)]
        (play-sfx sfx-to-play soundbank)))
  ;; Remember the most recent sfx id as last played so we don't repeat it later
  (when sfx-current-id
    (swap! sfx-state assoc :sfx-last-played {:gameid gameid :id sfx-current-id}))))

(defn build-win-box
  "Builds the end of game pop up game end"
  [game-state]
  (let [win-shown (r/atom false)]
    (fn [game-state]
      (when (and (:winner @game-state)
                 (not @win-shown))
        (let [winner (:winner @game-state)
              winning-user (:winning-user @game-state)
              turn (:turn @game-state)
              reason (:reason @game-state)
              time (get-in @game-state [:stats :time :elapsed])]
          [:div.win.centered.blue-shade
           [:div
            winning-user
            " (" (capitalize (tr-side winner)) ") "
            (cond
              (= "Decked" (capitalize reason))
              (tr [:game.win-decked] turn)

              (= "Flatline" (capitalize reason))
              (tr [:game.win-flatlined] turn)

              (= "Concede" (capitalize reason))
              (tr [:game.win-conceded] turn)

              :else
              (tr [:game.win-points] turn))]
           [:div (tr [:game.time-taken] time)]
           [:br]
           [build-game-stats (get-in @game-state [:stats :corp]) (get-in @game-state [:stats :runner])]
           [:button.win-right {:on-click #(reset! win-shown true) :type "button"} "✘"]])))))

(defn build-start-box
  "Builds the start-of-game pop up box"
  [my-ident my-user my-hand my-prompt my-keep op-ident op-user op-keep me-quote op-quote my-side]
  (let [visible-quote (r/atom true)
        mulliganed (r/atom false)
        start-shown (r/cursor app-state [:start-shown])
        card-back (get-in @app-state [:options :card-back])]
    (fn [my-ident my-user my-hand my-prompt my-keep op-ident op-user op-keep me-quote op-quote my-side]
      (when (and (not @start-shown)
                 (:username @op-user)
                 (pos? (count @my-hand)))
        (let [squeeze (< 5 (count @my-hand))]
          [:div.win.centered.blue-shade.start-game
           [:div
            [:div
             [:div.box
              [:div.start-game.ident.column
               {:class (case @my-keep "mulligan" "mulligan-me" "keep" "keep-me" "")}
               (when-let [url (image-url @my-ident)]
                 [:img {:src     url :alt (:title @my-ident) :onLoad #(-> % .-target js/$ .show)
                        :class   (when @visible-quote "selected")
                        :onClick #(reset! visible-quote true)}])]
              [:div.column.contestants
               [:div (:username @my-user)]
               [:div.vs "VS"]
               [:div (:username @op-user)]
               [:div.intro-blurb
                (if @visible-quote
                  (str "\"" @me-quote "\"")
                  (str "\"" @op-quote "\""))]]
              [:div.start-game.ident.column
               {:class (case @op-keep "mulligan" "mulligan-op" "keep" "keep-op" "")}
               (when-let [url (image-url @op-ident)]
                 [:img {:src url
                        :alt (:title @op-ident)
                        :onLoad #(-> % .-target js/$ .show)
                        :class (when-not @visible-quote "selected")
                        :onClick #(reset! visible-quote false)}])]]
             (when (not= :spectator @my-side)
               [:div.start-hand
                [:div {:class (when squeeze "squeeze")}
                 (doall (map-indexed
                          (fn [i {:keys [title] :as card}]
                            [:div.start-card-frame {:style (when squeeze
                                                             {:left (* (/ 610 (dec (count @my-hand))) i)
                                                              :position "absolute"})
                                                    :id (str "startcard" i)
                                                    :key (str (:cid card) "-" i "-" @mulliganed)}
                             [:div.flipper
                              [:div.card-back
                               [:img.start-card {:src (str "/img/" card-back "-" (lower-case (:side @my-ident)) ".png")}]]
                              [:div.card-front
                               (when-let [url (image-url card)]
                                 [:div {:on-mouse-enter #(put! zoom-channel card)
                                        :on-mouse-leave #(put! zoom-channel false)}
                                  [:img.start-card {:src url :alt title :onError #(-> % .-target js/$ .hide)}]])]]
                             (when-let [elem (.querySelector js/document (str "#startcard" i))]
                               (js/setTimeout #(.add (.-classList elem) "flip") (+ 1000 (* i 300))))])
                          @my-hand))]])
             [:div.mulligan
              (if (or (= :spectator @my-side)
                      (and @my-keep @op-keep))
                [cond-button (if (= :spectator @my-side)
                               (tr [:game.close "Close"]) (tr [:game.start "Start Game"]))
                 true #(swap! app-state assoc :start-shown true)]
                (list ^{:key "keepbtn"} [cond-button (tr [:game.keep "Keep"])
                                         (= "mulligan" (-> @my-prompt first :prompt-type))
                                         #(send-command "choice" {:choice {:uuid (->> (-> @my-prompt first :choices)
                                                                                      (filter (fn [c] (= "Keep" (:value c))))
                                                                                      first
                                                                                      :uuid)}})]
                      ^{:key "mullbtn"} [cond-button (tr [:game.mulligan "Mulligan"])
                                         (= "mulligan" (-> @my-prompt first :prompt-type))
                                         #(do (send-command "choice" {:choice {:uuid (->> (-> @my-prompt first :choices)
                                                                                          (filter (fn [c] (= "Mulligan" (:value c))))
                                                                                          first
                                                                                          :uuid)}})
                                              (reset! mulliganed true))]))]]]
           [:br]
           [:button.win-right {:on-click #(swap! app-state assoc :start-shown true) :type "button"} "✘"]])))))

(defn audio-component [{:keys [sfx] :as cursor}]
    (let [s (r/atom {})
        audio-sfx (fn [name] (list (keyword name)
                                   (new js/Howl (clj->js {:src [(str "/sound/" name ".ogg")
                                                                (str "/sound/" name ".mp3")]}))))
        soundbank (apply hash-map (concat
                                    (audio-sfx "agenda-score")
                                    (audio-sfx "agenda-steal")
                                    (audio-sfx "click-advance")
                                    (audio-sfx "click-card")
                                    (audio-sfx "click-credit")
                                    (audio-sfx "click-run")
                                    (audio-sfx "click-remove-tag")
                                    (audio-sfx "game-end")
                                    (audio-sfx "install-corp")
                                    (audio-sfx "install-runner")
                                    (audio-sfx "play-instant")
                                    (audio-sfx "rez-ice")
                                    (audio-sfx "rez-other")
                                    (audio-sfx "run-successful")
                                    (audio-sfx "run-unsuccessful")
                                    (audio-sfx "virus-purge")))]
        (r/create-class
            {:display-name "audio-component"
             :component-did-update
             (fn []
                 (update-audio (select-keys @game-state [:sfx :sfx-current-id :gameid]) soundbank))
             :reagent-render
             (fn [{:keys [sfx] :as cursor}]
              (let [_ @sfx]))}))) ;; make this component rebuild when sfx changes.

(defn get-run-ices []
  (let [server (-> (:run @game-state)
                   :server
                   first
                   keyword)]
    (get-in @game-state (concat [:corp :servers] [server] [:ices]))))

(defn get-current-ice []
  (let [run-ice (get-run-ices)
        pos (get-in @game-state [:run :position])]
    (when (and pos
               (pos? pos)
               (<= pos (count run-ice)))
      (nth run-ice (dec pos)))))

(def phase->title
  {"initiation" (tr [:game.initiation "Initiation"])
   "approach-ice" (tr [:game.approach-ice "Approach ice"])
   "encounter-ice" (tr [:game.encouter-ice "Encounter ice"])
   "pass-ice" (tr [:game.pass-ice "Pass ice"])
   "approach-server" (tr [:game.approach-server "Approach server"])
   "corp-phase-43" (tr [:game.corp-phase-43 "Corp phase 4.3"])
   "access-server" (tr [:game.access-server "Access server"])})

(defn phase->next-phase-title
  [run]
  (case (:phase @run)
    "initiation" (tr [:game.approach-ice "Approach ice"])
    "approach-ice" (if (rezzed? (get-current-ice))
                     (tr [:game.encouter-ice "Encounter ice"])
                     (if (> (:position @run) 1)
                       (tr [:game.approach-ice "Approach ice"])
                       (tr [:game.approach-server "Approach server"])))
    "encounter-ice" (tr [:game.pass-ice "Pass ice"])
    "pass-ice" (if (zero? (:position @run))
                 (tr [:game.approach-server "Approach server"])
                 (tr [:game.approach-ice "Approach ice"]))
    "approach-server" (tr [:game.access-server "Access server"])
    "corp-phase-43" (tr [:game.access-server "Access server"])
    "access-server" (tr [:game.end-of-run "End of run"])
    ;; Error
    (tr [:game.no-current-run "No current run"])))

(defn corp-run-div
  [run]
  [:div.panel.blue-shade
   [:h4 (tr [:game.current-phase "Current phase"]) ":" [:br] (get phase->title (:phase @run) (tr [:game.unknown-phase "Unknown phase"]))]
   (cond
     (= "approach-ice" (:phase @run))
     (let [current-ice (get-current-ice)]
       [cond-button
        (str (tr [:game.rez "Rez"]) " " (:title current-ice))
        (not (rezzed? current-ice))
        #(send-command "rez" {:card current-ice :press-continue true})])

     (= "encounter-ice" (:phase @run))
     (let [current-ice (get-current-ice)]
       [cond-button
        (tr [:game.fire-unbroken "Fire unbroken subs"])
        (and (seq (remove :fired (:subroutines current-ice)))
             (not (every? :broken (:subroutines current-ice))))
        #(send-command "unbroken-subroutines" {:card current-ice})])

     (= "approach-server" (:phase @run))
     [checkbox-button
      (tr [:game.action-access "Action before access"])
      (tr [:game.action-access "Action before access"])
      (:corp-phase-43 @run)
      #(send-command "corp-phase-43")])

   [cond-button
    (let [next-phase (:next-phase @run)]
      (if (or next-phase (zero? (:position @run)))
        (tr [:game.no-further "No further actions"])
        (str (tr [:game.continue-to "Continue to"]) " " (phase->next-phase-title run))))
    (and (not= "initiation" (:phase @run))
         (not= "pass-ice" (:phase @run))
         (not= "access-server" (:phase @run))
         (not= "corp" (:no-action @run)))
    #(send-command "continue")]

   (when (and (not= "approach-server" (:phase @run))
              (not= "corp-phase-43" (:phase @run))
              (not= "access-server" (:phase @run)))
     [checkbox-button
      (tr [:game.stop-auto-pass "Stop auto-passing priority"])
      (tr [:game.auto-pass "Auto-pass priority"])
      (:corp-auto-no-action @run)
      #(send-command "toggle-auto-no-action")])])

(defn runner-run-div
  [run]
  (let [phase (:phase @run)
        next-phase (:next-phase @run)]
    [:div.panel.blue-shade
     [:h4 (tr [:game.current-phase "Current phase"]) ":" [:br] (get phase->title phase)]
     (cond
       (:next-phase @run)
       [cond-button
        (phase->title next-phase)
        (and next-phase
             (not (:no-action @run)))
        #(send-command "start-next-phase")]

       (and (not (:next-phase @run))
            (not (zero? (:position @run)))
            (not= "encounter-ice" (:phase @run)))
       [cond-button
        (str (tr [:game.continue-to "Continue to"]) " " (phase->next-phase-title run))
        (not= "runner" (:no-action @run))
        #(send-command "continue")]

       (zero? (:position @run))
       [cond-button (tr [:game.access-server "Access server"])
        (not= "runner" (:no-action @run))
        #(send-command "continue")])

     (when (= "encounter-ice" (:phase @run))
       (let [current-ice (get-current-ice)
             title (:title current-ice)]
         [cond-button
          (tr [:game.let-subs-fire "Let unbroken subroutines fire"])
          (and (seq (:subroutines current-ice))
               (not (every? #(or (:broken %) (false? (:resolve %))) (:subroutines current-ice))))
          #(send-command "system-msg"
                         {:msg (str "indicates to fire all unbroken subroutines on " title)})]))

     (when (or (= "approach-server" (:phase @run))
               (= "approach-ice" (:phase @run)))
       [cond-button
        (if (:jack-out @run) (tr [:game.jack-out "Jack Out"]) (tr [:game.undo-click "Undo click"]))
        (not (:cannot-jack-out @run))
        (if (:jack-out @run)
          #(send-command "jack-out")
          #(send-msg (r/atom {:msg "/undo-click"})))])

     (when (= "encounter-ice" (:phase @run))
       [cond-button
        (tr [:game.pass-continue "Pass ice and continue"])
        (or (not= "runner" (:no-action @run))
            (:jack-out-after-pass @run))
        #(send-command "continue" {:jack-out false})])

     (when (= "encounter-ice" (:phase @run))
       [cond-button
        (tr [:game.pass-jack "Pass ice and jack out"])
        (and (not (:cannot-jack-out @run))
             (or (not= "runner" (:no-action @run))
                 (not (:jack-out-after-pass @run))))
        #(send-command "continue" {:jack-out true})])]))

(defn run-div
  [side run]
  (if (= side :corp)
    [corp-run-div run]
    [runner-run-div run]))

(defn trace-div
  [prompt]
  [:div
   (when-let [base (:base prompt)]
     ;; This is the initial trace prompt
     (if (nil? (:strength prompt))
       (if (= "corp" (:player prompt))
         ;; This is a trace prompt for the corp, show runner link + credits
         [:div.info (tr [:side.runner "Runner"]) ": " (:link prompt) [:span {:class "anr-icon link"}]
          " + " (:runner-credits prompt) [:span {:class "anr-icon credit"}]]
         ;; Trace in which the runner pays first, showing base trace strength and corp credits
         [:div.info (tr [:game.trace "Trace"]) ": " (if (:bonus prompt) (+ base (:bonus prompt)) base)
          " + " (:corp-credits prompt) [:span {:class "anr-icon credit"}]])
       ;; This is a trace prompt for the responder to the trace, show strength
       (if (= "corp" (:player prompt))
         [:div.info "vs Trace: " (:strength prompt)]
         [:div.info "vs Runner: " (:strength prompt) [:span {:class "anr-icon link"}]])))
   [:div.credit-select
    ;; Inform user of base trace / link and any bonuses
    (when-let [base (:base prompt)]
      (if (nil? (:strength prompt))
        (if (= "corp" (:player prompt))
          (let [strength (if (:bonus prompt) (+ base (:bonus prompt)) base)]
            [:span (str strength " + ")])
          [:span (:link prompt) " " [:span {:class "anr-icon link"}] (str " + " )])
        (if (= "corp" (:player prompt))
          [:span (:link prompt) " " [:span {:class "anr-icon link"}] (str " + " )]
          (let [strength (if (:bonus prompt) (+ base (:bonus prompt)) base)]
            [:span (str strength " + ")]))))
    [:select#credit
     (doall (for [i (range (inc (:choices prompt)))]
              [:option {:value i :key i} i]))] (str " " (tr [:game.credits "credits"]))]
   [:button {:on-click #(send-command "choice"
                                      {:choice (-> "#credit" js/$ .val str->int)})}
    (tr [:game.ok "OK"])]])

(defn button-pane [{:keys [side active-player run end-turn runner-phase-12 corp-phase-12 corp runner me opponent] :as cursor}]
  (let [s (r/atom {})
        autocomp (r/track (fn [] (get-in @game-state [side :prompt 0 :choices :autocomplete])))]
    (r/create-class
      {:display-name "button-pane"

       :component-did-update
       (fn []
         (when (pos? (count @autocomp))
           (-> "#card-title" js/$ (.autocomplete (clj->js {"source" @autocomp}))))
         (when (get-in @game-state [side :prompt 0 :show-discard])
           (-> ".me .discard .popup" js/$ .fadeIn))
         (if (= "select" (get-in @game-state [side :prompt 0 :prompt-type]))
           (set! (.-cursor (.-style (.-body js/document))) "url('/img/gold_crosshair.png') 12 12, crosshair")
           (set! (.-cursor (.-style (.-body js/document))) "default"))
         (when (= "card-title" (get-in @game-state [side :prompt 0 :prompt-type]))
           (-> "#card-title" js/$ .focus))
         (doseq [{:keys [msg type options]} (get-in @game-state [side :toast])]
           (toast msg type options)))

       :reagent-render
       (fn [{:keys [side active-player run end-turn runner-phase-12 corp-phase-12 corp runner me opponent] :as cursor}]
         [:div.button-pane {:on-mouse-over #(card-preview-mouse-over % zoom-channel)
                            :on-mouse-out  #(card-preview-mouse-out % zoom-channel)}
          (if-let [prompt (first (:prompt @me))]
            [:div.panel.blue-shade
             (let [card (:card prompt)
                   get-nested-host (fn [card] (if (:host card)
                                                (recur (:host card))
                                                card))
                   get-zone (fn [card] (:zone (get-nested-host card)))
                   in-play-area? (fn [card] (= (get-zone card) ["play-area"]))
                   installed? (fn [card] (or (:installed card)
                                             (= "servers" (first (get-zone card)))))]
               (if (or (installed? card)
                       (in-play-area? card))
                 [:div {:style {:text-align "center"}
                        :on-mouse-over #(card-highlight-mouse-over % card button-channel)
                        :on-mouse-out #(card-highlight-mouse-out % card button-channel)}
                  (tr [:game.card "Card"]) ": " (render-message (:title card))]
                 [:div.prompt-card-preview [card-view card false]]))
             (when (:card prompt)
               [:hr])
             [:h4 (render-message (:msg prompt))]
             (cond
               ;; number prompt
               (get-in prompt [:choices :number])
               (let [n (get-in prompt [:choices :number])]
                 [:div
                  [:div.credit-select
                   [:select#credit {:default-value (get-in prompt [:choices :default] 0)}
                    (doall (for [i (range (inc n))]
                             [:option {:key i :value i} i]))]]
                  [:button {:on-click #(send-command "choice"
                                                     {:choice (-> "#credit" js/$ .val str->int)})}
                   (tr [:game.ok "OK"])]])
               ;; trace prompts require their own logic
               (= (:prompt-type prompt) "trace")
               [trace-div prompt]

               ;; choice of number of credits
               (= (:choices prompt) "credit")
               [:div
                [:div.credit-select
                 [:select#credit
                  (doall (for [i (range (inc (:credit @me)))]
                           [:option {:value i :key i} i]))] (str " " (tr [:game.credits "credits"]))]
                [:button {:on-click #(send-command "choice"
                                                   {:choice (-> "#credit" js/$ .val str->int)})}
                 (tr [:game.ok "OK"])]]

               ;; auto-complete text box
               (:card-title (:choices prompt))
               [:div
                [:div.credit-select
                 [:input#card-title {:placeholder "Enter a card title"
                                     :onKeyUp #(when (= 13 (.-keyCode %))
                                                 (-> "#card-submit" js/$ .click)
                                                 (.stopPropagation %))}]]
                [:button#card-submit {:on-click #(send-command "choice" {:choice (-> "#card-title" js/$ .val)})}
                 (tr [:game.ok "OK"])]]

               ;; choice of specified counters on card
               (:counter (:choices prompt))
               (let [counter-type (keyword (:counter (:choices prompt)))
                     num-counters (get-in prompt [:card :counter counter-type] 0)]
                 [:div
                  [:div.credit-select
                   [:select#credit
                    (doall (for [i (range (inc num-counters))]
                             [:option {:key i :value i} i]))] (str " " (tr [:game.credits "credits"]))]
                  [:button {:on-click #(send-command "choice"
                                                     {:choice (-> "#credit" js/$ .val str->int)})}
                   (tr [:game.ok "OK"])]])

               ;; otherwise choice of all present choices
               :else
               (doall (for [{:keys [idx uuid value]} (:choices prompt)]
                        (when (not= value "Hide")
                          [:button {:key idx
                                    :on-click #(send-command "choice" {:choice {:uuid uuid}})
                                    :on-mouse-over
                                    #(card-highlight-mouse-over % value button-channel)
                                    :on-mouse-out
                                    #(card-highlight-mouse-out % value button-channel)
                                    :id (:title value)}
                           (render-message (or (not-empty (:title value)) value))]))))]
            (if @run
              [run-div side run]
              [:div.panel.blue-shade
               (if (= (keyword @active-player) side)
                 (when (and (not (or @runner-phase-12 @corp-phase-12))
                            (zero? (:click @me))
                            (not @end-turn))
                   [:button {:on-click #(send-command "end-turn")} (tr [:game.end-turn "End Turn"])])
                 (when @end-turn
                   [:button {:on-click #(send-command "start-turn")} (tr [:game.start-turn "Start Turn"])]))
               (when (and (= (keyword @active-player) side)
                          (or @runner-phase-12 @corp-phase-12))
                 [:button {:on-click #(send-command "end-phase-12")}
                  (if (= side :corp) (tr [:game.mandatory-draw "Mandatory Draw"]) (tr [:game.take-clicks "Take Clicks"]))])
               (when (= side :runner)
                 [:div
                  [cond-button (tr [:game.remove-tag "Remove Tag"])
                   (and (not (or @runner-phase-12 @corp-phase-12))
                        (pos? (:click @me))
                        (>= (:credit @me) 2)
                        (pos? (get-in @me [:tag :base])))
                   #(send-command "remove-tag")]
                  [:div.run-button
                   [cond-button (tr [:game.run "Run"]) (and (not (or @runner-phase-12 @corp-phase-12))
                                                            (pos? (:click @me)))
                    #(do (send-command "generate-runnable-zones")
                         (swap! s update :servers not))]
                   [:div.panel.blue-shade.servers-menu {:style (when (:servers @s) {:display "inline"})}
                    (let [servers (get-in @game-state [:runner :runnable-list])]
                      (map-indexed (fn [i label]
                                     [:div {:key i
                                            :on-click #(do (send-command "run" {:server label})
                                                           (swap! s update :servers not))}
                                      label])
                                   servers))]]])
               (when (= side :corp)
                 [cond-button (tr [:game.purge "Purge"])
                  (and (not (or @runner-phase-12 @corp-phase-12))
                       (>= (:click @me) 3))
                  #(send-command "purge")])
               (when (= side :corp)
                 [cond-button (tr [:game.trash-resource "Trash Resource"])
                  (and (not (or @runner-phase-12 @corp-phase-12))
                       (pos? (:click @me))
                       (>= (:credit @me) (- 2 (or (:trash-cost-bonus @me) 0)))
                       (is-tagged? game-state))
                  #(send-command "trash-resource")])
               [cond-button (tr [:game.draw "Draw"])
                (and (not (or @runner-phase-12 @corp-phase-12))
                     (pos? (:click @me))
                     (pos? (:deck-count @me)))
                #(send-command "draw")]
               [cond-button (tr [:game.gain-credit "Gain Credit"])
                (and (not (or @runner-phase-12 @corp-phase-12))
                     (pos? (:click @me)))
                #(send-command "credit")]]))])})))

(defn- time-until
  "Helper method for timer. Computes how much time is left until `end`"
  [end]
  (let [now (js/moment)
        minutes (abs (. end (diff now "minutes")))
        positive (pos? (. end (diff now "seconds")))
        seconds (mod (abs (. end (diff now "seconds"))) 60)]
    {:minutes minutes :seconds seconds :pos positive}))

(defn- warning-class
  "Styling for the timer display."
  [{:keys [minutes pos]}]
  (if pos
    (condp >= minutes
      2 "red"
      5 "yellow"
      nil)
    "danger"))

(defn time-remaining
  "Component which displays a readout of the time remaining on the timer."
  [start-date timer hidden]
  (let [end-date (-> start-date js/moment (.add timer "minutes"))
        remaining (r/atom nil)
        interval (r/atom nil)]
    (r/create-class
      {:component-did-mount #(reset! interval
                               (js/setInterval ;; Update timer at most every 1 sec
                                 (fn [] (reset! remaining (time-until end-date)))
                                 1000))
       :component-will-unmount #(js/clearInterval interval)
       :reagent-render
       (fn []
         (when (and @remaining (not @hidden))
           [:span.float-center.timer
            {:class (warning-class @remaining)}
            (str
              (when-not (:pos @remaining) "-")
              (:minutes @remaining) "m:"
              (:seconds @remaining) "s remaining")]))})))

(defn starting-timestamp [start-date timer]
  (let [d (js/Date. start-date)
        hide-remaining (r/atom false)]
    (fn [] [:div.panel.blue-shade.timestamp
            [:span.float-center
             (str (tr [:game.game-start "Game start"]) ": " (.toLocaleTimeString d))]
            (when timer [:span.pm {:on-click #(swap! hide-remaining not)} (if @hide-remaining "+" "-")])
            (when timer [:span {:on-click #(swap! hide-remaining not)} [time-remaining start-date timer hide-remaining]])])))

(defn gameboard []
  (let [active (r/cursor app-state [:active-page])
        start-date (r/cursor game-state [:start-date])
        timer (r/cursor game-state [:options :timer])
        run (r/cursor game-state [:run])
        side (r/cursor game-state [:side])
        turn (r/cursor game-state [:turn])
        end-turn (r/cursor game-state [:end-turn])
        corp-phase-12 (r/cursor game-state [:corp-phase-12])
        runner-phase-12 (r/cursor game-state [:runner-phase-12])
        corp (r/cursor game-state [:corp])
        runner (r/cursor game-state [:runner])
        active-player (r/cursor game-state [:active-player])
        render-board? (r/track (fn [] (and corp runner side)))
        zoom-card (r/cursor app-state [:zoom])
        background (r/cursor app-state [:options :background])]

    (go (while true
          (let [zoom (<! zoom-channel)]
            (swap! app-state assoc :zoom zoom))))

    (go (while true
          (let [button (<! button-channel)]
            (swap! app-state assoc :button button))))

    (add-watch active :change-page
      (fn [_k _r [o] [n]]
        (when (and (not= o "/play") (= n "/play"))
          (reset! should-scroll {:update true :send-msg false}))))

    (r/create-class
      {:display-name "gameboard"

       :reagent-render
       (fn []
         (when (= "/play" (first @active))
           (when @@render-board?
             (let [me-side (if (= :spectator @side) :corp @side)
                   op-side (utils/other-side me-side)
                   me (r/cursor game-state [me-side])
                   opponent (r/cursor game-state [op-side])
                   ;; hands
                   me-hand (r/cursor game-state [me-side :hand])
                   me-hand-count (r/cursor game-state [me-side :hand-count])
                   op-hand (r/cursor game-state [op-side :hand])
                   op-hand-count (r/cursor game-state [op-side :hand-count])
                   me-hand-size (r/cursor game-state [me-side :hand-size])
                   op-hand-size (r/cursor game-state [op-side :hand-size])
                   ;; decks
                   me-deck (r/cursor game-state [me-side :deck])
                   me-deck-count (r/cursor game-state [me-side :deck-count])
                   op-deck (r/cursor game-state [op-side :deck])
                   op-deck-count (r/cursor game-state [op-side :deck-count])
                   ;; discards
                   me-discard (r/cursor game-state [me-side :discard])
                   op-discard (r/cursor game-state [op-side :discard])
                   ;; user settings
                   me-user (r/cursor game-state [me-side :user])
                   op-user (r/cursor game-state [op-side :user])
                   ;; prompts
                   me-prompt (r/cursor game-state [me-side :prompt])
                   op-prompt (r/cursor game-state [op-side :prompt])
                   ;; identity cards
                   me-ident (r/cursor game-state [me-side :identity])
                   op-ident (r/cursor game-state [op-side :identity])
                   ;; score areas
                   me-scored (r/cursor game-state [me-side :scored])
                   op-scored (r/cursor game-state [op-side :scored])
                   me-agenda-point (r/cursor game-state [me-side :agenda-point])
                   op-agenda-point (r/cursor game-state [op-side :agenda-point])
                   ;; servers
                   corp-servers (r/cursor game-state [:corp :servers])
                   corp-remotes (r/track (fn [] (get-remotes (get-in @game-state [:corp :servers]))))
                   runner-rig (r/cursor game-state [:runner :rig])
                   sfx (r/cursor game-state [:sfx])]
               [:div.gameview
                [:div.gameboard

                 (let [me-keep (r/cursor game-state [me-side :keep])
                       op-keep (r/cursor game-state [op-side :keep])
                       me-quote (r/cursor game-state [me-side :quote])
                       op-quote (r/cursor game-state [op-side :quote])]
                   [build-start-box me-ident me-user me-hand me-prompt me-keep op-ident op-user op-keep me-quote op-quote side])

                 [build-win-box game-state]

                 [:div {:class (if (:replay @game-state)
                                 (case @replay-side
                                   :runner (get-in @game-state [:runner :user :options :background] "lobby-bg")
                                   :corp (get-in @game-state [:corp :user :options :background] "lobby-bg")
                                   :spectator @background)
                                 @background)}]

                 [:div.rightpane
                  [card-zoom-view zoom-card]
                  [log-panel send-command]]
                 (do (resize-card-zoom) nil)

                 [:div.centralpane
                  (if (= op-side :corp)
                    [board-view-corp me-side op-ident op-deck op-deck-count op-hand op-hand-count op-discard corp-servers run]
                    [board-view-runner me-side op-ident op-deck op-deck-count op-hand op-hand-count op-discard runner-rig run])
                  (if (= me-side :corp)
                    [board-view-corp me-side me-ident me-deck me-deck-count me-hand me-hand-count me-discard corp-servers run]
                    [board-view-runner me-side me-ident me-deck me-deck-count me-hand me-hand-count me-discard runner-rig run])]

                 [:div.leftpane [:div.opponent
                                 (let [srv (if (= :corp op-side) "HQ" "Grip")
                                       translated-srv (if (= :corp op-side) (tr [:game.hq "HQ"]) (tr [:game.grip "Grip"]))]
                                   [hand-view srv translated-srv op-side op-hand op-hand-size op-hand-count op-prompt (= @side :spectator) "opponent"])]

                  [:div.inner-leftpane
                   [audio-component {:sfx sfx}]

                   [:div.left-inner-leftpane
                    [:div
                     [stats-view opponent]
                     [scored-view op-scored op-agenda-point false]]
                    [:div
                     [scored-view me-scored me-agenda-point true]
                     [stats-view me]]]

                   [:div.right-inner-leftpane
                    (let [op-rfg (r/cursor game-state [op-side :rfg])
                          op-current (r/cursor game-state [op-side :current])
                          op-play-area (r/cursor game-state [op-side :play-area])
                          me-rfg (r/cursor game-state [me-side :rfg])
                          me-current (r/cursor game-state [me-side :current])
                          me-play-area (r/cursor game-state [me-side :play-area])]
                      [:div
                       (when-not (:replay @game-state) [starting-timestamp @start-date @timer])
                       [rfg-view op-rfg (tr [:game.rfg "Removed from the game"]) true]
                       [rfg-view me-rfg (tr [:game.rfg "Removed from the game"]) true]
                       [play-area-view op-user (tr [:game.play-area "Play Area"]) op-play-area]
                       [play-area-view me-user (tr [:game.play-area "Play Area"]) me-play-area]
                       [rfg-view op-current (tr [:game.current "Current"]) false]
                       [rfg-view me-current (tr [:game.current "Current"]) false]])
                    (when-not (= @side :spectator)
                      [button-pane {:side me-side :active-player active-player :run run :end-turn end-turn
                                    :runner-phase-12 runner-phase-12 :corp-phase-12 corp-phase-12
                                    :corp corp :runner runner :me me :opponent opponent}])]]

                  [:div.me
                   (let [srv (if (= :corp me-side) "HQ" "Grip")
                         translated-srv (if (= :corp me-side) (tr [:game.hq "HQ"]) (tr [:game.grip "Grip"]))]
                     [hand-view srv translated-srv me-side me-hand me-hand-size me-hand-count me-prompt true "me"])]]]
                (when (:replay @game-state)
                  [:div.bottompane
                   [replay-panel]])]))))})))<|MERGE_RESOLUTION|>--- conflicted
+++ resolved
@@ -439,16 +439,10 @@
        [:span.float-center (tr [:game.abilities "Abilities"]) ":"])
      (list-abilities :runner card c-state runner-abilities)
      (when (seq subroutines)
-<<<<<<< HEAD
        [:div {:on-click #(do (send-command "system-msg"
                                            {:msg (str "indicates to fire all unbroken subroutines on " title)})
                              (close-abilities c-state))}
-        (tr [:game.let-subs-fire "Let all subroutines fire"])])
-=======
-       [:div {:on-click #(send-command "system-msg"
-                                       {:msg (str "indicates to fire all unbroken subroutines on " title)})}
         (tr [:game.let-subs-fire "Let unbroken subroutines fire"])])
->>>>>>> 5c6085f3
      (when (seq subroutines)
        [:span.float-center (tr [:game.subs "Subroutines"]) ":"])
      (map-indexed
