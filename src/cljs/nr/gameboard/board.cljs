--- conflicted
+++ resolved
@@ -27,12 +27,8 @@
    [nr.sounds :refer [update-audio]]
    [nr.translations :refer [tr tr-side tr-game-prompt]]
    [nr.utils :refer [banned-span checkbox-button cond-button get-image-path
-<<<<<<< HEAD
-                     image-or-face render-icons render-message]]
+                     image-or-face map-longest render-icons render-message]]
    [nr.ws :as ws]
-=======
-                     image-or-face map-longest render-icons render-message]]
->>>>>>> 7f7dc5e5
    [reagent.core :as r]))
 
 (declare stacked-card-view show-distinct-cards)
