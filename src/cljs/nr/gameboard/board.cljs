(ns nr.gameboard.board
  (:require-macros [cljs.core.async.macros :refer [go]])
  (:require
   [cljc.java-time.duration :as duration]
   [cljc.java-time.instant :as inst]
   [cljc.java-time.temporal.chrono-unit :as chrono]
   [cljs.core.async :refer [<! chan put!] :as async]
   [clojure.string :as s :refer [capitalize ends-with? join lower-case split
                           starts-with?]]
   [game.core.card :refer [active? asset? corp? facedown? faceup?
                           get-counters get-title has-subtype? ice? program? rezzed?
                           same-card? operation? condition-counter?]]
   [jinteki.cards :refer [all-cards]]
   [jinteki.utils :refer [add-cost-to-label is-tagged? select-non-nil-keys
                          str->int] :as utils]
   [nr.appstate :refer [app-state current-gameid]]
   [nr.cardbrowser :refer [card-as-text]]
   [nr.end-of-game-stats :refer [build-game-stats]]
   [nr.gameboard.actions :refer [send-command]]
   [nr.gameboard.card-preview :refer [card-highlight-mouse-out
                                      card-highlight-mouse-over card-preview-mouse-out
                                      card-preview-mouse-over put-game-card-in-channel zoom-channel]]
   [nr.gameboard.player-stats :refer [stat-controls stats-view]]
   [nr.gameboard.replay :refer [replay-panel]]
   [nr.gameboard.right-pane :refer [content-pane]]
   [nr.gameboard.state :refer [game-state not-spectator? replay-side]]
   [nr.sounds :refer [update-audio]]
   [nr.translations :refer [tr tr-game-prompt tr-side]]
   [nr.utils :refer [banned-span checkbox-button cond-button get-image-path
                     image-or-face map-longest render-icons render-message]]
   [nr.ws :as ws]
   [reagent.core :as r]))

(declare stacked-card-view show-distinct-cards)

(defonce board-dom (atom {}))
(defonce card-menu (r/atom {}))

(defonce corp-prompt-state (r/cursor game-state [:corp :prompt :prompt-state]))
(defonce runner-prompt-state (r/cursor game-state [:runner :prompt :prompt-state]))

(defn is-replay? [] (= "local-replay" (:gameid @app-state [:gameid])))

(defn- any-prompt-open?
  [side]
  (if (= side :corp)
    @corp-prompt-state
    @runner-prompt-state))

(defn- image-url [{:keys [side code] :as card}]
  (let [lang (get-in @app-state [:options :language] "en")
        res (get-in @app-state [:options :card-resolution] "default")
        special-user (get-in @game-state [(keyword (lower-case side)) :user :special])
        special-wants-art (get-in @game-state [(keyword (lower-case side)) :user :options :show-alt-art])
        viewer-wants-art (get-in @app-state [:options :show-alt-art])
        show-art (and special-user special-wants-art viewer-wants-art)
        art (if show-art
              (get-in @game-state [(keyword (lower-case side)) :user :options :alt-arts (keyword code)] "stock")
              "stock")
        card (if (or (:face card) (:images card)) card (get @all-cards (get-title card)))
        images (image-or-face card)]
    (get-image-path images (keyword lang) (keyword res) (keyword art))))


(defonce button-channel (chan))

(defn open-card-menu
  ([source] (open-card-menu source nil))
  ([source ghost]
   (swap! card-menu assoc :source source :ghost ghost)))

(defn close-card-menu []
  (swap! card-menu dissoc :source :keep-menu-open))

(defn action-list
  [{:keys [type zone rezzed advanceable
           advancementcost current-advancement-requirement] :as card}]
  (r/with-let [active-player (r/cursor game-state [:active-player])
               side (r/cursor game-state [:side])]
    (cond->> []
      ;; advance
      (or (and (= type "Agenda")
               (#{"servers" "onhost"} (first zone)))
          (= advanceable "always")
          (and rezzed
               (= advanceable "while-rezzed"))
          (and (not rezzed)
               (= advanceable "while-unrezzed")))
      (cons "advance")
      ;; score
      (and (= type "Agenda")
           (#{"servers" "onhost"} (first zone))
           (= (keyword @active-player) @side)
           (>= (get-counters card :advancement)
               (or current-advancement-requirement advancementcost)))
      (cons "score")
      ;; trash
      (#{"ICE" "Program"} type)
      (cons "trash")
      ;; rez
      (and (#{"Asset" "ICE" "Upgrade"} type)
           (not rezzed))
      (cons "rez")
      ;; derez
      (and (#{"Asset" "ICE" "Upgrade"} type)
           rezzed)
      (cons "derez"))))

(def click-card-keys
  [:cid :side :host :type :zone :ghost])

(defn card-for-click [card]
  (select-non-nil-keys
    (if (:host card) (update card :host card-for-click) card)
    click-card-keys))

(defn playable?
  "Checks whether a card or ability is playable"
  [action]
  (:playable action))

(defn handle-abilities
  [side {:keys [abilities corp-abilities runner-abilities subroutines facedown] :as card}]
  (let [actions (action-list card)
        c (+ (count actions) (count abilities))
        card-side (keyword (lower-case (:side card)))]
    (swap! card-menu dissoc :keep-menu-open)
    (when-not (and (= card-side :runner) facedown)
      (cond

        ;; Toggle abilities panel
        (or (< 1 c)
            (pos? (+ (count corp-abilities)
                     (count runner-abilities)
                     (count subroutines)))
            (some #{"rez" "derez" "advance" "trash"} actions)
            (and (corp? card)
                 (not (faceup? card))))
        (do (when (= side card-side)
              (if (and (= (:cid card) (:source @card-menu))
                       (= (:ghost card) (:ghost @card-menu)))
                (close-card-menu)
                (open-card-menu (:cid card) (:ghost card))))
            (when (and (= :runner card-side)
                       (= :corp side)
                       corp-abilities)
              (if (= (:cid card) (:source @card-menu))
                (close-card-menu)
                (open-card-menu (:cid card) (:ghost card))))
            (when (and (= :corp card-side)
                       (= :runner side)
                       (or subroutines runner-abilities))
              (if (= (:cid card) (:source @card-menu))
                (close-card-menu)
                (open-card-menu (:cid card) (:ghost card)))))

        ;; Trigger first (and only) ability / action
        (and (= c 1)
             (= side card-side))
        (if (= (count abilities) 1)
          (when (playable? (first abilities))
            (send-command "ability" {:card (card-for-click card) :ability 0}))
          (send-command (first actions) {:card (card-for-click card)}))))))

(defn- graveyard-highlight-card?
  [card]
  (and
    (= (first (:zone card)) "discard")
    (or (= "Agenda" (:type card))
        (:poison card)
        (:highlight-in-discard card))))

(defn- prompt-button-from-card?
  [clicked-card {:keys [card msg prompt-type choices] :as prompt-state}]
  (when-not (or (some #{:counter :card-title :number} choices)
                (= choices "credit")
                (= prompt-type "trace"))
    (some (fn [{:keys [_ uuid value]}]
            (when (= (:cid value) (:cid clicked-card)) uuid))
          choices)))

(defn handle-card-click [{:keys [type zone] :as card} shift-key-held]
  (let [side (:side @game-state)]
    (when (not-spectator?)
      (cond
        ;; Selecting card
        (= (get-in @game-state [side :prompt-state :prompt-type]) "select")
        (send-command "select" {:card (card-for-click card) :shift-key-held shift-key-held})

        ;; A selectable card is clicked outside of a select prompt (ie it's a button on a choices prompt)
        (contains? (into #{} (get-in @game-state [side :prompt-state :selectable])) (:cid card))
        (send-command "choice" {:choice {:uuid (prompt-button-from-card? card (get-in @game-state [side :prompt-state]))}})

        ;; Card is an identity of player's side
        (and (= (:type card) "Identity")
             (= side (keyword (lower-case (:side card)))))
        (handle-abilities side card)

        ;; Runner clicking on a runner card
        (and (= side :runner)
             (= "Runner" (:side card))
             (not (any-prompt-open? side))
             (= "hand" (first zone))
             (playable? card))
        (send-command "play" {:card (card-for-click card) :shift-key-held shift-key-held})

        ;; Corp clicking on a corp card
        (and (= side :corp)
             (= "Corp" (:side card))
             (not (any-prompt-open? side))
             (= "hand" (first zone))
             (playable? card))
        (if (= "Operation" type)
          (send-command "play" {:card (card-for-click card)})
          (if (= (:cid card) (:source @card-menu))
            (do (send-command "generate-install-list" nil)
                (close-card-menu))
            (do (send-command "generate-install-list" {:card (card-for-click card)
                                                       :shift-key-held shift-key-held})
                (open-card-menu (:cid card)))))

        :else
        (case (first zone)
          ("current" "onhost" "play-area" "scored" "servers" "rig")
          (handle-abilities side card)
          ; else
          nil)))))

(defn spectate-side []
  (let [corp-specs (get-in @app-state [:current-game :corp-spectators])
        runner-specs (get-in @app-state [:current-game :runner-spectators])
        me (:user @app-state)]
    (cond
      (some #(= (:uid %) (:uid me)) corp-specs)
      :corp
      (some #(= (:uid %) (:uid me)) runner-specs)
      :runner
      :else
      nil)))

(defn spectator-view-hidden?
  "Checks if spectators are allowed to see hidden information, such as hands and face-down cards"
  []
  (and (get-in @game-state [:options :spectatorhands])
       (not (not-spectator?))))

(defn handle-dragstart [e card]
  (-> e .-target js/$ (.addClass "dragged"))
  (-> e .-dataTransfer (.setData "card" (.stringify js/JSON (clj->js card)))))

(defn handle-drop [e server]
  (-> e .-target js/$ (.removeClass "dragover"))
  (let [card (-> e .-dataTransfer (.getData "card") ((.-parse js/JSON)) (js->clj :keywordize-keys true))]
    (when (not= "Identity" (:type card))
      (send-command "move" {:card card :server server}))))

;; touch support
(defonce touchmove (atom {}))

(defn release-touch [^js/$ card]
  (-> card (.removeClass "disable-transition"))
  (-> card (.css "position" ""))
  (-> card (.css "top" "")))

(defn update-card-position [^js/$ card touch]
  (-> card (.css "left" (str (- (int (aget touch "pageX")) 30) "px")))
  (-> card (.css "top"  (str (- (int (aget touch "pageY")) 42) "px"))))

(defn get-card [e _server]
  (-> e .-target js/$ (.closest ".card-wrapper")))

(defn get-server-from-touch [touch]
  (let [cX (.. touch -clientX)
        cY (.. touch -clientY)
        server (-> (js/document.elementFromPoint cX cY)
                   js/$
                   (.closest "[data-server]")
                   (.attr "data-server"))]
    [server (> (+ (abs (- (:x @touchmove) cX))
                  (abs (- (:y @touchmove) cY)))
               30)]))

(defn handle-touchstart [e cursor]
  (let [touch (aget (.. e -targetTouches) 0)
        [server _] (get-server-from-touch touch)
        card (get-card e server)]
    (-> card (.addClass "disable-transition"))
    (reset! touchmove {:card (.stringify js/JSON (clj->js @cursor))
                       :x (.. touch -clientX)
                       :y (.. touch -clientY)
                       :start-server server})))

(defn handle-touchmove [e]
  (let [touch (aget (.. e -targetTouches) 0)
        card (get-card e (:start-server @touchmove))]
    (-> card (.css "position" "fixed"))
    (update-card-position card touch)))

(defn handle-touchend [e]
  (let [touch (aget (.. e -changedTouches) 0)
        card (get-card e (:start-server @touchmove))
        [server moved-enough] (get-server-from-touch touch)]
    (release-touch card)
    (when (and server moved-enough (not= server (:start-server @touchmove)))
      (let [cardinfo (-> @touchmove :card ((.-parse js/JSON)) (js->clj :keywordize-keys true))]
        (send-command "move" {:card cardinfo :server server})))))

(defn remote->num [server]
  (-> server str (clojure.string/split #":remote") last str->int))

(defn remote->name [server]
  (let [num (remote->num server)]
    (tr [:game_server "Server"] {:num num})))

(defn zone->sort-key [zone]
  (case (if (keyword? zone) zone (last zone))
    :archives -3
    :rd -2
    :hq -1
    (str->int
      (last (clojure.string/split (str zone) #":remote")))))

(defn get-remotes [servers]
  (->> servers
       (filter #(not (#{:hq :rd :archives} (first %))))
       (sort-by #(zone->sort-key (first %)))))

(defn facedown-card
  "Image element of a facedown card"
  ([side] (facedown-card side [] nil))
  ([side class-list alt-alt-text]
   (let [card-back (get-in @app-state [:options :card-back])
         s (lower-case side)
         alt (if (nil? alt-alt-text)
               (str "Facedown " s " card")
               alt-alt-text)
         tag (->> class-list
                  vec
                  (concat ["img" "card"])
                  (join ".")
                  keyword)]
     [tag {:src (str "/img/" card-back "-" s ".png")
           :alt alt}])))

(defn sort-archives
  [cards] (->> cards (sort-by get-title) (sort-by #(not (faceup? %)))))

(defn sort-heap
  [cards] (sort-by get-title cards))

(defn sort-archives?
  [] (get-in @app-state [:options :archives-sorted] false))

(defn sort-heap?
  [] (get-in @app-state [:options :heap-sorted] false))

(defn card-img
  "Build an image of the card (is always face-up). Only shows the zoomed card image, does not do any interaction."
  [{:keys [code] :as card}]
  (when code
    [:div.card-frame
     [:div.blue-shade.card {:on-mouse-enter #(put-game-card-in-channel card zoom-channel)
                            :on-mouse-leave #(put! zoom-channel false)}
      (when-let [url (image-url card)]
        [:div
         [:span.cardname (get-title card)]
         [:img.card.bg {:src url :alt (get-title card) :onError #(-> % .-target js/$ .hide)}]])]]))

(defn card-implementation [zoom-card]
  (when-let [card @zoom-card]
    (let [implemented (:implementation card)]
      (case implemented
        (:full "full") nil
        [:div.panel.blue-shade.implementation {:style {:right (get-in @app-state [:options :log-width])}}
         (if implemented
           [:span.impl-msg implemented]
           [:span.unimplemented (tr [:game_unimplemented "Unimplemented"])])]))))

(defn card-zoom-display
  [zoom-card img-side]
  (when-let [card @zoom-card]
    [:<>
     [:div.card-preview.blue-shade
      {:on-click #(reset! img-side (not @img-side))}
      (let [url (image-url card)
            show-img (= "image" (get-in @app-state [:options :card-zoom] "image"))]
        (if (and @img-side url show-img)
          [:img {:src url :alt (get-title card) :onLoad #(-> % .-target js/$ .show)}]
          [card-as-text card false]))]
     (when (get-in @app-state [:options :pin-zoom] false)
       [:button.win-right {:on-click #(reset! zoom-card false) :type "button"} "✘"])]))

(defn card-zoom [zoom-card img-side]
  (if @zoom-card
    (do (-> ".card-zoom" js/$ (.addClass "fade"))
        [card-zoom-display zoom-card img-side])
    (do (-> ".card-zoom" js/$ (.removeClass "fade")) nil)))

(defn card-zoom-view [_zoom-card]
  (let [zoomed-card (r/atom nil)
        img-side (r/atom true)]
    (fn [zoom-card]
      (let [pin (get-in @app-state [:options :pin-zoom] false)]
        (when (or @zoom-card
                  (and (not @zoom-card) (not pin)))
          (reset! zoomed-card @zoom-card)
          (reset! img-side true))
        [:<>
         [:div.card-zoom
          [card-zoom zoomed-card img-side]]
         [card-implementation zoomed-card]]))))

(defn- card-menu-item
  "Creates a li item for a card menu using the given id and key.
   Performs the function provided on click or pressing the Enter or Space keys"
  ([label func] (card-menu-item label func true))
  ([label func enabled]
   (if enabled
     [:li {:tab-index 0
           :on-click func
           :on-key-down #(when (= "Enter" (.-key %))
                           (func))
           :on-key-up #(when (= " " (.-key %))
                         (func))}
      label]
     [:li.disabled label])))

(defn server-menu
  "The pop-up on a card in hand when clicked"
  [card]
  (let [servers (get-in @game-state [:corp :install-list])
        active-menu? (= (:cid card) (:source @card-menu))
        label-fn (fn [label]
                   (if (:cid label)
                     (:title label)
                     (tr-game-prompt label)))]
    (when servers
      [:div.panel.blue-shade.servers-menu (when active-menu?
                                            {:class "active-menu"
                                             :style {:display "inline"}})
       [:ul (doall
              (map-indexed
                (fn [_ label]
                  ^{:key label}
                  [card-menu-item (label-fn label)
                   #(do (close-card-menu)
                        (if (= "Expend" label)
                          (send-command "expend" {:card card :server label})
                          (send-command "play" {:card card :server label})))])
                servers))]])))

(defn list-abilities
  [ab-type card abilities]
  (doall
    (map-indexed
      (fn [i ab]
        (let [command (case ab-type
                        :runner "runner-ability"
                        :corp "corp-ability"
                        :ability (if (:dynamic ab) "dynamic-ability" "ability"))
              args (merge {:card card}
                          (if (:dynamic ab)
                            (select-keys ab [:dynamic :source :index])
                            {:ability i}))]
          ^{:key i}
          [card-menu-item (render-icons (add-cost-to-label ab))
           #(do (send-command command args)
                (if (:keep-menu-open ab)
                  (swap! card-menu assoc :keep-menu-open (keyword (:keep-menu-open ab)))
                  (close-card-menu)))
           (:playable ab)]))
      abilities)))

(defn check-keep-menu-open
  [card]
  (let [side (:side @game-state)
        keep-menu-open (case (:keep-menu-open @card-menu)
                        :while-credits-left
                        (pos? (get-in @game-state [side :credit]))

                        :while-clicks-left
                        (pos? (get-in @game-state [side :click]))

                        :while-2-clicks-left
                        (>= (get-in @game-state [side :click]) 2)

                        :while-3-clicks-left
                        (>= (get-in @game-state [side :click]) 3)

                        :while-4-clicks-left
                        (>= (get-in @game-state [side :click]) 4)

                        :while-cards-in-hand
                        (not-empty (get-in @game-state [side :hand]))

                        :while-power-tokens-left
                        (pos? (get-counters card :power))

                        :while-2-power-tokens-left
                        (>= (get-counters card :power) 2)

                        :while-3-power-tokens-left
                        (>= (get-counters card :power) 3)

                        :while-5-power-tokens-left
                        (>= (get-counters card :power) 5)

                        :while-advancement-tokens-left
                        (pos? (get-counters card :advancement))

                        :while-agenda-tokens-left
                        (pos? (get-counters card :agenda))

                        :while-virus-tokens-left
                        (pos? (get-counters card :virus))

                        :while-2-virus-tokens-left
                        (>= (get-counters card :virus) 2)

                        :if-abilities-available
                        (pos? (+ (count (:corp-abilities card))
                                 (count (:runner-abilities card))
                                 (count (remove #(or (starts-with? (:label % "") "Toggle auto-resolve on")
                                                     (ends-with? (:label % "") "(start of turn)"))
                                                (:abilities card)))))

                        :for-agendas
                        (or (some #(= "score" %) (action-list card))          ; can score
                            (not (zero? (get-in @game-state [side :click])))) ; clicks left

                        :forever true

                        false)]
    (when-not keep-menu-open (close-card-menu))
    keep-menu-open))

(defn runner-abs [card runner-abilities subroutines title]
  (when (= (:cid card) (:source @card-menu))
    [:div.panel.blue-shade.runner-abilities.active-menu {:style {:display "inline"}}
     [:button.win-right {:on-click #(close-card-menu) :type "button"} "✘"]
     (when (or (seq runner-abilities)
               (seq subroutines))
       [:span.float-center (tr [:game_abilities "Abilities"]) ":"])
     [:ul
      (list-abilities :runner card runner-abilities)
      (when (seq subroutines)
        [card-menu-item (tr [:game_let-subs-fire "Let unbroken subroutines fire"])
         #(do (send-command "system-msg"
                            {:msg (str "indicates to fire all unbroken subroutines on " title)})
              (close-card-menu))])]
     (when (seq subroutines)
       [:span.float-center (tr [:game_subs "Subroutines"]) ":"])
     (doall
       (map-indexed
         (fn [i sub]
           [:span {:style {:display "block"}
                   :key i}
            [:span (cond (:broken sub)
                         {:class :disabled
                          :style {:font-style :italic}}
                         (false? (:resolve sub))
                         {:class :dont-resolve
                          :style {:text-decoration :line-through}})
             (render-icons (str " [Subroutine]" " " (:label sub)))]
            [:span.float-right
             (cond (:broken sub) banned-span
                   (:fired sub) "✅")]])
         subroutines))]))

(defn corp-abs [card corp-abilities]
  (when (= (:cid card) (:source @card-menu))
    [:div.panel.blue-shade.corp-abilities.active-menu {:style {:display "inline"}}
     [:button.win-right {:on-click #(close-card-menu) :type "button"} "✘"]
     (when (seq corp-abilities)
       [:span.float-center (tr [:game_abilities "Abilities"]) ":"])
     [:ul (list-abilities :corp card corp-abilities)]]))

(defn encounter-info-div
  "Displays encounter information including current ice strength and subroutines"
  [ice]
  (let [subtypes (sort-by #(case %
                             "Mythic" 1
                             ("Barrier" "Code Gate" "Sentry") 2
                             ("Bioroid" "Trap") 3
                             4) (:subtypes ice))
        current-strength (or (:current-strength ice)
                             (:strength ice)
                             0)
        subroutines (:subroutines ice)]
    [:div.panel.blue-shade.encounter-info {:style {:display "inline"}}
     [:span.active.float-center (get-title ice)]
     [:span.info {:style {:display "block"}} (join " - " subtypes)]
     [:span.float-center (tr [:card-browser_strength "Strength"] {:strength current-strength})]
     [:hr]
     (when (seq subroutines)
       [:span.float-center (tr [:game_subs "Subroutines"]) ":"])
     (doall
       (map-indexed
         (fn [i sub]
           (let [fire-sub #(when (= :corp (:side @game-state))
                             (send-command "subroutine" {:card ice
                                                         :subroutine i})
                             (close-card-menu))]
             [:div {:key i
                    :tab-index 0
                    :on-click fire-sub
                    :on-key-down #(when (= "Enter" (.-key %))
                                    (fire-sub))
                    :on-key-up #(when (= " " (.-key %))
                                  (fire-sub))}
              [:span (cond (:broken sub)
                           {:class :disabled
                            :style {:font-style :italic}}
                           (false? (:resolve sub))
                           {:class :dont-resolve
                            :style {:text-decoration :line-through}})
               (render-icons (str " [Subroutine] " (:label sub)))]
              [:span.float-right
               (cond (:broken sub) banned-span
                     (:fired sub) "✅")]]))
         subroutines))]))

(defn card-abilities [card abilities subroutines]
  (let [actions (action-list card)]
    (when (and (= (:cid card) (:source @card-menu))
               (= (:ghost card) (:ghost @card-menu))
               (or (nil? (:keep-menu-open @card-menu))
                   (check-keep-menu-open card))
               (or (pos? (+ (count actions)
                            (count abilities)
                            (count subroutines)))
                   (some #{"derez" "rez" "advance" "trash"} actions)
                   (= type "ICE")))
      [:div.panel.blue-shade.abilities.active-menu {:style {:display "inline"}}
       [:button.win-right {:on-click #(close-card-menu) :type "button"} "✘"]
       (when (seq actions)
         [:span.float-center (tr [:game_actions "Actions"]) ":"])
       (when (seq actions)
         [:ul
          (doall
            (map-indexed
              (fn [_ action]
                (let [keep-menu-open (case action
                                       "derez" false
                                       "rez" :if-abilities-available
                                       "trash" false
                                       "advance" :for-agendas
                                       "score" false
                                       false)]
                  ^{:key action}
                  [card-menu-item (tr-game-prompt action)
                   #(do (send-command action {:card card})
                        (if keep-menu-open
                          (swap! card-menu assoc :keep-menu-open keep-menu-open)
                          (close-card-menu)))]))
              actions))])
       (when (or (seq abilities)
                 (and (active? card)
                      (seq (remove #(or (:fired %) (:broken %)) subroutines))))
         [:span.float-center (tr [:game_abilities "Abilities"]) ":"])
       [:ul
        (when (seq abilities)
          (list-abilities :ability card abilities))
        (when (and (active? card)
                   (seq (remove #(or (:fired %) (:broken %)) subroutines)))
          [card-menu-item (tr [:game_fire-unbroken "Fire unbroken subroutines"])
           #(do (send-command "unbroken-subroutines" {:card card})
                (close-card-menu))])]
       (when (seq subroutines)
         [:span.float-center (tr [:game_subs "Subroutines"]) ":"])
       (when (seq subroutines)
         [:ul
          (doall
            (map-indexed
              (fn [i sub]
                (let [fire-sub #(do (send-command "subroutine" {:card card
                                                                :subroutine i})
                                    (close-card-menu))]
                  [:li {:key i
                        :tab-index 0
                        :on-click fire-sub
                        :on-key-down #(when (= "Enter" (.-key %))
                                        (fire-sub))
                        :on-key-up #(when (= " " (.-key %))
                                      (fire-sub))}
                   [:span (cond (:broken sub)
                                {:class :disabled
                                 :style {:font-style :italic}}
                                (false? (:resolve sub))
                                {:class :dont-resolve
                                 :style {:text-decoration :line-through}})
                    (render-icons (str " [Subroutine] " (:label sub)))]
                   [:span.float-right
                    (cond (:broken sub) banned-span
                          (:fired sub) "✅")]]))
              subroutines))])])))

(defn draw-facedown?
  "Returns true if the installed card should be drawn face down."
  [{:keys [host] :as card}]
  (or (facedown? card)
      (and (corp? card)
           (not (or (operation? card)
                    (condition-counter? card)
                    (faceup? card)
                    (= (:side host) "Runner"))))))

(defn card-view
  [{:keys [zone code type abilities counter
           subtypes strength current-strength selected hosted
           side facedown card-target icon new ghost runner-abilities subroutines
           subtype-target corp-abilities]
    :as card} flipped disable-click]
  (let [title (get-title card)]
    (r/with-let [prompt-state (r/cursor game-state [(keyword (lower-case side)) :prompt-state])]
      [:div.card-frame.menu-container
       [:div.blue-shade.card {:class (str (cond selected "selected"
                                                (contains? (into #{} (get-in @prompt-state [:selectable])) (:cid card)) "selectable"
                                                (same-card? card (:button @app-state)) "hovered"
                                                (same-card? card (-> @game-state :encounters :ice)) "encountered"
                                              (and (not (any-prompt-open? side)) (playable? card)) "playable"
                                              ghost "ghost"
                                              (graveyard-highlight-card? card) "graveyard-highlight"
                                              new "new"))
                            :tab-index (when (and (not disable-click)
                                                  (or (active? card)
                                                      (playable? card)))
                                         0)
                            :draggable (when (and (not-spectator?) (not disable-click)) true)
                            :on-touch-start #(handle-touchstart % card)
                            :on-touch-end   #(handle-touchend %)
                            :on-touch-move  #(handle-touchmove %)
                            :on-drag-start #(handle-dragstart % card)
                            :on-drag-end #(-> % .-target js/$ (.removeClass "dragged"))
                            :on-mouse-enter #(when (or (not (or (not code) flipped facedown))
                                                       (spectator-view-hidden?)
                                                       (= (:side @game-state) (keyword (lower-case side))))
                                               (put-game-card-in-channel card zoom-channel))
                            :on-mouse-leave #(put! zoom-channel false)
                            :on-click #(when (not disable-click)
                                         (handle-card-click card (.-shiftKey %)))
                            :on-key-down #(when (and (= "Enter" (.-key %))
                                                     (not disable-click))
                                            (handle-card-click card (.-shiftKey %)))
                            :on-key-up #(when (and (= " " (.-key %))
                                                   (not disable-click))
                                          (handle-card-click card (.-shiftKey %)))}
      (if (or (not code) flipped facedown)
        (let [facedown-but-known (or (not (or (not code) flipped facedown))
                                     (spectator-view-hidden?)
                                     (= (:side @game-state) (keyword (lower-case side))))
              alt-str (when facedown-but-known (str "Facedown " title))]
          [facedown-card side ["bg"] alt-str])
        (when-let [url (image-url card)]
          [:div
           [:img.card.bg {:src url :alt title :onError #(-> % .-target js/$ .hide)}]]))
      [:span.cardname title]
      [:div.counters
       (when counter
         (doall
          (map (fn [[type num-counters]]
                 (when (pos? num-counters)
                   (let [selector (str "div.darkbg." (lower-case (name type)) "-counter.counter")]
                     [(keyword selector) {:key type} num-counters])))
               (sort-by key counter))))
       (when (pos? (get-counters card :advancement))
         [:div.darkbg.advance-counter.counter {:key "adv"} (get-counters card :advancement)])]
      (when (and (or current-strength strength)
                 (or (ice? card)
                     (has-subtype? card "Icebreaker"))
                 (active? card))
        [:div.darkbg.strength (or current-strength strength)])
      (when-let [{:keys [char color]} icon] [:div.darkbg.icon {:class color} char])
      (when card-target [:div.darkbg.card-target card-target])
      (when subtype-target [:div.darkbg.subtype-target subtype-target])
      (when (active? card)
        (let [server-card (get @all-cards title)]
          [:div.darkbg.additional-subtypes
           (join " - " (remove (into #{} (:subtypes server-card)) subtypes))]))]

     (cond
       (and (= zone ["hand"])
            (#{"Agenda" "Asset" "ICE" "Upgrade"} type))
       [server-menu card]

       (and (= :runner (:side @game-state))
            (pos? (+ (count runner-abilities) (count subroutines))))
       [runner-abs card runner-abilities subroutines title]

       (and (= :corp (:side @game-state))
            (pos? (count corp-abilities)))
       [corp-abs card corp-abilities]

       (= (:side @game-state) (keyword (lower-case side)))
       [card-abilities card abilities subroutines])

     (when (pos? (count hosted))
       [:div.hosted
        (if (and (not (ice? card))
                 (get-in @app-state [:options :stacked-cards] false))
        ; stacked mode
          (let [distinct-hosted (vals (group-by get-title hosted))]
            (show-distinct-cards distinct-hosted))

          (doall
           (for [card hosted]
             (let [flipped (draw-facedown? card)]
               ^{:key (:cid card)}
               [card-view card flipped]))))])])))

(defn show-distinct-cards
  [distinct-cards]
  (doall (apply concat (for [cards distinct-cards] ; apply concat for one-level flattening
                         (let [hosting (remove #(zero? (count (:hosted %))) cards) ; There are hosted cards on these
                               others (filter #(zero? (count (:hosted %))) cards)
                               facedowns (filter draw-facedown? others)
                               others (remove draw-facedown? others)]
                           [; Hosting
                            (for [c hosting]
                              ^{:key (:cid c)} [:div.card-wrapper {:class (when (playable? c) "playable")}
                                                [card-view c (draw-facedown? c)]])
                            ; Facedown
                            (for [c facedowns]
                              ^{:key (:cid c)} [:div.card-wrapper {:class (when (playable? c) "playable")}
                                                [card-view c true]])
                            ; Rest
                            (when (not-empty others)
                              (if (= 1 (count others))
                                (let [c (first others)
                                      flipped (draw-facedown? c)]
                                  ^{:key (:cid c)}
                                  [:div.card-wrapper {:class (when (playable? c) "playable")}
                                   [card-view c flipped]])
                                [stacked-card-view others]))])))))

(defn stacked-card-view
  [cards]
  [:div.stacked
   (doall
     (for [c cards]
       (let [flipped (draw-facedown? c)]
         ^{:key (:cid c)} [:div.card-wrapper {:class (when (playable? c) "playable")}
                           [card-view c flipped]])))])

(defn drop-area [server hmap]
  (merge hmap {:on-drop #(handle-drop % server)
               :on-drag-enter #(-> % .-target js/$ (.addClass "dragover"))
               :on-drag-leave #(-> % .-target js/$ (.removeClass "dragover"))
               :on-drag-over #(.preventDefault %)
               :data-server server}))

(defn close-popup [event ref msg shuffle? deck?]
  (-> ref js/$ .fadeOut)
  (cond
    shuffle? (send-command "shuffle" {:close "true"})
    deck? (send-command "close-deck")
    msg (send-command "system-msg" {:msg msg}))
  (.stopPropagation event))

(defn label [cursor opts]
  (let [fn (or (:fn opts) count)
        classes (str (when (pos? (count cursor)) "darkbg ")
                     (:classes opts))]
    [:div.header {:class classes}
     (:name opts)
     (when-not (:hide-cursor opts) (str " (" (fn cursor) ")"))]))

(defn- this-user?
  [user]
  (if (:replay @game-state)
    (= (get-in @game-state [@replay-side :user :_id]) (:_id user))
    (= (:_id user) (-> @app-state :user :_id))))

(defn build-hand-card-view
  [hand size wrapper-class]
  [:div
   (doall
     (map-indexed
       (fn [i card]
         [:div {:key (or (:cid card) i)
                :class (str wrapper-class)
                :style {:left (when (< 1 size) (* (/ 320 (dec size)) i))}}
          (cond
            (spectator-view-hidden?)
            [card-view (dissoc card :new :selected)]
            (:cid card)
            [card-view card]
            :else
            [facedown-card (:side card)])])
       hand))])

(defn hand-view []
  (let [s (r/atom {})]
    (fn [side hand hand-size hand-count popup popup-direction]
      (let [size (if (nil? @hand-count) (count @hand) @hand-count)
            filled-hand (concat @hand (repeat (- size (count @hand)) {:side (if (= :corp side) "Corp" "Runner")}))]
        [:div.hand-container
         [:div.hand-controls
          [:div.panel.blue-shade.hand
           (drop-area (if (= :corp side) "HQ" "the Grip") {:class (when (> size 6) "squeeze")})
           [build-hand-card-view filled-hand size "card-wrapper"]
           [label filled-hand {:name (if (= :corp side)
                                       (tr [:game_hq "HQ"])
                                       (tr [:game_grip "Grip"]))
                               :fn (fn [_] (str size "/" (:total @hand-size)))}]]
          (when popup
            [:div.panel.blue-shade.hand-expand
             {:on-click #(-> (:hand-popup @s) js/$ .fadeToggle)}
             "+"])]
         (when popup
           [:div.panel.blue-shade.popup {:ref #(swap! s assoc :hand-popup %) :class popup-direction}
            [:div
             [:a {:on-click #(close-popup % (:hand-popup @s) nil false false)} (tr [:game_close "Close"])]
             [:label (tr [:game_card-count] size)]
             (let [{:keys [total]} @hand-size]
               (stat-controls :hand-size [:div.hand-size (tr [:game_max-hand "Max hand size"] {:total total})]))
             [build-hand-card-view filled-hand size "card-popup-wrapper"]]])]))))

(defn show-deck [event ref]
  (-> ((keyword (str ref "-content")) @board-dom) js/$ .fadeIn)
  (-> ((keyword (str ref "-menu")) @board-dom) js/$ .fadeOut)
  (send-command "view-deck"))

(defn identity-view [render-side identity hand-count]
  (let [is-runner (= :runner render-side)
        title (if is-runner (tr [:game_grip "Grip"]) (tr [:game_hq "HQ"]))]
    [:div.blue-shade.identity
     [card-view @identity]
     [:div.header {:class "darkbg server-label"}
      title " (" hand-count ")"]]))

(defn deck-view [render-side player-side identity deck deck-count]
  (let [is-runner (= :runner render-side)
        title (if is-runner
                (tr [:game_stack "Stack"])
                (tr [:game_rnd "R&D"]))
        ref (if is-runner "stack" "rd")
        menu-ref (keyword (str ref "-menu"))
        content-ref (keyword (str ref "-content"))]
    (fn [render-side player-side identity deck]
      ;; deck-count is only sent to live games and does not exist in the replay
      (let [deck-count-number (if (nil? @deck-count) (count @deck) @deck-count)]
        [:div.deck-container (drop-area title {})
         [:div.blue-shade.deck {:on-click (when (and (= render-side player-side) (not-spectator?))
                                            #(let [popup-display (-> (content-ref @board-dom) .-style .-display)]
                                               (if (or (empty? popup-display)
                                                       (= "none" popup-display))
                                                 (-> (menu-ref @board-dom) js/$ .toggle)
                                                 (close-popup % (content-ref @board-dom) "stops looking at their deck" false true))))}
          (when (pos? deck-count-number)
            [facedown-card (:side @identity) ["bg"] nil])
          [:div.header {:class "darkbg server-label"}
           (str title " (" deck-count-number ")")]]
         (when (and (= render-side player-side) (not (is-replay?)))
           [:div.panel.blue-shade.menu {:ref #(swap! board-dom assoc menu-ref %)}
            [:div {:on-click #(do (send-command "shuffle")
                                  (-> (menu-ref @board-dom) js/$ .fadeOut))}
             (tr [:game_shuffle "Shuffle"])]
            [:div {:on-click #(show-deck % ref)}
             (tr [:game_show "Show"])]])
         (when (and (= render-side player-side) (not (is-replay?)))
           [:div.panel.blue-shade.popup {:ref #(swap! board-dom assoc content-ref %)}
            [:div
             [:a {:on-click #(close-popup % (content-ref @board-dom) "stops looking at their deck" false true)}
              (tr [:game_close "Close"])]
             [:a {:on-click #(close-popup % (content-ref @board-dom) "stops looking at their deck" true true)}
              (tr [:game_close-shuffle "Close & Shuffle"])]]
            (doall
              (for [card @deck]
                ^{:key (:cid card)}
                [card-view card]))])]))))

(defn discard-view-runner [player-side discard]
  (let [s (r/atom {})]
    (fn [player-side discard]
      [:div.discard-container (drop-area "Heap" {})
       [:div.blue-shade.discard {:on-click #(-> (:popup @s) js/$ .fadeToggle)}
        (when-not (empty? @discard)
          [card-view (last @discard) nil true])
        [:div.header {:class (str "server-label "
                                  (if (some graveyard-highlight-card? @discard)
                                    "graveyard-highlight-bg"
                                    "darkbg"))}
         (tr [:game_heap "Heap"] {:cnt (count @discard)})]]
       [:div.panel.blue-shade.popup {:ref #(swap! s assoc :popup %)
                                     :class (if (= player-side :runner) "me" "opponent")}
        [:div
         [:a {:on-click #(close-popup % (:popup @s) nil false false)}
          (tr [:game_close "Close"])]]
        (doall
          (for [card (if (sort-heap?) (sort-heap @discard) @discard)]
            ^{:key (:cid card)}
            [card-view card]))]])))

(defn discard-view-corp [player-side discard]
  (let [s (r/atom {})]
    (fn [player-side discard]
      (let [draw-card #(if (faceup? %1)
                         [card-view %1 nil %2]
                         (if (or (= player-side :corp)
                                 (spectator-view-hidden?))
                           [:div.unseen [card-view %1 nil %2]]
                           [facedown-card "corp"]))]
        [:div.discard-container (drop-area "Archives" {})
         [:div.blue-shade.discard {:on-click #(-> (:popup @s) js/$ .fadeToggle)}
          (when-not (empty? @discard)
            [:<> {:key "discard"} (draw-card (last @discard) true)])
          [:div.header {:class (str "server-label "
                                    (if (some (if (or (= player-side :corp) (spectator-view-hidden?))
                                                graveyard-highlight-card?
                                                (every-pred graveyard-highlight-card? :seen))
                                              @discard)
                                      "graveyard-highlight-bg"
                                      "darkbg"))}
           (let [total (count @discard)
                 face-up (count (filter faceup? @discard))]
             (tr [:game_archives "Archives"]
                 {:faceup face-up
                  :facedown (- total face-up)}))]]
         [:div.panel.blue-shade.popup {:ref #(swap! s assoc :popup %)
                                       :class (if (= (:side @game-state) :runner) "opponent" "me")}
          [:div
           [:a {:on-click #(close-popup % (:popup @s) nil false false)}
            (tr [:game_close "Close"])]
           [:label (let [d @discard
                         total (count d)
                         face-up (count (filter faceup? d))]
                     (tr [:game_face-down-count]
                         {:total total
                          :facedown (- total face-up)}))]]
          (doall
            (for [[idx c] (map-indexed vector (if (sort-archives?) (sort-archives @discard) @discard))]
              ^{:key idx}
              [:div (draw-card c false)]))]]))))

(defn rfg-view
  ([cards name popup] (rfg-view cards name popup nil))
  ([cards name popup noclick]
   (let [dom (atom {})]
     (fn [cards name popup]
       (when-not (empty? @cards)
         (let [size (count @cards)]
           [:div.panel.blue-shade.rfg {:class (when (> size 2) "squeeze")
                                       :on-click (when popup #(-> (:rfg-popup @dom) js/$ .fadeToggle))}
            (doall
              (map-indexed (fn [i card]
                             [:div.card-wrapper {:key i
                                                 :style {:left (when (> size 1) (* (/ 128 size) i))}}
                              [:div [card-view card nil noclick]]])
                           @cards))
            [label @cards {:name name}]
            (when popup
              [:div.panel.blue-shade.popup {:ref #(swap! dom assoc :rfg-popup %)
                                            :class "opponent"}
               [:div
                [:a {:on-click #(close-popup % (:rfg-popup @dom) nil false false)} (tr [:game_close "Close"])]
                [:label (tr [:game_card-count] {:cnt size})]]
               (doall
                 (for [c @cards]
                   ^{:key (:cid c)}
                   [card-view c]))])]))))))

(defn play-area-view [user name cards]
  (fn [user name cards]
    (let [size (count @cards)]
      (when (pos? size)
        [:div.panel.blue-shade.rfg {:class (when (> size 2) "squeeze")}
         (doall
           (map-indexed (fn [i card]
                          [:div.card-wrapper {:key i
                                              :style {:left (when (> size 1) (* (/ 128 size) i))}}
                           (if (or (:seen card)
                                   (this-user? @user))
                             [card-view card]
                             [facedown-card (:side card)])])
                        @cards))
         [label @cards {:name name}]]))))

(defn scored-view [scored agenda-point agenda-point-req me?]
  (let [size (count @scored)
        ctrl (if me? stat-controls (fn [key content] content))
        point-req @agenda-point-req]
    [:div.panel.blue-shade.scored.squeeze
     (doall
       (map-indexed (fn [i card]
                      [:div.card-wrapper {:key i
                                          :style {:left (when (> size 1) (* (/ 128 (dec size)) i))}}
                       [:div [card-view card]]])
                    @scored))
     [label @scored {:name (tr [:game_scored-area "Scored Area"])}]
     [:div.stats-area
      (ctrl :agenda-point [:div (if (= 7 point-req)
                                  (tr [:game_agenda-count] 
                                      {:agenda-point @agenda-point})
                                  (tr [:game_agenda-count-with-req] 
                                      {:agenda-point @agenda-point
                                       :agenda-point-req point-req}))])]]))

(defn run-arrow [run]
  [:div.run-arrow [:div {:class (cond
                                  (= "movement" (:phase run))
                                  "movement"
                                  (= "approach-ice" (:phase run))
                                  "approach"
                                  (= "encounter-ice" (:phase run))
                                  "encounter"
                                  :else
                                  "")}]])

(defn server-view [{:keys [server central-view run]} opts]
  (let [content (:content server)
        ices (:ices server)
        run-pos (:position run)
        current-ice (when (and run (pos? run-pos) (<= run-pos (count ices)))
                      (nth ices (dec run-pos)))
        max-hosted (apply max (map #(count (:hosted %)) ices))]
    [:div.server
     [:div.ices {:style {:width (when (pos? max-hosted)
                                  (+ 84 3 (* 42 (dec max-hosted))))}}
      (when-let [run-card (:source-card run)]
        [:div.run-card [card-img run-card]])
      (doall
        (for [ice (reverse ices)]
          [:div.ice {:key (:cid ice)
                     :class (when (not-empty (:hosted ice)) "host")
                     ; Since CSS flex display does not work correctly on rotated objects
                     ; (and we're doing a lot of rotating in our front end), this hack is
                     ; necessary to align ice with hosted cards. -- lostgeek, 17.04.2021
                     :style {:left (when (not-empty (:hosted ice)) (* 21 (dec (count (:hosted ice)))))}}
           (let [flipped (not (:rezzed ice))]
             [card-view ice flipped])
           (when (and current-ice (= (:cid current-ice) (:cid ice)))
             [run-arrow run])]))
      (when (and run (not current-ice))
        [run-arrow run])]
     [:div.content
      (when central-view
        central-view)
      (when (not-empty content)
        (doall
          (for [card content]
            (let [is-first (= card (first content))
                  flipped (not (faceup? card))]
              [:div.server-card {:key (:cid card)
                                 :class (str (when central-view "central ")
                                             (when (or central-view
                                                       (and (< 1 (count content)) (not is-first)))
                                               "shift"))}
               [card-view card flipped]]))))
      [label content (assoc opts :classes "server-label" :hide-cursor true)]]]))

(defn stacked-label [cursor similar-servers opts]
  (let [similar-server-names (->> similar-servers
                                  (map first)
                                  (map remote->name))
        full-server-names (cons (get-in opts [:opts :name]) similar-server-names)
        numbers (map #(second (split % " ")) full-server-names)]
    [label full-server-names (assoc opts
                                        :classes "server-label"
                                        :name (str "Servers " (join ", " numbers))
                                        :hide-cursor true)]))

(defn stacked-view [{:keys [key server similar-servers central-view run]} opts]
  (let [content (apply conj
                       (:content server)
                       ; this unfolds all servers and picks the first item in it
                       ; since this creates a sequence, we need to apply it to conj
                       (map #(-> % second :content first) similar-servers))
        ices (:ices server)
        run-pos (:position run)
        current-ice (when (and run (pos? run-pos) (<= run-pos (count ices)))
                      (nth ices (dec run-pos)))]
    [:div.server
     [:div.ices
      (when-let [run-card (:source-card run)]
        [:div.run-card [card-img run-card]])
      (when (and run (not current-ice))
        [run-arrow run])]
     [:div.content
      [:div.stacked
       (doall (for [card content]
                (let [is-first (= card (first content))
                      flipped (not (faceup? card))]
                  [:div.server-card {:key (:cid card)
                                     :class (str (when (and (< 1 (count content)) (not is-first))
                                                   "shift"))}
                   [card-view card flipped]])))
       [stacked-label content similar-servers opts]]]]))

(defn compare-servers-for-stacking [s1]
  (fn [s2]
    (let [ss1 (second s1)
          ss2 (second s2)]
      (and (= (-> ss1 :content first :normalizedtitle)
              (-> ss2 :content first :normalizedtitle))
           (not= s1 s2)
           (empty? (:ices ss1))
           (empty? (:ices ss2))
           (= 1 (count (:content ss1)))
           (= 1 (count (:content ss2)))
           (-> ss1 :content first asset?)
           (-> ss2 :content first asset?)
           (-> ss1 :content first :rezzed)
           (-> ss2 :content first :rezzed)
           (-> ss1 :content first :hosted empty?)
           (-> ss2 :content first :hosted empty?)))))

(defn board-view-corp [player-side identity deck deck-count hand hand-count discard servers run]
  (let [rs (:server @run)
        server-type (first rs)
        side-class (if (= player-side :runner) "opponent" "me")
        hand-count-number (if (nil? @hand-count) (count @hand) @hand-count)]
    [:div.outer-corp-board {:class [side-class
                                    (when (get-in @app-state [:options :sides-overlap]) "overlap")]}
     [:div.corp-board {:class side-class}
      (doall
        (for [server (reverse (get-remotes @servers))
              :let [num (remote->num (first server))
                    similar-servers (filter #((compare-servers-for-stacking server) %) (get-remotes @servers))
                    all-servers (conj similar-servers server)]
              :when (or (empty? similar-servers)            ; it is a normal server-view
                      (not (get-in @app-state [:options :stacked-cards] false)) ; we're not in stacked mode
                      ; otherwise only show one view for the stacked remote
                      (< num (remote->num (first (first similar-servers)))))]
          (if (or (empty? similar-servers)
                (not (get-in @app-state [:options :stacked-cards] false)))
            [server-view {:key num
                          :server (second server)
                          :run (when (= server-type (str "remote" num)) @run)}
             {:opts {:name (remote->name (first server))}}]
            [stacked-view {:key num
                           :server (second server)
                           :similar-servers similar-servers
                           :run (when
                                  (some #(= server-type (str "remote" %)) (map #(remote->num (first %)) all-servers))
                                  (= server-type (str "remote" num)) @run)}
             {:opts {:name (remote->name (first server))}}])))
      [server-view {:key "hq"
                    :server (:hq @servers)
                    :central-view [identity-view :corp identity hand-count-number]
                    :run (when (= server-type "hq") @run)}]
      [server-view {:key "rd"
                    :server (:rd @servers)
                    :central-view [deck-view :corp player-side identity deck deck-count]
                    :run (when (= server-type "rd") @run)}]
      [server-view {:key "archives"
                    :server (:archives @servers)
                    :central-view [discard-view-corp player-side discard]
                    :run (when (= server-type "archives") @run)}]]]))

(defn- ghost-card
  "recursively ghosts a card and all hosted cards"
  [card]
  (let [hosted (map ghost-card (:hosted card))]
    (assoc card :ghost true :hosted hosted)))

(defn- find-hosted-programs
  "finds all programs hosted on ice, and makes them have the 'ghost' key"
  [servers]
  (let [servers (concat [(:archives @servers) (:rd @servers) (:hq @servers)] (map second (get-remotes @servers)))
        ices (mapcat :ices servers)
        hosted (mapcat :hosted ices)
        hosted-programs (filter program? hosted)]
    (map ghost-card hosted-programs)))

(defn board-view-runner [player-side identity deck deck-count hand hand-count discard rig run servers]
  (let [is-me (= player-side :runner)
        hand-count-number (if (nil? @hand-count) (count @hand) @hand-count)
        centrals [:div.runner-centrals
                  [discard-view-runner player-side discard]
                  [deck-view :runner player-side identity deck deck-count]
                  [identity-view :runner identity hand-count-number]]
        runner-f (if (and (not is-me)
                          (= "irl" (get-in @app-state [:options :runner-board-order])))
                   reverse
                   seq)]
    [:div.runner-board {:class [(if is-me "me" "opponent")
                                (when (get-in @app-state [:options :sides-overlap]) "overlap")]}
     (when-not is-me centrals)
     (let [hosted-programs (when (get-in @app-state [:options :ghost-trojans])
                             (find-hosted-programs servers))]
       (doall
         (for [zone (runner-f [:program :hardware :resource :facedown])]
           ^{:key zone}
           [:div
            (if (get-in @app-state [:options :stacked-cards] false)
                                        ; stacked mode
              (let [cards (get @rig zone)
                    cards (if (= zone :program)
                            (concat cards hosted-programs)
                            cards)
                    distinct-cards (vals (group-by get-title cards))]
                (show-distinct-cards distinct-cards))
                                        ; not in stacked mode
              (doall (for [c (if (= zone :program)
                               (concat (get @rig zone) hosted-programs)
                               (get @rig zone))]
                       ^{:key (:cid c)}
                       [:div.card-wrapper {:class (when (playable? c) "playable")}
                        [card-view c]])))])))
       (when is-me centrals)]))

(defn build-win-box
  "Builds the end of game pop up game end"
  [game-state]
  (let [win-shown (r/atom false)
        corp-stats (r/cursor game-state [:stats :corp])
        runner-stats (r/cursor game-state [:stats :runner])]
    (fn [game-state]
      (when (and (:winner @game-state)
                 (not @win-shown))
        (let [winner (:winner @game-state)
              winning-user (:winning-user @game-state)
              turn (:turn @game-state)
              reason (capitalize (:reason @game-state))
              time (get-in @game-state [:stats :time :elapsed])
              args {:winner winning-user
                    :side winner
                    :reason reason
                    :turn turn}]
          [:div.win.centered.blue-shade
           [:div
            (case reason
              "Decked" (tr [:game_win-decked] args)
              "Flatline" (tr [:game_win-flatlined] args)
              "Concede" (tr [:game_win-conceded] args)
              "Claim" (tr [:game_win-claimed] args)
              "Agenda" (tr [:game_win-points] args)
              #_:else (tr [:game_win-other] args))]
           [:div (tr [:game_time-taken] {:time time})]
           [:br]
           [build-game-stats @corp-stats @runner-stats]
           (when (not= :spectator (:side @game-state))
             [:<>
              [:br]
              [:div {:class "end-of-game-buttons"}
               (when (= :corp (:side @game-state))
                 [:button#rez-all
                  {:on-click #(ws/ws-send! [:game/say {:gameid (current-gameid app-state)
                                                       :msg "/rez-all"}])}
                  (tr [:game_rez-all "Rez All"])])
               [:button#reveal-hand
                {:on-click #(ws/ws-send! [:game/say {:gameid (current-gameid app-state)
                                                     :msg "/show-hand"}])}
                (tr [:game_reveal-my-hand "Reveal My Hand"])]]])
           [:button.win-right {:on-click #(reset! win-shown true) :type "button"} "✘"]])))))

(defn- build-in-game-decklists
  "Builds the in-game decklist display"
  [corp-list runner-list]
  (let [lists (map-longest list nil corp-list runner-list)
        card-qty (fn [c] (second c))
        card-name (fn [c] [:div {:text-align "left"
                                 :on-mouse-over #(card-preview-mouse-over % zoom-channel)
                                 :on-mouse-out #(card-preview-mouse-out % zoom-channel)}
                           (render-message (first c))])]
    [:div
     [:table.decklists.table
      [:tbody
       [:tr.win.th
        [:td.win.th [tr-side "Corp"]] [:td.win.th]
        [:td.win.th [tr-side "Runner"]] [:td.win.th]]
       (doall (map-indexed
                (fn [i [corp runner]]
                  [:tr {:key i}
                   [:td (card-qty corp)] [:td (card-name corp)]
                   [:td (card-qty runner)] [:td (card-name runner)]])
                lists))]]]))

(defn build-decks-box
  "Builds the decklist display box for open decklists"
  [game-state]
  (let [show-decklists (r/cursor app-state [:display-decklists])]
    (fn [game-state]
      (when (and @show-decklists
                 (get-in @game-state [:decklists]))
        (let [corp-list (or (get-in @game-state [:decklists :corp]) {:- 1})
              runner-list (or (get-in @game-state [:decklists :runner]) {:- 1})]
          [:div.decklists.blue-shade
           [:br]
           [build-in-game-decklists corp-list runner-list]])))))

(defn build-start-box
  "Builds the start-of-game pop up box"
  [my-ident my-user my-hand prompt-state my-keep op-ident op-user op-keep me-quote op-quote my-side]
  (let [visible-quote (r/atom true)
        mulliganed (r/atom false)
        start-shown (r/cursor app-state [:start-shown])
        card-back (get-in @app-state [:options :card-back])]
    (fn [my-ident my-user my-hand prompt-state my-keep op-ident op-user op-keep me-quote op-quote my-side]
      (when (and (not @start-shown)
                 (:username @op-user)
                 (pos? (count @my-hand)))
        (let [squeeze (< 5 (count @my-hand))]
          [:div.win.centered.blue-shade.start-game
           [:div
            [:div
             [:div.box
              [:div.start-game.ident.column
               {:class (case @my-keep "mulligan" "mulligan-me" "keep" "keep-me" "")}
               (when-let [url (image-url @my-ident)]
                 [:img {:src     url :alt (get-title @my-ident) :onLoad #(-> % .-target js/$ .show)
                        :class   (when @visible-quote "selected")
                        :onClick #(reset! visible-quote true)}])]
              [:div.column.contestants
               [:div (:username @my-user)]
               [:div.vs "VS"]
               [:div (:username @op-user)]
               [:div.intro-blurb
                (if @visible-quote
                  (str "\"" @me-quote "\"")
                  (str "\"" @op-quote "\""))]]
              [:div.start-game.ident.column
               {:class (case @op-keep "mulligan" "mulligan-op" "keep" "keep-op" "")}
               (when-let [url (image-url @op-ident)]
                 [:img {:src url
                        :alt (get-title @op-ident)
                        :onLoad #(-> % .-target js/$ .show)
                        :class (when-not @visible-quote "selected")
                        :onClick #(reset! visible-quote false)}])]]
             (when (not= :spectator @my-side)
               [:div.start-hand
                [:div {:class (when squeeze "squeeze")}
                 (doall (map-indexed
                          (fn [i {:keys [title] :as card}]
                            [:div.start-card-frame {:style (when squeeze
                                                             {:left (* (/ 610 (dec (count @my-hand))) i)
                                                              :position "absolute"})
                                                    :id (str "startcard" i)
                                                    :key (str (:cid card) "-" i "-" @mulliganed)}
                             [:div.flipper
                              [:div.card-back
                               [:img.start-card {:src (str "/img/" card-back "-" (lower-case (:side @my-ident)) ".png")}]]
                              [:div.card-front
                               (when-let [url (image-url card)]
                                 [:div {:on-mouse-enter #(put-game-card-in-channel card zoom-channel)
                                        :on-mouse-leave #(put! zoom-channel false)}
                                  [:img.start-card {:src url :alt title :onError #(-> % .-target js/$ .hide)}]])]]
                             (when-let [elem (.querySelector js/document (str "#startcard" i))]
                               (js/setTimeout #(.add (.-classList elem) "flip") (+ 1000 (* i 300))))])
                          @my-hand))]])
             [:div.mulligan
              (if (or (= :spectator @my-side)
                      (and @my-keep @op-keep))
                [cond-button (if (= :spectator @my-side)
                               (tr [:game_close "Close"])
                               (tr [:game_start "Start Game"]))
                 true #(swap! app-state assoc :start-shown true)]
                (list ^{:key "keepbtn"} [cond-button (tr [:game_keep "Keep"])
                                         (= "mulligan" (:prompt-type @prompt-state))
                                         #(send-command "choice" {:choice {:uuid (->> (:choices @prompt-state)
                                                                                      (filter (fn [c] (= "Keep" (:value c))))
                                                                                      first
                                                                                      :uuid)}})]
                      ^{:key "mullbtn"} [cond-button (tr [:game_mulligan "Mulligan"])
                                         (= "mulligan" (:prompt-type @prompt-state))
                                         #(do (send-command "choice" {:choice {:uuid (->> (:choices @prompt-state)
                                                                                          (filter (fn [c] (= "Mulligan" (:value c))))
                                                                                          first
                                                                                          :uuid)}})
                                              (reset! mulliganed true))]))]]]
           [:br]
           [:button.win-right {:on-click #(swap! app-state assoc :start-shown true) :type "button"} "✘"]])))))

(defn get-run-ices []
  (let [server (-> (:run @game-state)
                   :server
                   first
                   keyword)]
    (get-in @game-state (concat [:corp :servers] [server] [:ices]))))

(defn get-current-ice []
  (let [run-ice (get-run-ices)
        pos (get-in @game-state [:run :position])
        phase (get-in @game-state [:run :phase])
        encounter-ice (-> @game-state :encounters :ice)
        get-ice-from-pos? (or (= "movement" phase)
                              (get-in @game-state [:run :approached-ice-in-position?]))]
    (or encounter-ice
        (when (and get-ice-from-pos?
                   pos
                   (pos? pos)
                   (<= pos (count run-ice)))
          (nth run-ice (dec pos))))))

(def phase->title
  {"initiation" (tr [:game_initiation "Initiation"])
   "approach-ice" (tr [:game_approach-ice "Approach ice"])
   "encounter-ice" (tr [:game_encounter-ice "Encounter ice"])
   "movement" (tr [:game_movement "Movement"])
   "success" (tr [:game_success "Success"])})

(defn phase->next-phase-title
  ([run] (phase->next-phase-title (:phase @run) (:position @run)))
  ([phase position]
   (case phase
     "initiation" (tr [:game_approach-ice "Approach ice"])
     "approach-ice" (if (rezzed? (get-current-ice))
                      (tr [:game_encounter-ice "Encounter ice"])
                      (tr [:game_movement "Movement"]))
     "encounter-ice" (tr [:game_movement "Movement"])
     "movement" (if (zero? position)
                  (tr [:game_success "Success"])
                  (tr [:game_approach-ice "Approach ice"]))
     "success" (tr [:game_run-ends "Run ends"])
     ;; Error
     (tr [:game_no-current-run "No current run"]))))

(defn corp-run-div
  [run encounters]
  (let [ice (get-current-ice)]
    [:div.panel.blue-shade
     (when (and @encounters
                ice)
       [:<>
        [:div {:style {:text-align "center"}
               :on-mouse-over #(card-highlight-mouse-over % ice button-channel)
               :on-mouse-out #(card-highlight-mouse-out % ice button-channel)}
         (tr [:game_encounter-ice "Encounter ice"]) ": " (render-message (get-title ice))]
        [:hr]
        (when (or (:button @app-state) (get-in @app-state [:options :display-encounter-info]))
          [encounter-info-div ice])])
     (when @run
       [:h4 (tr [:game_current-phase "Current phase"]) ":" [:br] (get phase->title (:phase @run) (tr [:game_unknown-phase "Unknown phase"]))])

     (cond
       (and (= "approach-ice" (:phase @run))
            ice)
       [cond-button
        (str (tr [:game_rez "Rez"]) " " (get-title ice))
        (not (rezzed? ice))
        #(send-command "rez" {:card ice
                              :press-continue (get-in @app-state [:options :pass-on-rez])})]

       (or (= "encounter-ice" (:phase @run))
           @encounters)
       [cond-button
        (tr [:game_fire-unbroken "Fire unbroken subroutines"])
        (and (seq (:subroutines ice))
             (some #(and (not (:broken %))
                         (not (:fired %))
                         (:resolve % true))
                   (:subroutines ice)))
        #(send-command "unbroken-subroutines" {:card ice})])

     (if @encounters
       ;;Encounter continue button
       (let [pass-ice? (and (= "encounter-ice" (:phase @run))
                            (= 1 (:encounter-count @encounters)))]
         [cond-button
          (if pass-ice?
            (tr [:game_continue-to "Continue to"] {:phase (phase->next-phase-title run)})
            (tr [:game_continue "Continue"]))
          (not= "corp" (:no-action @encounters))
          #(send-command "continue")])
       ;;Non-encounter continue button
       [cond-button
        (if (or (:next-phase @run)
                (zero? (:position @run)))
          (tr [:game_no-further "No further actions"])
          (tr [:game_continue-to "Continue to"] {:phase (phase->next-phase-title run)}))
        (and (not= "initiation" (:phase @run))
             (not= "success" (:phase @run))
             (not= "corp" (:no-action @run)))
        #(send-command "continue")])

     (when (and @run
                (<= (:encounter-count @encounters) 1)
                (not= "success" (:phase @run)))
       [checkbox-button
        (tr [:game_stop-auto-pass "Stop auto-passing priority"])
        (tr [:game_auto-pass "Auto-pass priority"])
        (:corp-auto-no-action @run)
        #(send-command "toggle-auto-no-action")])]))

(defn runner-run-div
  [run encounters]
  (let [phase (:phase @run)
        next-phase (:next-phase @run)
        ice (get-current-ice)
        pass-ice? (and (= "encounter-ice" phase)
                       (= 1 (:encounter-count @encounters)))]
    [:div.panel.blue-shade
     (when (and @encounters
                ice)
       [:<>
        [:div {:style {:text-align "center"}
               :on-mouse-over #(card-highlight-mouse-over % ice button-channel)
               :on-mouse-out #(card-highlight-mouse-out % ice button-channel)}
         (tr [:game_encounter-ice "Encounter ice"]) ": " (render-message (get-title ice))]
        [:hr]
        (when (or (:button @app-state)  (get-in @app-state [:options :display-encounter-info]))
          [encounter-info-div ice])])
     (when @run
       [:h4 (tr [:game_current-phase "Current phase"]) ":" [:br] (get phase->title phase)])

     (cond
       (:next-phase @run)
       [cond-button
        (phase->title next-phase)
        (and next-phase
             (not (:no-action @run)))
        #(send-command "start-next-phase")]

       (and (not next-phase)
            (not (zero? (:position @run)))
            (not @encounters))
       [cond-button
        (tr [:game_continue-to "Continue to"] {:phase (phase->next-phase-title run)})
        (not= "runner" (:no-action @run))
        #(send-command "continue")]

       (and (zero? (:position @run))
            (not @encounters)
            (= "movement" phase))
       [cond-button (tr [:game_breach-server "Breach server"])
        (not= "runner" (:no-action @run))
        #(send-command "continue")])

     (when @encounters
       [cond-button
        (tr [:game_let-subs-fire "Let unbroken subroutines fire"])
        (and (seq (:subroutines ice))
             (some #(and (not (:broken %))
                         (not (:fired %))
                         (:resolve % true))
                   (:subroutines ice)))
        #(send-command "system-msg"
                       {:msg (str "indicates to fire all unbroken subroutines on " (get-title ice))})])

     (when @encounters
       [cond-button
        (if pass-ice?
          (tr [:game_continue-to "Continue to"] {:phase (phase->next-phase-title run)})
          (tr [:game_continue "Continue"]))
        (not= "runner" (:no-action @encounters))
        #(send-command "continue")])

     (when (and @run
                (not= "success" phase))
       [cond-button
        (tr [:game_jack-out "Jack Out"])
        (and (= "movement" phase)
             (not (:cannot-jack-out @run))
             (not= "runner" (:no-action @run)))
        #(send-command "jack-out")])]))

(defn run-div
  [side run encounters]
  (if (= side :corp)
    [corp-run-div run encounters]
    [runner-run-div run encounters]))

(defn trace-div
  [{:keys [base strength player link bonus choices corp-credits runner-credits unbeatable beat-trace] :as prompt-state}]
  (r/with-let [!value (r/atom 0)]
    [:div
     (when base
       ;; This is the initial trace prompt
       (if (nil? strength)
         (if (= "corp" player)
           ;; This is a trace prompt for the corp, show runner link + credits
           [:div.info [tr-side "Runner"] ": " link [:span {:class "anr-icon link"}]
            " + " runner-credits [:span {:class "anr-icon credit"}]]
           ;; Trace in which the runner pays first, showing base trace strength and corp credits
           [:div.info (tr [:game_trace "Trace"]) ": " (if bonus (+ base bonus) base)
            " + " corp-credits [:span {:class "anr-icon credit"}]])
         ;; This is a trace prompt for the responder to the trace, show strength
         (if (= "corp" player)
           [:div.info "vs Trace: " strength]
           [:div.info "vs Runner: " strength [:span {:class "anr-icon link"}]])))
     [:div.credit-select
      ;; Inform user of base trace / link and any bonuses
      (when base
        (if (nil? strength)
          (if (= "corp" player)
            (let [strength (if bonus (+ base bonus) base)]
              [:span (str strength " + ")])
            [:span link " " [:span {:class "anr-icon link"}] " + " ])
          (if (= "corp" player)
            [:span link " " [:span {:class "anr-icon link"}] " + " ]
            (let [strength (if bonus (+ base bonus) base)]
              [:span strength " + "]))))
      [:select#credit {:value @!value
                       :on-change #(reset! !value (.. % -target -value))
                       :onKeyUp #(when (= "Enter" (.-key %))
                                   (-> "#trace-submit" js/$ .click)
                                   (.stopPropagation %))}
       (doall (for [i (range (inc choices))]
                [:option {:value i :key i} i]))] (tr [:game_credits "credits"])]
     (when (or unbeatable beat-trace)
       (let [beat-str (if unbeatable
                        (tr [:game_unbeatable "Make Unbeatable"])
                        (tr [:game_beat-trace "Beat Trace"]))]
         [:button#trace-unbeatable
          {:on-click #(reset! !value (or unbeatable beat-trace))}
          [:div (str beat-str " (" (or unbeatable beat-trace)) [:span {:class "anr-icon credit"}] ")"]]))
     [:button#trace-submit {:on-click #(send-command "choice" {:choice (-> "#credit" js/$ .val str->int)})}
      (tr [:game_ok "OK"])]]))

(defn prompt-div
  [me {:keys [card msg prompt-type choices] :as prompt-state}]
  (let [id (atom 0)]
    [:div.panel.blue-shade
     (when (and card (not= "Basic Action" (:type card)))
       [:<>
        (let [get-nested-host (fn [card] (if (:host card)
                                           (recur (:host card))
                                           card))
              get-zone (fn [card] (:zone (get-nested-host card)))
              in-play-area? (fn [card] (= (get-zone card) ["play-area"]))
              in-scored? (fn [card] (= (get-zone card) ["scored"]))
              installed? (fn [card] (or (:installed card)
                                        (= "servers" (first (get-zone card)))))]
          (if (or (nil? (:side card))
                  (installed? card)
                  (in-scored? card)
                  (in-play-area? card))
            [:div {:style {:text-align "center"}
                   :on-mouse-over #(card-highlight-mouse-over % card button-channel)
                   :on-mouse-out #(card-highlight-mouse-out % card button-channel)}
             (tr [:game_card "Card"]) ": " (render-message (get-title card))]
            [:div.prompt-card-preview [card-view card false]]))
        [:hr]])
     [:h4 (render-message msg)]
     (cond
       ;; number prompt
       (:number choices)
       (let [n (:number choices)]
         [:div
          [:div.credit-select
           [:select#credit {:default-value (:default choices 0)
                            :onKeyUp #(when (= "Enter" (.-key %))
                                        (-> "#number-submit" js/$ .click)
                                        (.stopPropagation %))}
            (doall (for [i (range (inc n))]
                     [:option {:key i :value i} i]))]]
          [:button#number-submit {:on-click #(send-command "choice"
                                                           {:choice (-> "#credit" js/$ .val str->int)})}
           (tr [:game_ok "OK"])]])

       ;; trace prompts require their own logic
       (= prompt-type "trace")
       [trace-div prompt-state]

       ;; choice of number of credits
       (= choices "credit")
       (let [n (get-in @game-state [(:side @game-state) :credit])]
         [:div
          [:div.credit-select
           [:select#credit {:default-value (:default choices 0)
                            :onKeyUp #(when (= "Enter" (.-key %))
                                        (-> "#credit-submit" js/$ .click)
                                        (.stopPropagation %))}
            (doall (for [i (range (inc n))]
                     [:option {:key i :value i} i]))]]
          [:button#credit-submit {:on-click #(send-command "choice"
                                             {:choice (-> "#credit" js/$ .val str->int)})}
           (tr [:game_ok "OK"])]])

       ;; auto-complete text box
       (:card-title choices)
       [:div
        [:div.credit-select
         [:input#card-title {:placeholder "Enter a card title"
                             :onKeyUp #(when (= "Enter" (.-key %))
                                         (-> "#card-submit" js/$ .click)
                                         (.stopPropagation %))}]]
        [:button#card-submit {:on-click #(send-command "choice" {:choice (-> "#card-title" js/$ .val)})}
         (tr [:game_ok "OK"])]]

       ;; choice of specified counters on card
       (:counter choices)
       (let [counter-type (keyword (:counter choices))
             num-counters (get-in prompt-state [:card :counter counter-type] 0)]
         [:div
          [:div.credit-select
           [:select#credit {:onKeyUp #(when (= "Enter" (.-key %))
                                        (-> "#counter-submit" js/$ .click)
                                        (.stopPropagation %))}
            (doall (for [i (range (inc num-counters))]
                     [:option {:key i :value i} i]))] (tr [:game_credits "credits"])]
          [:button#counter-submit {:on-click #(send-command "choice"
                                             {:choice (-> "#credit" js/$ .val str->int)})}
           (tr [:game_ok "OK"])]])

       ;; otherwise choice of all present choices
       :else
       (doall (for [{:keys [idx uuid value]} choices
                    :when (not= value "Hide")]
                ;; HERE
                [:button {:key idx
                          :on-click #(do (send-command "choice" {:choice {:uuid uuid}})
                                         (card-highlight-mouse-out % value button-channel))
                          :on-mouse-over
                          #(card-highlight-mouse-over % value button-channel)
                          :on-mouse-out
                          #(card-highlight-mouse-out % value button-channel)}
                 (render-message (or (not-empty (get-title value)) value))])))]))

(defn basic-actions [{:keys [side active-player end-turn runner-phase-12 corp-phase-12 me]}]
  [:div.panel.blue-shade
   (if (= (keyword @active-player) side)
     ;; !!here
     (when (and (not (or @runner-phase-12 @corp-phase-12))
                (zero? (:click @me))
                (not @end-turn))
       [:button {:on-click #(do (close-card-menu)
                                (send-command "end-turn"))}
        (tr [:game_end-turn "End Turn"])])
     (when @end-turn
       [:button {:on-click #(do
                              (swap! app-state assoc :start-shown true)
                              (send-command "start-turn"))}
        (tr [:game_start-turn "Start Turn"])]))
   (when (and (= (keyword @active-player) side)
              (or @runner-phase-12 @corp-phase-12))
     [:button {:on-click #(send-command "end-phase-12")}
      (if (= side :corp)
        (tr [:game_mandatory-draw "Mandatory Draw"])
        (tr [:game_take-clicks "Take Clicks"]))])
   (when (= side :runner)
     [:div
      [cond-button (tr [:game_remove-tag "Remove Tag"])
       (and (not (or @runner-phase-12 @corp-phase-12))
            (playable? (get-in @me [:basic-action-card :abilities 5]))
            (pos? (get-in @me [:tag :base])))
       #(send-command "remove-tag")]
      [:div.run-button.menu-container
       [cond-button (tr [:game_run "Run"])
        (and (not (or @runner-phase-12 @corp-phase-12))
             (pos? (:click @me)))
        #(do (send-command "generate-runnable-zones")
             (if (= :run-button (:source @card-menu))
               (close-card-menu)
               (open-card-menu :run-button)))]
       [:div.panel.blue-shade.servers-menu (when (= :run-button (:source @card-menu))
                                             {:class "active-menu"
                                              :style {:display "inline"}})
        [:ul
         (let [servers (get-in @game-state [:runner :runnable-list])]
           (doall
             (map-indexed (fn [_ label]
                            ^{:key label}
                            [card-menu-item (tr-game-prompt label)
                             #(do (close-card-menu)
                                  (send-command "run" {:server label}))])
                          servers)))]]]])
   (when (= side :corp)
     [cond-button (tr [:game_purge "Purge"])
      (and (not (or @runner-phase-12 @corp-phase-12))
           (playable? (get-in @me [:basic-action-card :abilities 6])))
      #(send-command "purge")])
   (when (= side :corp)
     [cond-button (tr [:game_trash-resource "Trash Resource"])
      (and (not (or @runner-phase-12 @corp-phase-12))
           (playable? (get-in @me [:basic-action-card :abilities 5]))
           (is-tagged? game-state))
      #(send-command "trash-resource")])
   [cond-button (tr [:game_draw "Draw"])
    (and (not (or @runner-phase-12 @corp-phase-12))
         (playable? (get-in @me [:basic-action-card :abilities 1]))
         (pos? (:deck-count @me)))
    #(send-command "draw")]
   [cond-button (tr [:game_gain-credit "Gain Credit"])
    (and (not (or @runner-phase-12 @corp-phase-12))
         (playable? (get-in @me [:basic-action-card :abilities 0])))
    #(send-command "credit")]])

(defn button-pane [{:keys [side prompt-state]}]
  (let [autocomp (r/track (fn [] (get-in @prompt-state [:choices :autocomplete])))
        show-discard? (r/track (fn [] (get-in @prompt-state [:show-discard])))
        prompt-type (r/track (fn [] (get-in @prompt-state [:prompt-type])))
        opened-by-system (r/atom false)]
    (r/create-class
      {:display-name "button-pane"

       :component-did-update
       (fn []
         (when (pos? (count @autocomp))
           (-> "#card-title" js/$ (.autocomplete (clj->js {"source" @autocomp}))))
         (cond @show-discard? (do (-> ".me .discard-container .popup" js/$ .fadeIn)
                                  (reset! opened-by-system true))
               @opened-by-system (do (-> ".me .discard-container .popup" js/$ .fadeOut)
                                     (reset! opened-by-system false)))
         (if (= "select" @prompt-type)
           (set! (.-cursor (.-style (.-body js/document))) "url('/img/gold_crosshair.png') 12 12, crosshair")
           (set! (.-cursor (.-style (.-body js/document))) "default"))
         (when (= "card-title" @prompt-type)
           (-> "#card-title" js/$ .focus)))

       :reagent-render
       (fn [{:keys [side run encounters prompt-state me] :as button-pane-args}]
         [:div.button-pane {:on-mouse-over #(card-preview-mouse-over % zoom-channel)
                            :on-mouse-out  #(card-preview-mouse-out % zoom-channel)}
          (cond
            (and @prompt-state (not= "run" (get-in @prompt-state [:prompt-type])))
            [prompt-div me @prompt-state]
            (or @run
                @encounters)
            [run-div side run encounters]
            :else
            [basic-actions button-pane-args])])})))

(defn- time-until
  "Helper method for timer. Computes how much time is left until `end`"
  [end]
  (let [
        now (inst/now)
        diff (duration/between now end)
        total-seconds (duration/get diff chrono/seconds)
        minutes (abs (quot total-seconds 60))
        seconds (mod (abs total-seconds) 60)
        positive (pos? total-seconds)]
        {:minutes minutes :seconds seconds :pos positive}))

(defn- warning-class
  "Styling for the timer display."
  [{:keys [minutes pos]}]
  (if pos
    (condp >= minutes
      2 "red"
      5 "yellow"
      nil)
    "danger"))

(defn time-remaining
  "Component which displays a readout of the time remaining on the timer."
  [start-date timer hidden]
  (let [end-time (-> start-date
                     (inst/parse)
                     (inst/plus timer chrono/minutes))
        remaining (r/atom nil)
        interval (r/atom nil)]
    (r/create-class
      {:component-did-mount
       (fn []
         (reset! interval
                 ;; Update timer at most every 1 sec
                 (js/setInterval #(reset! remaining (time-until end-time)) 1000)))
       :component-will-unmount
       (fn []
         (js/clearInterval @interval)
         (reset! interval nil))
       :reagent-render
       (fn []
         (when (and @remaining (not @hidden))
           [:span.float-center.timer
            {:class (warning-class @remaining)}
            (when-not (:pos @remaining) "-")
            (:minutes @remaining) (tr [:game_minutes "m:"])
            (:seconds @remaining) (tr [:game_seconds-remaining "s remaining"])]))})))

(defn- time-since
  "Helper method for match duration. Computes how much time since game start"
  [start]
  (let [start-time (-> start
                       (inst/parse))
        now (inst/now)
        diff (duration/between start-time now)
        total-seconds (duration/get diff chrono/seconds)
        minutes (abs (quot total-seconds 60))
        seconds (mod (abs total-seconds) 60)]
    {:minutes minutes :seconds seconds}))

(defn match-duration
  "Component which displays a readout of the time since the start of the match."
  [start-date hidden]
  (let [duration (r/atom nil)
        interval (r/atom nil)]
    (r/create-class
      {:component-did-mount
       (fn []
         (reset! interval
                 ;; Update timer at most every 1 sec
                 (js/setInterval #(reset! duration (time-since start-date)) 1000)))
       :component-will-unmount
       (fn []
         (js/clearInterval @interval)
         (reset! interval nil))
       :reagent-render
       (fn []
         (when (not @hidden)
           [:span.float-center.timer
            (:minutes @duration) (tr [:game_minutes "m:"])
            (:seconds @duration) (tr [:game_seconds "s"])]))})))

(defn starting-timestamp [start-date timer]
  ;; I don't like using js/Date, but `toLocalTimeString`
  ;; is just too convenient
  (let [hide-timer (r/atom false)]
    (fn []
      [:div.panel.blue-shade.timestamp
       [:span.float-center
        (tr [:game_game-start "Game start"] {:timestamp (js/Date. start-date)})]
       [:<>
        [:span.pm {:on-click #(swap! hide-timer not)}
         (if @hide-timer "+" "-")]
        (if timer [:span {:on-click #(swap! hide-timer not)}
                        [time-remaining start-date timer hide-timer]]
                  [:span {:on-click #(swap! hide-timer not)}
                        [match-duration start-date hide-timer]])]])))


(defn- handle-click [{:keys [render-board?]} e]
  (when render-board?
    (when (-> e .-target (.closest ".menu-container") nil?)
      (close-card-menu))))

(defn- get-element-for-num
  [num]
  (when-let [container (or (-> js/document (.getElementsByClassName "active-menu") array-seq first)
                           (-> js/document (.getElementsByClassName "button-pane") array-seq first))]
    (let [index (if (zero? num)
                  9
                  (dec num))
          elements (if (:source @card-menu)
                     (-> container (.getElementsByTagName "li") array-seq)
                     (-> container (.getElementsByTagName "button") array-seq))]
      (nth elements index nil))))

(defn- handle-num-key-down
  [num]
  (when-let [element (get-element-for-num num)]
    (.focus element)))

(defn- handle-num-key-up
  [num]
  (when-let [element (get-element-for-num num)]
    (when (= element (.-activeElement js/document))
      (.click element)
      (.blur element))))

(defn- focus-log-input [clear-input?]
  (when-let [log-input (-> js/document (.getElementById "log-input"))]
    (.focus log-input)
    (when clear-input?
      (set! (.-value log-input) ""))))

(defn- handle-key-down [{:keys [render-board?]} e]
  (when render-board?
    (let [active-element-type (.-type (.-activeElement js/document))
          not-text-input? (not= "text" active-element-type)
          can-focus? (-> js/document .-activeElement js/$ (.attr "tabindex"))]
      (case (.-key e)
        "Escape" (do (-> js/document .-activeElement .blur)
                     (close-card-menu))
        "Enter" (when-not (or active-element-type
                              can-focus?)
                  (focus-log-input false)
                  (.preventDefault e))
        "/" (when not-text-input?
              (focus-log-input true))
        ("1" "2" "3" "4" "5" "6" "7" "8" "9" "0")
        (when not-text-input?
          (handle-num-key-down (str->int (.-key e))))
        ;; else
        nil))))

(defn- handle-key-up [{:keys [side active-player render-board?
                             corp-phase-12 runner-phase-12
                             end-turn run
                             encounters active-page]} e]
  (when (and render-board?
             (not= "text" (.-type (.-activeElement js/document))))
    (let [clicks (:click (@side @game-state))
          active-player-kw (keyword @active-player)
          prompt-state (:prompt-state (@side @game-state))
          prompt-type (keyword (:prompt-type prompt-state))
          no-action (keyword (or (:no-action @run)
                                 (:no-action @encounters)))]
      (case (.-key e)
        " " (cond
              ;; keep default space behavior for focusable items
              (or (.-type (.-activeElement js/document))
                  (-> js/document .-activeElement js/$ (.attr "tabindex")))
              nil
              ;; continue run
              (or @run
                  @encounters)
              (when (and (or (not prompt-state)
                             (= :run prompt-type))
                         (not= @side no-action))
                (send-command "continue")
                (.stopPropagation e))
              ;; no action for prompt
              prompt-state
              nil
              ;; click for credits
              (pos? clicks)
              (do (send-command "credit")
                  (.stopPropagation e))
              ;; end turn
              (and (= active-player-kw @side)
                   (not (or @runner-phase-12 @corp-phase-12))
                   (zero? clicks)
                   (not @end-turn))
              (do (send-command "end-turn")
                  (close-card-menu)
                  (.stopPropagation e))
              ;; gain clicks/mandatory draw
              (and (= active-player-kw @side)
                   (or @runner-phase-12 @corp-phase-12))
              (do (send-command "end-phase-12")
                  (.stopPropagation e))
              ;; start turn
              (and (not= active-player-kw @side)
                   @end-turn)
              (do (send-command "start-turn")
                  (.stopPropagation e)))
        "Alt" (.preventDefault e)
        ("1" "2" "3" "4" "5" "6" "7" "8" "9" "0")
        (handle-num-key-up (str->int (.-key e)))
        ;; else
        nil))))

(defn gameboard []
  (let [active (r/cursor app-state [:active-page])
        start-date (r/cursor game-state [:start-date])
        timer (r/cursor game-state [:options :timer])
        run (r/cursor game-state [:run])
        encounters (r/cursor game-state [:encounters])
        side (r/cursor game-state [:side])
        turn (r/cursor game-state [:turn])
        end-turn (r/cursor game-state [:end-turn])
        corp-phase-12 (r/cursor game-state [:corp-phase-12])
        runner-phase-12 (r/cursor game-state [:runner-phase-12])
        corp (r/cursor game-state [:corp])
        runner (r/cursor game-state [:runner])
        active-player (r/cursor game-state [:active-player])
        zoom-card (r/cursor app-state [:zoom])
        background (r/cursor app-state [:options :background])
        custom-bg-url (r/cursor app-state [:options :custom-bg-url])
        labeled-unrezzed-cards (r/cursor app-state [:options :labeled-unrezzed-cards])
        labeled-cards (r/cursor app-state [:options :labeled-cards])]

    (go (while true
          (let [zoom (<! zoom-channel)]
            (swap! app-state assoc :zoom zoom))))

    (go (while true
          (let [button (<! button-channel)]
            (swap! app-state assoc :button button))))

    (r/create-class
      {:display-name "gameboard"

       :component-did-mount
       (fn [this]
         (-> js/document (.addEventListener
                           "keydown"
                           (partial handle-key-down {:render-board? (and @corp @runner @side true)})))
         (-> js/document (.addEventListener
                           "keyup"
                           (partial handle-key-up {:side side :active-player active-player :render-board? (and @corp @runner @side true)
                                                   :corp-phase-12 corp-phase-12 :runner-phase-12 runner-phase-12
                                                   :end-turn end-turn :run run
                                                   :encounters encounters})))
         (-> js/document (.addEventListener
                           "click"
                           (partial handle-click {:render-board? (and @corp @runner @side true)}))))

       :component-will-unmount
       (fn [this]
         (-> js/document (.addEventListener
                           "keydown"
                           (partial handle-key-down {:render-board? (and @corp @runner @side true)})))
         (-> js/document (.removeEventListener
                           "keyup"
                           (partial handle-key-up {:side side :active-player active-player :render-board? (and @corp @runner @side true)
                                                   :corp-phase-12 corp-phase-12 :runner-phase-12 runner-phase-12
                                                   :end-turn end-turn :run run
                                                   :encounters encounters})))
         (-> js/document (.addEventListener
                           "click"
                           (partial handle-click {:render-board? (and @corp @runner @side true)}))))

       :reagent-render
       (fn []
        (when (and @corp @runner @side true)
           (let [me-side (if (= :spectator @side)
                          (or (spectate-side) :corp)
                          @side)
                 op-side (utils/other-side me-side)
                 me (r/cursor game-state [me-side])
                 opponent (r/cursor game-state [op-side])
                 ;; hands
                 me-hand (r/cursor game-state [me-side :hand])
                 me-hand-count (r/cursor game-state [me-side :hand-count])
                 op-hand (r/cursor game-state [op-side :hand])
                 op-hand-count (r/cursor game-state [op-side :hand-count])
                 me-hand-size (r/cursor game-state [me-side :hand-size])
                 op-hand-size (r/cursor game-state [op-side :hand-size])
                 ;; decks
                 me-deck (r/cursor game-state [me-side :deck])
                 me-deck-count (r/cursor game-state [me-side :deck-count])
                 op-deck (r/cursor game-state [op-side :deck])
                 op-deck-count (r/cursor game-state [op-side :deck-count])
                 ;; discards
                 me-discard (r/cursor game-state [me-side :discard])
                 op-discard (r/cursor game-state [op-side :discard])
                 ;; user settings
                 me-user (r/cursor game-state [me-side :user])
                 op-user (r/cursor game-state [op-side :user])
                 ;; prompts
                 me-prompt (r/cursor game-state [me-side :prompt])
                 prompt-state (r/cursor game-state [me-side :prompt-state])
                 ;; identity cards
                 me-ident (r/cursor game-state [me-side :identity])
                 op-ident (r/cursor game-state [op-side :identity])
                 ;; score areas
                 me-scored (r/cursor game-state [me-side :scored])
                 op-scored (r/cursor game-state [op-side :scored])
                 me-agenda-point (r/cursor game-state [me-side :agenda-point])
                 op-agenda-point (r/cursor game-state [op-side :agenda-point])
                 me-agenda-point-req (r/cursor game-state [me-side :agenda-point-req])
                 op-agenda-point-req (r/cursor game-state [op-side :agenda-point-req])
                 ;; servers
                 corp-servers (r/cursor game-state [:corp :servers])
                 runner-rig (r/cursor game-state [:runner :rig])
                 sfx (r/cursor game-state [:sfx])]
             [:div.gameview
              [:div {:class [:gameboard
                             (when @labeled-unrezzed-cards :show-unrezzed-card-labels)
                             (when @labeled-cards :show-card-labels)]}
               (let [me-keep (r/cursor game-state [me-side :keep])
                     op-keep (r/cursor game-state [op-side :keep])
                     me-quote (r/cursor game-state [me-side :quote])
                     op-quote (r/cursor game-state [op-side :quote])]
                 [build-start-box me-ident me-user me-hand prompt-state me-keep op-ident op-user op-keep me-quote op-quote side])

               [build-decks-box game-state]
               [build-win-box game-state]

               [:div {:class (if (:replay @game-state)
                               (case @replay-side
                                 :runner (get-in @game-state [:runner :user :options :background] "lobby-bg")
                                 :corp (get-in @game-state [:corp :user :options :background] "lobby-bg")
                                 :spectator @background)
                               @background)
                         :style (if (= @background "custom-bg")
                                  {:background (str "url(\"" @custom-bg-url "\")")
                                   :background-size "cover"}
                                  {})}]

               [:div.right-pane
                [card-zoom-view zoom-card]

                (if (:replay @game-state)
                  [content-pane :log :settings :notes :notes-shared]
                  [content-pane :log :settings :run-timing :turn-timing])]

               [:div.centralpane
                (if (= op-side :corp)
                  [board-view-corp me-side op-ident op-deck op-deck-count op-hand op-hand-count op-discard corp-servers run]
                  [board-view-runner me-side op-ident op-deck op-deck-count op-hand op-hand-count op-discard runner-rig run corp-servers])
                (if (= me-side :corp)
                  [board-view-corp me-side me-ident me-deck me-deck-count me-hand me-hand-count me-discard corp-servers run]
                  [board-view-runner me-side me-ident me-deck me-deck-count me-hand me-hand-count me-discard runner-rig run corp-servers])]

               [:div.leftpane
                [:div.opponent
                 [hand-view op-side op-hand op-hand-size op-hand-count (atom nil) (= @side :spectator)]]

                [:div.inner-leftpane
                 [:div.left-inner-leftpane
                  [:div
                   [stats-view opponent]
                   [scored-view op-scored op-agenda-point op-agenda-point-req false]]
                  [:div
                   [scored-view me-scored me-agenda-point me-agenda-point-req true]
                   [stats-view me]]]

                 [:div.right-inner-leftpane
                  (let [op-rfg (r/cursor game-state [op-side :rfg])
                        op-set-aside (r/cursor game-state [op-side :set-aside])
                        op-destroyed (r/cursor game-state [op-side :destroyed])
                        op-current (r/cursor game-state [op-side :current])
                        op-play-area (r/cursor game-state [op-side :play-area])
                        last-revealed (r/cursor game-state [:last-revealed])
                        me-rfg (r/cursor game-state [me-side :rfg])
                        me-set-aside (r/cursor game-state [me-side :set-aside])
                        me-destroyed (r/cursor game-state [me-side :destroyed])
                        me-current (r/cursor game-state [me-side :current])
                        me-play-area (r/cursor game-state [me-side :play-area])]
                    [:div
                     (when-not (:replay @game-state)
                       [starting-timestamp @start-date @timer])
<<<<<<< HEAD
                     [rfg-view op-rfg (tr [:game.rfg "Removed from the game"]) true]
                     [rfg-view me-rfg (tr [:game.rfg "Removed from the game"]) true]
                     [rfg-view op-set-aside (tr [:game.set-aside "Set aside"]) false]
                     [rfg-view me-set-aside (tr [:game.set-aside "Set aside"]) false]
                     [rfg-view op-destroyed (tr [:game.destroyed "Destroyed"]) false]
                     [rfg-view me-destroyed (tr [:game.destroyed "Destroyed"]) false]
                     [play-area-view op-user (tr [:game.play-area "Play Area"]) op-play-area]
                     [play-area-view me-user (tr [:game.play-area "Play Area"]) me-play-area]
                     [rfg-view op-current (tr [:game.current "Current"]) false]
                     [rfg-view me-current (tr [:game.current "Current"]) false]
                     [rfg-view last-revealed (tr [:game.last-revealed "Last Revealed"]) false true]])
=======
                     [rfg-view op-rfg (tr [:game_rfg "Removed from the game"]) true]
                     [rfg-view me-rfg (tr [:game_rfg "Removed from the game"]) true]
                     [rfg-view op-set-aside (tr [:game_set-aside "Set aside"]) false]
                     [rfg-view me-set-aside (tr [:game_set-aside "Set aside"]) false]
                     [play-area-view op-user (tr [:game_play-area "Play Area"]) op-play-area]
                     [play-area-view me-user (tr [:game_play-area "Play Area"]) me-play-area]
                     [rfg-view op-current (tr [:game_current "Current"]) false]
                     [rfg-view me-current (tr [:game_current "Current"]) false]
                     [rfg-view last-revealed (tr [:game_last-revealed "Last Revealed"]) false true]])
>>>>>>> 236befe5
                  (when (or (not= @side :spectator)
                            (and (spectator-view-hidden?) (spectate-side)))
                    [button-pane {:side me-side :active-player active-player :run run :encounters encounters
                                  :end-turn end-turn :runner-phase-12 runner-phase-12
                                  :corp-phase-12 corp-phase-12 :corp corp :runner runner
                                  :me me :opponent opponent :prompt-state prompt-state}])]]

                [:div.me
                 [hand-view me-side me-hand me-hand-size me-hand-count prompt-state true]]]]
              (when (:replay @game-state)
                [:div.bottompane
                 [replay-panel]])])))})))

(defonce sfx (r/track #(select-keys @game-state [:sfx :sfx-current-id])))
(defonce trigger-sfx (r/track! #(update-audio @sfx)))<|MERGE_RESOLUTION|>--- conflicted
+++ resolved
@@ -2286,29 +2286,17 @@
                     [:div
                      (when-not (:replay @game-state)
                        [starting-timestamp @start-date @timer])
-<<<<<<< HEAD
-                     [rfg-view op-rfg (tr [:game.rfg "Removed from the game"]) true]
-                     [rfg-view me-rfg (tr [:game.rfg "Removed from the game"]) true]
-                     [rfg-view op-set-aside (tr [:game.set-aside "Set aside"]) false]
-                     [rfg-view me-set-aside (tr [:game.set-aside "Set aside"]) false]
-                     [rfg-view op-destroyed (tr [:game.destroyed "Destroyed"]) false]
-                     [rfg-view me-destroyed (tr [:game.destroyed "Destroyed"]) false]
-                     [play-area-view op-user (tr [:game.play-area "Play Area"]) op-play-area]
-                     [play-area-view me-user (tr [:game.play-area "Play Area"]) me-play-area]
-                     [rfg-view op-current (tr [:game.current "Current"]) false]
-                     [rfg-view me-current (tr [:game.current "Current"]) false]
-                     [rfg-view last-revealed (tr [:game.last-revealed "Last Revealed"]) false true]])
-=======
                      [rfg-view op-rfg (tr [:game_rfg "Removed from the game"]) true]
                      [rfg-view me-rfg (tr [:game_rfg "Removed from the game"]) true]
                      [rfg-view op-set-aside (tr [:game_set-aside "Set aside"]) false]
                      [rfg-view me-set-aside (tr [:game_set-aside "Set aside"]) false]
+                     [rfg-view op-destroyed (tr [:game_destroyed "Destroyed"]) false]
+                     [rfg-view me-destroyed (tr [:game_destroyed "Destroyed"]) false]
                      [play-area-view op-user (tr [:game_play-area "Play Area"]) op-play-area]
                      [play-area-view me-user (tr [:game_play-area "Play Area"]) me-play-area]
                      [rfg-view op-current (tr [:game_current "Current"]) false]
                      [rfg-view me-current (tr [:game_current "Current"]) false]
                      [rfg-view last-revealed (tr [:game_last-revealed "Last Revealed"]) false true]])
->>>>>>> 236befe5
                   (when (or (not= @side :spectator)
                             (and (spectator-view-hidden?) (spectate-side)))
                     [button-pane {:side me-side :active-player active-player :run run :encounters encounters
