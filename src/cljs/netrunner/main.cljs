--- conflicted
+++ resolved
@@ -12,11 +12,7 @@
          :decks []
          :games [] :gameid nil :messages []}))
 
-<<<<<<< HEAD
-(def tokens #js ["/" "/cards" "/deckbuilder" "/play" "/about" "/account"])
-=======
-(def tokens #js ["/" "/cards" "/deckbuilder" "/play" "/help" "/about"])
->>>>>>> 97cd01e4
+(def tokens #js ["/" "/cards" "/deckbuilder" "/play" "/help" "/about" "/account"])
 
 (def history (Html5History.))
 
@@ -40,13 +36,9 @@
                  ["Cards" "/cards" 1]
                  ["Deck Builder" "/deckbuilder" 2]
                  ["Play" "/play" 3]
-<<<<<<< HEAD
-                 ["About" "/about" 4]
+                 ["Help" "/help" 4]
+                 ["About" "/about" 5]
                  ["My Account" "/account" 5]]]
-=======
-                 ["Help" "/help" 4]
-                 ["About" "/about" 5]]]
->>>>>>> 97cd01e4
        (let [route (second page)]
          [:li {:class (if (= (first (:active-page cursor)) route) "active" "")
                :on-click #(.setToken history route)
