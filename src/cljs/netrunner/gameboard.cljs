(ns netrunner.gameboard
  (:require-macros [cljs.core.async.macros :refer [go]])
  (:require [om.core :as om :include-macros true]
            [sablono.core :as sab :include-macros true]
            [cljs.core.async :refer [chan put! <!] :as async]
            [clojure.string :refer [capitalize includes? join lower-case split]]
            [netrunner.appstate :refer [app-state]]
            [netrunner.auth :refer [avatar] :as auth]
            [netrunner.cardbrowser :refer [add-symbols] :as cb]
            [netrunner.deckbuilder :refer [influence-dot]]
            [differ.core :as differ]
            [om.dom :as dom]))

(defonce game-state (atom {}))
(defonce last-state (atom {}))
(defonce lock (atom false))

(defn image-url [{:keys [side code] :as card}]
  (let [alt-art (get-in @app-state [:alt-arts code])
        version (when (and (get-in @game-state [(keyword (lower-case side)) :user :special])
                           (get-in @app-state [:options :show-alt-art])
                           alt-art)
                  (first (:versions alt-art)))]
    (str "/img/cards/" code (when version (str "-" version)) ".png")))

(defn toastr-options
  "Function that generates the correct toastr options for specified settings"
  [options]
  (js-obj "closeButton" (:close-button options false)
          "debug" false
          "newestOnTop" false
          "progressBar" false
          "positionClass" "toast-card"
          ;; preventDuplicates - identical toasts don't stack when the property is set to true.
          ;; Duplicates are matched to the previous toast based on their message content.
          "preventDuplicates" (:prevent-duplicates options true)
          "onclick" nil
          "showDuration" 300
          "hideDuration" 1000
          ;; timeOut - how long the toast will display without user interaction
          "timeOut" (:time-out options 3000)
          ;; extendedTimeOut - how long the toast will display after a user hovers over it
          "extendedTimeOut" (:time-out options 1000)
          "showEasing" "swing"
          "hideEasing" "linear"
          "showMethod" "fadeIn"
          "hideMethod" "fadeOut"
          "tapToDismiss" (:tap-to-dismiss options true)))

(defn init-game [game side]
  (.setItem js/localStorage "gameid" (:gameid @app-state))
  (swap! game-state merge game)
  (swap! game-state assoc :side side)
  (swap! last-state #(identity @game-state)))

(declare toast)

(defn notify
  "Send a notification to the chat, and a toast to the current player of the specified severity"
  [text severity]
  (swap! game-state update-in [:log] #(conj % {:user "__system__" :text text}))
  (toast text severity nil))

(def zoom-channel (chan))
(def socket (.connect js/io (str js/iourl "/lobby")))
(def socket-channel (chan))
(.on socket "netrunner" #(put! socket-channel (js->clj % :keywordize-keys true)))
(.on socket "disconnect" #(notify "Connection to the server lost. Attempting to reconnect."
                                  "error"))
(.on socket "reconnect" #(when (.-onbeforeunload js/window)
                           (notify "Reconnected to the server." "success")
                           (.emit socket "netrunner" #js {:action "reconnect" :gameid (:gameid @app-state)})))

(def anr-icons {"[Credits]" "credit"
                "[$]" "credit"
                "[c]" "credit"
                "[Credit]" "credit"
                "[Click]" "click"
                "[Subroutine]" "subroutine"
                "[Recurring Credits]" "recurring-credit"
                "1[Memory Unit]" "mu1"
                "1[mu]" "mu1"
                "2[Memory Unit]" "mu2"
                "2[mu]" "mu2"
                "3[Memory Unit]" "mu3"
                "3[mu]" "mu3"
                "[Link]" "link"
                "[l]" "link"
                "[Memory Unit]" "mu"
                "[mu]" "mu"
                "[Trash]" "trash"
                "[t]" "trash"})

(go (while true
      (let [msg (<! socket-channel)]
        (reset! lock false)
        (case (:type msg)
          ("do" "notification" "quit") (do (swap! game-state (if (:diff msg) #(differ/patch @last-state (:diff msg))
                                                                 #(assoc (:state msg) :side (:side @game-state))))
                                           (swap! last-state #(identity @game-state)))
          nil))))

(defn send [msg]
  (.emit socket "netrunner" (clj->js msg)))

(defn not-spectator? [game-state app-state]
  (#{(get-in @game-state [:corp :user]) (get-in @game-state [:runner :user])} (:user @app-state)))

(defn send-command
  ([command] (send-command command nil))
  ([command args]
   (when-not @lock
     (try (js/ga "send" "event" "game" command) (catch js/Error e))
     (reset! lock true)
     (send {:action "do" :gameid (:gameid @game-state) :side (:side @game-state)
            :user (:user @app-state)
            :command command :args args}))))

(defn send-msg [event owner]
  (.preventDefault event)
  (let [input (om/get-node owner "msg-input")
        text (.-value input)
        $div (js/$ ".gameboard .messages")]
    (when-not (empty? text)
      (send-command "say" {:user (:user @app-state) :text text})
      (.scrollTop $div (+ (.prop $div "scrollHeight") 500))
      (aset input "value" "")
      (.focus input))))

(defn send-typing [event owner]
  "Send a typing event to server for this user if it is not already set in game state"
  (.preventDefault event)
  (let [input (om/get-node owner "msg-input")
        text (.-value input)]
    (if (empty? text)
      (send-command "typingstop" {:user (:user @app-state)})
      (when (not-any? #{(get-in @app-state [:user :username])} (:typing @game-state))
        (send-command "typing" {:user (:user @app-state)})))))

(defn mute-spectators [mute-state]
  (send {:action "mute-spectators" :gameid (:gameid @app-state)
         :user (:user @app-state) :side (:side @game-state) :mutestate mute-state}))

(defn build-exception-msg [msg error]
  (letfn [(build-report-url [error]
            (js/escape (str "Please describe the circumstances of your error here.\n\n\nStack Trace:\n```clojure\n"
                            error
                            "\n```")))]
    (str "<div>"
         msg
         "<br/>"
         "<button type=\"button\" class=\"reportbtn\" style=\"margin-top: 5px\" "
         "onclick=\"window.open('https://github.com/mtgred/netrunner/issues/new?body="
         (build-report-url error)
         "');\">Report on GitHub</button></div>")))

(defn toast
  "Display a toast warning with the specified message.
  Sends a command to clear any server side toasts."
  [msg type options]
  (set! (.-options js/toastr) (toastr-options options))
  (let [f (aget js/toastr (if (= "exception" type) "error" type))]
    (f (if (= "exception" type) (build-exception-msg msg (:last-error @game-state)) msg))
    (send-command "toast")))

(defn play-sfx
  "Plays a list of sounds one after another."
  [sfx soundbank]
  (when-not (empty? sfx)
    (when-let [sfx-key (keyword (first sfx))]
      (.volume (sfx-key soundbank) (/ (js/parseInt (get-in @app-state [:options :sounds-volume])) 100))
      (.play (sfx-key soundbank)))
    (play-sfx (rest sfx) soundbank)))

(defn action-list [{:keys [type zone rezzed advanceable advance-counter advancementcost current-cost] :as card}]
  (-> []
      (#(if (or (and (= type "Agenda")
                     (#{"servers" "onhost"} (first zone)))
                (= advanceable "always")
                (and rezzed
                     (= advanceable "while-rezzed"))
                (and (not rezzed)
                     (= advanceable "while-unrezzed")))
          (cons "advance" %) %))
      (#(if (and (= type "Agenda") (>= advance-counter current-cost))
          (cons "score" %) %))
      (#(if (#{"Asset" "ICE" "Upgrade"} type)
          (if-not rezzed (cons "rez" %) (cons "derez" %))
          %))))

(defn handle-abilities [{:keys [abilities facedown side type] :as card} owner]
  (let [actions (action-list card)
        c (+ (count actions) (count abilities))]
    (when-not (and (= side "Runner") facedown)
      (cond
        ;; Open panel
        (or (> c 1)
            (some #{"derez" "advance"} actions)
            (and (= type "ICE")
                 (not (:run @game-state))))  ; Horrible hack to check if currently in a run
        (-> (om/get-node owner "abilities") js/$ .toggle)
        ;; Trigger first (and only) ability / action
        (= c 1)
        (if (= (count abilities) 1)
          (send-command "ability" {:card card :ability 0})
          (send-command (first actions) {:card card}))))))

(defn handle-card-click [{:keys [type zone root] :as card} owner]
  (let [side (:side @game-state)]
    (when (not-spectator? game-state app-state)
      (cond
        ;; Selecting card
        (= (get-in @game-state [side :prompt 0 :prompt-type]) "select")
        (send-command "select" {:card card})
        ;; Card is an identity of player's side
        (and (= (:type card) "Identity")
             (= side (keyword (.toLowerCase (:side card)))))
        (handle-abilities card owner)
        ;; Runner side
        (= side :runner)
        (case (first zone)
          "hand" (if (:host card)
                   (when (:installed card)
                     (handle-abilities card owner))
                   (send-command "play" {:card card}))
          ("rig" "current" "onhost" "play-area") (handle-abilities card owner)
          ("servers") (when (and (= type "ICE") (:rezzed card))
                        ;; ICE that should show list of abilities that send messages to fire sub
                        (-> (om/get-node owner "runner-abilities") js/$ .toggle))
          nil)
        ;; Corp side
        (= side :corp)
        (case (first zone)
          "hand" (case type
                   ("Upgrade" "ICE") (if root
                                       (send-command "play" {:card card :server root})
                                       (-> (om/get-node owner "servers") js/$ .toggle))
                   ("Agenda" "Asset") (if (< (count (get-in @game-state [:corp :servers])) 4)
                                        (send-command "play" {:card card :server "New remote"})
                                        (-> (om/get-node owner "servers") js/$ .toggle))
                   (send-command "play" {:card card}))
          ("servers" "scored" "current" "onhost") (handle-abilities card owner)
          nil)))))

(defn in-play? [card]
  (let [dest (when (= (:side card) "Runner")
               (get-in @game-state [:runner :rig (keyword (.toLowerCase (:type card)))]))]
    (some #(= (:title %) (:title card)) dest)))

(defn has?
  "Checks the string property of the card to see if it contains the given value"
  [card property value]
  (when-let [p (property card)]
    (> (.indexOf p value) -1)))

(defn has-subtype?
  "Checks if the specified subtype is present in the card.
  Mostly sugar for the has? function."
  [card subtype]
  (has? card :subtype subtype))

(defn playable? [{:keys [title side zone cost type uniqueness abilities] :as card}]
  (let [my-side (:side @game-state)
        me (my-side @game-state)]
    (and (= (keyword (.toLowerCase side)) my-side)

         (cond

           (has-subtype? card "Double")
           (if (>= (:click me) 2) true false)

           (has-subtype? card "Triple")
           (if (>= (:click me) 3) true false)

           (= (:code card) "07036") ; Day Job
           (if (>= (:click me) 4) true false)

           (has-subtype? card "Priority")
           (if (get-in @game-state [my-side :register :spent-click]) false true)

           :else
           true)

         (and (= zone ["hand"])
              (or (not uniqueness) (not (in-play? card)))
              (or (#{"Agenda" "Asset" "Upgrade" "ICE"} type) (>= (:credit me) cost))
              (pos? (:click me))))))

(defn spectator-view-hidden?
  "Checks if spectators are allowed to see hidden information, such as hands and face-down cards"
  []
  (and (get-in @game-state [:options :spectatorhands])
       (not (not-spectator? game-state app-state))))

(def ci-open "\u2664")
(def ci-seperator "\u2665")
(def ci-close "\u2666")

(defn is-card-item [item]
  (and (> (.indexOf item ci-seperator) -1)
       (= 0 (.indexOf item ci-open))))

(defn extract-card-info [item]
  (if (is-card-item item)
    [(.substring item 1 (.indexOf item ci-seperator))
     (.substring item (inc (.indexOf item ci-seperator)) (dec (count item)))]))

(defn create-span-impl [item]
  (if (= "[hr]" item)
    [:hr]
    (if (= "[!]" item)
      [:div.smallwarning "!"]
      (if-let [class (anr-icons item)]
        [:span {:class (str "anr-icon " class)}]
        (if-let [[title code] (extract-card-info item)]
          [:span {:class "fake-link" :id code} title]
          [:span item])))))

(defn get-non-alt-art [[title cards]]
  (let [s (sort-by #(= (:setname %) "Alternates") cards)]
    {:title title :code (:code (first s))}))

(defn prepare-cards []
  (->> (:cards @app-state)
       (group-by :title)
       (map get-non-alt-art)
       (sort-by #(count (:title %1)))
       (reverse)))

(def prepared-cards (memoize prepare-cards))

(def create-span (memoize create-span-impl))

(defn find-card-regex-impl [title]
  (str "(^|[^" ci-open "\\S])" title "(?![" ci-seperator "\\w]|([^" ci-open "]+" ci-close "))"))

(def find-card-regex (memoize find-card-regex-impl))

(defn card-image-token-impl [title code]
  (str "$1" ci-open title ci-seperator code ci-close))

(def card-image-token (memoize card-image-token-impl))

(defn card-image-reducer [text card]
  (.replace text (js/RegExp. (find-card-regex (:title card)) "g") (card-image-token (:title card) (:code card))))

(defn add-image-codes-impl [text]
  (reduce card-image-reducer text (prepared-cards)))

(def add-image-codes (memoize add-image-codes-impl))

(defn get-message-parts-impl [text]
  (let [with-image-codes (add-image-codes (if (nil? text) "" text))
        splitted (.split with-image-codes (js/RegExp. (str "(" ci-open "[^" ci-close "]*" ci-close ")") "g"))
        oldstyle (for [i splitted]
                   (seq (.split i (js/RegExp. (str "([1-3]\\[mu\\]|\\[[^\\]]*\\])") "g"))))]
    (flatten oldstyle)))

(def get-message-parts (memoize get-message-parts-impl))

(defn get-card-code [e]
  (let [code (str (.. e -target -id))]
    (when (pos? (count code))
      code)))

(defn card-preview-mouse-over [e channel]
  (.preventDefault e)
  (when-let [code (get-card-code e)]
    (when-let [card (some #(when (= (:code %) code) %) (:cards @app-state))]
      (put! channel (assoc card :implementation :full))))
  nil)

(defn card-preview-mouse-out [e channel]
  (.preventDefault e)
  (when-let [code (get-card-code e)]
    (put! channel false))
  nil)

(defn log-pane [cursor owner]
  (reify
    om/IDidUpdate
    (did-update [this prev-props prev-state]
      (let [div (om/get-node owner "msg-list")
            scrolltop (.-scrollTop div)
            height (.-scrollHeight div)]
        (when (or (zero? scrolltop)
                  (< (- height scrolltop (.height (js/$ ".gameboard .log"))) 500))
          (aset div "scrollTop" height))))

    om/IDidMount
    (did-mount [this]
      (-> ".log" js/$ (.resizable #js {:handles "w"})))

    om/IRenderState
    (render-state [this state]
      (sab/html
       [:div.log {:on-mouse-over #(card-preview-mouse-over % zoom-channel)
                  :on-mouse-out  #(card-preview-mouse-out % zoom-channel)}
        [:div.panel.blue-shade.messages {:ref "msg-list"}
         (for [msg (:log cursor)]
           (when-not (and (= (:user msg) "__system__") (= (:text msg) "typing"))
             (if (= (:user msg) "__system__")
               [:div.system (for [item (get-message-parts (:text msg))] (create-span item))]
               [:div.message
                (om/build avatar (:user msg) {:opts {:size 38}})
                [:div.content
                 [:div.username (get-in msg [:user :username])]
                 [:div (for [item (get-message-parts (:text msg))] (create-span item))]]])))]
<<<<<<< HEAD
        (when (seq (remove nil? (remove #{(get-in @app-state [:user :username])} (:typing cursor))))
          [:div [:p.typing (for [i (range 10)] [:span " . "])]])
        (if-let [game (some #(when (= (:gameid cursor) (:gameid %)) %) (:games @app-state))]
          (when (or (not-spectator? game-state app-state)
                    (not (:mutespectators game)))
            [:form {:on-submit #(send-msg % owner)
                    :on-input #(send-typing % owner)}
             [:input {:ref "msg-input" :placeholder "Say something" :accessKey "l"}]]))]))))
=======
        [:form {:on-submit #(send-msg % owner)
                :on-input #(send-typing % owner)}
         [:input {:ref "msg-input" :placeholder "Say something" :accessKey "l"}]]
        (when (seq (remove nil? (remove #{(get-in @app-state [:user :username])} (:typing @game-state))))
          [:div [:p.typing (for [i (range 10)] [:span " " influence-dot " "])]])]))))
>>>>>>> 92c9d3e2

(defn handle-dragstart [e cursor]
  (-> e .-target js/$ (.addClass "dragged"))
  (-> e .-dataTransfer (.setData "card" (.stringify js/JSON (clj->js @cursor)))))

(defn handle-drop [e server]
  (-> e .-target js/$ (.removeClass "dragover"))
  (let [card (-> e .-dataTransfer (.getData "card") ((.-parse js/JSON)) (js->clj :keywordize-keys true))
        side (if (#{"HQ" "R&D" "Archives"} server) "Corp" "Runner")]
    (send-command "move" {:card card :server server})))

(defn abs [n] (max n (- n)))

;; touch support
(defonce touchmove (atom {}))

(defn release-touch [card]
  (-> card (.removeClass "disable-transition"))
  (-> card (.css "position" ""))
  (-> card (.css "top" "")))

(defn update-card-position [card touch]
  (-> card (.css "left" (str (- (int (aget touch "pageX")) 30) "px")))
  (-> card (.css "top"  (str (- (int (aget touch "pageY")) 42) "px"))))

(defn get-card [e server]
  (-> e .-target js/$ (.closest ".card-wrapper")))

(defn get-server-from-touch [touch]
  (let [cX (.. touch -clientX)
        cY (.. touch -clientY)
        server (-> (js/document.elementFromPoint cX cY)
                   js/$
                   (.closest "[data-server]")
                   (.attr "data-server"))]
    [server (> (+ (abs (- (:x @touchmove) cX))
                  (abs (- (:y @touchmove) cY)))
               30)]))

(defn handle-touchstart [e cursor]
  (let [touch (aget (.. e -targetTouches) 0)
        [server _] (get-server-from-touch touch)
        card (get-card e server)]
    (-> card (.addClass "disable-transition"))
    (reset! touchmove {:card (.stringify js/JSON (clj->js @cursor))
                       :x (.. touch -clientX)
                       :y (.. touch -clientY)
                       :start-server server})))

(defn handle-touchmove [e]
  (let [touch (aget (.. e -targetTouches) 0)
        card (get-card e (:start-server @touchmove))]
    (-> card (.css "position" "fixed"))
    (update-card-position card touch)))

(defn handle-touchend [e]
  (let [touch (aget (.. e -changedTouches) 0)
        card (get-card e (:start-server @touchmove))
        [server moved-enough] (get-server-from-touch touch)]
    (release-touch card)
    (when (and server moved-enough (not= server (:start-server @touchmove)))
      (let [cardinfo (-> @touchmove :card ((.-parse js/JSON)) (js->clj :keywordize-keys true))]
        (send-command "move" {:card cardinfo :server server})))))

(defn ability-costs [ab]
  (when-let [cost (:cost ab)]
    (str (clojure.string/join
          ", " (for [c (partition 2 cost)]
                 (str (case (first c)
                        "credit" (str (second c) " [" (capitalize (name (first c))) "]")
                        (clojure.string/join "" (repeat (second c) (str "[" (capitalize (name (first c))) "]"))))))) ": ")))

(defn remote->num [server]
  (-> server str (clojure.string/split #":remote") last js/parseInt))

(defn remote->name [server]
  (let [num (remote->num server)]
    (str "Server " num)))

(defn central->name [zone]
  "Converts a central zone keyword to a string."
  (case (if (keyword? zone) zone (last zone))
    :hq "HQ"
    :rd "R&D"
    :archives "Archives"
    nil))

(defn zone->name [zone]
  "Converts a zone to a string."
  (or (central->name zone)
      (remote->name zone)))

(defn zone->sort-key [zone]
  (case (if (keyword? zone) zone (last zone))
    :archives -3
    :rd -2
    :hq -1
    (js/parseInt
     (last (clojure.string/split (str zone) #":remote")))))

(defn zones->sorted-names [zones]
  (->> zones (sort-by zone->sort-key) (map zone->name)))

(defn get-remotes [servers]
  (->> servers
       (filter #(not (#{:hq :rd :archives} (first %))))
       (sort-by #(zone->sort-key (first %)))))

(defn remote-list [remotes]
  (->> remotes (map first) zones->sorted-names))

(defn card-counter-type [card]
  (let [counter-type (:counter-type card)]
    ;; Determine the appropriate type of counter for styling, falling back to
    ;; power counters when no other type can be inferred.
    (cond
      ;; If an installed card contains an annotation, use it.
      (and (:installed card)
           (not (nil? counter-type)))
      counter-type
      (= "Agenda" (:type card)) "Agenda"
      ;; Assume uninstalled cards with counters are hosted on Personal
      ;; Workshop.
      (not (:installed card)) "Power"
      (not (:subtype card)) "Power"
      (> (.indexOf (:subtype card) "Virus") -1) "Virus"
      :else "Power")))

(defn card-img
  "Build an image of the card (is always face-up). Only shows the zoomed card image, does not do any interaction."
  [{:keys [code title] :as cursor}]
  (om/component
   (when code
     (sab/html
      [:div.card-frame
       [:div.blue-shade.card {:on-mouse-enter #(put! zoom-channel cursor)
                              :on-mouse-leave #(put! zoom-channel false)}
        (when-let [url (image-url cursor)]
          [:div
           [:span.cardname title]
           [:img.card.bg {:src url :onError #(-> % .-target js/$ .hide)}]])]]))))

(defn face-down?
  "Returns true if the installed card should be drawn face down."
  [{:keys [side type facedown rezzed host] :as card}]
  (if (= side "Corp")
    (and (not= type "Operation")
         (not rezzed)
         (not= (:side host) "Runner"))
    facedown))

(defn card-zoom [card owner]
  (om/component
   (sab/html
    [:div.card-preview.blue-shade
     [:h4 (:title card)]
     (when-let [memory (:memoryunits card)]
       (if (< memory 3)
         [:div.anr-icon {:class (str "mu" memory)} ""]
         [:div.heading (str "Memory: " memory) [:span.anr-icon.mu]]))
     (when-let [cost (:cost card)]
       [:div.heading (str "Cost: " cost)])
     (when-let [trash-cost (:trash card)]
       [:div.heading (str "Trash cost: " trash-cost)])
     (when-let [strength (:strength card)]
       [:div.heading (str "Strength: " strength)])
     (when-let [requirement (:advancementcost card)]
       [:div.heading (str "Advancement requirement: " requirement)])
     (when-let [agenda-point (:agendatpoints card)]
       [:div.heading (str "Agenda points: " agenda-point)])
     (when-let [min-deck-size (:minimumdecksize card)]
       [:div.heading (str "Minimum deck size: " min-deck-size)])
     (when-let [influence-limit (:influencelimit card)]
       [:div.heading (str "Influence limit: " influence-limit)])
     (when-let [influence (:factioncost card)]
       (when-let [faction (:faction card)]
        [:div.heading "Influence "
         [:span.influence
          {:dangerouslySetInnerHTML #js {:__html (apply str (for [i (range influence)] "&#8226;"))}
           :class                   (-> faction .toLowerCase (.replace " " "-"))}]]))
     [:div.text
      [:p [:span.type (str (:type card))] (if (empty? (:subtype card))
                                            "" (str ": " (:subtype card)))]
      [:pre {:dangerouslySetInnerHTML #js {:__html (add-symbols (:text card))}}]]
     (when-let [url (image-url card)]
       [:img {:src url :onLoad #(-> % .-target js/$ .show)}])])))

(defn card-view [{:keys [zone code type abilities counter advance-counter advancementcost current-cost subtype
                         advanceable rezzed strength current-strength title remotes selected hosted
                         side rec-counter facedown server-target subtype-target icon new runner-abilities subroutines]
                  :as cursor}
                 owner {:keys [flipped] :as opts}]
  (om/component
   (sab/html
    [:div.card-frame
     [:div.blue-shade.card {:class (str (when selected "selected") (when new " new"))
                            :draggable (when (not-spectator? game-state app-state) true)
                            :on-touch-start #(handle-touchstart % cursor)
                            :on-touch-end   #(handle-touchend %)
                            :on-touch-move  #(handle-touchmove %)
                            :on-drag-start #(handle-dragstart % cursor)
                            :on-drag-end #(-> % .-target js/$ (.removeClass "dragged"))
                            :on-mouse-enter #(when (or (not (or (not code) flipped facedown))
                                                       (spectator-view-hidden?)
                                                       (= (:side @game-state) (keyword (.toLowerCase side))))
                                               (put! zoom-channel cursor))
                            :on-mouse-leave #(put! zoom-channel false)
                            :on-click #(handle-card-click @cursor owner)}
      (when-let [url (image-url cursor)]
        (if (or (not code) flipped facedown)
          [:img.card.bg {:src (str "/img/" (.toLowerCase side) ".png")}]
          [:div
           [:span.cardname title]
           [:img.card.bg {:src url :onError #(-> % .-target js/$ .hide)}]]))
      [:div.counters
       (when counter
         (map (fn [[type num-counters]]
                (when (pos? num-counters)
                  (let [selector (str "div.darkbg." (lower-case (name type)) "-counter.counter")]
                    [(keyword selector) num-counters])))
              counter))
       (when (pos? rec-counter) [:div.darkbg.recurring-counter.counter rec-counter])
       (when (pos? advance-counter) [:div.darkbg.advance-counter.counter advance-counter])]
      (when (and current-strength (not= strength current-strength))
        current-strength [:div.darkbg.strength current-strength])
      (when-let [{:keys [char color]} icon] [:div.darkbg.icon {:class color} char])
      (when server-target [:div.darkbg.server-target server-target])
      (when subtype-target
        (let [colour-type (case subtype-target
                            ("Barrier" "Sentry") (lower-case subtype-target)
                            "Code Gate" "code-gate"
                            nil)
              label (if (includes? subtype-target " - ")
                      (->> (split subtype-target #" - ")
                           (map first)
                           (join " - "))
                      subtype-target)]
          [:div.darkbg.subtype-target {:class colour-type} label]))
      (when (and (= zone ["hand"]) (#{"Agenda" "Asset" "ICE" "Upgrade"} type))
        (let [centrals ["Archives" "R&D" "HQ"]
              remotes (concat (remote-list remotes) ["New remote"])
              servers (case type
                        ("Upgrade" "ICE") (concat centrals remotes)
                        ("Agenda" "Asset") remotes)]
          [:div.panel.blue-shade.servers-menu {:ref "servers"}
           (map (fn [label]
                  [:div {:on-click #(do (send-command "play" {:card @cursor :server label})
                                        (-> (om/get-node owner "servers") js/$ .fadeOut))}
                   label])
                servers)]))
      (when (pos? (+ (count runner-abilities) (count subroutines)))
        [:div.panel.blue-shade.runner-abilities {:ref "runner-abilities"}
         (map-indexed
          (fn [i ab]
            [:div {:on-click #(do (send-command "runner-ability" {:card @cursor
                                                                  :ability i}))
                   :dangerouslySetInnerHTML #js {:__html (add-symbols (str (ability-costs ab) (:label ab)))}}])
          runner-abilities)
         (when (> (count subroutines) 1)
           [:div {:on-click #(send-command "system-msg"
                                           {:msg (str "indicates to fire all subroutines on " title)})}
            "Let all subroutines fire"])
         (map (fn [sub]
                [:div {:on-click #(send-command "system-msg"
                                                {:msg (str "indicates to fire the \"" (:label sub)
                                                           "\" subroutine on " title)})
                       :dangerouslySetInnerHTML #js {:__html (add-symbols (str "Let fire: \"" (:label sub) "\""))}}])
              subroutines)])
      (let [actions (action-list cursor)
            dynabi-count (count (filter :dynamic abilities))]
        (when (or (> (+ (count actions) (count abilities) (count subroutines)) 1)
                  (some #{"derez" "advance"} actions)
                  (= type "ICE"))
          [:div.panel.blue-shade.abilities {:ref "abilities"}
           (map (fn [action]
                  [:div {:on-click #(do (send-command action {:card @cursor}))} (capitalize action)])
                actions)
           (map-indexed
            (fn [i ab]
              (if (:dynamic ab)
                [:div {:on-click #(do (send-command "dynamic-ability" (assoc (select-keys ab [:dynamic :source :index])
                                                                             :card @cursor)))
                       :dangerouslySetInnerHTML #js {:__html (add-symbols (str (ability-costs ab) (:label ab)))}}]
                [:div {:on-click #(do (send-command "ability" {:card @cursor
                                                               :ability (- i dynabi-count)})
                                      (-> (om/get-node owner "abilities") js/$ .fadeOut))
                       :dangerouslySetInnerHTML #js {:__html (add-symbols (str (ability-costs ab) (:label ab)))}}]))
            abilities)
           (map-indexed
            (fn [i sub]
              [:div {:on-click #(do (send-command "subroutine" {:card @cursor :subroutine i})
                                    (-> (om/get-node owner "abilities") js/$ .fadeOut))
                     :dangerouslySetInnerHTML #js {:__html (add-symbols (str "[Subroutine]" (:label sub)))}}])
            subroutines)]))
      (when (#{"servers" "onhost"} (first zone))
        (cond
          (and (= type "Agenda") (>= advance-counter (or current-cost advancementcost)))
          [:div.panel.blue-shade.menu.abilities {:ref "agenda"}
           [:div {:on-click #(send-command "advance" {:card @cursor})} "Advance"]
           [:div {:on-click #(send-command "score" {:card @cursor})} "Score"]]
          (or (= advanceable "always") (and rezzed (= advanceable "rezzed-only")))
          [:div.panel.blue-shade.menu.abilities {:ref "advance"}
           [:div {:on-click #(send-command "advance" {:card @cursor})} "Advance"]
           [:div {:on-click #(send-command "rez" {:card @cursor})} "Rez"]]))]
     (when (pos? (count hosted))
       [:div.hosted
        (for [card hosted]
          (om/build card-view card {:opts {:flipped (face-down? card)}}))])])))

(defn drop-area [side server hmap]
  (merge hmap {:on-drop #(handle-drop % server)
               :on-drag-enter #(-> % .-target js/$ (.addClass "dragover"))
               :on-drag-leave #(-> % .-target js/$ (.removeClass "dragover"))
               :on-drag-over #(.preventDefault %)
               :data-server server}))

(defn label [cursor owner opts]
  (om/component
   (sab/html
    (let [fn (or (:fn opts) count)]
      [:div.header {:class (when (> (count cursor) 0) "darkbg")}
       (str (:name opts) " (" (fn cursor) ")")]))))

(defn hand-view [{:keys [player remotes] :as cursor}]
  (om/component
   (sab/html
    (let [side (get-in player [:identity :side])
          size (count (:hand player))
          name (if (= side "Corp") "HQ" "Grip")]
      [:div.panel.blue-shade.hand
       (drop-area (:side @game-state) name {:class (when (> size 6) "squeeze")})
       [:div
        (map-indexed (fn [i card]
                       [:div.card-wrapper {:class (if (and (not= "select" (get-in player [:prompt 0 :prompt-type]))
                                                           (= (:user player) (:user @app-state))
                                                           (not (:selected card)) (playable? card))
                                                    "playable" "")
                                           :style {:left (* (/ 320 (dec size)) i)}}
                        (if (or (= (:user player) (:user @app-state))
                                (:openhand player)
                                (spectator-view-hidden?))
                          (om/build card-view (assoc card :remotes remotes))
                          [:img.card {:src (str "/img/" (.toLowerCase side) ".png")}])])
                     (:hand player))]
       (om/build label (:hand player) {:opts {:name name}})]))))

(defn show-deck [event owner ref]
  (-> (om/get-node owner (str ref "-content")) js/$ .fadeIn)
  (-> (om/get-node owner (str ref "-menu")) js/$ .fadeOut)
  (send-command "view-deck"))

(defn close-popup [event owner ref msg shuffle? deck?]
  (-> (om/get-node owner ref) js/$ .fadeOut)
  (cond
    shuffle? (send-command "shuffle" {:close "true"})
    deck? (send-command "close-deck")
    msg (send-command "system-msg" {:msg msg}))
  (.stopPropagation event))

(defn identity-view [player owner]
  (om/component
   (sab/html
    [:div.blue-shade.identity
     (om/build card-view (:identity player))])))

(defn deck-view [{:keys [identity deck] :as cursor} owner]
  (om/component
   (sab/html
    (let [is-runner (= "Runner" (:side identity))
          side (if is-runner :runner :corp)
          name (if is-runner "Stack" "R&D")
          ref (if is-runner "stack" "rd")
          menu-ref (str ref "-menu")
          content-ref (str ref "-content")]
      [:div.blue-shade.deck
       (drop-area (:side @game-state) name
                  {:on-click #(-> (om/get-node owner menu-ref) js/$ .toggle)})
       (if (pos? (count deck))
         [:img.card.bg {:src (if is-runner "/img/runner.png" "/img/corp.png")}])
       (om/build label deck {:opts {:name name}})
       (when (= (:side @game-state) side)
         [:div.panel.blue-shade.menu {:ref menu-ref}
          [:div {:on-click #(do (send-command "shuffle")
                                (-> (om/get-node owner menu-ref) js/$ .fadeOut))} "Shuffle"]
          [:div {:on-click #(show-deck % owner ref)} "Show"]])
       (when (= (:side @game-state) side)
         [:div.panel.blue-shade.popup {:ref content-ref}
          [:div
           [:a {:on-click #(close-popup % owner content-ref "stops looking at their deck" false true)}
            "Close"]
           [:a {:on-click #(close-popup % owner content-ref "stops looking at their deck" true true)}
            "Close & Shuffle"]]
          (om/build-all card-view deck {:key :cid})])]))))

(defmulti discard-view #(get-in % [:identity :side]))

(defmethod discard-view "Runner" [{:keys [discard] :as cursor} owner]
  (om/component
   (sab/html
    [:div.blue-shade.discard
     (drop-area :runner "Heap" {:on-click #(-> (om/get-node owner "popup") js/$ .fadeToggle)})
     (when-not (empty? discard)
       (om/build card-view (last discard)))
     (om/build label discard {:opts {:name "Heap"}})
     [:div.panel.blue-shade.popup {:ref "popup" :class (if (= (:side @game-state) :runner) "me" "opponent")}
      [:div
       [:a {:on-click #(close-popup % owner "popup" nil false false)} "Close"]]
      (om/build-all card-view discard {:key :cid})]])))

(defmethod discard-view "Corp" [{:keys [discard servers] :as cursor} owner]
  (om/component
   (sab/html
    (let [faceup? #(or (:seen %) (:rezzed %))
          draw-card #(if (faceup? %)
                       (om/build card-view %)
                       (if (or (= (:side @game-state) :corp)
                               (spectator-view-hidden?))
                         [:div.unseen (om/build card-view %)]
                         [:img.card {:src "/img/corp.png"}]))]
      [:div.blue-shade.discard
       (drop-area :corp "Archives" {:on-click #(-> (om/get-node owner "popup") js/$ .fadeToggle)})

       (when-not (empty? discard) (draw-card (last discard)))

       (om/build label discard {:opts {:name "Archives"
                                       :fn (fn [cursor] (let [total (count cursor)
                                                              face-up (count (filter faceup? cursor))]
                                                          ;; use non-breaking space to keep counts on same line.
                                                          (str face-up "↑ " (- total face-up) "↓")))}})

       [:div.panel.blue-shade.popup {:ref "popup" :class (if (= (:side @game-state) :runner) "opponent" "me")}
        [:div
         [:a {:on-click #(close-popup % owner "popup" nil false false)} "Close"]
         [:label (let [total (count discard)
                       face-up (count (filter faceup? discard))]
                   (str total " cards, " (- total face-up) " face-down."))]]
        (for [c discard] (draw-card c))]]))))

(defn rfg-view [{:keys [cards name] :as cursor}]
  (om/component
   (sab/html
    (when-not (empty? cards)
      (let [size (count cards)]
        [:div.panel.blue-shade.rfg {:class (when (> size 2) "squeeze")}
         (map-indexed (fn [i card]
                        [:div.card-wrapper {:style {:left (* (/ 128 size) i)}}
                         [:div (om/build card-view card)]])
                      cards)
         (om/build label cards {:opts {:name name}})])))))

(defn play-area-view [{:keys [name player] :as cursor}]
  (om/component
   (sab/html
    (let [cards (:play-area player)
          size (count cards)
          side (get-in player [:identity :side])]
      (when-not (empty? cards)
        [:div.panel.blue-shade.rfg {:class (when (> size 2) "squeeze")}
         (map-indexed (fn [i card]
                        [:div.card-wrapper {:style {:left (* (/ 128 size) i)}}
                         (if (= (:user player) (:user @app-state))
                           (om/build card-view card)
                           [:img.card {:src (str "/img/" (.toLowerCase side) ".png")}])])
                      cards)
         (om/build label cards {:opts {:name name}})])))))

(defn scored-view [{:keys [scored] :as cursor}]
  (om/component
   (sab/html
    (let [size (count scored)]
      [:div.panel.blue-shade.scored.squeeze
       (map-indexed (fn [i card]
                      [:div.card-wrapper {:style {:left (* (/ 128 (dec size)) i)}}
                       [:div (om/build card-view card)]])
                    scored)
       (om/build label scored {:opts {:name "Scored Area"}})]))))

(defn controls [key]
  (sab/html
   [:div.controls
    [:button.small {:on-click #(send-command "change" {:key key :delta 1}) :type "button"} "+"]
    [:button.small {:on-click #(send-command "change" {:key key :delta -1}) :type "button"} "-"]]))

(defmulti stats-view #(get-in % [:identity :side]))

(defmethod stats-view "Runner" [{:keys [user click credit run-credit memory link tag
                                        brain-damage agenda-point tagged hand-size-base
                                        hand-size-modification active]} owner]
  (om/component
   (sab/html
    (let [me? (= (:side @game-state) :runner)]
      [:div.panel.blue-shade.stats {:class (when active "active-player")}
       [:h4.ellipsis (om/build avatar user {:opts {:size 22}}) (:username user)]
       [:div (str click " Click" (if (not= click 1) "s" "")) (when me? (controls :click))]
       [:div (str credit " Credit" (if (not= credit 1) "s" "")
                  (when (pos? run-credit)
                    (str " (" run-credit " for run)")))
        (when me? (controls :credit))]
       [:div (str memory " Memory Unit" (if (not= memory 1) "s" "")) (when (neg? memory) [:div.warning "!"]) (when me? (controls :memory))]
       [:div (str link " Link Strength") (when me? (controls :link))]
       [:div (str agenda-point " Agenda Point" (when (not= agenda-point 1) "s"))
        (when me? (controls :agenda-point))]
       [:div (str tag " Tag" (if (not= tag 1) "s" "")) (when (or (pos? tag) (pos? tagged)) [:div.warning "!"]) (when me? (controls :tag))]
       [:div (str brain-damage " Brain Damage")
        (when me? (controls :brain-damage))]
       [:div (str (+ hand-size-base hand-size-modification) " Max hand size")
        (when me? (controls :hand-size-modification))]]))))

(defmethod stats-view "Corp" [{:keys [user click credit agenda-point bad-publicity has-bad-pub
                                      hand-size-base hand-size-modification active]} owner]
  (om/component
   (sab/html
    (let [me? (= (:side @game-state) :corp)]
      [:div.panel.blue-shade.stats {:class (when active "active-player")}
       [:h4.ellipsis (om/build avatar user {:opts {:size 22}}) (:username user)]
       [:div (str click " Click" (if (not= click 1) "s" "")) (when me? (controls :click))]
       [:div (str credit " Credit" (if (not= credit 1) "s" "")) (when me? (controls :credit))]
       [:div (str agenda-point " Agenda Point" (when (not= agenda-point 1) "s"))
        (when me? (controls :agenda-point))]
       [:div (str (+ bad-publicity has-bad-pub) " Bad Publicity")
        (when me? (controls :bad-publicity))]
       [:div (str (+ hand-size-base hand-size-modification) " Max hand size")
        (when me? (controls :hand-size-modification))]]))))

(defn server-view [{:keys [server central-view run] :as cursor} owner opts]
  (om/component
   (sab/html
    (let [content (:content server)]
      [:div.server
       (let [ices (:ices server)
             run-pos (:position run)
             current-ice (when (and run (pos? run-pos) (<= run-pos (count ices)))
                           (nth ices (dec run-pos)))
             run-arrow (sab/html [:div.run-arrow [:div]])
             max-hosted (apply max (map #(count (:hosted %)) ices))]
         [:div.ices {:style {:width (when (pos? max-hosted)
                                      (+ 84 3 (* 42 (dec max-hosted))))}}
          (when-let [run-card (:card (:run-effect run))]
            [:div.run-card (om/build card-img run-card)])
          (for [ice (reverse ices)]
            [:div.ice {:class (when (not-empty (:hosted ice)) "host")}
             (om/build card-view ice {:opts {:flipped (not (:rezzed ice))}})
             (when (and current-ice (= (:cid current-ice) (:cid ice)))
               run-arrow)])
          (when (and run (not current-ice))
            run-arrow)])
       [:div.content
        (when central-view
          central-view)
        (when (not-empty content)
          (for [card content
                :let [is-first (= card (first content))]]
            [:div.server-card {:class (str (when central-view "central ")
                                           (when (or central-view
                                                     (and (< 1 (count content))
                                                          (not is-first)))
                                             "shift"))}
             (om/build card-view card {:opts {:flipped (not (:rezzed card))}})
             (when (and (not central-view) is-first)
               (om/build label content {:opts opts}))]))]]))))

(defmulti board-view #(get-in % [:player :identity :side]))

(defmethod board-view "Corp" [{:keys [player run]}]
  (om/component
   (sab/html
    (let [servers (:servers player)
          s (:server run)
          server-type (first s)]
      [:div.corp-board {:class (if (= (:side @game-state) :runner) "opponent" "me")}
       (for [server (reverse (get-remotes servers))
             :let [num (remote->num (first server))]]
         (om/build server-view {:server (second server)
                                :run (when (= server-type (str "remote" num)) run)}
                   {:opts {:name (remote->name (first server))}}))
       (om/build server-view {:server (:hq servers)
                              :central-view (om/build identity-view player)
                              :run (when (= server-type "hq") run)})
       (om/build server-view {:server (:rd servers)
                              :central-view (om/build deck-view player)
                              :run (when (= server-type "rd") run)})
       (om/build server-view {:server (:archives servers)
                              :central-view (om/build discard-view player)
                              :run (when (= server-type "archives") run)})]))))

(defmethod board-view "Runner" [{:keys [player run]}]
  (om/component
   (sab/html
    (let [is-me (= (:side @game-state) :runner)
          centrals (sab/html
                    [:div.runner-centrals
                     (om/build discard-view player)
                     (om/build deck-view player)
                     (om/build identity-view player)])]
      [:div.runner-board {:class (if is-me "me" "opponent")}
       (when-not is-me centrals)
       (for [zone [:program :hardware :resource :facedown]]
         [:div
          (for [c (zone (:rig player))]
            [:div.card-wrapper {:class (when (playable? c) "playable")}
             (om/build card-view c)])])
       (when is-me centrals)]))))

(defn cond-button [text cond f]
  (sab/html
   (if cond
     [:button {:on-click f} text]
     [:button.disabled text])))

(defn handle-end-turn []
  (let [me ((:side @game-state) @game-state)
        max-size (max (+ (:hand-size-base me) (:hand-size-modification me)) 0)]
    (if (> (count (:hand me)) max-size)
      (toast (str "Discard to " max-size " card" (when (not= 1 max-size) "s")) "warning" nil)
      (send-command "end-turn"))))

(defn runnable-servers
  "List of servers the runner can run on."
  [corp runner]
  (let [servers (keys (:servers corp))
        restricted-servers (keys (get-in runner [:register :cannot-run-on-server]))]
    ;; remove restricted servers from all servers to just return allowed servers
    (remove (set restricted-servers) servers)))

(defn button-pane [{:keys [side active-player run end-turn runner-phase-12 corp-phase-12 corp runner me opponent] :as cursor} owner]
  (reify
    om/IDidUpdate
    (did-update [this prev-props prev-state]
      (when-let [autocomp (get-in cursor [side :prompt 0 :choices :autocomplete])]
        (-> "#card-title" js/$ (.autocomplete (clj->js {"source" autocomp})))))

    om/IRenderState
    (render-state [this state]
      (sab/html
        [:div.button-pane {:on-mouse-over #(card-preview-mouse-over % zoom-channel)
                           :on-mouse-out  #(card-preview-mouse-out % zoom-channel)}
         (if-let [prompt (first (:prompt me))]
           [:div.panel.blue-shade
            [:h4 (for [item (get-message-parts (:msg prompt))] (create-span item))]
            (if-let [n (get-in prompt [:choices :number])]
              [:div
               [:div.credit-select
                [:select#credit {:default-value (get-in prompt [:choices :default] 0)}
                 (for [i (range (inc n))]
                   [:option {:value i} i])]]
               [:button {:on-click #(send-command "choice"
                                                  {:choice (-> "#credit" js/$ .val js/parseInt)})}
                "OK"]]
              (cond
                ;; choice of number of credits
                (= (:choices prompt) "credit")
                [:div
                 [:div.credit-select
                  ;; Inform user of base trace / link and any bonuses
                  (when-let [base (:base prompt)]
                    (let [bonus (:bonus prompt 0)
                          preamble (if (pos? bonus) (str base " + " bonus) (str base))]
                      [:span (str preamble " + ")]))
                  [:select#credit (for [i (range (inc (:credit me)))]
                                    [:option {:value i} i])] " credits"]
                 [:button {:on-click #(send-command "choice"
                                                    {:choice (-> "#credit" js/$ .val js/parseInt)})}
                  "OK"]]

                ;; auto-complete text box
                (:card-title (:choices prompt))
                [:div
                 [:div.credit-select
                  [:input#card-title {:placeholder "Enter a card title"
                                      :onKeyUp #(when (= 13 (.-keyCode %))
                                                 (-> "#card-submit" js/$ .click)
                                                 (.stopPropagation %))}]]
                 [:button#card-submit {:on-click #(send-command "choice" {:choice (-> "#card-title" js/$ .val)})}
                  "OK"]]

                ;; choice of specified counters on card
                (:counter (:choices prompt))
                (let [counter-type (keyword (:counter (:choices prompt)))
                      num-counters (get-in prompt [:card :counter counter-type] 0)]
                  [:div
                   [:div.credit-select
                    [:select#credit (for [i (range (inc num-counters))]
                                      [:option {:value i} i])] " credits"]
                   [:button {:on-click #(send-command "choice"
                                                      {:choice (-> "#credit" js/$ .val js/parseInt)})}
                    "OK"]])
                ;; otherwise choice of all present choices
                :else
                (for [c (:choices prompt)]
                  (when (not= c "Hide")
                    (if (string? c)
                      [:button {:on-click #(send-command "choice" {:choice c})}
                       (for [item (get-message-parts c)] (create-span item))]
                      (let [[title code] (extract-card-info (add-image-codes (:title c)))]
                        [:button {:on-click #(send-command "choice" {:card @c}) :id code} title]))))))]
           (if run
             (let [s (:server run)
                   kw (keyword (first s))
                   server (if-let [n (second s)]
                            (get-in corp [:servers kw n])
                            (get-in corp [:servers kw]))]
               (if (= side :runner)
                 [:div.panel.blue-shade
                  (when-not (:no-action run) [:h4 "Waiting for Corp's actions"])
                  (if (zero? (:position run))
                    (cond-button "Successful Run" (:no-action run) #(send-command "access"))
                    (cond-button "Continue" (:no-action run) #(send-command "continue")))
                  (cond-button "Jack Out" (not (:cannot-jack-out run))
                               #(send-command "jack-out"))]
                 [:div.panel.blue-shade
                  (when (zero? (:position run))
                    (cond-button "Action before access" (not (:no-action run))
                                 #(send-command "corp-phase-43")))
                  (cond-button "No more action" (not (:no-action run))
                               #(send-command "no-action"))]))
             [:div.panel.blue-shade
              (if (= (keyword active-player) side)
                (when (and (zero? (:click me)) (not end-turn) (not runner-phase-12) (not corp-phase-12))
                  [:button {:on-click #(handle-end-turn)} "End Turn"])
                (when end-turn
                  [:button {:on-click #(send-command "start-turn")} "Start Turn"]))
              (when (and (= (keyword active-player) side)
                         (or runner-phase-12 corp-phase-12))
                [:button {:on-click #(send-command "end-phase-12")}
                 (if (= side :corp) "Mandatory Draw" "Take Clicks")])
              (when (= side :runner)
                [:div
                 (cond-button "Remove Tag"
                              (and (pos? (:click me))
                                   (>= (:credit me) (- 2 (or (:tag-remove-bonus me) 0)))
                                   (pos? (:tag me)))
                              #(send-command "remove-tag"))
                 [:div.run-button
                  (cond-button "Run" (and (pos? (:click me))
                                          (not (get-in me [:register :cannot-run])))
                               #(-> (om/get-node owner "servers") js/$ .toggle))
                  [:div.panel.blue-shade.servers-menu {:ref "servers"}
                   (map (fn [label]
                          [:div {:on-click #(do (send-command "run" {:server label})
                                                (-> (om/get-node owner "servers") js/$ .fadeOut))}
                           label])
                        (zones->sorted-names (runnable-servers corp runner)))]]])
              (when (= side :corp)
                (cond-button "Purge" (>= (:click me) 3) #(send-command "purge")))
              (when (= side :corp)
                (cond-button "Trash Resource" (and (pos? (:click me))
                                                   (>= (:credit me) (- 2 (or (:trash-cost-bonus me) 0)))
                                                   (or (pos? (:tagged opponent))
                                                       (pos? (:tag opponent))))
                             #(send-command "trash-resource")))
              (cond-button "Draw" (pos? (:click me)) #(send-command "draw"))
              (cond-button "Gain Credit" (pos? (:click me)) #(send-command "credit"))]))]))))

(defn update-audio [{:keys [gameid sfx sfx-current-id] :as cursor} owner]
  ;; When it's the first game played with this state or when the sound history comes from different game, we skip the cacophony
  (let [sfx-last-played (om/get-state owner :sfx-last-played)]
    (when (and (get-in @app-state [:options :sounds])
               (not (nil? sfx-last-played))
               (= gameid (:gameid sfx-last-played)))
      ;; Skip the SFX from queue with id smaller than the one last played, queue the rest
      (let [sfx-to-play (reduce (fn [sfx-list {:keys [id name]}]
                                  (if (> id (:id sfx-last-played))
                                    (conj sfx-list name)
                                    sfx-list)) [] sfx)]
        (play-sfx sfx-to-play (om/get-state owner :soundbank)))))
  ;; Remember the most recent sfx id as last played so we don't repeat it later
  (om/set-state! owner :sfx-last-played {:gameid gameid :id sfx-current-id}))

(defn gameboard [{:keys [side active-player run end-turn runner-phase-12 corp-phase-12 turn corp runner] :as cursor} owner]
  (reify
    om/IInitState
    (init-state [this]
      (let [audio-sfx (fn [name] (list (keyword name)
                                       (new js/Howl (clj->js {:urls [(str "/sound/" name ".ogg")
                                                                     (str "/sound/" name ".mp3")]}))))]
        {:soundbank
         (apply hash-map (concat
                          (audio-sfx "agenda-score")
                          (audio-sfx "agenda-steal")
                          (audio-sfx "click-advance")
                          (audio-sfx "click-card")
                          (audio-sfx "click-credit")
                          (audio-sfx "click-run")
                          (audio-sfx "click-remove-tag")
                          (audio-sfx "game-end")
                          (audio-sfx "install-corp")
                          (audio-sfx "install-runner")
                          (audio-sfx "play-instant")
                          (audio-sfx "rez-ice")
                          (audio-sfx "rez-other")
                          (audio-sfx "run-successful")
                          (audio-sfx "run-unsuccessful")
                          (audio-sfx "virus-purge")))}))

    om/IWillMount
    (will-mount [this]
      (go (while true
            (let [card (<! zoom-channel)]
              (om/set-state! owner :zoom card)))))

    om/IDidUpdate
    (did-update [this prev-props prev-state]
      (when (get-in cursor [side :prompt 0 :show-discard])
        (-> ".me .discard .popup" js/$ .fadeIn))
      (if (= "select" (get-in cursor [side :prompt 0 :prompt-type]))
        (set! (.-cursor (.-style (.-body js/document))) "url('/img/gold_crosshair.png') 12 12, crosshair")
        (set! (.-cursor (.-style (.-body js/document))) "default"))
      (when (= "card-title" (get-in cursor [side :prompt 0 :prompt-type]))
        (-> "#card-title" js/$ .focus))
      (doseq [{:keys [msg type options]} (get-in cursor [side :toast])]
        (toast msg type options))
      (update-audio cursor owner))

    om/IRenderState
    (render-state [this state]
      (sab/html
       (when side
         (let [me       (assoc ((if (= side :runner) :runner :corp) cursor) :active (and (pos? turn) (= (keyword active-player) side)))
               opponent (assoc ((if (= side :runner) :corp :runner) cursor) :active (and (pos? turn) (not= (keyword active-player) side)))]
           [:div.gameboard
            [:div {:class (:background (:options @app-state))}]
            [:div.rightpane
             [:div.card-zoom
              (when-let [card (om/get-state owner :zoom)]
                (om/build card-zoom card))]
             ;; card implementation info
             (when-let [card (om/get-state owner :zoom)]
               (let [implemented (:implementation card)]
                 (case implemented
                   (:full "full") nil
                   [:div.panel.blue-shade.implementation
                    (case implemented
                      nil [:span.unimplemented "Unimplemented"]
                      [:span.impl-msg implemented])])))
             (om/build log-pane cursor)]
             ;; (om/build log-pane (:log cursor))]

            [:div.centralpane
             (om/build board-view {:player opponent :run run})
             (om/build board-view {:player me :run run})]

            [:div.leftpane
             [:div.opponent
              (om/build hand-view {:player opponent :remotes (get-remotes (:servers corp))})]

             [:div.inner-leftpane
              [:div.left-inner-leftpane
               [:div
                (om/build stats-view opponent)
                (om/build scored-view opponent)]
               [:div
                (om/build scored-view me)
                (om/build stats-view me)]]

              [:div.right-inner-leftpane
               [:div
                (om/build rfg-view {:cards (:rfg opponent) :name "Removed from the game"})
                (om/build rfg-view {:cards (:rfg me) :name "Removed from the game"})
                (om/build play-area-view {:player opponent :name "Temporary Zone"})
                (om/build play-area-view {:player me :name "Temporary Zone"})
                (om/build rfg-view {:cards (:current opponent) :name "Current"})
                (om/build rfg-view {:cards (:current me) :name "Current"})]
               (when-not (= side :spectator)
                 (om/build button-pane {:side side :active-player active-player :run run :end-turn end-turn :runner-phase-12 runner-phase-12 :corp-phase-12 corp-phase-12 :corp corp :runner runner :me me :opponent opponent}))]]

             [:div.me
              (om/build hand-view {:player me :remotes (get-remotes (:servers corp))})]]]))))))

(om/root gameboard game-state {:target (. js/document (getElementById "gameboard"))})<|MERGE_RESOLUTION|>--- conflicted
+++ resolved
@@ -406,22 +406,14 @@
                 [:div.content
                  [:div.username (get-in msg [:user :username])]
                  [:div (for [item (get-message-parts (:text msg))] (create-span item))]]])))]
-<<<<<<< HEAD
         (when (seq (remove nil? (remove #{(get-in @app-state [:user :username])} (:typing cursor))))
-          [:div [:p.typing (for [i (range 10)] [:span " . "])]])
+          [:div [:p.typing (for [i (range 10)] [:span " " influence-dot " "])]])
         (if-let [game (some #(when (= (:gameid cursor) (:gameid %)) %) (:games @app-state))]
           (when (or (not-spectator? game-state app-state)
                     (not (:mutespectators game)))
             [:form {:on-submit #(send-msg % owner)
                     :on-input #(send-typing % owner)}
              [:input {:ref "msg-input" :placeholder "Say something" :accessKey "l"}]]))]))))
-=======
-        [:form {:on-submit #(send-msg % owner)
-                :on-input #(send-typing % owner)}
-         [:input {:ref "msg-input" :placeholder "Say something" :accessKey "l"}]]
-        (when (seq (remove nil? (remove #{(get-in @app-state [:user :username])} (:typing @game-state))))
-          [:div [:p.typing (for [i (range 10)] [:span " " influence-dot " "])]])]))))
->>>>>>> 92c9d3e2
 
 (defn handle-dragstart [e cursor]
   (-> e .-target js/$ (.addClass "dragged"))
