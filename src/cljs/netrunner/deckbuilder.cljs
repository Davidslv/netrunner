(ns netrunner.deckbuilder
  (:require-macros [cljs.core.async.macros :refer [go]])
  (:require [om.core :as om :include-macros true]
            [sablono.core :as sab :include-macros true]
            [cljs.core.async :refer [chan put! <! timeout] :as async]
            [clojure.string :refer [split split-lines join escape] :as s]
            [netrunner.appstate :refer [app-state]]
            [netrunner.auth :refer [authenticated] :as auth]
<<<<<<< HEAD
            [netrunner.cardbrowser :refer [cards-channel image-url card-view show-alt-art? filter-title] :as cb]
            [netrunner.account :refer [load-alt-arts alt-art-name]]
            [netrunner.ajax :refer [POST GET DELETE PUT]]
=======
            [netrunner.cardbrowser :refer [cards-channel image-url card-view show-alt-art? filter-title expand-alts] :as cb]
            [netrunner.account :refer [load-alt-arts]]
            [netrunner.ajax :refer [POST GET]]
>>>>>>> 5ba262c3
            [goog.string :as gstring]
            [goog.string.format]
            [jinteki.utils :refer [str->int]]
            [jinteki.cards :refer [all-cards]]))

(def select-channel (chan))
(def zoom-channel (chan))
(def INFINITY 2147483647)

(defn num->percent
  "Converts an input number to a percent of the second input number for display"
  [num1 num2]
  (if (zero? num2)
    "0"
    (gstring/format "%.0f" (* 100 (float (/ num1 num2))))))

(defn identical-cards? [cards]
  (let [name (:title (first cards))]
    (every? #(= (:title %) name) cards)))

(defn is-draft-id?
  "Check if the specified id is a draft identity"
  [identity]
  (= "Draft" (:setname identity)))

(defn is-prof-prog?
  "Check if ID is The Professor and card is a Program"
  [deck card]
  (and (= "03029" (get-in deck [:identity :code]))
       (= "Program" (:type card))))

(defn id-inf-limit
  "Returns influence limit of an identity or INFINITY in case of draft IDs."
  [identity]
  (if (is-draft-id? identity) INFINITY (:influencelimit identity)))

(defn card-count [cards]
  (reduce #(+ %1 (:qty %2)) 0 cards))

(defn noinfcost? [identity card]
  (or (= (:faction card) (:faction identity))
      (= 0 (:factioncost card)) (= INFINITY (id-inf-limit identity))))

(defn take-best-card
  "Returns a non-rotated card from the list of cards or a random rotated card from the list"
  [cards]
  (let [non-rotated (filter #(not (:rotated %)) cards)]
    (if (not-empty non-rotated)
      (first non-rotated)
      (first cards))))

(defn filter-exact-title [query cards]
  (let [lcquery (.toLowerCase query)]
    (filter #(or (= (.toLowerCase (:title %)) lcquery)
                 (= (:normalizedtitle %) lcquery))
            cards)))

(defn lookup
  "Lookup the card title (query) looking at all cards on specified side"
  [side card]
  (let [q (.toLowerCase (:title card))
        id (:id card)
        cards (filter #(= (:side %) side) @all-cards)
        exact-matches (filter-exact-title q cards)]
    (cond (and id
               (first (filter #(= id (:code %)) cards)))
          (first (filter #(= id (:code %)) cards))
          (not-empty exact-matches) (take-best-card exact-matches)
          :else
          (loop [i 2 matches cards]
            (let [subquery (subs q 0 i)]
              (cond (zero? (count matches)) card
                    (or (= (count matches) 1) (identical-cards? matches)) (take-best-card matches)
                    (<= i (count (:title card))) (recur (inc i) (filter-title subquery matches))
                    :else card))))))

(defn- build-identity-name
  [title setname art]
  (let [set-title (if setname (str title " (" setname ")") title)]
    (if art
      (str set-title " [" art "]")
      set-title)))

(defn parse-identity
  "Parse an id to the corresponding card map"
  [{:keys [side title art setname]}]
  (let [card (lookup side {:title title})]
    (assoc card :art art :display-name (build-identity-name title setname art))))

(defn add-params-to-card
  "Add art and id parameters to a card hash"
  [card id art]
  (-> card
    (assoc :art art)
    (assoc :id id)))

(defn- clean-param
  "Parse card parameter key value pairs from a string"
  [param]
  (if (and param
           (= 2 (count param)))
    (let [[k v] (map s/trim param)
          allowed-keys '("id" "art")]
      (if (some #{k} allowed-keys)
        [(keyword k) v]
        nil))
    nil))

(defn- param-reducer
  [acc param]
  (if param
    (assoc acc (first param) (second param))
    acc))

(defn- add-params
  "Parse a string of parameters and add them to a map"
  [result params-str]
  (if params-str
    (let [params-groups (split params-str #"\,")
          params-all (map #(split % #":") params-groups)
          params-clean (map #(clean-param %) params-all)]
      (reduce param-reducer result params-clean))
    result))

(defn parse-line
  "Parse a single line of a deck string"
  [line]
  (let [clean (s/trim line)
        [_ qty-str card-name _ card-params] (re-matches #"(\d+)[^\s]*\s+([^\[]+)(\[(.*)\])?" clean)]
    (if (and qty-str
             (not (js/isNaN (str->int qty-str)))
             card-name)
      (let [result (assoc {} :qty (str->int qty-str) :card (s/trim card-name))]
        (add-params result card-params))
      nil)))

(defn- line-reducer
  "Reducer function to parse lines in a deck string"
  [acc line]
  (if-let [card (parse-line line)]
    (conj acc card)
    acc))

(defn deck-string->list
  "Turn a raw deck string into a list of {:qty :title}"
  [deck-string]
  (reduce line-reducer [] (split-lines deck-string)))

(defn collate-deck
  "Takes a list of {:qty n :card title} and returns list of unique titles and summed n for same title"
  [card-list]
  ;; create a backing map of title to {:qty n :card title} and update the
  (letfn [(duphelper [currmap line]
            (let [title (:card line)
                  curr-qty (get-in currmap [title :qty] 0)
                  line (update line :qty #(+ % curr-qty))]
              (assoc currmap title line)))]
          (vals (reduce duphelper {} card-list))))

(defn lookup-deck
  "Takes a list of {:qty n :card title} and looks up each title and replaces it with the corresponding cardmap"
  [side card-list]
  (let [card-list (collate-deck card-list)]
    ;; lookup each card and replace title with cardmap
    (map #(assoc % :card (lookup side (assoc % :title (:card %)))) card-list)))

(defn parse-deck-string
  "Parses a string containing the decklist and returns a list of lines {:qty :card}"
  [side deck-string]
  (let [raw-deck-list (deck-string->list deck-string)]
    (lookup-deck side raw-deck-list)))

(defn faction-label
  "Returns faction of a card as a lowercase label"
  [card]
  (if (nil? (:faction card))
    "neutral"
    (-> card :faction .toLowerCase (.replace " " "-"))))

(defn allowed?
  "Checks if a card is allowed in deck of a given identity - not accounting for influence"
  [card {:keys [side faction code] :as identity}]
  (and (not= (:type card) "Identity")
       (= (:side card) side)
       (or (not= (:type card) "Agenda")
           (= (:faction card) "Neutral")
           (= (:faction card) faction)
           (is-draft-id? identity))
       (or (not= code "03002") ; Custom Biotics: Engineered for Success
           (not= (:faction card) "Jinteki"))))

(defn load-decks [decks]
  (swap! app-state assoc :decks decks)
  (put! select-channel (first (sort-by :date > decks)))
  (swap! app-state assoc :decks-loaded true))

(defn process-decks
  "Process the raw deck from the database into a more useful format"
  [decks]
  (for [deck decks]
    (let [identity (parse-identity (:identity deck))
          cards (lookup-deck (:side identity) (:cards deck))]
      (assoc deck :identity identity :cards cards))))

(defn distinct-by [f coll]
  (letfn [(step [xs seen]
            (lazy-seq (when-let [[x & more] (seq xs)]
                        (let [k (f x)]
                          (if (seen k)
                            (step more seen)
                            (cons x (step more (conj seen k))))))))]
    (step coll #{})))

(defn- add-deck-name
  [all-titles card]
  (let [card-title (:title card)
        indexes (keep-indexed #(if (= %2 card-title) %1 nil) all-titles)
        dups (> (count indexes) 1)]
    (if dups
      (assoc card :display-name (str (:title card) " (" (:setname card) ")"))
      (assoc card :display-name (:title card)))))


(defn side-identities [side]
  (let [cards
        (->> @all-cards
          (filter #(and (= (:side %) side)
                        (= (:type %) "Identity")))
          (filter #(not (contains? %1 :replaced_by))))
        all-titles (map :title cards)
        add-deck (partial add-deck-name all-titles)]
    (->> cards
      (map add-deck)
      (reduce expand-alts []))))

(defn- insert-params
  "Add card parameters into the string representation"
  [card]
  (let [id (:id card)
        art (:art card)]
    (if (or id art)
      (str " ["
           (when id (str "id: " id))
           (when (and id art) ", ")
           (when art (str "art: " art))
           "]")
      "")))

(defn deck->str [owner]
  (let [cards (om/get-state owner [:deck :cards])
        str (reduce #(str %1 (:qty %2) " " (get-in %2 [:card :title]) (insert-params %2) "\n") "" cards)]
    (om/set-state! owner :deck-edit str)))

;;; Helpers for Alliance cards
(defn is-alliance?
  "Checks if the card is an alliance card"
  [card]
  ;; All alliance cards
  (let [ally-cards #{"10013" "10018" "10019" "10029" "10038" "10067" "10068" "10071" "10072" "10076" "10094" "10109"}
        card-code (:code (:card card))]
    (ally-cards card-code)))

(defn default-alliance-is-free?
  "Default check if an alliance card is free - 6 non-alliance cards of same faction."
  [cards line]
  (<= 6 (card-count (filter #(and (= (get-in line [:card :faction])
                                     (get-in % [:card :faction]))
                                  (not (is-alliance? %)))
                            cards))))

(defn alliance-is-free?
  "Checks if an alliance card is free"
  [cards {:keys [card] :as line}]
  (case (:code card)
    (list
      "10013"                                               ; Heritage Committee
      "10029"                                               ; Product Recall
      "10067"                                               ; Jeeves Model Bioroids
      "10068"                                               ; Raman Rai
      "10071"                                               ; Salem's Hospitality
      "10072"                                               ; Executive Search Firm
      "10094"                                               ; Consulting Visit
      "10109")                                              ; Ibrahim Salem
    (default-alliance-is-free? cards line)
    "10018"                                                 ; Mumba Temple
    (>= 15 (card-count (filter #(= "ICE" (:type (:card %))) cards)))
    "10019"                                                 ; Museum of History
    (<= 50 (card-count cards))
    "10038"                                                 ; PAD Factory
    (= 3 (card-count (filter #(= "PAD Campaign" (:title (:card %))) cards)))
    "10076"                                                 ; Mumbad Virtual Tour
    (<= 7 (card-count (filter #(= "Asset" (:type (:card %))) cards)))
    ;; Not an alliance card
    false))

;;; Influence map helpers
;; Note: line is a map with a :card and a :qty
(defn line-base-cost
  "Returns the basic influence cost of a deck-line"
  [identity-faction {:keys [card qty]}]
  (let [card-faction (:faction card)]
    (if (= identity-faction card-faction)
      0
      (* qty (:factioncost card)))))

(defn line-influence-cost
  "Returns the influence cost of the specified card"
  [deck line]
  (let [identity-faction (get-in deck [:identity :faction])
        base-cost (line-base-cost identity-faction line)]
    ;; Do not care about discounts if the base cost is 0 (in faction or free neutral)
    (if (zero? base-cost)
      0
      (cond
        ;; The Professor: Keeper of Knowledge - discount influence cost of first copy of each program
        (is-prof-prog? deck (:card line))
        (- base-cost (get-in line [:card :factioncost]))
        ;; Check if the card is Alliance and fulfills its requirement
        (alliance-is-free? (:cards deck) line)
        0
        :else
        base-cost))))

(defn influence-map
  "Returns a map of faction keywords to influence values from the faction's cards."
  [deck]
  (letfn [(infhelper [infmap line]
            (let [inf-cost (line-influence-cost deck line)
                  faction (keyword (faction-label (:card line)))]
              (update infmap faction #(+ (or % 0) inf-cost))))]
    (reduce infhelper {} (:cards deck))))

(defn influence-count
  "Returns sum of influence count used by a deck."
  [deck]
  (apply + (vals (influence-map deck))))

(defn min-deck-size
  "Contains implementation-specific decksize adjustments, if they need to be different from printed ones."
  [identity]
  (:minimumdecksize identity))

(defn min-agenda-points [deck]
  (let [size (max (card-count (:cards deck)) (min-deck-size (:identity deck)))]
    (+ 2 (* 2 (quot size 5)))))

(defn agenda-points [{:keys [cards]}]
  (reduce #(if-let [point (get-in %2 [:card :agendapoints])]
             (+ (* point (:qty %2)) %1) %1) 0 cards))

(defn legal-num-copies?
  "Returns true if there is a legal number of copies of a particular card."
  [identity {:keys [qty card]}]
  (or (is-draft-id? identity)
      (<= qty (or (:limited card) 3))))

(defn valid? [{:keys [identity cards] :as deck}]
  (and (>= (card-count cards) (min-deck-size identity))
       (<= (influence-count deck) (id-inf-limit identity))
       (every? #(and (allowed? (:card %) identity)
                     (legal-num-copies? identity %)) cards)
       (or (= (:side identity) "Runner")
           (let [min (min-agenda-points deck)]
             (<= min (agenda-points deck) (inc min))))))

(defn released?
  "Returns false if the card comes from a spoiled set or is out of competitive rotation."
  [sets card]
  (let [card-set (:setname card)
        rotated (:rotated card)
        date (some #(when (= (:name %) card-set) (:available %)) sets)]
    (and (not rotated)
         (not= date "")
         (< date (.toJSON (js/Date.))))))

;; 1.1.1.1 and Cache Refresh validation
(defn group-cards-from-restricted-sets
  "Return map (big boxes and datapacks) of used sets that are restricted by given format"
  [sets allowed-sets deck]
  (let [restricted-cards (remove (fn [card] (some #(= (:setname (:card card)) %) allowed-sets)) (:cards deck))
        restricted-sets (group-by (fn [card] (:setname (:card card))) restricted-cards)
        sorted-restricted-sets (reverse (sort-by #(count (second %)) restricted-sets))
        [restricted-bigboxes restricted-datapacks] (split-with (fn [[setname cards]] (some #(when (= (:name %) setname) (:bigbox %)) sets)) sorted-restricted-sets)]
    { :bigboxes restricted-bigboxes :datapacks restricted-datapacks }))

(defn cards-over-one-core
  "Returns cards in deck that require more than single box."
  [deck]
  (let [one-box-num-copies? (fn [{:keys [qty card]}] (<= qty (or (:packquantity card) 3)))]
    (remove one-box-num-copies? (:cards deck))))

(defn sets-in-two-newest-cycles
  "Returns sets in two newest cycles of released datapacks - for Cache Refresh format"
  [sets]
  (let [cycles (group-by :cycle (remove :bigbox sets))
        cycle-release-date (reduce-kv (fn [result cycle sets-in-cycle] (assoc result cycle (apply min (map :available sets-in-cycle)))) {} cycles)
        valid-cycles (map first (take-last 2 (sort-by last (filter (fn [[cycle date]] (and (not= date "") (< date (.toJSON (js/Date.))))) cycle-release-date))))]
    (map :name (filter (fn [set] (some #(= (:cycle set) %) valid-cycles)) sets))))

(defn cache-refresh-legal
  "Returns true if deck is valid under Cache Refresh rules."
  [sets deck]
  (let [over-one-core (cards-over-one-core deck)
        valid-sets (concat ["Revised Core Set" "Terminal Directive"] (sets-in-two-newest-cycles sets))
        deck-with-id (assoc deck :cards (cons {:card (:identity deck) } (:cards deck))) ;identity should also be from valid sets
        restricted-sets (group-cards-from-restricted-sets sets valid-sets deck-with-id)
        restricted-bigboxes (rest (:bigboxes restricted-sets)) ;one big box is fine
        restricted-datapacks (:datapacks restricted-sets)
        example-card (fn [cardlist] (get-in (first cardlist) [:card :title]))
        reasons {
          :onecore (when (not= (count over-one-core) 0) (str "Only one Core Set permitted - check: " (example-card over-one-core)))
          :bigbox (when (not= (count restricted-bigboxes) 0) (str "Only one Deluxe Expansion permitted - check: " (example-card (second (first restricted-bigboxes)))))
          :datapack (when (not= (count restricted-datapacks) 0) (str "Only two most recent cycles permitted - check: " (example-card (second (first restricted-datapacks)))))
        }]
    { :legal (not-any? val reasons) :reason (join "\n" (filter identity (vals reasons))) }))

(defn onesies-legal
  "Returns true if deck is valid under 1.1.1.1 format rules."
  [sets deck]
  (let [over-one-core (cards-over-one-core deck)
        valid-sets ["Core Set"]
        restricted-sets (group-cards-from-restricted-sets sets valid-sets deck)
        restricted-bigboxes (rest (:bigboxes restricted-sets)) ;one big box is fine
        restricted-datapacks (rest (:datapacks restricted-sets)) ;one datapack is fine
        only-one-offence (>= 1 (apply + (map count [over-one-core restricted-bigboxes restricted-datapacks]))) ;one offence is fine
        example-card (fn [cardlist] (join ", " (map #(get-in % [:card :title]) (take 2 cardlist))))
        reasons (if only-one-offence {} {
          :onecore (when (not= (count over-one-core) 0) (str "Only one Core Set permitted - check: " (example-card over-one-core)))
          :bigbox (when (not= (count restricted-bigboxes) 0) (str "Only one Deluxe Expansion permitted - check: " (example-card (second (first restricted-bigboxes)))))
          :datapack (when (not= (count restricted-datapacks) 0) (str "Only one Datapack permitted - check: " (example-card (second (first restricted-datapacks)))))
        })]
    { :legal (not-any? val reasons) :reason (join "\n" (filter identity (vals reasons))) }))

(defn banned-cards
  "Returns a list of card codes that are on the MWL banned list"
  []
  (->> (:cards (:mwl @app-state))
    (filter (fn [[k v]] (contains? v :deck_limit)))
    (map key)))

(defn banned?
  "Returns true if the card is on the MWL banned list"
  [card]
  (let [banned (banned-cards)]
    (not= -1 (.indexOf banned (keyword (:code card))))))

(defn contains-banned-cards
  "Returns true if any of the cards are in the MWL banned list"
  [deck]
  (some #(banned? (:card %)) (:cards deck)))

(defn restricted-cards
  "Returns a list of card codes that are on the MWL restricted list"
  []
  (->> (:cards (:mwl @app-state))
    (filter (fn [[k v]] (contains? v :is_restricted)))
    (map key)))

(defn restricted?
  "Returns true if the card is on the MWL restricted list"
  [card]
  (let [restricted (restricted-cards)]
    (not= -1 (.indexOf restricted (keyword (:code card))))))

(defn restricted-card-count
  "Returns the number of *types* of restricted cards"
  [deck]
  (->> (:cards deck)
    (filter (fn [c] (restricted? (:card c))))
    (map (fn [c] (:title (:card c))))
    (distinct)
    (count)))

(defn mwl-legal?
  "Returns true if the deck does not contain banned cards or more than one type of restricted card"
  [deck]
  (and (not (contains-banned-cards deck))
       (<= (restricted-card-count deck) 1)))

(defn only-in-rotation?
  "Returns true if the deck doesn't contain any cards outside of current rotation."
  [sets deck]
  (and (every? #(released? sets (:card %)) (:cards deck))
       (released? sets (:identity deck))))

(defn edit-deck [owner]
  (let [deck (om/get-state owner :deck)]
    (om/set-state! owner :old-deck deck)
    (om/set-state! owner :edit true)
    (deck->str owner)
    (-> owner (om/get-node "viewport") js/$ (.addClass "edit"))
    (try (js/ga "send" "event" "deckbuilder" "edit") (catch js/Error e))
    (go (<! (timeout 500))
        (-> owner (om/get-node "deckname") js/$ .select))))

(defn end-edit [owner]
  (om/set-state! owner :edit false)
  (om/set-state! owner :query "")
  (-> owner (om/get-node "viewport") js/$ (.removeClass "edit")))

(defn handle-edit [owner]
  (let [text (.-value (om/get-node owner "deck-edit"))
        side (om/get-state owner [:deck :identity :side])
        cards (parse-deck-string side text)]
    (om/set-state! owner :deck-edit text)
    (om/set-state! owner [:deck :cards] cards)))

(defn cancel-edit [owner]
  (end-edit owner)
  (go (let [deck (om/get-state owner :old-deck)
            all-decks (process-decks (:json (<! (GET (str "/data/decks")))))]
        (load-decks all-decks)
        (put! select-channel deck))))

(defn delete-deck [owner]
  (om/set-state! owner :delete true)
  (deck->str owner)
  (-> owner (om/get-node "viewport") js/$ (.addClass "delete"))
  (try (js/ga "send" "event" "deckbuilder" "delete") (catch js/Error e)))

(defn end-delete [owner]
  (om/set-state! owner :delete false)
  (-> owner (om/get-node "viewport") js/$ (.removeClass "delete")))

(defn handle-delete [cursor owner]
  (authenticated
   (fn [user]
     (let [deck (om/get-state owner :deck)]
       (try (js/ga "send" "event" "deckbuilder" "delete") (catch js/Error e))
       (go (let [response (<! (DELETE (str "/data/decks/" (:_id deck))))]))
       (do
         (om/transact! cursor :decks (fn [ds] (remove #(= deck %) ds)))
         (om/set-state! owner :deck (first (sort-by :date > (:decks @cursor))))
         (end-delete owner))))))

(defn new-deck [side owner]
  (om/set-state! owner :deck {:name "New deck" :cards [] :identity (-> side side-identities first)})
  (try (js/ga "send" "event" "deckbuilder" "new" side) (catch js/Error e))
  (edit-deck owner))

(defn save-deck [cursor owner]
  (authenticated
   (fn [user]
     (end-edit owner)
     (let [deck (assoc (om/get-state owner :deck) :date (.toJSON (js/Date.)))
           deck (dissoc deck :stats)
           decks (remove #(= (:_id deck) (:_id %)) (:decks @app-state))
           cards (for [card (:cards deck) :when (get-in card [:card :title])]
                   (let [card-map {:qty (:qty card) :card (get-in card [:card :title])}
                         card-id (if (contains? card :id) (conj card-map {:id (:id card)}) card-map)]
                     (if (contains? card :art)
                       (conj card-id {:art (:art card)})
                       card-id)))
           ;; only include keys that are relevant
           identity (select-keys (:identity deck) [:title :side :code])
           identity-art (if (contains? (:identity deck) :art)
                          (do
                            (conj identity {:art (:art (:identity deck))}))
                          identity)
           data (assoc deck :cards cards :identity identity-art)]
       (try (js/ga "send" "event" "deckbuilder" "save") (catch js/Error e))
       (go (let [new-id (get-in (<! (if (:_id deck)
                                      (PUT "/data/decks" data :json)
                                      (POST "/data/decks" data :json)))
                                [:json :_id])
                 new-deck (if (:_id deck) deck (assoc deck :_id new-id))
                 all-decks (process-decks (:json (<! (GET (str "/data/decks")))))]
             (om/update! cursor :decks (conj decks new-deck))
             (om/set-state! owner :deck new-deck)
             (load-decks all-decks)))))))

(defn clear-deck-stats [cursor owner]
  (authenticated
    (fn [user]
      (let [deck (dissoc (om/get-state owner :deck) :stats)
            decks (remove #(= (:_id deck) (:_id %)) (:decks @app-state))]
        (try (js/ga "send" "event" "deckbuilder" "cleardeckstats") (catch js/Error e))
        (go (let [result (<! (DELETE (str "/profile/stats/deck/" (:_id deck))))]
              (om/update! cursor :decks (conj decks deck))
              (om/set-state! owner :deck deck)
              (.focus deck)))))))

(defn html-escape [st]
  (escape st {\< "&lt;" \> "&gt;" \& "&amp;" \" "#034;"}))

;; Dot definitions
(def zws "\u200B")                                          ; zero-width space for wrapping dots
(def influence-dot (str "●" zws))                           ; normal influence dot
(def banned-dot (str "✘" zws))                              ; on the banned list
(def restricted-dot (str "🦄" zws))                         ; on the restricted list
(def alliance-dot (str "○" zws))                            ; alliance free-inf dot
(def rotated-dot (str "↻" zws))                             ; on the rotation list

(def banned-span
  [:span.invalid {:title "Removed"} " " banned-dot])

(def restricted-span
  [:span {:title "Restricted"} " " restricted-dot])

(def rotated-span
  [:span.casual {:title "Rotated"} " " rotated-dot])

(defn- make-dots
  "Returns string of specified dots and number. Uses number for n > 20"
  [dot n]
  (if (<= 20 n)
    (str n dot)
    (join (conj (repeat n dot) ""))))

(defn influence-dots
  "Returns a string with UTF-8 full circles representing influence."
  [num]
  (make-dots influence-dot num))

(defn alliance-dots
  [num]
  (make-dots alliance-dot num))

(defn- dots-html
  "Make a hiccup-ready vector for the specified dot and cost-map (influence or mwl)"
  [dot cost-map]
  (for [factionkey (sort (keys cost-map))]
    [:span.influence {:class (name factionkey)} (make-dots dot (factionkey cost-map))]))

(defn card-influence-html
  "Returns hiccup-ready vector with dots for influence as well as restricted / rotated / banned symbols"
  [card qty in-faction allied?]
  (let [influence (* (:factioncost card) qty)
        banned (banned? card)
        restricted (restricted? card)
        rotated (:rotated card)]
    (list " "
          (when (and (not banned) (not in-faction))
            [:span.influence {:class (faction-label card)}
             (if allied?
               (alliance-dots influence)
               (influence-dots influence))])
          (if banned
            banned-span
            [:span
             (when restricted restricted-span)
             (when rotated rotated-span)]))))

(defn deck-influence-html
  "Returns hiccup-ready vector with dots colored appropriately to deck's influence."
  [deck]
  (dots-html influence-dot (influence-map deck)))

(defn- deck-status
  [mwl-legal valid in-rotation]
  (cond
    (and mwl-legal valid in-rotation) "legal"
    valid "casual"
    :else "invalid"))

(defn deck-status-label
  [sets deck]
  (let [valid (valid? deck)
        mwl (mwl-legal? deck)
        rotation (only-in-rotation? sets deck)]
    (deck-status mwl valid rotation)))

(defn deck-status-span-impl [sets deck tooltip? onesies-details?]
   (let [valid (valid? deck)
         mwl (mwl-legal? deck)
         rotation (only-in-rotation? sets deck)
         status (deck-status mwl valid rotation)
         message (case status
                   "legal" "Tournament legal"
                   "casual" "Casual play only"
                   "invalid" "Invalid")]
     [:span.deck-status.shift-tooltip {:class status} message
      (when tooltip?
        (let [cache-refresh (cache-refresh-legal sets deck)
              onesies (onesies-legal sets deck)]
          [:div.status-tooltip.blue-shade
           [:div {:class (if valid "legal" "invalid")}
            [:span.tick (if valid "✔" "✘")] "Basic deckbuilding rules"]
           [:div {:class (if mwl "legal" "invalid")}
            [:span.tick (if mwl "✔" "✘")] (:name (:mwl @app-state))]
           [:div {:class (if rotation "legal" "invalid")}
            [:span.tick (if rotation "✔" "✘")] "Only released cards"]
           [:div {:class (if (:legal cache-refresh) "legal" "invalid") :title (if onesies-details? (:reason cache-refresh)) }
            [:span.tick (if (:legal cache-refresh) "✔" "✘")] "Cache Refresh compliant"]
           [:div {:class (if (:legal onesies) "legal" "invalid") :title (if onesies-details? (:reason onesies))}
            [:span.tick (if (:legal onesies) "✔" "✘") ] "1.1.1.1 format compliant"]]))]))

(def deck-status-span-memoize (memoize deck-status-span-impl))

(defn deck-status-span
  "Returns a [:span] with standardized message and colors depending on the deck validity."
  ([sets deck] (deck-status-span sets deck false))
  ([sets deck tooltip?] (deck-status-span sets deck tooltip? false))
  ([sets deck tooltip? onesies-details?]
   (deck-status-span-memoize sets deck tooltip? onesies-details?)))

(defn match [identity query]
  (->> @all-cards
    (filter #(allowed? % identity))
    (distinct-by :title)
    (filter-title query)
    (take 10)))

(defn handle-keydown [owner event]
  (let [selected (om/get-state owner :selected)
        matches (om/get-state owner :matches)]
    (case (.-keyCode event)
      38 (when (pos? selected)
           (om/update-state! owner :selected dec))
      40 (when (< selected (dec (count matches)))
           (om/update-state! owner :selected inc))
      (9 13) (when-not (= (om/get-state owner :query) (:title (first matches)))
               (.preventDefault event)
               (-> ".deckedit .qty" js/$ .select)
               (om/set-state! owner :query (:title (nth matches selected))))
      (om/set-state! owner :selected 0))))

(defn handle-add [owner event]
  (.preventDefault event)
  (let [qty (str->int (om/get-state owner :quantity))
        card (nth (om/get-state owner :matches) (om/get-state owner :selected))
        best-card (lookup (:side card) card)]
    (if (js/isNaN qty)
      (om/set-state! owner :quantity 3)
      (let [max-qty (or (:limited best-card) 3)
            limit-qty (if (> qty max-qty) max-qty qty)]
        (put! (om/get-state owner :edit-channel)
                {:qty limit-qty
                 :card best-card})
          (om/set-state! owner :quantity 3)
          (om/set-state! owner :query "")
          (-> ".deckedit .lookup" js/$ .select)))))

(defn card-lookup [{:keys [cards]} owner]
  (reify
    om/IInitState
    (init-state [this]
      {:query ""
       :matches []
       :quantity 3
       :selected 0})

    om/IRenderState
    (render-state [this state]
      (sab/html
       [:p
        [:h3 "Add cards"]
        [:form.card-search {:on-submit #(handle-add owner %)}
         [:input.lookup {:type "text" :placeholder "Card name" :value (:query state)
                         :on-change #(om/set-state! owner :query (.. % -target -value))
                         :on-key-down #(handle-keydown owner %)}]
         " x "
         [:input.qty {:type "text" :value (:quantity state)
                      :on-change #(om/set-state! owner :quantity (.. % -target -value))}]
         [:button "Add to deck"]
         (let [query (:query state)
               matches (match (get-in state [:deck :identity]) query)]
           (when-not (or (empty? query)
                         (= (:title (first matches)) query))
             (om/set-state! owner :matches matches)
             [:div.typeahead
              (for [i (range (count matches))]
                [:div {:class (if (= i (:selected state)) "selected" "")
                       :on-click (fn [e] (-> ".deckedit .qty" js/$ .select)
                                         (om/set-state! owner :query (.. e -target -textContent))
                                         (om/set-state! owner :selected i))}
                 (:title (nth matches i))])]))]]))))

(defn deck-collection
  [{:keys [sets decks decks-loaded active-deck]} owner]
  (reify
    om/IRenderState
    (render-state [this state]
      (sab/html
        (cond
          (not decks-loaded) [:h4 "Loading deck collection..."]
          (empty? decks) [:h4 "No decks"]
          :else [:div
                 (for [deck (sort-by :date > decks)]
                   [:div.deckline {:class (when (= active-deck deck) "active")
                                   :on-click #(put! select-channel deck)}
                    [:img {:src (image-url (:identity deck))
                           :alt (get-in deck [:identity :title] "")}]
                    [:div.float-right (deck-status-span sets deck)]
                    [:h4 (:name deck)]
                    [:div.float-right (-> (:date deck) js/Date. js/moment (.format "MMM Do YYYY"))]
                    [:p (get-in deck [:identity :title]) [:br]
                     (when (and (:stats deck) (not= "none" (get-in @app-state [:options :deckstats])))
                       (let [stats (:stats deck)
                             games (or (:games stats) 0)
                             started (or (:games-started stats) 0)
                             completed (or (:games-completed stats) 0)
                             wins (or (:wins stats) 0)
                             losses (or (:loses stats) 0)]
                         ; adding key :games to handle legacy stats before adding started vs completed
                         [:span "  Games: " (+ started games)
                          " - Completed: " (+ completed games)
                          " - Won: " wins " (" (num->percent wins (+ wins losses)) "%)"
                          " - Lost: " losses]))]])])))))

(defn line-span
  "Make the view of a single line in the deck - returns a span"
  [sets {:keys [identity cards] :as deck} {:keys [qty card] :as line}]
  [:span qty " "
   (if-let [name (:title card)]
     (let [infaction (noinfcost? identity card)
           banned (banned? card)
           allied (alliance-is-free? cards line)
           valid (and (allowed? card identity)
                      (legal-num-copies? identity line))
           released (released? sets card)
           modqty (if (is-prof-prog? deck card) (- qty 1) qty)]
       [:span
        [:span {:class (cond
                         (and valid released (not banned)) "fake-link"
                         valid "casual"
                         :else "invalid")
                :on-mouse-enter #(put! zoom-channel line)
                :on-mouse-leave #(put! zoom-channel false)} name]
        (card-influence-html card modqty infaction allied)])
     card)])

(defn- create-identity
  [state target-value]
  (let [side (get-in state [:deck :identity :side])
        json-map (.parse js/JSON (.. target-value -target -value))
        id-map (js->clj json-map :keywordize-keys true)
        card (lookup side id-map)]
    (if-let [art (:art id-map)]
      (assoc card :art art)
      card)))

(defn- identity-option-string
  [card]
  (.stringify js/JSON (clj->js {:title (:title card) :id (:code card) :art (:art card)})))

(defn deck-builder
  "Make the deckbuilder view"
  [{:keys [decks decks-loaded sets] :as cursor} owner]
  (reify
    om/IInitState
    (init-state [this]
      {:edit false
       :old-deck nil
       :edit-channel (chan)
       :deck nil})

    om/IWillMount
    (will-mount [this]
      (let [edit-channel (om/get-state owner :edit-channel)]
        (go (while true
            (let [card (<! zoom-channel)]
              (om/set-state! owner :zoom card))))
        (go (while true
              (let [edit (<! edit-channel)
                    card (:card edit)
                    max-qty (or (:limited card) 3)
                    cards (om/get-state owner [:deck :cards])
                    match? #(when (= (get-in % [:card :title]) (:title card)) %)
                    existing-line (some match? cards)]
                (let [new-qty (+ (or (:qty existing-line) 0) (:qty edit))
                      rest (remove match? cards)
                      draft-id (is-draft-id? (om/get-state owner [:deck :identity]))
                      new-cards (cond (and (not draft-id) (> new-qty max-qty))
                                        (conj rest (assoc existing-line :qty max-qty))
                                      (<= new-qty 0) rest
                                      (empty? existing-line) (conj rest {:qty new-qty :card card})
                                      :else (conj rest (assoc existing-line :qty new-qty)))]
                  (om/set-state! owner [:deck :cards] new-cards))
                (deck->str owner)))))
      (go (while true
            (om/set-state! owner :deck (<! select-channel)))))

    om/IRenderState
    (render-state [this state]
      (sab/html
       [:div
        [:div.deckbuilder.blue-shade.panel
         [:div.viewport {:ref "viewport"}
          [:div.decks
           [:div.button-bar
            [:button {:on-click #(new-deck "Corp" owner)} "New Corp deck"]
            [:button {:on-click #(new-deck "Runner" owner)} "New Runner deck"]]
           [:div.deck-collection
            (when-not (:edit state)
              (om/build deck-collection {:sets sets :decks decks :decks-loaded decks-loaded :active-deck (om/get-state owner :deck)}))
            ]
           [:div {:class (when (:edit state) "edit")}
            (when-let [line (om/get-state owner :zoom)]
              (let [art (:art line)
                    id (:id line)
                    updated-card (add-params-to-card (:card line) id art)]
              (om/build card-view updated-card {:state {:cursor cursor}})))]]

          [:div.decklist
           (when-let [deck (:deck state)]
             (let [identity (:identity deck)
                   cards (:cards deck)
                   edit? (:edit state)
                   delete? (:delete state)]
               [:div
                (cond
                  edit? [:div.button-bar
                         [:button {:on-click #(save-deck cursor owner)} "Save"]
                         [:button {:on-click #(cancel-edit owner)} "Cancel"]]
                  delete? [:div.button-bar
                           [:button {:on-click #(handle-delete cursor owner)} "Confirm Delete"]
                           [:button {:on-click #(end-delete owner)} "Cancel"]]
                  :else [:div.button-bar
                         [:button {:on-click #(edit-deck owner)} "Edit"]
                         [:button {:on-click #(delete-deck owner)} "Delete"]
                         (when (and (:stats deck) (not= "none" (get-in @app-state [:options :deckstats])))
                           [:button {:on-click #(clear-deck-stats cursor owner)} "Clear Stats"])])
                [:h3 (:name deck)]
                [:div.header
                 [:img {:src (image-url identity)
                        :alt (:title identity)}]
                 [:h4 {:class (if (released? (:sets @app-state) identity) "fake-link" "casual")
                       :on-mouse-enter #(put! zoom-channel {:card identity :art (:art identity) :id (:id identity)})
                       :on-mouse-leave #(put! zoom-channel false)}
                  (:title identity)
                  (if (banned? identity)
                    banned-span
                    (when (:rotated identity) rotated-span))]
                 (let [count (card-count cards)
                       min-count (min-deck-size identity)]
                   [:div count " cards"
                    (when (< count min-count)
                      [:span.invalid (str " (minimum " min-count ")")])])
                 (let [inf (influence-count deck)
                       id-limit (id-inf-limit identity)]
                   [:div "Influence: "
                    ;; we don't use valid? and mwl-legal? functions here, since it concerns influence only
                    [:span {:class (if (> inf id-limit) (if (> inf id-limit) "invalid" "casual") "legal")} inf]
                    "/" (if (= INFINITY id-limit) "∞" id-limit)
                    (if (pos? inf)
                      (list " " (deck-influence-html deck)))])
                 (when (= (:side identity) "Corp")
                   (let [min-point (min-agenda-points deck)
                         points (agenda-points deck)]
                     [:div "Agenda points: " points
                      (when (< points min-point)
                        [:span.invalid " (minimum " min-point ")"])
                      (when (> points (inc min-point))
                        [:span.invalid " (maximum " (inc min-point) ")"])]))
                 [:div (deck-status-span sets deck true true)]]
                [:div.cards
                 (for [group (sort-by first (group-by #(get-in % [:card :type]) cards))]
                   [:div.group
                    [:h4 (str (or (first group) "Unknown") " (" (card-count (last group)) ")") ]
                    (for [line (sort-by #(get-in % [:card :title]) (last group))]
                      [:div.line
                       (when (:edit state)
                         (let [ch (om/get-state owner :edit-channel)]
                           [:span
                            [:button.small {:on-click #(put! ch {:qty 1 :card (:card line)})
                                            :type "button"} "+"]
                            [:button.small {:on-click #(put! ch {:qty -1 :card (:card line)})
                                            :type "button"} "-"]]))
                       (line-span sets deck line)])])]]))]

          [:div.deckedit
           [:div
            [:p
             [:h3 "Deck name"]
             [:input.deckname {:type "text" :placeholder "Deck name"
                               :ref "deckname" :value (get-in state [:deck :name])
                               :on-change #(om/set-state! owner [:deck :name] (.. % -target -value))}]]
            [:p
             [:h3 "Identity"]
             [:select.identity {:value (identity-option-string (get-in state [:deck :identity]))
                                :on-change #(om/set-state! owner [:deck :identity] (create-identity state %))}
              (let [idents (side-identities (get-in state [:deck :identity :side]))]
                (for [card (sort-by :display-name idents)]
                  [:option
                   {:value (identity-option-string card)}
                   (:display-name card)]))]]
            (om/build card-lookup cursor {:state state})
            [:h3 "Decklist"
             [:span.small "(Type or paste a decklist, it will be parsed)" ]]]
           [:textarea {:ref "deck-edit" :value (:deck-edit state)
                       :on-change #(handle-edit owner)}]]]]]))))

(go (let [cards (<! cards-channel)
          decks (process-decks (:json (<! (GET (str "/data/decks")))))]
      (load-decks decks)
      (load-alt-arts)
      (>! cards-channel cards)))

(om/root deck-builder app-state {:target (. js/document (getElementById "deckbuilder"))})<|MERGE_RESOLUTION|>--- conflicted
+++ resolved
@@ -6,15 +6,9 @@
             [clojure.string :refer [split split-lines join escape] :as s]
             [netrunner.appstate :refer [app-state]]
             [netrunner.auth :refer [authenticated] :as auth]
-<<<<<<< HEAD
-            [netrunner.cardbrowser :refer [cards-channel image-url card-view show-alt-art? filter-title] :as cb]
-            [netrunner.account :refer [load-alt-arts alt-art-name]]
-            [netrunner.ajax :refer [POST GET DELETE PUT]]
-=======
             [netrunner.cardbrowser :refer [cards-channel image-url card-view show-alt-art? filter-title expand-alts] :as cb]
             [netrunner.account :refer [load-alt-arts]]
-            [netrunner.ajax :refer [POST GET]]
->>>>>>> 5ba262c3
+            [netrunner.ajax :refer [POST GET DELETE PUT]]
             [goog.string :as gstring]
             [goog.string.format]
             [jinteki.utils :refer [str->int]]
