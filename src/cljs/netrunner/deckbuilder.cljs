--- conflicted
+++ resolved
@@ -93,12 +93,7 @@
             (let [subquery (subs q 0 i)]
               (cond (zero? (count matches)) card
                     (or (= (count matches) 1) (identical-cards? matches)) (take-best-card matches)
-<<<<<<< HEAD
                     (<= i (count (:title card))) (recur (inc i) (filter-title subquery matches))
-=======
-                    (found? subquery matches) (found? subquery matches)
-                    (<= i (count (:title card))) (recur (inc i) (search subquery matches))
->>>>>>> 038da2cd
                     :else card))))))
 
 (defn- build-identity-name
