(ns netrunner.account
  (:require-macros [cljs.core.async.macros :refer [go]])
  (:require [om.core :as om :include-macros true]
            [sablono.core :as sab :include-macros true]
            [cljs.core.async :refer [chan put!] :as async]
            [clojure.string :as s]
            [goog.dom :as gdom]
            [netrunner.auth :refer [authenticated avatar] :as auth]
            [netrunner.appstate :refer [app-state]]
            [netrunner.ajax :refer [POST GET]]))

(def alt-arts-channel (chan))
(defn load-alt-arts []
  (go (let [alt_info (->> (<! (GET "/data/altarts"))
                       (:json)
                       (map #(select-keys % [:version :name])))
            cards (->> (:cards @app-state)
                    (filter #(and (:alt_art %) (not (:replaced_by %))))
                    (map #(select-keys % [:title :setname :code :alt_art :replaces :replaced_by]))
<<<<<<< HEAD
=======
                    (map #(if (or (contains? % :replaces)
                                  (contains? % :replaced_by))
                            (update % :title (fn [t] (str t " (" (:setname %) ")")))
                            %))
                   (map #(let [replaces (:replaces %)
                               setname (:setname %)]
                           (if (and replaces (= "Revised Core Set" setname))
                             (update-in % [:alt_art] assoc :core replaces)
                             %)))
>>>>>>> 4f46663a
                    (into {} (map (juxt :code identity))))]
        (swap! app-state assoc :alt-arts cards)
        (swap! app-state assoc :alt-info alt_info)
        (put! alt-arts-channel cards))))

(defn image-url [card-code version]
  (let [cards (:cards @app-state)
        card (first (filter #(= card-code (:code %)) cards))
        version-path (get (:alt_art card) (keyword version) (:code card))]
    (str "/img/cards/" version-path ".png")))

(defn all-alt-art-types
  []
  (conj
    (map :version (:alt-info @app-state))
    "default"))

(defn alt-art-name
  [version]
  (let [alt (first (filter #(= (name version) (:version %)) (:alt-info @app-state)))]
    (get alt :name "Official")))

(defn handle-post [event owner url ref]
  (.preventDefault event)
  (om/set-state! owner :flash-message "Updating profile...")
  (swap! app-state assoc-in [:options :sounds] (om/get-state owner :sounds))
  (swap! app-state assoc-in [:options :background] (om/get-state owner :background))
  (swap! app-state assoc-in [:options :show-alt-art] (om/get-state owner :show-alt-art))
  (swap! app-state assoc-in [:options :sounds-volume] (om/get-state owner :volume))
  (swap! app-state assoc-in [:options :blocked-users] (om/get-state owner :blocked-users))
  (swap! app-state assoc-in [:options :alt-arts] (om/get-state owner :alt-arts))
  (.setItem js/localStorage "sounds" (om/get-state owner :sounds))
  (.setItem js/localStorage "sounds_volume" (om/get-state owner :volume))

  (let [params (:options @app-state)]
    (go (let [response (<! (POST url params :json))]
          (if (= (:status response) 200)
            (om/set-state! owner :flash-message "Profile updated - Please refresh your browser")
            (case (:status response)
              401 (om/set-state! owner :flash-message "Invalid login or password")
              421 (om/set-state! owner :flash-message "No account with that email address exists")
              :else (om/set-state! owner :flash-message "Profile updated - Please refresh your browser")))))))

(defn add-user-to-block-list
  [owner user]
  (let [blocked-user-node (om/get-node owner "block-user-input")
        blocked-user (.-value blocked-user-node)
        my-user-name (:username user)
        current-blocked-list (om/get-state owner :blocked-users)]
    (set! (.-value blocked-user-node) "")
    (when (and (not (s/blank? blocked-user))
               (not= my-user-name blocked-user)
               (= -1 (.indexOf current-blocked-list blocked-user)))
      (om/set-state! owner :blocked-users (conj current-blocked-list blocked-user)))))

(defn remove-user-from-block-list
  [evt owner]
  (let [currElt (.-currentTarget evt)
        next-sib (gdom/getNextElementSibling currElt)
        user-name (gdom/getTextContent next-sib)
        current-blocked-list (om/get-state owner :blocked-users)]
    (when user-name
      (om/set-state! owner :blocked-users (vec (remove #(= % user-name) current-blocked-list))))))

(defn select-card
  [owner value]
  (om/set-state! owner :alt-card value)
  (om/set-state! owner :alt-card-version
                 (get (om/get-state owner :alt-arts) (keyword value) "default")))

(defn set-card-art
  [owner value]
  (om/set-state! owner :alt-card-version value)

  (let [code (om/get-state owner :alt-card)
        card (some #(when (= code (:code %)) %) (:cards @app-state))]
    (om/update-state! owner [:alt-arts]
                      (fn [m]
                        (if-let [replaces (:replaces card)]
                          (assoc m (keyword code) value
                                   (keyword replaces) value)
                          (assoc m (keyword code) value))))))

(defn reset-card-art
  [owner]
  (om/set-state! owner :alt-arts {})
  (let [select-node (om/get-node owner "all-art-select")
        selected (keyword (.-value select-node))]
    (when (not= :default selected)
      (doseq [card (vals (:alt-arts @app-state))]
        (let [versions (keys (:alt_art card))]
          (when (some (fn [i] (= i (keyword selected))) versions)
            (om/update-state! owner [:alt-arts]
                              (fn [m] (assoc m (keyword (:code card)) (name selected))))))))))

(defn account-view [user owner]
  (reify
    om/IInitState
    (init-state [this] {:flash-message ""})

    om/IWillMount
    (will-mount [this]
      (om/set-state! owner :background (get-in @app-state [:options :background]))
      (om/set-state! owner :sounds (get-in @app-state [:options :sounds]))
      (om/set-state! owner :show-alt-art (get-in @app-state [:options :show-alt-art]))
      (om/set-state! owner :volume (get-in @app-state [:options :sounds-volume]))
      (om/set-state! owner :blocked-users (sort (get-in @app-state [:options :blocked-users] [])))
      (go (while true
            (let [cards (<! alt-arts-channel)
                  first-alt (first (sort-by :title (vals cards)))]
              (om/set-state! owner :alt-arts (get-in @app-state [:options :alt-arts]))
              (om/set-state! owner :alt-card (:code first-alt))
              (om/set-state! owner :alt-card-version (get-in @app-state [:options :alt-arts (keyword (:code first-alt))]
                                                             "default"))))))

    om/IRenderState
    (render-state [this state]
      (sab/html
        [:div.container
         [:div.account
          [:div.panel.blue-shade.content-page#profile-form {:ref "profile-form"}
           [:h2 "Settings"]
           [:form {:on-submit #(handle-post % owner "/update-profile" "profile-form")}
            [:section
             [:h3 "Avatar"]
             (om/build avatar user {:opts {:size 38}})
             [:a {:href "http://gravatar.com" :target "_blank"} "Change on gravatar.com"]]

            [:section
             [:h3 "Sounds"]
             [:div
              [:label [:input {:type "checkbox"
                               :value true
                               :checked (om/get-state owner :sounds)
                               :on-change #(om/set-state! owner :sounds (.. % -target -checked))}]
               "Enable sounds"]]
             [:div "Volume"
              [:input {:type "range"
                       :min 1 :max 100 :step 1
                       :on-change #(om/set-state! owner :volume (.. % -target -value))
                       :value (om/get-state owner :volume)
                       :disabled (not (om/get-state owner :sounds))}]]]

            [:section
             [:h3  "Game board background"]
             (for [option [{:name "The Root"        :ref "lobby-bg"}
                           {:name "Freelancer"      :ref "freelancer-bg"}
                           {:name "Mushin No Shin"  :ref "mushin-no-shin-bg"}
                           {:name "Traffic Jam"     :ref "traffic-jam-bg"}
                           {:name "Rumor Mill"      :ref "rumor-mill-bg"}
                           {:name "Find The Truth"  :ref "find-the-truth-bg"}
                           {:name "Push Your Luck"  :ref "push-your-luck-bg"}
                           {:name "Apex"            :ref "apex-bg"}
                           {:name "Monochrome"      :ref "monochrome-bg"}]]
               [:div.radio
                [:label [:input {:type "radio"
                                 :name "background"
                                 :value (:ref option)
                                 :on-change #(om/set-state! owner :background (.. % -target -value))
                                 :checked (= (om/get-state owner :background) (:ref option))}]
                 (:name option)]])]

            [:section {:id "alt-art"}
             [:h3 "Alt arts"]
             [:div
              [:label [:input {:type "checkbox"
                               :name "show-alt-art"
                               :checked (om/get-state owner :show-alt-art)
                               :on-change #(om/set-state! owner :show-alt-art (.. % -target -checked))}]
               "Show alternate card arts"]]

             (when (and (:special user) (:alt-arts @app-state))
               [:div {:id "my-alt-art"}
                [:h4 "My alternate card arts"]
                [:select {:on-change #(select-card owner (.. % -target -value))}
                 (for [card (sort-by :title (vals (:alt-arts @app-state)))]
                   [:option {:value (:code card)} (:title card)])]

                [:div {:class "alt-art-group"}
                 (for [version (conj (keys (get-in (:alt-arts @app-state) [(om/get-state owner :alt-card) :alt_art])) :default)]
                   (let [url (image-url (om/get-state owner :alt-card) version)]
                     [:div
                      [:div
                       [:div [:label [:input {:type "radio"
                                              :name "alt-art-radio"
                                              :value (name version)
                                              :on-change #(set-card-art owner (.. % -target -value))
                                              :checked (= (om/get-state owner :alt-card-version) (name version))}]
                              (alt-art-name version)]]]
                      [:div
                       [:img {:class "alt-art-select"
                              :src url
                              :on-click #(set-card-art owner (name version))
                              :onError #(-> % .-target js/$ .hide)
                              :onLoad #(-> % .-target js/$ .show)}]]]))]
               [:div {:id "set-all"}
                "Reset all cards to: "
                [:select {:ref "all-art-select"}
                 (for [t (all-alt-art-types)]
                   [:option {:value t} (alt-art-name t)])]
                [:button
                 {:type "button"
                  :on-click #(do
                               (reset-card-art owner)
                               (select-card owner (om/get-state owner :alt-card)))}
                 "Reset"]]])]

            [:section
             [:h3 "Blocked users"]
             [:div
              [:input.search {:on-key-down (fn [e]
                                             (when (= e.keyCode 13)
                                               (do
                                                 (add-user-to-block-list owner user)
                                                 (.preventDefault e))))
                              :ref "block-user-input"
                              :type "text" :placeholder "User name"}]
              [:button.block-user-btn {:type "button"
                                       :name "block-user-button"
                                       :on-click #(add-user-to-block-list owner user)}
               "Block user"]]
             (for [bu (om/get-state owner :blocked-users)]
               [:div.line
                [:button.small.unblock-user {:type "button"
                                             :on-click #(remove-user-from-block-list % owner)} "X" ]
                [:span.blocked-user-name (str "  " bu)]])]

            [:p {:id "update"}
             [:button "Update Profile"]
             [:span.flash-message (:flash-message state)]]]]]]))))


(defn account [{:keys [user]} owner]
  (om/component
   (when user
     (om/build account-view user))))

(om/root account app-state {:target (. js/document (getElementById "account"))})<|MERGE_RESOLUTION|>--- conflicted
+++ resolved
@@ -17,8 +17,7 @@
             cards (->> (:cards @app-state)
                     (filter #(and (:alt_art %) (not (:replaced_by %))))
                     (map #(select-keys % [:title :setname :code :alt_art :replaces :replaced_by]))
-<<<<<<< HEAD
-=======
+
                     (map #(if (or (contains? % :replaces)
                                   (contains? % :replaced_by))
                             (update % :title (fn [t] (str t " (" (:setname %) ")")))
@@ -28,7 +27,7 @@
                            (if (and replaces (= "Revised Core Set" setname))
                              (update-in % [:alt_art] assoc :core replaces)
                              %)))
->>>>>>> 4f46663a
+
                     (into {} (map (juxt :code identity))))]
         (swap! app-state assoc :alt-arts cards)
         (swap! app-state assoc :alt-info alt_info)
