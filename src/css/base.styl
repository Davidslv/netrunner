--- conflicted
+++ resolved
@@ -1437,18 +1437,7 @@
     .card-frame:not(:first-child)
       margin-left: -15px
 
-<<<<<<< HEAD
   .leftpane
-=======
-  .centralpane
-    display-flex()
-    flex(1)
-
-  .secondary-pane
-    width: 186px
-    z-index: 1
-    justify-content(space-between)
->>>>>>> cc569a26
     display-flex()
     flex-direction(column)
     justify-content(space-between)
@@ -1470,6 +1459,7 @@
 
       .right-inner-leftpane
         width: 186px
+        z-index: 1
         justify-content(space-between)
         display-flex()
         flex-direction(column)
