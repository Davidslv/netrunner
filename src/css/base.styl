--- conflicted
+++ resolved
@@ -168,7 +168,6 @@
   font-weight: normal;
 }
 
-
 [draggable]
   -moz-user-select: none
   -webkit-user-select: none
@@ -1134,9 +1133,6 @@
         .deckfilter-select.faction-filter
           width: 150px
 
-      .deck-count
-        margin-bottom: 10px
-
       .card-preview
         position: absolute
         left: auto
@@ -1282,17 +1278,8 @@
     .status-tooltip
       display: inline
 
-.invalid-explanation
-  padding-left: 10px
-
 input.url
   width: 512px
-
-input.email
-  width: 256px
-
-label.email
-  padding-right: 10px
 
 // Game Lobby
 
@@ -2332,7 +2319,6 @@
         > form input
             width: 100%
 
-<<<<<<< HEAD
 .bottompane
     width:100%
     display-flex()
@@ -2449,18 +2435,8 @@
             button.off
                 background-color: transparent-orange
 
-#help
-  position: absolute
-  top: 0
-  left: 0
-  right: 0
-  bottom: 0
-  overflow: auto
-
-#help nav li
-=======
+
 .help nav li
->>>>>>> 1e060a3d
   padding-left: 3px
   font-weight: bold
 
