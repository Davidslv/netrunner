*
  -moz-box-sizing: border-box
  -webkit-box-sizing: border-box
  box-sizing: border-box

html, body
  margin: 0
  padding: 0
  height: 100%
  overflow: hidden

body
  color: text-color
  background-color: black
  font-family: "Titillium Web", "Helvetica Neue", sans-serif
  font-size: 13px
  line-height: 18px

h1, h2, h3, h4
  line-height: normal
  margin: 0 0 8px

h1
  font-size: 36px

h2
  font-size: 24px

h3
  font-size: 20px
  margin: 0 0 6px

h4
  font-size: 14px
  line-height: 18px
  margin: 0 0 4px

a
  text-decoration: none
  color: orange
  transition(all 0.2s ease-in-out)
  cursor: pointer

  &:hover
    color: blue
    text-decoration: none

table
  border-collapse: collapse

pre
  font-family: "Titillium Web", "Helvetica Neue", sans-serif
  white-space: -moz-pre-wrap
  white-space: -o-pre-wrap
  white-space: pre-wrap
  margin: 8px 0

ul
  margin: 0
  padding: 0

ul.list
  padding-left: 30px
  margin: 10px 0

  li
    margin-bottom: 10px
  p
    margin: 2px 0

ul.list.compact li
  margin-bottom: 2px

p
  margin: 8px 0

section
  margin-bottom: 16px

input, select, textarea
  font-family: "Titillium Web", "Helvetica Neue", sans-serif
  font-size: 13px
  border-radius: 4px
  padding: 0 5px
  margin: 0
  height: 28px
  background-color: rgba(255, 255, 255, 0.9)
  border: 2px solid rgba(39, 56, 76, 0.8)
  color: black
  transition(all 0.2s ease-in-out)
  outline: none

  &:focus
    box-shadow(0 0 6px blue)
    border-color: blue !important

input[type="radio"], input[type="checkbox"]
  height: auto
  vertical-align: middle
  margin: -3px 8px 0 0

label
  padding: 3px 0
  cursor: pointer

button, a.button
  display: inline-block
  border-radius: 4px
  font-size: 12px
  padding: 4px 12px
  margin: 0 8px 0 0
  background-color: transparent-orange
  border: 1px solid orange
  color: white
  text-shadow: 0 1px 2px rgba(0, 0, 0, 0.9)
  cursor: pointer
  height: 28px
  outline: none
  transition(all 0.2s ease-in-out)
  cursor: pointer

  &:focus, &:hover
    box-shadow(0 0 6px blue)
    border-color: blue

button.small
  padding: 0
  font-size: 12px
  line-height: 18px
  height: 20px
  width: 20px
  background-color: transparent
  border-color: white

  &:hover
    background-color: transparent-orange
    border-color: orange

[draggable]
  -moz-user-select: none
  -webkit-user-select: none
  user-select: none
  -webkit-user-drag: element

.card.dragged
  opacity: 1
  box-shadow(0 0 1px 2px blue)

.dragover
  border-color: orange !important

.avatar
  vertical-align: middle
  margin-right: 5px
  border-radius: 3px

.username
  font-weight: bold
  font-size: 14px
  margin-right: 5px

.active
  color: orange
  transition(all 0.2s ease-in-out)

.invalid
  color: orangered
  border-color: orangered

.casual
  color: yellow
  border-color: yellow

.legal
  color: lawngreen
  border-color: lawngreen

.smallwarning
  position: relative
  background: transparent-orange
  border: 1px solid orange
  color: white
  margin-left: 2px
  margin-right: 2px
  width: 12px
  display: inline-block
  text-align: center

.warning
  position: relative
  background: #34849F
  border: 1px solid #9AC2CF
  margin-left: 12px
  width: 12px
  display: inline-block
  text-align: center

.warning:after, .warning:before
  right: 100%
  top: 50%
  border: solid transparent
  content: " "
  height: 0
  width: 0
  position: absolute
  pointer-events: none

.warning:after
  border-color: rgba(52, 132, 159, 0)
  border-right-color: #34849F
  border-width: 8px
  margin-top: -8px

.warning:before
  border-color: rgba(154, 194, 207, 0)
  border-right-color: #9AC2CF
  border-width: 10px
  margin-top: -10px

.fake-link
  color: orange
  cursor: pointer

button .fake-link
  color: white

.darken
  background-color: black
  opacity: 0.85

.float-left
  float: left

.float-right
  float: right
  margin-left: 10px;

.clear
  clear: both

.italic
  font-style: italic

span.small
  font-size: 12px
  font-weight: normal
  margin-left: 10px

.ellipsis
  white-space: nowrap
  overflow: hidden
  text-overflow: ellipsis

.disabled
  opacity: 0.5
  box-shadow(none)
  cursor: auto

  &:hover, &:focus
    box-shadow(none)
    border-color: orange

.rotated
  color: white
  background-color: grey
  border-color: orangered
  opacity: 0.5
  box-shadow(none)
  cursor: auto

  &:hover, &:focus
    box-shadow(none)
    border-color: orange

.label
  border: 1px solid white
  border-radius: 4px
  padding: 2px 5px
  font-size: 12px
  margin: 0 10px

* html .clearfix
  height: 1%
  overflow: visible

*+html .clearfix
  min-height: 1%

.clearfix:after
  clear: both
  content: "."
  display: block
  height: 0
  visibility: hidden
  font-size: 0

.caret
  display: inline-block
  width: 0
  height: 0
  margin-left: 5px
  vertical-align: middle
  border-top: 4px solid
  border-right: 4px solid transparent
  border-left: 4px solid transparent

.system
  margin-bottom: 8px
  line-height: 15px

.image-container
  position: relative

// Faction icons

.faction-icon
  width: 24px
  height: 24px
  margin-left: 5px
  background: transparent
  background-repeat: no-repeat
  background-size: contain
  display: inline-block
  vertical-align: middle

  &.adam
    background-image: url('/img/factions/runner-adam.png')

  &.anarch
    background-image: url('/img/factions/runner-anarch.png')

  &.apex
    background-image: url('/img/factions/runner-apex.png')

  &.criminal
    background-image: url('/img/factions/runner-criminal.png')

  &.hb
    background-image: url('/img/factions/corp-hb.png')

  &.jinteki
    background-image: url('/img/factions/corp-jinteki.png')

  &.nbn
    background-image: url('/img/factions/corp-nbn.png')

  &.shaper
    background-image: url('/img/factions/runner-shaper.png')

  &.sunny
    background-image: url('/img/factions/runner-sunny.png')

  &.weyland
    background-image: url('/img/factions/corp-weyland.png')

// Dropdown

.dropdown
  position: relative

.dropdown-toggle:focus
  outline: 0

.dropdown-menu
  position: absolute
  top: 100%
  left: 0
  z-index: 1000
  display: none
  float: left
  min-width: 140px
  padding: 4px 6px
  list-style: none
  background-clip: padding-box
  border: 1px solid #ccc
  border: 1px solid rgba(0, 0, 0, .15)
  border-radius: 4px
  box-shadow(0 6px 12px rgba(0, 0, 0, .175))

  .block-link
    padding: 2px 8px

.dropdown-menu.float-right
  right: 0
  left: auto

.open > .dropdown-menu
  display: block

.open > a
  outline: 0


// Modal
.modal-open
  overflow: hidden

.modal
  position: fixed
  top: 0
  right: 0
  bottom: 0
  left: 0
  z-index: 10001
  display: none
  overflow: auto
  overflow-y: scroll
  -webkit-overflow-scrolling: touch
  outline: 0

.modal-dialog
  position: absolute
  top: 50%
  left: 50%
  background-clip: padding-box
  border: 1px solid orange
  background-color: rgba(0, 0, 0, 0.6)
  border-radius: 10px
  outline: none
  padding: 15px 20px
  color: white
  transform(translate(-50%, -50%))
  transition(all 0.2s ease-in-out)

.modal-backdrop
  position: fixed
  top: 0
  right: 0
  bottom: 0
  left: 0
  z-index: 10000
  background-color: black
  transition(all 0.2s ease-in-out)

.modal-backdrop.fade
  opacity: 0

.modal-backdrop.in
  opacity: 0.7

.unseen
  opacity: 0.5

nav ul
  list-style-type: none

.topnav
  position: absolute
  z-index: 10
  top: 0
  left: 0
  right: 0
  color: grey
  border-bottom: 1px solid rgba(39, 56, 76, 0.9)

  #left-menu, #right-menu
    margin: 0 10px

    > ul li
      margin: 0 10px

      &.usermenu
        margin: 0

        .dropdown-menu
          margin-right: -5px

  li, #status
    display: inline-block
    height: 30px
    line-height: 29px

    a
      color: white

      &:hover
        color: orange

  li.active a
    color: orange

  .dropdown-menu a
    line-height: 20px

    &:hover
      color: white

.panel
  border-radius: 4px
  padding: 5px 10px
  border: 1px solid rgba(39, 56, 76, 0.9)
  margin: 5px

.container
  width: 1000px
  margin: 0 auto

.blue-shade
  background-color: transparent-blue
  box-shadow: 0 0 12px rgba(0, 0, 0, 0.4), inset 0 0 0 1px rgba(255, 255, 255, 0.1)

.active-player
  border: 1px solid #ffa500

// Win Message Box
.win.centered
  position: fixed
  top: 30%
  left: 35%
  width: 40%
  text-align: center
  margin-top: -50px
  margin-left: -100px
  padding: 15px
  border: 1px solid #ffa500
  z-index: 2
  border-radius: 4px

.win-right
  position: absolute
  top: 0px
  right: -8px
  padding: 0
  font-size: 12px
  line-height: 14px
  height: 15px
  width: 15px
  background-color: transparent
  border-radius: 1px

  &:hover
    background-color: transparent-orange
    border-color: orange

.win.table
  border: 1px solid #ffa500
  width: 100%
  text-align: left

.win.th
  border-bottom: 1px solid #ffa500
<<<<<<< HEAD
=======
//
>>>>>>> 5d8436bc

#stats
  .content-page
    margin-top: 9px


// Influence dots

.influence.neutral
  color: white

// Corps
.influence.haas-bioroid
  color: blueviolet

.influence.jinteki
  color: crimson

.influence.nbn
  color: yellow

.influence.weyland-consortium
  color: darkgreen

// Runners
.influence.adam
  color: olive

.influence.anarch
  color: orangered

.influence.apex
  color: maroon

.influence.criminal
  color: royalblue

.influence.shaper
  color: limegreen

.influence.sunny-lebeau
  color: lightslategray

// Top nav
#left-menu
  float: left

#right-menu, #status
  float: right

#status
  .float-right
    padding-right: 12px
    border-right: 1px solid white

  .spectators
    display: none
    position: absolute
    padding: 4px 8px
    top: 36px
    border-radius: 4px
    min-width: 180px

  .player
    display: block

  .spectators-count
    position: relative
    cursor: pointer

    &:hover .spectators
      display: block

  .concede-button
    margin-right: 12px

  .mute-button
    margin-left: 12px

// Auth

#auth-forms, .reset-form
  input
    width: 240px
    margin-bottom: 10px
    font-size: 15px
    border-color: orange

  button
    margin-right: 5px

.reset-form
  position: absolute
  top: 50%
  left: 50%
  padding: 10px 20px
  width: 282px
  margin: -92px 0 0 -141px

.flash-message
  color: orangered
  font-size: 14px
  margin-bottom: 10px

.block-link
  cursor: pointer
  border: 1px solid transparent
  padding: 0 5px
  border-radius: 4px
  display: block
  margin: 0 -4px

  &:hover
    background-color: transparent-orange
    border: 1px solid orange

// Layout

#main
  height: 100%

  .carousel-inner
    height: 100%

    .item
      padding-top: 31px
      height: 100%
      color: white

.home-bg
  cover-img: url('/img/bg/Beanstalk.jpg')

.lobby-bg
  cover-img: url('/img/bg/TheRoot.jpg')

.deckbuilder-bg
  cover-img: url('/img/bg/ProjectAtlas.jpg')

.cardbrowser-bg
  cover-img: url('/img/bg/DysonMemChip.jpg')

.help-bg
  cover-img: url('/img/bg/Grimoire.jpg')

.about-bg
  cover-img: url('/img/bg/FastTrack.jpg')

.account-bg
  cover-img: url('/img/bg/Logos.jpg')

.reset-bg
  cover-img: url('/img/bg/Logos.jpg')

.stats-bg
  cover-img: url('/img/bg/RumorMill.jpg')

.traffic-jam-bg
  cover-img: url('/img/bg/TrafficJam.jpg')

.rumor-mill-bg
  cover-img: url('/img/bg/RumorMill.jpg')

.find-the-truth-bg
  cover-img: url('/img/bg/FindTheTruth.jpg')

.push-your-luck-bg
  cover-img: url('/img/bg/PushYourLuck.jpg')

.apex-bg
  cover-img: url('/img/bg/Apex.jpg')

.mushin-no-shin-bg
  cover-img: url('/img/bg/MushinNoShin.jpg')

.freelancer-bg
  cover-img: url('/img/bg/Freelancer.jpg')

.monochrome-bg
  cover-color: obsidian

// Chat

.chat-app
  display-flex()
  position: absolute
  top: 196px
  bottom: 15px
  width: 995px

.channel-list
  flex(0 0 180px)
  margin: 0 5px 0 0

  button.small
    float: right
    margin-right: -2px

.chat-box
  flex(1)
  display-flex()
  flex-direction(column)
  min-height: 1px

.chat-container
  flex(2)
  display-flex()
  flex-direction(column)

  .chat-card-zoom
    position: absolute
    left: -70px
    transition(all 0.2s ease-in-out)

.message
  display-flex()
  margin-bottom: 5px

  .name-menu
    position: relative

  .clickable
    cursor: pointer

  .content
    flex(1)

  .block-menu
    display: none
    position: absolute
    z-index: 30
    width: 200px
    font-size: 12px
    line-height: 16px

    > div
      border: 1px solid white
      padding: 3px 6px
      border-radius: 4px
      margin-bottom: 4px
      cursor: pointer

      &:last-child
        margin-bottom: 0

      &:hover
        border-color: orange

.message-list
  height: 400px
  margin: 0
  overflow: auto
  -webkit-overflow-scrolling: touch
  flex(1)

  .avatar
    height: 38px
    width: 38px
    border-radius: 5px

  .date
    font-weight: 300
    font-size: 12px


.msg-box
  display-flex()
  flex(1)
  margin-top: 5px

  > input
    flex(1)
    margin-left: 0
    margin-top: 0
    margin-right: 5px

  button
    margin-right: 0

// Card Browser
.cardbrowser
  display-flex()

  .heading, .type
    font-weight: bold

  .pack
    font-style: italic

  .selected-alt
    font-style: italic
    color: orange

  .alt-art-selector
    margin-top: 10px

  ul
    padding-left: revert
    padding-top: 8px

.filters
  flex(0 0 180px)
  margin: 10px
  padding: 10px

  input, select
    width: 100%
    font-size: 13px

  input.hide-rotated
    width: auto

  .hide-rotated-div
    margin-top: 10px
    margin-bottom: 20px

  h4
    margin-top: 5px

.search-box
  position: relative
  margin-bottom: 10px

  .search
    border-radius: 14px
    padding: 0 22px

  .search-icon
    position: absolute
    color: dark-grey
    top: 0
    left: 5px

  .search-clear
    position: absolute
    color: grey
    top: 0
    right: 2px
    width: 26px
    height: 26px
    cursor: pointer
    transition(all 0.2s ease-in-out)

    &:hover
      color: dark-grey

.set-list > div
  cursor: pointer
  border: 1px solid transparent
  padding: 0 4px
  margin: 0 -4px
  border-radius: 4px

  &:hover
    background-color: transparent-orange
    border: 1px solid orange

.card-list
  position: absolute
  top: 0
  bottom: 0
  left: 201px
  overflow: auto
  -webkit-overflow-scrolling: touch
  padding-top: 40px
  transform: translateZ(0)
  flex(1)


.card-preview
  float: left
  position: relative
  height: 348px
  width: 250px
  margin: 0 10px 10px 2px
  border-radius: 8px
  padding: 10px

  &.selected
    box-shadow(0 0 1px 2px limegreen)

  &.selected-alt
    box-shadow(0 0 1px 2px orange)

  > h4
    margin-bottom: 5px

  > h4, .type
    text-transform: uppercase

  .heading, .type
    font-weight: bold

  .text
    position: absolute
    bottom: 10px
    left: 10px
    right: 10px
    height: 245px

  > img
    position: absolute
    top: 0px
    left: 0px
    height: 100%
    width: 100%
    border-radius: 12px

// Deckbuilder

.deck-collection
  overflow: auto
  -webkit-overflow-scrolling: touch
  flex(1)

  .deckline
    height: 65px
    padding: 5px 8px
    margin: 0 0 5px
    border: 1px solid white
    border-radius: 4px
    cursor: pointer
    clear: both

    &:hover
      border-color: orange

    p
      margin-top: 0

    h4
      margin: 0
      text-overflow: ellipsis
      white-space: nowrap
      overflow: hidden
      width: 260px

    > img
      float: left
      height: 100%
      margin-right: 10px

.deckbuilder
  overflow: hidden
  padding: 15px 0
  margin-top: 8px
  position: absolute
  top: 31px
  bottom: 10px
  width: 995px

  .viewport.edit
    left: -497px

  .viewport
    position: relative
    width: 1491px
    height: 100%
    left: 0
    transition(all 0.5s ease-in-out)
    display-flex()

    .decks, .decklist, .deckedit
      flex(1)
      border-right: 1px solid white
      padding: 0

      > div
        padding: 0 15px

    .decks
      position: relative
      display-flex()
      flex-direction(column)
      padding: 0

      .button-bar
        box-sizing: initial
        padding: 0 15px 15px

        button
          width: 135px

      .card-preview
        position: absolute
        left: auto
        z-index: 10
        right: 5px
        top: 0

      .edit .card-preview
        right: -100%
        transform: translateX(100%)
        margin-right: -17px

    .decklist
      position: relative
      overflow: auto
      -webkit-overflow-scrolling: touch

      .button-bar
        padding-bottom: 8px

        button, a.button
          min-width: 75px

      .header
        height: 106px
        clear: both

        > img
          height: 100%
          margin-right: 10px
          float: left

      input.deckname
        height: 30px

      .cards
        columns(2, 5px)

      .line
        position: relative
        overflow: visible
        line-height: 20px
        white-space:pre

        button.small
          margin: 3px 6px 3px 0

      .group
        display: inline-block
        width: 100%

        h4
          margin: 8px 0 0

    .deckedit
      display-flex()
      flex-direction(column)

      .deckname, .identity
        width: 100%

      .card-search
        position: relative

        .lookup
          width: 299px
          margin-right: 5px

        .typeahead
          position: absolute
          padding: 2px
          margin: 2px 0 0 0
          width: 308px
          background-color: rgba(255, 255, 255, 0.9)
          color: black
          border-radius: 4px
          border: 1px solid transparent-blue

          > div
            padding: 2px 5px
            border-radius: 4px
            border: 1px solid transparent
            cursor: pointer

            &:hover
              background-color: transparent-orange
              border-color: orange

          .selected
            background-color: transparent-orange
            border-color: orange

      .qty
        width: 30px
        text-align: center
        margin-left: 4px
        margin-right: 10px

      p
        margin: 0 0 5px 0

      textarea
        margin: 0 15px
        line-height: 18px
        flex(1)

.deck-status.shift-tooltip
    padding-right: 12px

.deck-status, .user-status
  position: relative

  .status-tooltip
    display: none
    position: absolute
    left: 100%
    top: 3px
    z-index: 30
    width: 185px
    background-clip: padding-box
    border: 1px solid white
    border-radius: 4px
    outline: none
    padding: 6px 12px
    color: white
    transition(all 0.2s ease-in-out)
    box-shadow(0 6px 12px rgba(0, 0, 0, .175))

    > div
      margin: 2px 0

    .tick
      margin-right: 4px

  &:hover
    cursor: default

    .status-tooltip
      display: inline

// Game Lobby

.lobby
  padding: 15px 0
  margin: 8px auto
  position: absolute
  top: 31px
  bottom: 5px
  width: 995px
  display-flex()

  .games
    position: relative

  .games, .game-panel
    flex(1)
    display-flex()
    flex-direction(column)

  .game-panel
    border-left: 1px solid white
    padding: 0 15px

    select
      margin-right: 10px
      margin-bottom: 5px

    p
      margin: 4px 0

  .side
    margin-left: 5px

  .button-bar
    padding-bottom: 15px

  .games .button-bar
    box-sizing: initial
    padding: 0 15px 15px

    .rooms .roomtab
      display: block
      color: white
      margin: 0 10px
      line-height: 24px
      float: right
      transition(all 0.2s ease-in-out)

      &:hover
        color: orange
        cursor: pointer

      &.current
        color: orange

  .game-list
    padding: 0 15px
    overflow: auto
    flex(1)

  .gameline
    min-height: 53px
    border: 1px solid white
    border-radius: 4px
    padding: 5px 10px
    margin-bottom: 5px
    clear: both

    .player
      &:first-child:after
        content: "vs"
        margin: 0 8px
        font-weight: bold

      &:last-child:after
        display: none

    > button
      float: right
      margin-top: 7px

    .password-prompt
      position: absolute
      z-index: 50
      top: 0
      left: 100%
      margin-left: 15px
      border-radius: 4px

      button
        text-transform: capitalize
        margin-right: 12px

  .game-panel
    position: relative

    > div
      position: absolute
      top: 0
      bottom: 0
      left: 15px
      right: 15px
      display-flex()
      flex-direction(column)

    .button-bar button
      min-width: 80px
      margin-right: 5px

    .players
      height: 65px
      clear: both

      > div
        margin: 8px 0

      .player
        line-height: 22px

      .label
        text-align: center
        color: inherit
        border-color: inherit
        margin-right: 0
        text-overflow: ellipsis
        white-space: nowrap
        overflow: hidden
        max-width: 187px

      .fake-link
        margin-left: 10px

    .spectators
      height: 65px

      .player
        margin-right: 12px

    .chat-box .message-list
      height: 298px
      width: 100%
      border: 1px solid white
      border-radius: 4px
      margin-bottom: 5px
      overflow: auto
      padding: 5px 10px

  .game-title
    width: 250px

  .deck-collection
    width: 496px
    max-height: 355px
    padding: 0

// Gameboard

#gameboard
  width: 100%
  height: 100%
  display: none

.gameboard
  width: 100%
  height: 100%
  overflow: auto
  display-flex()
  flex-direction(row-reverse)
  justify-content(space-between)

  .panel
    position: relative
    padding: 3px 6px
    overflow: visible

  .header
    position: absolute
    top: 0
    left: 0
    z-index: 1
    padding: 1px 4px
    font-size: 10px
    line-height: 14px

  .darkbg
    background: rgba(0, 0, 0, 0.6)
    text-shadow 1px 1px 2px black
    border-radius: 4px

  .card
    position: relative
    height: 84px
    width: 60px
    border-radius: 4px
    display-flex()

    .cardname
      float: left
      font-size: 10px
      line-height: 14px

  .card.new
    box-shadow(0 0 1px 2px orange)

  .card.selected
    box-shadow(0 0 1px 2px limegreen)

  .counters
    position: absolute
    top: 0
    bottom: 0
    left: 0
    right: 0
    z-index: 10
    display-flex()
    flex-direction(column)
    justify-content(center)
    align-items(center)

  .counter
    padding: 0
    font-size: 12px
    width: 24px
    height: 24px
    line-height: 24px
    text-align: center
    margin: 2px

  .advance-counter
    background-color: transparent-lightblue

  .recurring-counter
    background-color: transparent-green

  .virus-counter
    background-color: transparent-red

  .power-counter
    background-color: transparent-purple

  .agenda-counter
    background-color: transparent-darkblue

  .credit-counter
    background-color: transparent-black

  .strength
    position: absolute
    z-index: 10
    padding: 0
    text-align: center
    background-color: transparent-orange-bright
    line-height: 24px
    font-size: 12px
    bottom: 3px
    left: 3px
    height: 24px
    width: 24px

  .extra-subs
    position: absolute
    z-index: 10
    padding: 0
    text-align: center
    background-color: transparent-dark-green
    line-height: 24px
    font-size: 12px
    top: 3px
    left: 3px
    height: 24px
    width: 24px

  .icon
    position: absolute
    z-index: 10
    padding: 0
    text-align: center
    line-height: 24px
    font-size: 12px
    top: 3px
    left: 3px
    height: 24px
    width: 24px

    &.blue
      background-color: blue

    &.red
      background-color: red

    &.green
      background-color: green

  .server-target, .subtype-target
    position: absolute
    z-index: 10
    padding: 0
    text-align: center
    line-height: 16px
    font-size: 10px
    top: 3px
    right: 3px
    padding-left: 3px
    padding-right: 3px
    white-space: nowrap

  .server-target
    background-color: sienna

  .subtype-target
    background-color: dark-grey

    &.barrier
      background-color: anarch-orange

    &.code-gate
      background-color: shaper-green

    &.sentry
      background-color: criminal-blue

  .abilities, .servers-menu, .menu, .runner-abilities, .corp-abilities, .popup
    left: 0
    bottom: 100%
    margin: 6px -1px

  .abilities, .servers-menu, .menu, .runner-abilities, .corp-abilities
    display: none
    position: absolute
    z-index: 30
    width: 200px
    font-size: 12px
    line-height: 16px

    > div
      border: 1px solid white
      padding: 3px 6px
      border-radius: 4px
      margin-bottom: 4px
      cursor: pointer

      &:last-child
        margin-bottom: 0

      &:hover
        border-color: orange

  .popup
    display: none
    position: absolute
    width: 590px
    min-height: 92px
    z-index: 20

    &.opponent
      top: 100%
      bottom: auto

    .card
      float: left
      margin: 2px

    a
      display: inline-block
      margin: 0 10px 8px 4px

  .playable
    cursor: pointer
    border-radius: 4px

    .card
      box-shadow(0 0 1px 2px orange)

  .bg
    position: absolute
    top: 0
    left: 0

  .deck, .discard, .identity
    position: relative
    height: 84px
    width: 60px
    border-radius: 4px

  .server-card
    position: relative
    min-height: 84px
    min-width: 60px

    &.central
      margin-top: 12px

    &.shift
      margin-left: -36px

  .rfg
    margin-left: 16px
    margin-right: 16px

  .discard
    position: relative

  .hand-container
    position: relative

  .hand-controls
    display: inline-block

  .hand, .scored, .rfg
    height: 86px
    padding: 0

  .hand
    width: 383px
    margin-right: 0
    float: left

  .hand-expand
    float: right
    margin-left: 2px

  .card-wrapper
    display: inline-block
    margin-right: 4px
    transition(all 0.3s ease-in-out)

    &:last-child
      margin-right: 0

   .disable-transition
     transition: none

  .squeeze .card-wrapper
    position: absolute

  .stats > div
    height: 20px
    font-size: 12px

    .controls
      float: right
      display: none
      margin-top: -1px

    &:hover .controls
      display: block

  .hosted
    margin-left: 24px
    margin-top: -65px
    display-flex()

    .card-frame:not(:first-child)
      margin-left: -15px

  .leftpane
    display-flex()
    flex-direction(column)
    justify-content(space-between)

    .inner-leftpane
      flex(1)
      display-flex()

      .left-inner-leftpane
        width: 201px
        margin-top: -5px
        margin-bottom: -5px
        display-flex()
        flex-direction(column)
        justify-content(space-between)

        > div
          width: 100%

      .right-inner-leftpane
        width: 186px
        justify-content(space-between)
        display-flex()
        flex-direction(column)

        > div
          width: 100%
          display-flex()
          flex-direction(column)

        .panel
          margin: 0

        .button-pane
          .panel
            padding: 8px
            z-index: 20

          .run-button
            position: relative

            .servers-menu
              left: 100%
              bottom: 0
              width: 120px
              margin: 3px
              z-index: 40

          h4
            text-align: center
            margin-bottom: 10px

          .info
            text-align: center
            margin: 0 0 5px 0
            font-size: 10pt
            font-style: italic

          button
            width: 100%
            font-size: 11px
            margin: 0 0 5px 0
            padding: 0 8px 1px

            &:last-child
              margin-bottom: 0

          .credit-select
            text-align: center
            margin-bottom: 10px

            select
              margin-right: 5px

  .centralpane
    flex(1)
    display-flex()
    flex-direction(column)
    min-width: 90px
    overflow: auto

    .card-wrapper
      margin: 3px 6px

    .runner-board
      flex(1)
      display-flex()
      flex-direction(column)

      > div
        display-flex()

        &:first-child
          margin-top: auto

      .runner-centrals
        padding: 5px 0
        display-flex()

        .deck, .discard, .identity
          margin-left: 16px
          margin-right: 16px

    .runner-board.opponent
      opacity: 0.99
      > div:first-child
        margin-top: 0

      > div:last-child
        margin-bottom: auto

    .corp-board
      flex(1)
      display-flex()
      flex-direction(row-reverse)
      justify-content(flex-end)

      .server
        position: relative
        min-width: 84px
        margin: 0 4px
        transform(rotate(180deg))
        display-flex()
        flex-direction(column-reverse)
        justify-content(flex-end)
        align-items(center)

        .ices
          position: relative
          display-flex()
          flex-direction(column-reverse)
          justify-content(flex-end)
          align-items(center)

          .run-card
            margin-top: 100px
            transform(rotate(180deg))

          .run-arrow
            position: relative
            top: 20px
            animation: fadein 0.5s

            > div
              position: absolute
              left: 50%
              top: 0
              bottom: -70px
              width: 16px
              background-color: transparent-orange
              transform(translateX(-50%))
              border-radius: 0 0 4px 4px

              &:before
                content: ""
                display: block
                position: absolute
                right: 8px
                width: 0
                height: 0
                border-left: 16px solid transparent
                border-right: 16px solid transparent
                bottom: 100%
                left: 50%
                transform(translateX(-50%))
                border-bottom: 22px solid transparent-orange

          .ice
            margin: -7px 0
            transform(rotate(90deg))
            cursor: pointer

            &.host
              margin-bottom: 5px

            .run-arrow
              top: auto
              bottom: 42px
              left: 57px
              transform: rotate(-90deg)

          .hosted
            margin-top: -69px
            flex-direction(column)

            .card-frame
              margin-left: 0
              transform(rotate(90deg))

              &:not(:first-child)
                margin-top: -42px

              .counters
                transform(rotate(-90deg))

              .abilities, .runner-abilities, .corp-abilities
                top: auto
                bottom: 100%
                left: 0
                margin: 6px -1px
                transform(initial)

          .strength
            transform(rotate(90deg))

          .subtype-target
            transform(rotate(90deg), translateX(100%))
            transform-origin(100% 0)

          .icon
            transform(rotate(90deg))

          .counter
            transform(rotate(90deg))

          .abilities, .runner-abilities, .corp-abilities
            left: 100%
            margin: -1px 6px

          .abilities
            top: 0
            bottom: auto
            transform(rotate(90deg) translateY(-100%))
            transform-origin(0 0)

          .runner-abilities, .corp-abilities
            bottom: 0
            transform(rotate(-90deg) translateY(100%))
            transform-origin(0 100%)

        .content
          position: relative
          min-height: 84px
          margin: 5px
          transform(rotate(180deg))
          display-flex()

    .corp-board.opponent .server
      transform(initial)

      .content
        transform(initial)

      .strength
        transform(rotate(-90deg))

      .icon
        transform(rotate(-90deg))

      .ices
        opacity: 0.99
        .subtype-target
          transform(rotate(-90deg), translateY(-100%))

        .hosted
          .card-frame
            transform(rotate(-90deg))

          .counters
            transform(rotate(90deg))

          .abilities, .runner-abilities, .corp-abilities
            top: 100%
            bottom: auto

        .counter
          transform(rotate(-90deg))

        .run-card
          transform(initial)

  .rightpane
    position: relative
    display-flex()
    flex-direction(column)

    .card-zoom
      width: 220px
      height: 307px
      margin-top: 5px
      margin-right: 5px
      position: relative
      transition(all 0.2s ease-in-out)

      .card-preview
        width: 100%
        height: 100%
        transition(all 0.2s ease-in-out)

        .text
          height: 195px

    // Card implementation div
    .implementation
      width: 150px
      position: absolute
      top: 0
      right: 224px
      text-align: right
      font-size: 12px
      line-height: 12px
      transition(all 0.2s ease-in-out)

      .unimplemented
        color: red
        font-style: italic

      .impl-msg
        color: orange

    .log
      width: 225px
      position: absolute
      top: 317px
      bottom: 0

      .username
        font-size: 12px
        margin-top: -2px

      .avatar
        width: 28px
        height: 28px

      > .panel
       margin-left: 0
       font-size: 12px
       line-height: 15px

      .messages
        flex(1)
        overflow: auto
        -webkit-overflow-scrolling: touch
        position: absolute
        top: 0
        bottom: 43px
        left: 0
        right: 4px
        margin: 0

        div
          animation: fadein 0.5s

      > form
        position: absolute
        bottom: 12px
        left: 0
        right: 4px

        input
          width: 100%

#help
  position: absolute
  top: 0
  left: 0
  right: 0
  bottom: 0
  overflow: auto

#help nav li
  padding-left: 3px
  font-weight: bold

#help nav li li
  padding-left: 8px
  font-weight: normal

.help
  > h3
    margin-top: -35px
    padding-top: 35px
    -webkit-background-clip: content-box
    background-clip: content-box

  > h3:target
    animation: highlight 1.5s ease

  > h4
    margin-top: -35px
    padding-top: 35px
    -webkit-background-clip: content-box
    background-clip: content-box

  > h4:target
    animation: highlight 1.5s ease

  li
    padding-left: 20px
    list-style-type: none

#account
  display: block
  height: 100%
  overflow: auto
  margin-top: -31px

  section
    margin-bottom: 20px

  .flash-message
    color: lawngreen
    margin-left: 16px

  input, select
    margin-right: 8px

  input[type="range"]
    position: relative
    top: 9px
    left: 16px

  #alt-art
    div#my-alt-art
      margin-top: 10px

    div.alt-art-group
      clear: both
      margin: 5px 0

      > div
        float: left
        margin: 5px

        > div
          text-align: center
    #set-all
      clear: both
    img.alt-art-select
      width: 150px
      margin-top: 5px

    .reset-all
      margin-top: 10px

@keyframes highlight
  from
    background: darkolivegreen
  to
    background: none

@keyframes fadein
  from
    opacity: 0
  to
    opacity: 1

#about
  position: absolute
  top: 0
  left: 0
  right: 0
  bottom: 0
  overflow: auto

.content-page
  padding: 12px 20px
  width: 650px
  margin: 40px auto 10px

.about
  .bitcoin
    color: orange
    position: relative

    .qr
      display: none
      position: absolute
      top: 25px
      left: 0
      border: 10px solid white
      background-color: white
      transition(all 0.2s ease-in-out)

    &:hover .qr
      display: block

// News

.news-box
  margin-left: 0
  min-height: 1px
  padding-right: 0px

  .list
    height: 85px
    margin: 0
    overflow: auto
    padding: 0
    -webkit-overflow-scrolling: touch

  .news-item
    margin-bottom: 4px

    .title p
      display: inline

    .date
      margin-right: 10px
      font-weight: bold<|MERGE_RESOLUTION|>--- conflicted
+++ resolved
@@ -539,10 +539,7 @@
 
 .win.th
   border-bottom: 1px solid #ffa500
-<<<<<<< HEAD
-=======
 //
->>>>>>> 5d8436bc
 
 #stats
   .content-page
