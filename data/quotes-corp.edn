{"A Teia: IP Recovery"
 {"Default"
  ["Caveant Fugitivi."]}
 "Acme Consulting: The Truth You Need"
 {"Default"
  ["Affordable, Effective, and Uncompromising."]}
 {"Anarch"
  ["Some grandstanding vigilante thinks they can threaten us? Our report will conclude all damage was self-inflicted. Case closed."]
  "Criminal"
  ["Just another two-bit con artist looking for a score. As soon as they hit us, our trackers will be on them. Lets just not forget the back door like last time..."]
  "Default"
  ["There is no need to hide your dirty secrets. We already know who, where, and what you are."]
  "Shaper"
  ["We've got some research on this intruder. They seem slick, but put them under a bit of pressure and they'll crack."]}
 "AgInfusion: New Miracles for a New World"
 {"Anarch"
  ["How can one selfish and inferior mind possibly understand what we're trying to achieve here."]
  "Criminal"
  ["A whole new world... and yet the rats have come on the very same ships we brought hope with here."]
  "Default"
  ["Do these ideologues know what this planet would look like without us? Protect our investment or Mars will return to dust."]
  "Shaper"
  ["Putting technology in the service of crime does not pay off in the long run."]}
 "Ampère: Cybernetics For Anyone"
 {"Default" ["Affordable, Effective, and Uncompromising."]}
 "Argus Security: Protection Guaranteed"
 {"Anarch" ["These hackers are a tough breed, but we will break them nonetheless."]
  "Criminal" ["We have so much more than a few measily credits in store for this one."]
  "Default"
  ["Our clients trust us because we're the best. We're even better on our turf, and they're about to find out how."]
  "Shaper" ["What's a fragile runner like you doing in a network like this?"]}
 "Asa Group: Security Through Vigilance"
 {"Anarch"
  ["We are prepared to stop all and any kinds of intrusions, this chaotic rabble are barely a threat."]
  "Criminal"
  ["We are running additional background checks to confirm the identity of the suspect."]
  "Default"
  ["Protocols checked and re-checked. Prepare to \"test\" their brain against our code."]
  "Shaper"
  ["They seem quite prepared. Have the field units deal with their contacts, they won't be able to face us alone."]}
 "Azmari EdTech: Shaping the Future"
 {"Anarch"
  ["Your obsolete ideas and worn-out slogans do not apply to the glorious future we are creating in every young mind we can reach."]
  "Criminal"
  ["Those who lie and cheat should not profit from the wisdom we want to share with the world."]
  "Default"
  ["It appears someone objects to our vision... What greater purpose could there be than shaping young minds to guide our future?"]
  "Iain Stirling: Retired Spook"
  ["Try not to fall behind, we have a very rigorous program."]
  "Shaper"
  ["You think you know what true knowledge is? Let us teach you a real lesson, then."]}
 "Blue Sun: Powering the Future"
 {"Anarch" ["You can't fight fusion with petrol bombs."]
  "Criminal" ["Steal all you want, we can generate way more than that."]
  "Default"
  ["Power. There is never enough. They don't understand power like we do. No one understands power like we do."]
  "Shaper" ["It takes real skill to wield true power. Do you have it?"]}
 "Cerebral Imaging: Infinite Frontiers"
 {"Anarch"
  ["Not much of a mind left to this one, I'm afraid. Get rid of them so we can move on to something more interesting."]
  "Criminal"
  ["Here's a sharp one... full of tricks. Yet no match for our vault of secrets."]
  "Default"
  ["There are infinite ways we can win this game. Our minds are the only limit."]
  "Shaper"
  ["Now here is a mind that may just be worth taping, after all is said and done."]}
 "Chronos Protocol: Selective Mind-mapping"
 {"Anarch" ["Subject AO31980Z - please prepare samples for initial scanning procedure."]
  "Criminal" ["Subject HN83197O - please proceed with second-stage core analysis."]
  "Default"
  ["The Bio-Ethics Association won't permit us to run clinical trials on the new protocol. Thankfully, it looks like another runner has just volunteered."]
  "Shaper" ["Subject JY99301S - please confirm extended trial protocol usage."]}
 "Custom Biotics: Engineered for Success"
 {"Adam: Compulsive Hacker"
  ["We have word from Director herself. Our top priority is to safeguard the privacy of our clients and their projects."]
  "Anarch"
  ["With chaos boiling over in the streets, we need our designs to save the world, one rioter at a time."]
  "Criminal" ["Good luck outsmarting perfection, lawbreakers."]
  "Default"
  ["Unlike our seedier competitors, we present clean security. Let's give them a demonstration."]
  "Shaper"
  ["This is the most optimised server in all the worlds. They won't be getting in, no matter how clever they think they are."]}
 "Cybernetics Division: Humanity Upgraded"
 {"Anarch"
  ["The techs at R&D promised that we will be able to reuse any salvaged biological material for additional hardness tests."]
  "Criminal"
  ["Perimeter breach detected. Deploying non-lethal countermeasures. Booting up lethal countermeasures for rapid deployment if necessary."]
  "Default"
  ["That's not considered very polite, here in Oaktown. Let's see what our cybernetics have to say about it."]
  "Edward Kim: Humanity's Hammer"
  ["No 'ware on this hostile... Those around him however, they can be of use."]
  "Shaper"
  ["Yes, we do have examples of our best scientists getting inspiration from solutions serendipitously found on the streets, cobbled together by some poor garage techie. We perfected them."]}
 "Earth Station: SEA Headquarters"
 {"Anarch" ["A Brute Force Hack? Maybe these aren't run of the mill criminals."]
  "Criminal"
  ["We are getting contraband pings on pods all the way up and down the damn stalk. Something isn't adding up... Sweep for a backdoor and prepare to engage the emergency lockouts."]
  "Default" ["Thinking of going up without paying fare? Take em' down."]
  "Shaper"
  ["A crafty one getting this far, but they won't go so far once the gravity flips."]}
 "Fringe Applications: Tomorrow, Today"
 {"Anarch"
  ["We all take risks to get where nobody else dares. Some of us take the wrong kinds of risks, though."]
  "Criminal"
  ["We keep changing the world. We can't seem to change the darker side of human nature."]
  "Default"
  ["We are moving forward on this. Let go of the license and liquidate the assets. It's good policy, despite what some may think."]
  "Shaper"
  ["It's quite inspiring what you have there. It's a shame we can't come to an agreement and work together."]}
 "Epiphany Analytica: Nations Undivided"
 {"Default" ["Results, Delivered."]}
 "GRNDL: Power Unleashed"
 {"Anarch" ["Those Molotov cocktails burn only half as bright on biofuels."]
  "Criminal"
  ["Our operations are too important for the economy to allow any interference. We will crush all intrusion attempts with extreme prejudice."]
  "Default"
  ["Network intrusion detected. Countermeasures armed and all squads on alert. No option is off the table, no matter the cost. Nothing about this must leak."]
  "Shaper"
  ["We take science and use it for everyone's long-term good. Misfits like you use science to derail progress. This can't be tolerated."]}
 "Gagarin Deep Space: Expanding the Horizon"
 {"Anarch"
  ["Taming space is humanity's one chance of survival. It seems some would rather die in chaos than touch the stars."]
  "Criminal"
  ["These petty scavengers are beneath our interest. Unfortunately, they still merit our attention."]
  "Default"
  ["Humanity has no future without expansion: beyond our planets, to the stars. And yet they interfere."]
  "Shaper"
  ["How petty they are, those who would interfere with us to try and comprehend our vision. As if they could."]}
 "GameNET: Where Dreams are Real"
 {"Anarch"
  ["Hunting these \"Runners\" is the ultimate game, and we get to make all the rules..."
   "They are analyzing our board... It won't help. The mistake is thinking we're playing the same game."]
  "Criminal"
  ["And who would this be? Seems they are looking for easy cred... Turn the tables, lets siphon them dry."
   "Lets teach them a thing or two about monetization."]
  "Default"
  ["User detected outside of boundries. Tag their ID and shepard them back to Dreamland."]
  "Shaper"
  ["Double the allocated resources to the new M-0pus processes. Once we cripple their setup, we'll be left with another happy, complacent customer."]}
 "Haarpsichord Studios: Entertainment Unleashed"
 {"Anarch"
  ["It's quite ironic that most of the underground and independent music fueling young, angry people aggressively interfering with our cultural projects comes from labels we have direct ties with."]
  "Criminal"
  ["Sometimes people think a life of crime is exciting, just as we lovingly depict it in so many noir action sensies. They keep forgetting about the police newsfeeds and overflowing jails."]
  "Default"
  ["We'll do what we do best. Let's keep them entertained while we wrap up this project."]
  "Shaper"
  ["Some minds just can't be satisfied with quality pop-entertainment and require a higher kind of touch for their overdeveloped sensibilities. We can provide that in spades."]}
 "Haas-Bioroid: Architects of Tomorrow"
 {"Anarch"
  ["You can tear down our walls, and we will build them again. Our bioroids will not falter."]
  "Criminal"
  ["We are protecting something far greater than profits. You would not understand how important this fight is."]
  "Default" ["Initiate bioroid acceleration, we're not going down without a fight!"]
  "Shaper"
  ["Real progress means everyone moving in the same direction for the greater good. Swimming against the current brings you nowhere."]}
 "Haas-Bioroid: Engineering the Future"
 {"Anarch"
  ["Order shall prevail over havoc, just one step towards a brighter future for the rest of us."]
  "Criminal"
  ["There is no future for you, unless you repent and right your ways right now. Ah, perhaps you are beyond redemption."]
  "Default" ["Intrusion Detected. Eyes Forward. Maintain peak efficiency."]
  "Shaper"
  ["Why would you choose to get in our way when we are shaping the world of tomorrow in ways beyond your limited understanding?"]}
 "Haas-Bioroid: Precision Design"
 {"Anarch"
  ["Looks like we are about to get some live stress testing. Make sure to record the results."]
  "Criminal"
  ["They may call themselves a professional but in the end, their work is sloppy."]
  "Default"
  ["Authorizing emergency funding, unrestricted access to ICE, priority access to any relevant staff and facilities. Avoid any project slowdown."]
  "Shaper"
  ["People always want to seek out what is exciting today. We focus on what will be significant tomorrow."]}
 "Haas-Bioroid: Stronger Together"
 {"Anarch" ["Humanity does not end here. It merely begins its Golden Age."]
  "Criminal"
  ["Yet another example proving that bioroid programming is superior to some undesired human behaviour patterns."]
  "Default"
  ["Many hands make light work, many minds make bright thought. They are but one, they can do the math."]
  "Shaper" ["Embrace change and go with its flow or be shoved aside in its wake."]}
 "Harishchandra Ent.: Where You're the Star"
 {"Anarch" ["Violence and hate? We can sell that to the masses."]
  "Criminal" ["Underground crime syndicates? We can market that to our viewers."]
  "Default" ["Another day, another undiscovered star knocking at our door."]
  "Shaper"
  ["It's hard to get enough audience attention for nerdy science types, but maybe if we put an adventurous spin on this..."]}
 "Harmony Medtech: Biomedical Pioneer"
 {"Anarch"
  ["An unruly mind creates an unruly body. These malcontents cannot be allowed to disturb our peaceful world."]
  "Criminal" ["You are the cancer of this society. We are the cure."]
  "Default"
  ["The balanced life is the healthiest life. Those who disrupt this harmony are fated to suffer."]
  "Shaper"
  ["Now, if you just sit back and relax, we can make sure you will feel much better in less than a minute."]}
 "Hyoubu Institute: Absolute Clarity"
 {"Anarch"
  ["Our forecasts are experiencing a decline in precision. The unpredictable variables must be controlled."]
  "Criminal"
  ["We have delved your innermost thoughts, and yes, your mother would be disappointed."]
  "Default" ["We see you."]
  "Shaper" ["The mind is the greatest weapon and the most dangerous battlefield."]}
 "Industrial Genomics: Growing Solutions"
 {"Anarch"
  ["Burn and rage all you want - the seeds of our incessant toil will not be wasted by the likes of you."]
  "Criminal" ["Foolish grasshopper, meet the ant army."]
  "Default" ["For every problem, there exists a vat waiting to be distilled."]
  "Shaper"
  ["Your rampant individuality is causing distress. Time to amend that before you hurt yourself or someone else."]}
 "Information Dynamics: All You Need To Know"
 {"Anarch" ["We knew they were coming before they realised they even wanted to."]
  "Criminal"
  ["In the myriad of transfers there are bound to be a few lost packets. We can't let too many slip, though."]
  "Default"
  ["Data goes comes in, we use it, data goes out. A runner is approaching? We can use that too."]
  "Shaper" ["They will know only what we want them to know and no more."]}
 "Issuaq Adaptics: Sustaining Diversity"
 {"Default" ["Bringing Mother Nature up to speed."]}
 "Jemison Astronautics: Sacrifice. Audacity. Success."
 {"Anarch"
  ["The audacity of this attack... These saboteurs can thrash all they want. We will move Mars forward without them."]
  "Criminal"
  ["Another criminal who doesn't know the meaning of sacrifice. Green-light the Protocol; we're putting in overtime for this launch."]
  "Default"
  ["They have no idea what we've been through to get this far. It does not end here."]
  "Shaper"
  ["Our success will not be hindered by an amateur with a bucket of junk. The next meteor should be coming by soon..."]}
 "Jinteki Biotech: Life Imagined"
 {"Anarch" ["Unrest and dissent are society's cancer. We are the cure."]
  "Criminal"
  ["Criminal instincts can be eradicated once and for all with enough research and experimentation."]
  "Default"
  ["An untraceable connection? Well... They'll never guess what we have in store for them."]
  "Shaper"
  ["You can keep tinkering with bio-pots at home... or join a global giant and change the course of human evolution. What's your pick?"]}
 "Jinteki: Personal Evolution"
 {"Anarch"
  ["Unruly dogs, they bark up the wrong tree. Lets hide a few treats and see how eager they really are."]
  "Criminal"
  ["They can hide in the shadows. We will still be hiding right behind their backs."]
  "Default"
  ["As the bonsai blooms// Watch your step, for the petals// Conceal sharp intent"]
  "Shaper" ["Beware the path of the curious one. It may bring you pain beyond belief."]}
 "Jinteki: Potential Unleashed"
 {"Anarch"
  ["Put care and deliberation into your strike. To do so without thought, is your enemy's wish."]
  "Criminal"
  ["Their intent interferes with our own. They may be well connected, but they shall run out of determination far before they run us out of credits."]
  "Default"
  ["In the midst of battle, as soon as an adversary tries to get out of the way of your steel, you have already won. However this is war, we will not let them flinch from our blade."]
  "Shaper"
  ["A curious visitor? No need to present a cold shoulder, simply lead them through our sharpened ice. They will either learn or perish."]}
 "Jinteki: Replicating Perfection"
 {"Anarch"
  ["Ichor and fire have no mandate here. Let them waste away pleading for submission."]
  "Criminal" ["They aim for our riches... Redirect them towards their grave."]
  "Default"
  ["From a house of knives// To a lotus field serene// Feel the thousand cuts"]
  "Shaper"
  ["An expert navigator of the network it seems. They will not so easily master ours."]}
 "Jinteki: Restoring Humanity"
 {"Anarch"
  ["Disruptive, impulsive, full of noise and no thought. A caricature of the modern human."]
  "Criminal"
  ["There is a rat in the walls, looking for some cheese. Set some out for it."]
  "Default"
  ["Our network is our garden. You are welcome to enter, but beware the thorns."]
  "Shaper"
  ["You may appreciate what you find, but that will not let you master it."]}
 "MirrorMorph: Endless Iteration"
 {"Anarch"
  ["Our subroutines estimate an 92.2% chance of such a reckless runner flatlining themself before even catching a glimpse of our servers. Simulations upon simulations wind up the same."]
  "Criminal"
  ["We have brain maps of your type dating as far back as Al Capone. We know every move you will make."]
  "Default"
  ["AP subroutines initialized. We have seen hundreds of them before - let them come."]
  "Shaper"
  ["Surely someone like them could appreciate the steps our engineers took to get here. No? Very well then."]}
 "Mti Mwekundu: Life Improved"
 {"Anarch"
  ["Kampala has had its share of conflict throughout millenia. They will not make us stray from the path towards peace and prosperity."]
  "Criminal" ["No trickster can ever lick their back. Keep trying."]
  "Default"
  ["Libraries need not be lifeless, though you may find yourself to be if you tamper with ours."]
  "Freedom Khumalo: Crypto-Anarchist"
  ["A fellow Virologist? Likely competition looking for trade secrets. Do away with this infection."]
  "Shaper" ["If they are filled with pride, then they will have no room for wisdom."]}
 "NBN: Controlling the Message"
 {"Anarch"
  ["Be honest with yourself. You have always known the truth. Now sit down and join all the other others like a good little citizen."]
  "Criminal" ["They are hoping to go from rags to riches? Ruin them."]
  "Default"
  ["In times of crisis, the public needs to know the truth. Stay out of our way so we can tell it."]
  "Jesminder Sareen: Girl Behind the Curtain"
  ["When you mess with the holdings of the worlds' largest media corporation, some attention is unavoidable."]
  "Shaper"
  ["They look into the noise of the net and they think they see something we have not found already."]}
 "NBN: Making News"
 {"Anarch"
  ["A little blood on the front page makes for good sales. If we need to spill it, so be it."]
  "Criminal"
  ["They are targeting our ad revenue algorithms. Boost the signals, we'll zero in on their next pass."]
  "Default" ["Stay out of our business unless you want to become tomorrow's headline."]
  "Shaper" ["Seems they have not read our Terms & Conditions - which still apply."]}
 "NBN: Reality Plus"
 {"Anarch" ["You claim to fight for a better world but we created it."]
  "Criminal"
  ["You can only live in the shadows until we turn the spotlight on you."]
  "Default" ["Even an illusion can be worth protecting."]
  "Shaper"
  ["We have created the wind indoors, put the sky in space and manufactured a slice of nature. What is your great work?"]}
 "NBN: The World is Yours*"
 {"Anarch" ["Full of sound and fury, signifying nothing."]
  "Criminal" ["The robbed that smiles steals something from the thief."]
  "Default" ["An unregistered user? Terms and Conditions will apply."]
  "Shaper"
  ["The most dangerous creation of any society is someone who has nothing to lose."]}
 "NEXT Design: Guarding the Net"
 {"Anarch"
  ["Potential intrusion probability at 96.3% Realigning defense matrix. Deploying countermeasures. Code Yellow in effect."]
  "Criminal"
  ["Engage preliminary defenses on central data servers. If you value your paycheck, make sure they stay out."]
  "Default"
  ["We ARE cyber security! Some lo-rez bojo wants to see our secrets? Let's show them what we do best."]
  "Shaper"
  ["A textbook example of a cyberattack, so far. Lets not get complacent and fall for any tricks."]}
 "Near-Earth Hub: Broadcast Center"
 {"Anarch"
  ["Seems like we've tracked in something from last week's protest. Sweep them out."]
  "Criminal"
  ["An intruder has bypassed our preliminary defenses? Get some eyes on them and track the ingress while we set some bait."]
  "Default" ["They're trying to hide from us? We can see their house from here."]
  "Shaper"
  ["We've found an unusual anomaly in the packets going through the main relays of Node #2918. Please investigate and make sure we don't have any signal interruptions."]}
 "New Angeles Sol: Your News"
 {"Anarch"
  ["BREAKING! RIOTS IN THE SUBURBS OF NEW ANGELES, PLEASE REMAIN CALM AND FOLLOW THE INSTRUCTIONS OF UNIFORMED LAW ENFORCEMENT OFFICERS."]
  "Criminal"
  ["BREAKING! NETWORK THIEVERY AT AN ALL TIME HIGH, HAVE WE TRACKED IT TO ITS SOURCE?"]
  "Default"
  ["Network servers under TERRORIST CYBER ATTACK! Can NBN repel this INVASION? Tune in to find out LIVE!"]
  "Shaper"
  ["BREAKING! CYBER-TERRORIST DEN INVESTIGATION REVEALS SHOCKING TRUTH ABOUT AVERAGE CITIZEN!"]}
 "Nisei Division: The Next Generation"
 {"Akiko Nisei: Head Case"
  ["This signature is more than ordinary. There is a resonance here. Alert the chairman, our search may be over."]
  "Anarch"
  ["This one is quite brash to barge in so unannounced, well, as far as they know."]
  "Criminal"
  ["A clear motivation guides this attacker. Their eagerness betrays their intent."]
  "Default"
  ["We've seen this intrusion coming. An interesting test for our newest line. This will be over quickly."]
  "Shaper"
<<<<<<< HEAD
  ["Definitely a clever sort, to make it this far. Despite their preparedness, we know they will not make it much further. "]}
 "Nuvem SA: Law of the Land"
 {"Default" ["Our fist shall hold the world."]}
 "Ob Superheavy Logistics: Extract. Export. Excel."
 {"Default" ["Take all that is offered, and more."]}
=======
  ["Definitely a clever sort, to make it this far. Despite their preparedness, we know they will not make it much further."]}
>>>>>>> 992b9854
 "Pālanā Foods: Sustainable Growth"
 {"Anarch"
  ["An appetite for justice? Let us teach them better than to bite the hand that feeds."]
  "Criminal"
  ["Rupees to rasgulla, this intruder is looking for some easy money. Lets give them something a bit different to chew on."]
  "Default"
  ["They eat Palana for breakfast, then attack our servers for brunch. Mr. Batty, how about we set the table for the main course?"]
  "Liza Talking Thunder: Prominent Legislator" ["Legislator, always good to see you."]
  "Shaper"
  ["They hunger for our knowledge? Lets show them that their eyes are bigger than their stomachs."]}
 "Pravdivost Consulting: Political Solutions"
 {"Default" ["Political news, fit for public consumption."]}
 "SSO Industries: Fueling Innovation"
 {"Anarch"
  ["Luddites. Always on the fringe of civilization. Always trying to get sand into the gears of progress. Always getting ground to dust in the end."]
  "Criminal"
  ["Seems as someone would like a cut of our profits. They may enjoy our newest public-private partnership project, lets arrange a \"meet and greet\" there. Be sure to invite the prisec squads this time."]
  "Default"
  ["We have reached an agreement to industrialise several previously protected parks in the region. There may be some resistance to this in the local population. Pay them no attention."]
  "Shaper"
  ["We've got uninvited guests in our R&D data? Show them what we have in store for such occasions. Time to perform an unscheduled defense test."]}
 "SYNC: Everything, Everywhere"
 {"Anarch"
  ["\"Information wants to be free\"? So does snow in an avalanche - watch out where you tread."]
  "Criminal" ["No shadows you try to hide in are too deep for us."]
  "Default" ["We control the network. They control a computer."]
  "Shaper"
  ["Every self-professed do-gooder has a darker side - and we're happy to drag it out into the open."]}
 "Saraswati Mnemonics: Endless Exploration"
 {"Anarch" ["Mnemonics Now Erase Man’s Oldest Nemesis, Insufficient Cerebral Storage"]
  "Criminal" ["Every Bad Runner Deserves Cyber Knives"]
  "Default"
  ["It is not a priority, let them burn out searching for crumbs. Even if they find something worth spreading, we'll be onto the next project by then."]
  "Shaper" ["Warning: Reaching Out Into The Unknown May Cause Severe Harm Or Death"]}
 "Seidr Laboratories: Destiny Defined"
 {"Anarch"
  ["The tapestries we craft are made of threads like this. Chaos woven into order. Uncertainty woven into certainty."]
  "Criminal"
  ["We will go back and forth as long as need be to find them and punish them."]
  "Default"
  ["We've faced this sort of challenge before, and we are certain of its outcome."]
  "Shaper"
  ["Curiosity is a quaint notion. A relic of ages past when the worlds lacked our certainty."]}
 "Skorpios Defense Systems: Persuasive Power"
 {"Anarch"
  ["These threats of violence are so quaint, when you have hunters waiting to strike."]
  "Criminal"
  ["Seems they may be one of those well-connected types. Might as well bring down their whole network."]
  "Default"
  ["A pathetic attempt. Dispatch the seekers; this will be over before they know it."]
  "MaxX: Maximum Punk Rock"
  ["I'd say it's nothing personal, but corporations are people too."]
  "Shaper"
  ["To secure peace is to prepare for war. Pacifism can't be an answer to aggression. Extreme prejudice it is, then."]}
 "Spark Agency: Worldswide Reach"
 {"Anarch"
  ["Aggression, anger, discontent... How can we package, brand, and promote it?"]
  "Criminal"
  ["An infiltrator to our system? Autoreports indicate they have cred to spare! Activate the tracers, it's pay day!"]
  "Default" ["Everything is profitable. Let's sell the world on this intruder."]
  "Shaper"
  ["Targeted ads trackers have revealed an intruder? I prefer to call them a future customer. Triple the throughput on sponsored content."]}
 "Sportsmetal: Go Big or Go Home"
 {"Anarch"
  ["They are coming in hot and looks like they play dirty. Feed our 'roids lightning, lets make em crap thunder."]
  "Criminal"
  ["FEEL THE RYTHM//👏//FEEL THE RHYME//👏//GET ON UP//👏//IT'S SPORTSMETAL TIME!"]
  "Default" ["Let's hustle, team! They are coming at us with 110% intensity!"]
  "Shaper" ["Trust the Process."]
  "Wyvern: Chemically Enhanced" ["Shake it up! Get down there!"]}
 "Strategic Innovations: Future Forward"
 {"Default"
  ["Our dynamic structures have suffered worse than this. By the time they realized what they are dealing with we'll be far beyond them"]}
 "Synthetic Systems: The World Re-imagined"
 {"Default"
  ["They'll find more than they'd hoped for. Everything we make is still bound by natural law, the limits merely exceed most notions."]}
 "Tennin Institute: The Secrets Within"
 {"Anarch"
  ["Anger. Such a strong emotion with so much potential. Perhaps we could channel it for our next suite of tests?"]
  "Criminal"
  ["Greed. Good until it gets out of hand and eats away the vestiges of one's decency and honour."]
  "Default"
  ["They must not know... They will not know... Until there is nothing they can do to stop us."]
  "Shaper"
  ["Curiosity. The spark that drives civilization forward, yet sometimes causes grief and pain to those who look where they should not."]}
 "The Foundry: Refining the Process"
 {"Adam: Compulsive Hacker"
  ["Melt away the obsolete, the malfunctioning, the scarred and remake perfection."]
  "Anarch" ["We will fight your fire with ours. Let's see who turns to ash first."]
  "Criminal" ["For every piece you steal, we produce a hundred more."]
  "Default"
  ["Let them deal their blows. The strongest metals are forged under pressure."]
  "Shaper" ["Misinformed talent is such a waste."]}
 "The Outfit: Family Owned and Operated"
 {"Anarch"
  ["Bunch of hooligans don't much scare the likes of us. They only speak one language, and lucky for us, we got a PHD in making em squeel."]
  "Criminal"
  ["Ey, if they wanted their kneecaps so badly, they woulda joined the family, dontchathink?"]
  "Default"
  ["When you're here, you're family. They mess with us, we make them pay. Don't worry about it."]
  "Shaper"
  ["If these kids were as smart as they thought they were, they'd know to keep their nose outta our business."]}
 "The Shadow: Pulling the Strings"
 {"Anarch" ["We are in control. You are not."]
  "Criminal" ["We keep everyone safe. You do not."]
  "Default" ["They cannot possibly comprehend the stability we bring to the worlds."]
  "Shaper" ["We know what is good for everyone. You do not."]}
 "The Syndicate: Profit over Principle"
 {"Default" ["There have been some issues, do what is best for the business."]
  "The Catalyst: Convention Breaker"
  ["We have noticed some disruptions. Soon they will discover that the world is not so kind to those who step out of line."]}
 "Thule Subsea: Safety Below"
 {"Default" ["Join us. Safe, away from the crisis."]}
 "Thunderbolt Armaments: Peace Through Power"
 {"Default" ["Strength in the palm of your hand."]}
 "Titan Transnational: Investing In Your Future"
 {"Anarch"
  ["There is no future for those who fight it.//Biting the hand that feeds the market? They'll earn much more than a slap to the face."]
  "Criminal"
  ["Scammers and fraudsters beware - we know who you are.\n//Sometimes you just have to liquidate a few stray assets..."]
  "Default"
  ["They can try to keep up, we make billions in the blink of an eye. We were bitten once, but now is no time to be shy."]
  "Omar Keung: Conspiracy Theorist" ["The Flashpoint was merely a setback!"]
  "Shaper"
  ["Curiosity about our practices and trade protocols? Flattering, but absolutely unnaceptable."]
  "Sunny Lebeau: Security Specialist"
  ["GlobalSec is poking around? Get the CIO to file for an injunction. Make sure we leave everything squeeky clean on our end."]}
 "Weyland Consortium: Because We Built It"
 {"Anarch" ["Our ancestors built walls to keep the barbarians out. So do we."]
  "Criminal" ["One day you will run out of places to hide."]
  "Default"
  ["These monuments to our power will outlast us all. No hopped up stim junky can hope to stand against them. We'll make sure of that."]
  "Shaper"
  ["We built the Net without you meddling. We can keep it that way if need be."]
  "Sunny Lebeau: Security Specialist"
  ["GlobalSec is poking around? Get the CIO to file for an injunction. Make sure we leave everything squeeky clean on our end."]}
 "Weyland Consortium: Builder of Nations"
 {"Anarch"
  ["No matter their resolve, they will yield to reason and superior firepower."]
  "Apex: Invasive Predator"
  ["It's moving towards the server//What do we have that's bigger than 240's?//..."]
  "Criminal"
  ["Those who trespass shall be maimed. Those who trespass repeatedly, shall be eliminated."]
  "Default"
  ["Let them break themselves on our defenses. When they run to hide we'll stamp them out."]
  "Ele \"Smoke\" Scovak: Cynosure of the Net"
  ["Trying to make a show of our defenses? Let's give them a finale to remember."]
  "Exile: Streethawk"
  ["Fortify defenses and shoot on sight. I hope they enjoy picking up the pieces."]
  "Nasir Meidan: Cyber Explorer"
  ["Something seems to be charting it's course this way. Let make it choppy for them."]
  "Quetzal: Free Spirit" ["Nothing is free. Ever. Lets drive that point home."]
  "Shaper" ["There is nothing to see here for the likes of you. Move along."]
  "Valencia Estevez: The Angel of Cayambe"
  ["Looks like we have another bleeding heart poking around. That's perfect, the boss like them bloody."]}
 "Weyland Consortium: Building a Better World"
 {"Anarch"
  ["Throughout history, disruptive forces have smashed against concerted progress time and again. You can't stop progress, regardless of how hard you try."]
  "Criminal"
  ["Every highly organized and profitable system attracts leeches and profiteers. It's a necessary evil we are willing to fight with at all cost."]
  "Default"
  ["With our two hands, we made everthing. With our two hands, you will be crushed."]
  "Shaper"
  ["It's a shame we can't cooperate and stand on opposing sides.. Together, we could have achieved so much more..."]
  "Sunny Lebeau: Security Specialist"
  ["GlobalSec is poking around? Get the CIO to file for an injunction. Make sure we leave everything squeeky clean on our end."]}
 "Weyland Consortium: Built to Last"
 {"Anarch"
  ["We have some trouble makers. I expect they will scratch the paint."]
  "Criminal"
  ["Someone has been casing the new project. Block them, hire them, shoot them, doesn't matter, but make sure they are not a problem."]
  "Default"
  ["You cannot leave Earth without the Beanstalk we built. You cannot reach the moon without the ships we built. You cannot survive on the moon without the habitats we built. And yet our presence on the moon is being challenged?"]
  "Shaper"
  ["Do you think this is fun? We take our work seriously and will not stand for interference."]}}<|MERGE_RESOLUTION|>--- conflicted
+++ resolved
@@ -350,15 +350,11 @@
   "Default"
   ["We've seen this intrusion coming. An interesting test for our newest line. This will be over quickly."]
   "Shaper"
-<<<<<<< HEAD
-  ["Definitely a clever sort, to make it this far. Despite their preparedness, we know they will not make it much further. "]}
+  ["Definitely a clever sort, to make it this far. Despite their preparedness, we know they will not make it much further."]}
  "Nuvem SA: Law of the Land"
  {"Default" ["Our fist shall hold the world."]}
  "Ob Superheavy Logistics: Extract. Export. Excel."
  {"Default" ["Take all that is offered, and more."]}
-=======
-  ["Definitely a clever sort, to make it this far. Despite their preparedness, we know they will not make it much further."]}
->>>>>>> 992b9854
  "Pālanā Foods: Sustainable Growth"
  {"Anarch"
   ["An appetite for justice? Let us teach them better than to bite the hand that feeds."]
